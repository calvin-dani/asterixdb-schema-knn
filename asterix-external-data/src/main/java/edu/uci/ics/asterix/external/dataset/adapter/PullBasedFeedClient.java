/*
 * Copyright 2009-2013 by The Regents of the University of California
 * Licensed under the Apache License, Version 2.0 (the "License");
 * you may not use this file except in compliance with the License.
 * you may obtain a copy of the License from
 * 
 *     http://www.apache.org/licenses/LICENSE-2.0
 * 
 * Unless required by applicable law or agreed to in writing, software
 * distributed under the License is distributed on an "AS IS" BASIS,
 * WITHOUT WARRANTIES OR CONDITIONS OF ANY KIND, either express or implied.
 * See the License for the specific language governing permissions and
 * limitations under the License.
 */
package edu.uci.ics.asterix.external.dataset.adapter;

import java.io.DataOutput;
import java.io.IOException;
import java.util.logging.Level;
import java.util.logging.Logger;

import edu.uci.ics.asterix.builders.IARecordBuilder;
import edu.uci.ics.asterix.builders.RecordBuilder;
import edu.uci.ics.asterix.builders.UnorderedListBuilder;
import edu.uci.ics.asterix.common.exceptions.AsterixException;
import edu.uci.ics.asterix.dataflow.data.nontagged.serde.ARecordSerializerDeserializer;
import edu.uci.ics.asterix.formats.nontagged.AqlSerializerDeserializerProvider;
import edu.uci.ics.asterix.om.base.ABoolean;
import edu.uci.ics.asterix.om.base.AInt32;
import edu.uci.ics.asterix.om.base.AMutableDateTime;
import edu.uci.ics.asterix.om.base.AMutableInt32;
import edu.uci.ics.asterix.om.base.AMutablePoint;
import edu.uci.ics.asterix.om.base.AMutableRecord;
import edu.uci.ics.asterix.om.base.AMutableString;
import edu.uci.ics.asterix.om.base.AMutableUnorderedList;
import edu.uci.ics.asterix.om.base.AString;
import edu.uci.ics.asterix.om.base.IACursor;
import edu.uci.ics.asterix.om.base.IAObject;
import edu.uci.ics.asterix.om.types.ARecordType;
import edu.uci.ics.asterix.om.types.ATypeTag;
import edu.uci.ics.asterix.om.types.AUnorderedListType;
import edu.uci.ics.asterix.om.types.BuiltinType;
import edu.uci.ics.asterix.om.types.IAType;
import edu.uci.ics.hyracks.api.dataflow.value.ISerializerDeserializer;
import edu.uci.ics.hyracks.api.exceptions.HyracksDataException;
import edu.uci.ics.hyracks.data.std.util.ArrayBackedValueStorage;

public abstract class PullBasedFeedClient implements IPullBasedFeedClient {

    protected static final Logger LOGGER = Logger.getLogger(PullBasedFeedClient.class.getName());

    protected ARecordSerializerDeserializer recordSerDe;
    protected AMutableRecord mutableRecord;
    protected boolean messageReceived;
    protected boolean continueIngestion = true;
    protected IARecordBuilder recordBuilder = new RecordBuilder();
<<<<<<< HEAD

    protected AMutableString aString = new AMutableString("");
    protected AMutableInt32 aInt32 = new AMutableInt32(0);
    protected AMutablePoint aPoint = new AMutablePoint(0, 0);
    protected AMutableDateTime aDateTime = new AMutableDateTime(0);

    @SuppressWarnings("unchecked")
    protected ISerializerDeserializer<AString> stringSerde = AqlSerializerDeserializerProvider.INSTANCE
            .getSerializerDeserializer(BuiltinType.ASTRING);
    @SuppressWarnings("unchecked")
    protected ISerializerDeserializer<ABoolean> booleanSerde = AqlSerializerDeserializerProvider.INSTANCE
            .getSerializerDeserializer(BuiltinType.ABOOLEAN);
    @SuppressWarnings("unchecked")
    protected ISerializerDeserializer<AInt32> int32Serde = AqlSerializerDeserializerProvider.INSTANCE
            .getSerializerDeserializer(BuiltinType.AINT32);

    public abstract InflowState setNextRecord() throws Exception;

    @Override
    public InflowState nextTuple(DataOutput dataOutput) throws AsterixException {
        try {
            System.out.println("Setting next record");
            InflowState state = setNextRecord();
            boolean first = true;
            switch (state) {
                case DATA_AVAILABLE:
                    IAType t = mutableRecord.getType();
                    ATypeTag tag = t.getTypeTag();
                    dataOutput.writeByte(tag.serialize());
                    if (first) {
                        recordBuilder.reset(mutableRecord.getType());
                        first = false;
                    }
                    recordBuilder.init();
                    writeRecord(mutableRecord, dataOutput, recordBuilder);
                    break;

                case DATA_NOT_AVAILABLE:
                    break;
                case NO_MORE_DATA:
                    break;
=======

    protected AMutableString aString = new AMutableString("");
    protected AMutableInt32 aInt32 = new AMutableInt32(0);
    protected AMutablePoint aPoint = new AMutablePoint(0, 0);
    protected AMutableDateTime aDateTime = new AMutableDateTime(0);

    @SuppressWarnings("unchecked")
    protected ISerializerDeserializer<AString> stringSerde = AqlSerializerDeserializerProvider.INSTANCE
            .getSerializerDeserializer(BuiltinType.ASTRING);
    @SuppressWarnings("unchecked")
    protected ISerializerDeserializer<ABoolean> booleanSerde = AqlSerializerDeserializerProvider.INSTANCE
            .getSerializerDeserializer(BuiltinType.ABOOLEAN);
    @SuppressWarnings("unchecked")
    protected ISerializerDeserializer<AInt32> int32Serde = AqlSerializerDeserializerProvider.INSTANCE
            .getSerializerDeserializer(BuiltinType.AINT32);

    public abstract InflowState setNextRecord() throws Exception;

    @Override
    public InflowState nextTuple(DataOutput dataOutput, int timeout) throws AsterixException {
        try {
            InflowState state = null;
            int waitCount = 0;
            boolean continueWait = true;
            while ((state == null || state.equals(InflowState.DATA_NOT_AVAILABLE)) && continueWait) {
                state = setNextRecord();
                switch (state) {
                    case DATA_AVAILABLE:
                        IAType t = mutableRecord.getType();
                        ATypeTag tag = t.getTypeTag();
                        dataOutput.writeByte(tag.serialize());
                        recordBuilder.reset(mutableRecord.getType());
                        recordBuilder.init();
                        writeRecord(mutableRecord, dataOutput, recordBuilder);
                        break;
                    case DATA_NOT_AVAILABLE:
                        if (waitCount > timeout) {
                            continueWait = false;
                        } else {
                            if (LOGGER.isLoggable(Level.WARNING)) {
                                LOGGER.warning("Waiting to obtaing data from pull based adaptor");
                            }
                            Thread.sleep(1000);
                            waitCount++;
                        }
                        break;
                    case NO_MORE_DATA:
                        break;
                }
>>>>>>> 0a1f2241
            }
            return state;
        } catch (Exception e) {
            throw new AsterixException(e);
        }

    }

    private void writeRecord(AMutableRecord record, DataOutput dataOutput, IARecordBuilder recordBuilder)
            throws IOException, AsterixException {
        ArrayBackedValueStorage fieldValue = new ArrayBackedValueStorage();
        int numFields = record.getType().getFieldNames().length;
        for (int pos = 0; pos < numFields; pos++) {
            fieldValue.reset();
            IAObject obj = record.getValueByPos(pos);
            writeObject(obj, fieldValue.getDataOutput());
            recordBuilder.addField(pos, fieldValue);
        }
        recordBuilder.write(dataOutput, false);
    }

    private void writeObject(IAObject obj, DataOutput dataOutput) throws IOException, AsterixException {
        switch (obj.getType().getTypeTag()) {
            case RECORD:
                ATypeTag tag = obj.getType().getTypeTag();
                try {
                    dataOutput.writeByte(tag.serialize());
                } catch (IOException e) {
                    throw new HyracksDataException(e);
                }
                IARecordBuilder recordBuilder = new RecordBuilder();
                recordBuilder.reset((ARecordType) obj.getType());
                recordBuilder.init();
                writeRecord((AMutableRecord) obj, dataOutput, recordBuilder);
                break;
            case UNORDEREDLIST:
                tag = obj.getType().getTypeTag();
                try {
                    dataOutput.writeByte(tag.serialize());
                } catch (IOException e) {
                    throw new HyracksDataException(e);
                }
                UnorderedListBuilder listBuilder = new UnorderedListBuilder();
                listBuilder.reset((AUnorderedListType) ((AMutableUnorderedList) obj).getType());
                IACursor cursor = ((AMutableUnorderedList) obj).getCursor();
                ArrayBackedValueStorage listItemValue = new ArrayBackedValueStorage();
                while (cursor.next()) {
                    listItemValue.reset();
                    IAObject item = cursor.get();
                    writeObject(item, listItemValue.getDataOutput());
                    listBuilder.addItem(listItemValue);
                }
                listBuilder.write(dataOutput, false);
                break;
            default:
                AqlSerializerDeserializerProvider.INSTANCE.getSerializerDeserializer(obj.getType()).serialize(obj,
                        dataOutput);
                break;
        }
    }
}<|MERGE_RESOLUTION|>--- conflicted
+++ resolved
@@ -54,49 +54,6 @@
     protected boolean messageReceived;
     protected boolean continueIngestion = true;
     protected IARecordBuilder recordBuilder = new RecordBuilder();
-<<<<<<< HEAD
-
-    protected AMutableString aString = new AMutableString("");
-    protected AMutableInt32 aInt32 = new AMutableInt32(0);
-    protected AMutablePoint aPoint = new AMutablePoint(0, 0);
-    protected AMutableDateTime aDateTime = new AMutableDateTime(0);
-
-    @SuppressWarnings("unchecked")
-    protected ISerializerDeserializer<AString> stringSerde = AqlSerializerDeserializerProvider.INSTANCE
-            .getSerializerDeserializer(BuiltinType.ASTRING);
-    @SuppressWarnings("unchecked")
-    protected ISerializerDeserializer<ABoolean> booleanSerde = AqlSerializerDeserializerProvider.INSTANCE
-            .getSerializerDeserializer(BuiltinType.ABOOLEAN);
-    @SuppressWarnings("unchecked")
-    protected ISerializerDeserializer<AInt32> int32Serde = AqlSerializerDeserializerProvider.INSTANCE
-            .getSerializerDeserializer(BuiltinType.AINT32);
-
-    public abstract InflowState setNextRecord() throws Exception;
-
-    @Override
-    public InflowState nextTuple(DataOutput dataOutput) throws AsterixException {
-        try {
-            System.out.println("Setting next record");
-            InflowState state = setNextRecord();
-            boolean first = true;
-            switch (state) {
-                case DATA_AVAILABLE:
-                    IAType t = mutableRecord.getType();
-                    ATypeTag tag = t.getTypeTag();
-                    dataOutput.writeByte(tag.serialize());
-                    if (first) {
-                        recordBuilder.reset(mutableRecord.getType());
-                        first = false;
-                    }
-                    recordBuilder.init();
-                    writeRecord(mutableRecord, dataOutput, recordBuilder);
-                    break;
-
-                case DATA_NOT_AVAILABLE:
-                    break;
-                case NO_MORE_DATA:
-                    break;
-=======
 
     protected AMutableString aString = new AMutableString("");
     protected AMutableInt32 aInt32 = new AMutableInt32(0);
@@ -146,7 +103,6 @@
                     case NO_MORE_DATA:
                         break;
                 }
->>>>>>> 0a1f2241
             }
             return state;
         } catch (Exception e) {
