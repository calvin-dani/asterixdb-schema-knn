--- conflicted
+++ resolved
@@ -647,18 +647,13 @@
      * @param configuration configuration
      */
     public static String getPrefix(Map<String, String> configuration) {
-<<<<<<< HEAD
-        String definition = configuration.get(ExternalDataConstants.AzureBlob.DEFINITION_FIELD_NAME);
-=======
         String definition = configuration.get(ExternalDataConstants.DEFINITION_FIELD_NAME);
->>>>>>> 0381a667
         if (definition != null && !definition.isEmpty()) {
             return definition + (!definition.endsWith("/") ? "/" : "");
         }
         return "";
     }
 
-<<<<<<< HEAD
     /**
      * @param configuration configuration map
      * @throws CompilationException Compilation exception
@@ -711,8 +706,6 @@
                         .equals(properties.get(ExternalDataConstants.KEY_INPUT_FORMAT));
     }
 
-=======
->>>>>>> 0381a667
     public static class AwsS3 {
         private AwsS3() {
             throw new AssertionError("do not instantiate");
@@ -781,23 +774,11 @@
             validateIncludeExclude(configuration);
 
             // Check if the bucket is present
-<<<<<<< HEAD
-            S3Client s3Client = null;
-            try {
-                String container = configuration.get(ExternalDataConstants.AwsS3.CONTAINER_NAME_FIELD_NAME);
-                s3Client = buildAwsS3Client(configuration);
-                ListObjectsV2Request.Builder listObjectsBuilder = ListObjectsV2Request.builder();
-                listObjectsBuilder.prefix(getPrefix(configuration));
-
-                ListObjectsV2Response response =
-                        s3Client.listObjectsV2(listObjectsBuilder.bucket(container).maxKeys(1).build());
-=======
             S3Client s3Client = buildAwsS3Client(configuration);;
             S3Response response;
             boolean useOldApi = false;
             String container = configuration.get(ExternalDataConstants.AwsS3.CONTAINER_NAME_FIELD_NAME);
             String prefix = getPrefix(configuration);
->>>>>>> 0381a667
 
             try {
                 response = isBucketEmpty(s3Client, container, prefix, false);
