/*
 * Licensed to the Apache Software Foundation (ASF) under one
 * or more contributor license agreements.  See the NOTICE file
 * distributed with this work for additional information
 * regarding copyright ownership.  The ASF licenses this file
 * to you under the Apache License, Version 2.0 (the
 * "License"); you may not use this file except in compliance
 * with the License.  You may obtain a copy of the License at
 *
 *   http://www.apache.org/licenses/LICENSE-2.0
 *
 * Unless required by applicable law or agreed to in writing,
 * software distributed under the License is distributed on an
 * "AS IS" BASIS, WITHOUT WARRANTIES OR CONDITIONS OF ANY
 * KIND, either express or implied.  See the License for the
 * specific language governing permissions and limitations
 * under the License.
 */
package org.apache.asterix.external.writer.printer;

import org.apache.asterix.common.exceptions.CompilationException;
import org.apache.asterix.external.writer.printer.parquet.SchemaConverterVisitor;
import org.apache.asterix.om.types.ARecordType;
import org.apache.asterix.om.types.IAType;
import org.apache.asterix.runtime.writer.IExternalPrinter;
import org.apache.asterix.runtime.writer.IExternalPrinterFactory;
import org.apache.hyracks.api.context.IEvaluatorContext;
import org.apache.parquet.column.ParquetProperties;
import org.apache.parquet.hadoop.metadata.CompressionCodecName;
import org.apache.parquet.schema.MessageType;

public class ParquetExternalFilePrinterFactory implements IExternalPrinterFactory {
    private static final long serialVersionUID = 8971234908711235L;
<<<<<<< HEAD
    // parquetInferredSchema is for the case when the schema is inferred from the data, not provided by the user
    // set During the runtime
    private transient MessageType parquetInferredSchema;
=======
    // parquetInferSchema is for the case when the schema is inferred from the data, not provided by the user
    // set During the runtime
    private transient MessageType parquetInferSchema;
>>>>>>> ceb62bea
    // parquetProvidedSchema is for the case when the schema is provided by the user
    private ARecordType parquetProvidedSchema;
    private final IAType typeInfo;
    private final CompressionCodecName compressionCodecName;
    private final long rowGroupSize;
    private final int pageSize;
    private final ParquetProperties.WriterVersion writerVersion;

    public ParquetExternalFilePrinterFactory(CompressionCodecName compressionCodecName,
            ARecordType parquetprovidedSchema, IAType typeInfo, long rowGroupSize, int pageSize,
            ParquetProperties.WriterVersion writerVersion) {
        this.compressionCodecName = compressionCodecName;
        this.parquetProvidedSchema = parquetprovidedSchema;
        this.typeInfo = typeInfo;
        this.rowGroupSize = rowGroupSize;
        this.pageSize = pageSize;
        this.writerVersion = writerVersion;
    }

    public ParquetExternalFilePrinterFactory(CompressionCodecName compressionCodecName, IAType typeInfo,
            long rowGroupSize, int pageSize, ParquetProperties.WriterVersion writerVersion) {
        this.compressionCodecName = compressionCodecName;
        this.typeInfo = typeInfo;
        this.rowGroupSize = rowGroupSize;
        this.pageSize = pageSize;
        this.writerVersion = writerVersion;
    }

<<<<<<< HEAD
    public void setParquetSchema(MessageType parquetInferredSchema) {
        this.parquetInferredSchema = parquetInferredSchema;
=======
    public void setParquetSchema(MessageType parquetInferSchema) {
        this.parquetInferSchema = parquetInferSchema;
>>>>>>> ceb62bea
    }

    @Override
    public IExternalPrinter createPrinter(IEvaluatorContext context) {
<<<<<<< HEAD
        if (parquetInferredSchema != null) {
            return new ParquetExternalFilePrinter(compressionCodecName, parquetInferredSchema, typeInfo, rowGroupSize,
=======
        if (parquetInferSchema != null) {
            return new ParquetExternalFilePrinter(compressionCodecName, parquetInferSchema, typeInfo, rowGroupSize,
>>>>>>> ceb62bea
                    pageSize, writerVersion);
        }

        MessageType schema;
        try {
            schema = SchemaConverterVisitor.convertToParquetSchema(parquetProvidedSchema);
        } catch (CompilationException e) {
            // This should not happen, Compilation Exception should be caught at the query-compile time
            throw new RuntimeException(e);
        }
<<<<<<< HEAD
        //TODO(ian): shouldn't this printer use the context to warn if there's a schema mismatch?
=======
>>>>>>> ceb62bea
        return new ParquetExternalFilePrinter(compressionCodecName, schema, typeInfo, rowGroupSize, pageSize,
                writerVersion);
    }
}<|MERGE_RESOLUTION|>--- conflicted
+++ resolved
@@ -31,15 +31,9 @@
 
 public class ParquetExternalFilePrinterFactory implements IExternalPrinterFactory {
     private static final long serialVersionUID = 8971234908711235L;
-<<<<<<< HEAD
-    // parquetInferredSchema is for the case when the schema is inferred from the data, not provided by the user
-    // set During the runtime
-    private transient MessageType parquetInferredSchema;
-=======
     // parquetInferSchema is for the case when the schema is inferred from the data, not provided by the user
     // set During the runtime
     private transient MessageType parquetInferSchema;
->>>>>>> ceb62bea
     // parquetProvidedSchema is for the case when the schema is provided by the user
     private ARecordType parquetProvidedSchema;
     private final IAType typeInfo;
@@ -68,24 +62,14 @@
         this.writerVersion = writerVersion;
     }
 
-<<<<<<< HEAD
-    public void setParquetSchema(MessageType parquetInferredSchema) {
-        this.parquetInferredSchema = parquetInferredSchema;
-=======
     public void setParquetSchema(MessageType parquetInferSchema) {
         this.parquetInferSchema = parquetInferSchema;
->>>>>>> ceb62bea
     }
 
     @Override
     public IExternalPrinter createPrinter(IEvaluatorContext context) {
-<<<<<<< HEAD
-        if (parquetInferredSchema != null) {
-            return new ParquetExternalFilePrinter(compressionCodecName, parquetInferredSchema, typeInfo, rowGroupSize,
-=======
         if (parquetInferSchema != null) {
             return new ParquetExternalFilePrinter(compressionCodecName, parquetInferSchema, typeInfo, rowGroupSize,
->>>>>>> ceb62bea
                     pageSize, writerVersion);
         }
 
@@ -96,10 +80,6 @@
             // This should not happen, Compilation Exception should be caught at the query-compile time
             throw new RuntimeException(e);
         }
-<<<<<<< HEAD
-        //TODO(ian): shouldn't this printer use the context to warn if there's a schema mismatch?
-=======
->>>>>>> ceb62bea
         return new ParquetExternalFilePrinter(compressionCodecName, schema, typeInfo, rowGroupSize, pageSize,
                 writerVersion);
     }
