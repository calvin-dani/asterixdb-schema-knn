--- conflicted
+++ resolved
@@ -95,7 +95,6 @@
                 LOGGER.debug(() -> "Key " + userData(request.key()) + " was not found in bucket {}" + request.bucket());
                 return false;
             } catch (S3Exception ex) {
-<<<<<<< HEAD
                 if (S3AuthUtils.isArnAssumedRoleExpiredToken(configuration, ex.awsErrorDetails().errorCode())) {
                     LOGGER.debug(() -> "Expired AWS assume role session, will attempt to refresh the session");
                     rebuildAwsS3Client(configuration);
@@ -103,11 +102,7 @@
                 } else if (shouldRetry(ex.awsErrorDetails().errorCode(), retries++)) {
                     LOGGER.debug(() -> "S3 retryable error: " + userData(ex.getMessage()));
                 } else {
-                    throw new RuntimeDataException(ErrorCode.EXTERNAL_SOURCE_ERROR, ex, getMessageOrToString(ex));
-=======
-                if (!shouldRetry(ex.awsErrorDetails().errorCode(), retries++)) {
                     throw RuntimeDataException.create(ErrorCode.EXTERNAL_SOURCE_ERROR, ex, getMessageOrToString(ex));
->>>>>>> 32a34426
                 }
 
                 // Backoff for 1 sec for the first 2 retries, and 2 seconds from there onward
@@ -117,11 +112,7 @@
                     throw HyracksDataException.create(e);
                 }
             } catch (SdkException ex) {
-<<<<<<< HEAD
-                throw new RuntimeDataException(ErrorCode.EXTERNAL_SOURCE_ERROR, ex, getMessageOrToString(ex));
-=======
                 throw RuntimeDataException.create(ErrorCode.EXTERNAL_SOURCE_ERROR, ex, getMessageOrToString(ex));
->>>>>>> 32a34426
             }
         }
         return true;
