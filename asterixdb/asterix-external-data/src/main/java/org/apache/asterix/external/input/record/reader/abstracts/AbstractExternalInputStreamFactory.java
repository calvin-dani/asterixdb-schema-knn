--- conflicted
+++ resolved
@@ -70,9 +70,8 @@
     public void configure(IServiceContext ctx, Map<String, String> configuration, IWarningCollector warningCollector,
             IExternalFilterEvaluatorFactory filterEvaluatorFactory) throws AlgebricksException, HyracksDataException {
         this.configuration = configuration;
-<<<<<<< HEAD
-        this.partitionConstraint =
-                ((ICcApplicationContext) ctx.getApplicationContext()).getClusterStateManager().getClusterLocations();
+        this.partitionConstraint = ((ICcApplicationContext) ctx.getApplicationContext()).getClusterStateManager()
+                .getSortedClusterLocations();
         this.filterEvaluatorFactory = filterEvaluatorFactory;
     }
 
@@ -81,10 +80,6 @@
         IExternalFilterValueEmbedder valueEmbedder =
                 filterEvaluatorFactory.createValueEmbedder(context.getWarningCollector());
         return new ExternalStreamRuntimeDataContext(context, partition, valueEmbedder);
-=======
-        this.partitionConstraint = ((ICcApplicationContext) ctx.getApplicationContext()).getClusterStateManager()
-                .getSortedClusterLocations();
->>>>>>> c566be38
     }
 
     public static class PartitionWorkLoadBasedOnSize implements Serializable {
