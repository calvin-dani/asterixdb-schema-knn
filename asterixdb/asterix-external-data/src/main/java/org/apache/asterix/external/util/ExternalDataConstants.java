/*
 * Licensed to the Apache Software Foundation (ASF) under one
 * or more contributor license agreements.  See the NOTICE file
 * distributed with this work for additional information
 * regarding copyright ownership.  The ASF licenses this file
 * to you under the Apache License, Version 2.0 (the
 * "License"); you may not use this file except in compliance
 * with the License.  You may obtain a copy of the License at
 *
 *   http://www.apache.org/licenses/LICENSE-2.0
 *
 * Unless required by applicable law or agreed to in writing,
 * software distributed under the License is distributed on an
 * "AS IS" BASIS, WITHOUT WARRANTIES OR CONDITIONS OF ANY
 * KIND, either express or implied.  See the License for the
 * specific language governing permissions and limitations
 * under the License.
 */
package org.apache.asterix.external.util;

import java.util.Collections;
import java.util.HashSet;
import java.util.Set;
import java.util.function.LongSupplier;
import java.util.function.Supplier;

import org.apache.hyracks.util.StorageUtil;

public class ExternalDataConstants {

    private ExternalDataConstants() {
    }

    // TODO: Remove unused variables.
    /**
     * Keys
     */
    // used to specify the stream factory for an adapter that has a stream data source
    public static final String KEY_STREAM = "stream";
    // used to specify the dataverse of the adapter
    public static final String KEY_DATASET_DATAVERSE = "dataset-dataverse";
    // used to specify the socket addresses when reading data from sockets
    public static final String KEY_SOCKETS = "sockets";
    // specify whether the socket address points to an NC or an IP
    public static final String KEY_MODE = "address-type";
    // specify the HDFS name node address when reading HDFS data
    public static final String KEY_HDFS_URL = "hdfs";
    // specify the path when reading from a file system
    public static final String KEY_PATH = "path";
    // specify the HDFS input format when reading data from HDFS
    public static final String KEY_INPUT_FORMAT = "input-format";
    // specifies the filesystem (localfs or HDFS) when using a filesystem data source
    public static final String KEY_FILESYSTEM = "fs";
    // specifies the address of the HDFS name node
    public static final String KEY_HADOOP_FILESYSTEM_URI = "fs.defaultFS";
    // specifies the class implementation of the accessed instance of HDFS
    public static final String KEY_HADOOP_FILESYSTEM_CLASS = "fs.hdfs.impl";
    public static final String KEY_HADOOP_INPUT_DIR = "mapred.input.dir";
    public static final String KEY_HADOOP_INPUT_FORMAT = "mapred.input.format.class";
    public static final String KEY_HADOOP_SHORT_CIRCUIT = "dfs.client.read.shortcircuit";
    public static final String KEY_HADOOP_SOCKET_PATH = "dfs.domain.socket.path";
    public static final String KEY_HADOOP_BUFFER_SIZE = "io.file.buffer.size";
    public static final String KEY_SOURCE_DATATYPE = "type-name";
    public static final String KEY_DELIMITER = "delimiter";
    public static final String KEY_PARSER_FACTORY = "parser-factory";
    public static final String KEY_DATA_PARSER = "parser";
    public static final String KEY_HEADER = "header";
    public static final String KEY_READER = "reader";
    public static final String KEY_READER_STREAM = "stream";
    public static final String KEY_TYPE_NAME = "type-name";
    public static final String KEY_RECORD_START = "record-start";
    public static final String KEY_RECORD_END = "record-end";
    public static final String KEY_EXPRESSION = "expression";
    public static final String KEY_LOCAL_SOCKET_PATH = "local-socket-path";
    public static final String KEY_FORMAT = "format";
    public static final String KEY_INCLUDE = "include";
    public static final String KEY_EXCLUDE = "exclude";
    public static final String KEY_QUOTE = "quote";
    public static final String KEY_ESCAPE = "escape";
    public static final String KEY_PARSER = "parser";
    public static final String KEY_DATASET_RECORD = "dataset-record";
    public static final String KEY_HIVE_SERDE = "hive-serde";
    public static final String KEY_RSS_URL = "url";
    public static final String KEY_INTERVAL = "interval";
    public static final String KEY_IS_FEED = "is-feed";
    public static final String KEY_WAIT_FOR_DATA = "wait-for-data";
    public static final String KEY_FEED_NAME = "feed";
    // a string representing external bucket name
    public static final String KEY_EXTERNAL_SOURCE_TYPE = "type";
    // a comma delimited list of nodes
    public static final String KEY_NODES = "nodes";
    // a string representing the password used to authenticate with the external data source
    public static final String KEY_PASSWORD = "password";
    // an integer representing the number of raw records that can be buffered in the parsing queue
    public static final String KEY_QUEUE_SIZE = "queue-size";
    // a comma delimited integers representing the indexes of the meta fields in the raw record (i,e: "3,1,0,2" denotes that the first meta field is in index 3 in the actual record)
    public static final String KEY_META_INDEXES = "meta-indexes";
    // an integer representing the index of the value field in the data type
    public static final String KEY_VALUE_INDEX = "value-index";
    // a string representing the format of the raw record in the value field in the data type
    public static final String KEY_VALUE_FORMAT = "value-format";
    // a boolean indicating whether the feed is a change feed
    public static final String KEY_IS_CHANGE_FEED = "change-feed";
    // a boolean indicating whether the feed use upsert
    public static final String KEY_IS_INSERT_FEED = "insert-feed";
    // an integer representing the number of keys in a change feed
    public static final String KEY_KEY_SIZE = "key-size";
    // a boolean indicating whether the feed produces records with metadata
    public static final String FORMAT_RECORD_WITH_METADATA = "record-with-metadata";
    // a string representing the format of the record (for adapters which produces records with additional information like pk or metadata)
    public static final String KEY_RECORD_FORMAT = "record-format";
    public static final String KEY_META_TYPE_NAME = "meta-type-name";
    public static final String KEY_ADAPTER_NAME = "adapter-name";
    public static final String READER_STREAM = "stream";
    public static final String KEY_HTTP_PROXY_HOST = "http-proxy-host";
    public static final String KEY_HTTP_PROXY_PORT = "http-proxy-port";
    public static final String KEY_HTTP_PROXY_USER = "http-proxy-user";
    public static final String KEY_HTTP_PROXY_PASSWORD = "http-proxy-password";
    // a string representing the NULL value
    public static final String KEY_NULL_STR = "null";
    public static final String KEY_REDACT_WARNINGS = "redact-warnings";
<<<<<<< HEAD
    public static final String KEY_REQUESTED_FIELDS = "requested-fields";
=======
    public static final String KEY_EXTERNAL_SCAN_BUFFER_SIZE = "external-scan-buffer-size";
>>>>>>> 3ea8ef15

    /**
     * Keys for adapter name
     **/
    public static final String KEY_ADAPTER_NAME_TWITTER_PUSH = "twitter_push";
    public static final String KEY_ADAPTER_NAME_PUSH_TWITTER = "push_twitter";
    public static final String KEY_ADAPTER_NAME_TWITTER_PULL = "twitter_pull";
    public static final String KEY_ADAPTER_NAME_PULL_TWITTER = "pull_twitter";
    public static final String KEY_ADAPTER_NAME_TWITTER_USER_STREAM = "twitter_user_stream";
    public static final String KEY_ADAPTER_NAME_LOCALFS = "localfs";
    public static final String KEY_ADAPTER_NAME_SOCKET = "socket";
    public static final String KEY_ALIAS_ADAPTER_NAME_SOCKET = "socket_adapter";
    public static final String KEY_ADAPTER_NAME_HTTP = "http_adapter";
    public static final String KEY_ADAPTER_NAME_AWS_S3 = "S3";
    public static final String KEY_ADAPTER_NAME_AZURE_BLOB = "AZUREBLOB";

    /**
     * HDFS class names
     */
    public static final String CLASS_NAME_TEXT_INPUT_FORMAT = "org.apache.hadoop.mapred.TextInputFormat";
    public static final String CLASS_NAME_SEQUENCE_INPUT_FORMAT = "org.apache.hadoop.mapred.SequenceFileInputFormat";
    public static final String CLASS_NAME_RC_INPUT_FORMAT = "org.apache.asterix.hivecompat.io.RCFileInputFormat";
    public static final String CLASS_NAME_PARQUET_INPUT_FORMAT =
            "org.apache.asterix.external.input.record.reader.hdfs.parquet.MapredParquetInputFormat";
    public static final String CLASS_NAME_HDFS_FILESYSTEM = "org.apache.hadoop.hdfs.DistributedFileSystem";
    /**
     * input formats aliases
     */
    public static final String INPUT_FORMAT_TEXT = "text-input-format";
    public static final String INPUT_FORMAT_SEQUENCE = "sequence-input-format";
    public static final String INPUT_FORMAT_RC = "rc-input-format";
    public static final String INPUT_FORMAT_PARQUET = "parquet-input-format";
    /**
     * Builtin streams
     */

    /**
     * Builtin record readers
     */
    public static final String READER_HDFS = "hdfs";

    public static final String CLUSTER_LOCATIONS = "cluster-locations";
    public static final String SCHEDULER = "hdfs-scheduler";
    public static final String PARSER_HIVE = "hive-parser";
    public static final String HAS_HEADER = "has.header";
    public static final String TIME_TRACKING = "time.tracking";
    public static final String DEFAULT_QUOTE = "\"";
    public static final String NODE_RESOLVER_FACTORY_PROPERTY = "node.Resolver";
    public static final String DEFAULT_DELIMITER = ",";
    public static final String EXTERNAL_LIBRARY_SEPARATOR = "#";
    public static final String HDFS_INDEXING_ADAPTER = "hdfs-indexing-adapter";
    /**
     * supported builtin record formats
     */
    public static final String FORMAT_HIVE = "hive";
    public static final String FORMAT_BINARY = "binary";
    public static final String FORMAT_ADM = "adm";
    public static final String FORMAT_JSON_LOWER_CASE = "json";
    public static final String FORMAT_JSON_UPPER_CASE = "JSON";
    public static final String FORMAT_DELIMITED_TEXT = "delimited-text";
    public static final String FORMAT_TWEET = "twitter-status";
    public static final String FORMAT_RSS = "rss";
    public static final String FORMAT_SEMISTRUCTURED = "semi-structured";
    public static final String FORMAT_LINE_SEPARATED = "line-separated";
    public static final String FORMAT_HDFS_WRITABLE = "hdfs-writable";
    public static final String FORMAT_NOOP = "noop";
    public static final String FORMAT_KV = "kv";
    public static final String FORMAT_CSV = "csv";
    public static final String FORMAT_TSV = "tsv";
    public static final Set<String> ALL_FORMATS;

    static {
        Set<String> formats = new HashSet<>(13);
        formats.add(FORMAT_HIVE);
        formats.add(FORMAT_BINARY);
        formats.add(FORMAT_ADM);
        formats.add(FORMAT_JSON_LOWER_CASE);
        formats.add(FORMAT_DELIMITED_TEXT);
        formats.add(FORMAT_TWEET);
        formats.add(FORMAT_RSS);
        formats.add(FORMAT_SEMISTRUCTURED);
        formats.add(FORMAT_LINE_SEPARATED);
        formats.add(FORMAT_HDFS_WRITABLE);
        formats.add(FORMAT_KV);
        formats.add(FORMAT_CSV);
        formats.add(FORMAT_TSV);
        ALL_FORMATS = Collections.unmodifiableSet(formats);
    }

    /**
     * input streams
     */
    public static final String STREAM_HDFS = "hdfs";
    public static final String STREAM_SOCKET_CLIENT = "socket-client";

    /**
     * adapter aliases
     */
    public static final String ALIAS_GENERIC_ADAPTER = "adapter";
    public static final String ALIAS_LOCALFS_ADAPTER = "localfs";
    public static final String ALIAS_LOCALFS_PUSH_ADAPTER = "push_localfs";
    public static final String ALIAS_HDFS_ADAPTER = "hdfs";
    public static final String ALIAS_SOCKET_CLIENT_ADAPTER = "socket_client";
    public static final String ALIAS_FEED_WITH_META_ADAPTER = "feed_with_meta";
    public static final String ALIAS_CHANGE_FEED_WITH_META_ADAPTER = "change_feed_with_meta";
    // for testing purposes
    public static final String ALIAS_TEST_CHANGE_ADAPTER = "test_change_feed";

    /**
     * Constant String values
     */
    public static final String TRUE = "true";
    public static final String FALSE = "false";
    public static final String TAB_STR = "\t";
    public static final String NULL_STR = "\0";

    /**
     * Constant characters
     */
    public static final char ESCAPE = '\\';
    public static final char QUOTE = '"';
    public static final char SPACE = ' ';
    public static final char TAB = '\t';
    public static final char LF = '\n';
    public static final char CR = '\r';
    public static final char DEFAULT_RECORD_START = '{';
    public static final char DEFAULT_RECORD_END = '}';
    public static final char OPEN_BRACKET = '[';
    public static final char CLOSING_BRACKET = ']';
    public static final char COMMA = ',';

    /**
     * Constant byte characters
     */
    public static final byte BYTE_LF = '\n';
    public static final byte BYTE_CR = '\r';
    /**
     * Size default values
     */
    public static final int DEFAULT_BUFFER_SIZE = StorageUtil.getIntSizeInBytes(8, StorageUtil.StorageUnit.KILOBYTE);
    public static final float DEFAULT_BUFFER_INCREMENT_FACTOR = 1.5F;
    public static final int DEFAULT_QUEUE_SIZE = 64;
    public static final int MAX_RECORD_SIZE = 32000000;

    public static final Supplier<String> EMPTY_STRING = () -> "";
    public static final LongSupplier NO_LINES = () -> -1;

    /**
     * Expected parameter values
     */
    public static final String PARAMETER_OF_SIZE_ONE = "Value of size 1";
    public static final String LARGE_RECORD_ERROR_MESSAGE = "Record is too large";
    public static final String KEY_RECORD_INDEX = "record-index";
    public static final String FORMAT_DCP = "dcp";
    public static final String KEY_KEY_INDEXES = "key-indexes";
    public static final String KEY_KEY_INDICATORS = "key-indicators";
    public static final String KEY_STREAM_SOURCE = "stream-source";
    public static final String EXTERNAL = "external";
    public static final String KEY_READER_FACTORY = "reader-factory";
    public static final String READER_RSS = "rss_feed";

    public static final String ERROR_PARSE_RECORD = "Parser failed to parse record";
    public static final String MISSING_FIELDS = "some fields are missing";
    public static final String REC_ENDED_AT_EOF = "malformed input record ended abruptly";
    public static final String EMPTY_FIELD = "empty value";
    public static final String INVALID_VAL = "invalid value";

    public static final String DEFINITION_FIELD_NAME = "definition";
    public static final String CONTAINER_NAME_FIELD_NAME = "container";

    public static class AwsS3 {
        private AwsS3() {
            throw new AssertionError("do not instantiate");
        }

        public static final String REGION_FIELD_NAME = "region";
        public static final String ACCESS_KEY_ID_FIELD_NAME = "accessKeyId";
        public static final String SECRET_ACCESS_KEY_FIELD_NAME = "secretAccessKey";
        public static final String SESSION_TOKEN_FIELD_NAME = "sessionToken";
        public static final String SERVICE_END_POINT_FIELD_NAME = "serviceEndpoint";

        // AWS S3 specific error codes
        public static final String ERROR_INTERNAL_ERROR = "InternalError";
        public static final String ERROR_SLOW_DOWN = "SlowDown";
        public static final String ERROR_METHOD_NOT_IMPLEMENTED = "NotImplemented";

        public static boolean isRetryableError(String errorCode) {
            return errorCode.equals(ERROR_INTERNAL_ERROR) || errorCode.equals(ERROR_SLOW_DOWN);
        }
    }

    public static class AzureBlob {
        private AzureBlob() {
            throw new AssertionError("do not instantiate");
        }

        public static final String CONNECTION_STRING_FIELD_NAME = "connectionString";
        public static final String ACCOUNT_NAME_FIELD_NAME = "accountName";
        public static final String ACCOUNT_KEY_FIELD_NAME = "accountKey";
        public static final String SHARED_ACCESS_SIGNATURE_FIELD_NAME = "sharedAccessSignature";
        public static final String BLOB_ENDPOINT_FIELD_NAME = "blobEndpoint";
        public static final String ENDPOINT_SUFFIX_FIELD_NAME = "endpointSuffix";

        // Connection string requires PascalCase (MyFieldFormat)
        public static final String CONNECTION_STRING_CONNECTION_STRING = "ConnectionString";
        public static final String CONNECTION_STRING_ACCOUNT_NAME = "AccountName";
        public static final String CONNECTION_STRING_ACCOUNT_KEY = "AccountKey";
        public static final String CONNECTION_STRING_SHARED_ACCESS_SIGNATURE = "SharedAccessSignature";
        public static final String CONNECTION_STRING_BLOB_ENDPOINT = "BlobEndpoint";
        public static final String CONNECTION_STRING_ENDPOINT_SUFFIX = "EndpointSuffix";
    }
}<|MERGE_RESOLUTION|>--- conflicted
+++ resolved
@@ -119,11 +119,8 @@
     // a string representing the NULL value
     public static final String KEY_NULL_STR = "null";
     public static final String KEY_REDACT_WARNINGS = "redact-warnings";
-<<<<<<< HEAD
     public static final String KEY_REQUESTED_FIELDS = "requested-fields";
-=======
     public static final String KEY_EXTERNAL_SCAN_BUFFER_SIZE = "external-scan-buffer-size";
->>>>>>> 3ea8ef15
 
     /**
      * Keys for adapter name
