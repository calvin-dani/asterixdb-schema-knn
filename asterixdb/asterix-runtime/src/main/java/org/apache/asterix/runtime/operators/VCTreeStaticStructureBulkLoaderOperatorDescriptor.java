/*
 * Licensed to the Apache Software Foundation (ASF) under one
 * or more contributor license agreements.  See the NOTICE file
 * distributed with this work for additional information
 * regarding copyright ownership.  The ASF licenses this file
 * to you under the Apache License, Version 2.0 (the
 * "License"); you may not use this file except in compliance
 * with the License.  You may obtain a copy of the License at
 *
 *   http://www.apache.org/licenses/LICENSE-2.0
 *
 * Unless required by applicable law or agreed to in writing,
 * software distributed under the License is distributed on an
 * "AS IS" BASIS, WITHOUT WARRANTIES OR CONDITIONS OF ANY
 * KIND, either express or implied.  See the License for the
 * specific language governing permissions and limitations
 * under the License.
 */

package org.apache.asterix.runtime.operators;

import java.nio.ByteBuffer;
import java.util.ArrayList;
import java.util.HashMap;
import java.util.List;
import java.util.Map;
import java.util.UUID;

<<<<<<< HEAD
import org.apache.hyracks.api.context.IHyracksTaskContext;
import org.apache.hyracks.api.dataflow.IOperatorNodePushable;
import org.apache.hyracks.api.dataflow.value.IRecordDescriptorProvider;
import org.apache.hyracks.api.dataflow.value.RecordDescriptor;
import org.apache.hyracks.api.exceptions.HyracksDataException;
import org.apache.hyracks.api.job.IOperatorDescriptorRegistry;
import org.apache.hyracks.dataflow.common.comm.io.FrameTupleAccessor;
import org.apache.hyracks.dataflow.common.data.accessors.FrameTupleReference;
import org.apache.hyracks.dataflow.common.data.accessors.ITupleReference;
import org.apache.hyracks.dataflow.std.base.AbstractSingleActivityOperatorDescriptor;
import org.apache.hyracks.dataflow.std.base.AbstractUnaryInputUnaryOutputOperatorNodePushable;
import org.apache.hyracks.storage.am.common.dataflow.IIndexDataflowHelperFactory;
import org.apache.hyracks.storage.am.vector.impls.VCTreeLoader;
=======
import org.apache.asterix.common.ioopcallbacks.LSMIOOperationCallback;
import org.apache.asterix.common.utils.StorageConstants;
>>>>>>> 1210a22f
// import org.apache.hyracks.storage.am.vector.impls.VectorClusteringTree;
// import org.apache.hyracks.storage.am.vector.api.IVectorClusteringFrame;
// import org.apache.hyracks.storage.am.vector.api.IVectorClusteringLeafFrame;
// import org.apache.hyracks.storage.common.buffercache.IPageWriteCallback;
// import org.apache.hyracks.storage.common.buffercache.context.IBufferCacheWriteContext;
// import org.apache.hyracks.storage.common.buffercache.context.write.DefaultBufferCacheWriteContextProvider;
// import org.apache.hyracks.storage.am.common.api.ITreeIndexFrame;
// import org.apache.asterix.om.base.AInt32;
// import org.apache.asterix.om.base.AMutableInt32;
// import org.apache.asterix.om.base.IAObject;
// import org.apache.asterix.om.types.ATypeTag;
// import org.apache.asterix.om.types.hierachy.ATypeHierarchy;
import org.apache.asterix.dataflow.data.nontagged.serde.AInt32SerializerDeserializer;
import org.apache.hyracks.algebricks.runtime.base.IScalarEvaluator;
import org.apache.hyracks.algebricks.runtime.evaluators.ColumnAccessEvalFactory;
import org.apache.hyracks.algebricks.runtime.evaluators.EvaluatorContext;
import org.apache.hyracks.api.context.IHyracksTaskContext;
import org.apache.hyracks.api.dataflow.IOperatorNodePushable;
import org.apache.hyracks.api.dataflow.value.IRecordDescriptorProvider;
import org.apache.hyracks.api.dataflow.value.RecordDescriptor;
import org.apache.hyracks.api.exceptions.HyracksDataException;
import org.apache.hyracks.api.io.FileReference;
import org.apache.hyracks.api.io.IIOManager;
import org.apache.hyracks.api.job.IOperatorDescriptorRegistry;
import org.apache.hyracks.data.std.api.IPointable;
import org.apache.hyracks.data.std.primitive.VoidPointable;
import org.apache.hyracks.dataflow.common.comm.io.FrameTupleAccessor;
import org.apache.hyracks.dataflow.common.data.accessors.FrameTupleReference;
import org.apache.hyracks.dataflow.common.data.accessors.ITupleReference;
import org.apache.hyracks.dataflow.common.data.accessors.PermutingFrameTupleReference;
import org.apache.hyracks.dataflow.std.base.AbstractSingleActivityOperatorDescriptor;
import org.apache.hyracks.dataflow.std.base.AbstractUnaryInputUnaryOutputOperatorNodePushable;
import org.apache.hyracks.storage.am.common.api.IIndexDataflowHelper;
import org.apache.hyracks.storage.am.common.dataflow.IIndexDataflowHelperFactory;
import org.apache.hyracks.storage.am.lsm.common.api.ILSMIndex;
import org.apache.hyracks.storage.am.lsm.common.impls.LSMComponentId;
import org.apache.hyracks.storage.am.vector.impls.VCTreeStaticStructureLoader;
import org.apache.hyracks.storage.common.IIndexBulkLoader;
import org.apache.hyracks.storage.common.LocalResource;

import com.fasterxml.jackson.databind.ObjectMapper;

public class VCTreeStaticStructureBulkLoaderOperatorDescriptor extends AbstractSingleActivityOperatorDescriptor {

    private static final long serialVersionUID = 1L;
    private final IIndexDataflowHelperFactory indexHelperFactory;
    private final int maxEntriesPerPage;
    private final float fillFactor;
    private final UUID permitUUID;

    public VCTreeStaticStructureBulkLoaderOperatorDescriptor(IOperatorDescriptorRegistry spec,
            IIndexDataflowHelperFactory indexHelperFactory, int maxEntriesPerPage, float fillFactor,
            RecordDescriptor inputRecordDescriptor, UUID permitUUID) {
        super(spec, 1, 1); // Input arity 1, Output arity 1 (regular operator)
        this.indexHelperFactory = indexHelperFactory;
        this.maxEntriesPerPage = maxEntriesPerPage;
        this.fillFactor = fillFactor;
        this.permitUUID = permitUUID; // New field
        this.outRecDescs[0] = inputRecordDescriptor; // Pass through the same record descriptor
        System.err.println("VCTreeStaticStructureBulkLoaderOperatorDescriptor created with permit UUID: " + permitUUID);
    }

    @Override
    public IOperatorNodePushable createPushRuntime(IHyracksTaskContext ctx,
            IRecordDescriptorProvider recordDescProvider, int partition, int nPartitions) throws HyracksDataException {
        RecordDescriptor inputRecDesc = recordDescProvider.getInputRecordDescriptor(this.getActivityId(), 0);
        return new VCTreeStaticStructureBulkLoaderNodePushable(ctx, partition, nPartitions, inputRecDesc, permitUUID);
    }

    private class VCTreeStaticStructureBulkLoaderNodePushable
            extends AbstractUnaryInputUnaryOutputOperatorNodePushable {

        private final IHyracksTaskContext ctx;
        private final int partition;
        private final int nPartitions;
        private final RecordDescriptor inputRecDesc;
        private final UUID permitUUID;

        private VCTreeStaticStructureLoader staticStructureLoader;
        private boolean bulkLoadingStarted = false;
        private int tupleCount = 0;
        private FrameTupleReference tuple = new FrameTupleReference();
        private FrameTupleAccessor fta;

<<<<<<< HEAD
            private VCTreeLoader staticStructureLoader;
            private boolean bulkLoadingStarted = false;
            private int tupleCount = 0;
            private FrameTupleReference tuple = new FrameTupleReference();
            private FrameTupleAccessor fta;
            
            // Evaluators for extracting tuple fields
            private IScalarEvaluator levelEval;
            private IScalarEvaluator clusterIdEval;
            private IScalarEvaluator centroidIdEval;
            private IScalarEvaluator embeddingEval;
            private IPointable levelVal;
            private IPointable clusterIdVal;
            private IPointable centroidIdVal;
            private IPointable embeddingVal;
            
            // Debug tracking fields
            private Map<Integer, Integer> levelDistribution = null;
            private Map<String, Map<Integer, Integer>> clusterDistribution = null;

        public VCTreeStaticStructureBulkLoaderNodePushable(IHyracksTaskContext ctx, int partition, int nPartitions, 
                RecordDescriptor inputRecDesc) throws HyracksDataException {
=======
        // Evaluators for extracting tuple fields
        private IScalarEvaluator levelEval;
        private IScalarEvaluator clusterIdEval;
        private IScalarEvaluator centroidIdEval;
        private IScalarEvaluator embeddingEval;
        private IPointable levelVal;
        private IPointable clusterIdVal;
        private IPointable centroidIdVal;
        private IPointable embeddingVal;

        // Debug tracking fields
        private Map<Integer, Integer> levelDistribution = null;
        private Map<String, Map<Integer, Integer>> clusterDistribution = null;

        // Accumulator to collect all frame data before processing
        private List<ByteBuffer> frameAccumulator = new ArrayList<>();
        private boolean dataCollectionComplete = false;

        public VCTreeStaticStructureBulkLoaderNodePushable(IHyracksTaskContext ctx, int partition, int nPartitions,
                RecordDescriptor inputRecDesc, UUID permitUUID) throws HyracksDataException {
>>>>>>> 1210a22f
            this.ctx = ctx;
            this.partition = partition;
            this.nPartitions = nPartitions;
            this.inputRecDesc = inputRecDesc;
            this.permitUUID = permitUUID;
            this.fta = new FrameTupleAccessor(inputRecDesc);
        }

        @Override
        public void open() throws HyracksDataException {
            System.err.println("=== VCTreeStaticStructureBulkLoader OPENING ===");
            try {
                // Initialize evaluators for extracting tuple fields
                EvaluatorContext evalCtx = new EvaluatorContext(ctx);
                levelEval = new ColumnAccessEvalFactory(0).createScalarEvaluator(evalCtx);
                clusterIdEval = new ColumnAccessEvalFactory(1).createScalarEvaluator(evalCtx);
                centroidIdEval = new ColumnAccessEvalFactory(2).createScalarEvaluator(evalCtx);
                embeddingEval = new ColumnAccessEvalFactory(3).createScalarEvaluator(evalCtx);

                // Initialize pointables for evaluator results
                levelVal = new VoidPointable();
                clusterIdVal = new VoidPointable();
                centroidIdVal = new VoidPointable();
                embeddingVal = new VoidPointable();

                System.err.println("Evaluators initialized for field extraction");
                System.err.println("Expected 4 fields: level(0), clusterId(1), centroidId(2), embedding(3)");

                if (writer != null) {
                    writer.open();
                }

                System.err.println("VCTreeStaticStructureBulkLoader opened successfully");
            } catch (Exception e) {
                System.err.println("ERROR: Failed to open VCTreeStaticStructureBulkLoader: " + e.getMessage());
                e.printStackTrace();
                throw HyracksDataException.create(e);
            }
        }

        @Override
        public void nextFrame(ByteBuffer buffer) throws HyracksDataException {
            fta.reset(buffer);

            System.err.println("=== VCTreeStaticStructureBulkLoader: Processing frame with " + fta.getTupleCount()
                    + " tuples ===");
            System.err.println("=== THREAD: " + Thread.currentThread().getName() + " ===");
            System.err.println("=== TIMESTAMP: " + System.currentTimeMillis() + " ===");

            if (!dataCollectionComplete) {
                // Accumulate the entire frame for later processing
                ByteBuffer frameCopy = ByteBuffer.allocate(buffer.remaining());
                frameCopy.put(buffer.duplicate());
                frameCopy.flip();
                frameAccumulator.add(frameCopy);

                tupleCount += fta.getTupleCount();
                System.err.println("=== ACCUMULATED FRAME #" + frameAccumulator.size() + " with " + fta.getTupleCount()
                        + " tuples ===");
                System.err.println("=== TOTAL TUPLES ACCUMULATED: " + tupleCount + " ===");
            } else {
                // Process frame immediately (shouldn't happen in this pattern)
                for (int i = 0; i < fta.getTupleCount(); i++) {
                    tuple.reset(fta, i);
                    processTuple(tuple);
                }
            }

            // Pass through the input frame to output
            if (writer != null) {
                writer.nextFrame(buffer);
            }
        }

        private void processTuple(ITupleReference tuple) throws HyracksDataException {
            // This method is no longer used in the accumulation pattern
            // All processing happens in processAllAccumulatedTuples()
            System.err.println("WARNING: processTuple called but should use accumulation pattern");
        }

        private void processAllAccumulatedTuples() throws HyracksDataException {
            System.err.println("=== PROCESSING " + frameAccumulator.size() + " ACCUMULATED FRAMES ===");

            // Initialize data collection structures
            levelDistribution = new HashMap<>();
            clusterDistribution = new HashMap<>();

            // Process each accumulated frame
            for (int frameIndex = 0; frameIndex < frameAccumulator.size(); frameIndex++) {
                ByteBuffer frameBuffer = frameAccumulator.get(frameIndex);
                FrameTupleAccessor frameFta = new FrameTupleAccessor(inputRecDesc);
                frameFta.reset(frameBuffer);

                System.err.println("=== PROCESSING FRAME #" + (frameIndex + 1) + " with " + frameFta.getTupleCount()
                        + " tuples ===");

                // Process each tuple in the frame
                for (int i = 0; i < frameFta.getTupleCount(); i++) {
                    tuple.reset(frameFta, i);

                    // Debug: Extract and log tuple data before processing
                    try {
                        FrameTupleReference frameTuple = (FrameTupleReference) tuple;
                        levelEval.evaluate(frameTuple, levelVal);
                        clusterIdEval.evaluate(frameTuple, clusterIdVal);
                        centroidIdEval.evaluate(frameTuple, centroidIdVal);

                        int level = AInt32SerializerDeserializer.getInt(levelVal.getByteArray(),
                                levelVal.getStartOffset() + 1);
                        int clusterId = AInt32SerializerDeserializer.getInt(clusterIdVal.getByteArray(),
                                clusterIdVal.getStartOffset() + 1);
                        int centroidId = AInt32SerializerDeserializer.getInt(centroidIdVal.getByteArray(),
                                centroidIdVal.getStartOffset() + 1);

                        System.err.println("=== FRAME #" + (frameIndex + 1) + " TUPLE #" + (i + 1) + " DATA: Level="
                                + level + ", Cluster=" + clusterId + ", Centroid=" + centroidId + " ===");
                    } catch (Exception e) {
                        System.err.println("=== FRAME #" + (frameIndex + 1) + " TUPLE #" + (i + 1)
                                + " DATA: ERROR extracting data: " + e.getMessage() + " ===");
                    }

                    processRealTuple(tuple);
                }
            }

            System.err.println("=== COMPLETED PROCESSING ALL " + frameAccumulator.size() + " FRAMES ===");
        }

        private void processRealTuple(ITupleReference tuple) throws HyracksDataException {

            try {
                // Cast to FrameTupleReference (it's already created in nextFrame)
                FrameTupleReference frameTuple = (FrameTupleReference) tuple;

                // Extract data using evaluators (like hierarchical k-means does)
                levelEval.evaluate(frameTuple, levelVal);
                clusterIdEval.evaluate(frameTuple, clusterIdVal);
                centroidIdEval.evaluate(frameTuple, centroidIdVal);
                embeddingEval.evaluate(frameTuple, embeddingVal);

                // Deserialize integer fields using AsterixDB deserializers
                int level = AInt32SerializerDeserializer.getInt(levelVal.getByteArray(), levelVal.getStartOffset() + 1);
                int clusterId = AInt32SerializerDeserializer.getInt(clusterIdVal.getByteArray(),
                        clusterIdVal.getStartOffset() + 1);
                int centroidId = AInt32SerializerDeserializer.getInt(centroidIdVal.getByteArray(),
                        centroidIdVal.getStartOffset() + 1);

                // Track level distribution
                levelDistribution.put(level, levelDistribution.getOrDefault(level, 0) + 1);

                // Track cluster distribution per level
                String levelKey = "Level_" + level;
                Map<Integer, Integer> levelClusters =
                        clusterDistribution.computeIfAbsent(levelKey, k -> new HashMap<>());
                levelClusters.put(clusterId, levelClusters.getOrDefault(clusterId, 0) + 1);

                // Process the real centroid data
                processRealCentroid(level, clusterId, centroidId, embeddingVal, tuple);

                // Log progress every 100 tuples
                if (tupleCount % 100 == 0) {
                    System.err.println("Processed " + tupleCount + " real centroids from hierarchical k-means");
                    logCurrentStructure();
                }

            } catch (Exception e) {
                System.err.println("ERROR: Failed to process real tuple: " + e.getMessage());
                e.printStackTrace();
            }
        }

        private void processRealCentroid(int level, int clusterId, int centroidId, IPointable embeddingVal,
                ITupleReference tuple) throws HyracksDataException {
            try {
                // Extract embedding data from the tuple
                // The embedding is stored as a double array in the 4th field
                int embeddingLength = embeddingVal.getLength();

                // Skip the type tag (first byte) for the embedding
                if (embeddingLength > 1) {
                    // The embedding is serialized as a double array
                    // We need to deserialize it properly
                    System.err.println("Processing real centroid: Level=" + level + ", Cluster=" + clusterId
                            + ", Centroid=" + centroidId + ", EmbeddingSize=" + (embeddingLength - 1) + " bytes");

                    // TODO: Deserialize the actual double array from embeddingBytes
                    // For now, we'll create a placeholder double array
                    int numDoubles = (embeddingLength - 1) / 8; // Assuming 8 bytes per double
                    double[] embedding = new double[Math.max(1, numDoubles)];

                    // Fill with placeholder values for now
                    for (int i = 0; i < embedding.length; i++) {
                        embedding[i] = (Math.random() - 0.5) * 10; // Random values between -5 and 5
                    }

                    // Add this centroid to the VCTreeStaticStructureLoader
                    if (staticStructureLoader != null) {
                        // staticStructureLoader.add(tuple);
                        System.err.println("  -> Added to VCTreeStaticStructureLoader");
                    } else {
                        System.err.println("  -> VCTreeStaticStructureLoader not available, storing for later");
                    }

                } else {
                    System.err.println("WARNING: Empty or invalid embedding data for centroid " + centroidId);
                }

            } catch (Exception e) {
                System.err.println("ERROR: Failed to process real centroid: " + e.getMessage());
                e.printStackTrace();
            }
        }

        private void createVCTreeStaticStructureLoaderWithRealData() throws HyracksDataException {
            System.err.println("=== CREATING VCTreeStaticStructureLoader WITH REAL DATA ===");

            try {
                // Analyze the collected data to determine the real structure
                int numLevels = levelDistribution.size();
                List<Integer> clustersPerLevel = new ArrayList<>();
                List<List<Integer>> centroidsPerCluster = new ArrayList<>();

                // Sort levels to ensure consistent ordering
                List<Integer> sortedLevels = new ArrayList<>(levelDistribution.keySet());
                sortedLevels.sort(Integer::compareTo);

                System.err.println("Real structure analysis:");
                System.err.println("  Number of levels: " + numLevels);

                for (int level : sortedLevels) {
                    String levelKey = "Level_" + level;
                    Map<Integer, Integer> levelClusters = clusterDistribution.get(levelKey);

                    if (levelClusters != null) {
                        int clustersInLevel = levelClusters.size();
                        clustersPerLevel.add(clustersInLevel);

                        List<Integer> centroidsInClusters = new ArrayList<>();
                        for (int clusterId : levelClusters.keySet()) {
                            int centroidsInCluster = levelClusters.get(clusterId);
                            centroidsInClusters.add(centroidsInCluster);
                        }
                        centroidsPerCluster.add(centroidsInClusters);

                        System.err.println("  Level " + level + ": " + clustersInLevel + " clusters");
                        System.err.println("    Centroids per cluster: " + centroidsInClusters);
                    } else {
                        System.err.println("  Level " + level + ": No cluster data found");
                        clustersPerLevel.add(0);
                        centroidsPerCluster.add(new ArrayList<>());
                    }
                }

                System.err.println("Final structure:");
                System.err.println("  - numLevels: " + numLevels);
                System.err.println("  - clustersPerLevel: " + clustersPerLevel);
                System.err.println("  - centroidsPerCluster: " + centroidsPerCluster);
                System.err.println("  - maxEntriesPerPage: " + maxEntriesPerPage);
                System.err.println("  - fillFactor: " + fillFactor);

                // Create LSM index with static structure
                createLSMIndexWithStaticStructure(numLevels, clustersPerLevel, centroidsPerCluster);

            } catch (Exception e) {
                System.err.println(
                        "ERROR: Failed to create VCTreeStaticStructureLoader with real data: " + e.getMessage());
                e.printStackTrace();
            }
        }

        /**
         * Creates the LSM index with static structure parameters.
         * 
         * This method actually creates the LSM index and calls the bulk loader
         * to build the static structure pages, following the LSMBTree pattern.
         */
        private void createLSMIndexWithStaticStructure(int numLevels, List<Integer> clustersPerLevel,
                List<List<Integer>> centroidsPerCluster) {
            System.err.println("=== CREATING LSM INDEX WITH STATIC STRUCTURE ===");

            try {
                // Create the LSM index using the indexHelperFactory
                IIndexDataflowHelper indexHelper =
                        indexHelperFactory.create(ctx.getJobletContext().getServiceContext(), partition);

                System.err.println("Opening LSM index...");
                indexHelper.open();
                ILSMIndex lsmIndex = (ILSMIndex) indexHelper.getIndexInstance();
                System.err.println("LSM index opened successfully");

                // Create parameters map for the LSM index creation
                Map<String, Object> structureParameters = new HashMap<>();
                structureParameters.put("numLevels", numLevels);
                structureParameters.put("clustersPerLevel", clustersPerLevel);
                structureParameters.put("centroidsPerCluster", centroidsPerCluster);
                structureParameters.put("maxEntriesPerPage", maxEntriesPerPage);
                structureParameters.put("fillFactor", fillFactor);
                structureParameters.put("isStaticStructureLoad", true);
                structureParameters.put("totalTuplesProcessed", tupleCount);

                // Add required LSM component ID parameter (following LSMIndexBulkLoadOperatorNodePushable pattern)
                structureParameters.put(LSMIOOperationCallback.KEY_FLUSHED_COMPONENT_ID,
                        LSMComponentId.DEFAULT_COMPONENT_ID);

                System.err.println("Structure parameters for LSM index creation:");
                System.err.println("  - numLevels: " + structureParameters.get("numLevels"));
                System.err.println("  - clustersPerLevel: " + structureParameters.get("clustersPerLevel"));
                System.err.println("  - centroidsPerCluster: " + structureParameters.get("centroidsPerCluster"));
                System.err.println("  - maxEntriesPerPage: " + structureParameters.get("maxEntriesPerPage"));
                System.err.println("  - fillFactor: " + structureParameters.get("fillFactor"));
                System.err.println("  - isStaticStructureLoad: " + structureParameters.get("isStaticStructureLoad"));
                System.err.println("  - totalTuplesProcessed: " + structureParameters.get("totalTuplesProcessed"));
                System.err.println("  - flushedComponentId: "
                        + structureParameters.get(LSMIOOperationCallback.KEY_FLUSHED_COMPONENT_ID));

                // Create the bulk loader with static structure parameters
                System.err.println("Creating LSM bulk loader with static structure...");
                IIndexBulkLoader bulkLoader =
                        lsmIndex.createBulkLoader(fillFactor, false, tupleCount, false, structureParameters);

                System.err.println("LSM bulk loader created successfully");

                // Process all accumulated tuples and transform them for the LSM bulk loader
                System.err.println("Adding " + frameAccumulator.size() + " accumulated frames to bulk loader...");
                int totalTuplesAdded = 0;
                
                for (int frameIndex = 0; frameIndex < frameAccumulator.size(); frameIndex++) {
                    ByteBuffer frameBuffer = frameAccumulator.get(frameIndex);
                    FrameTupleAccessor frameFta = new FrameTupleAccessor(inputRecDesc);
                    frameFta.reset(frameBuffer);
                    
                    System.err.println("Processing frame #" + (frameIndex + 1) + " with " + frameFta.getTupleCount() + " tuples");
                    
                    // Transform each tuple in the frame for the LSM bulk loader
                    for (int i = 0; i < frameFta.getTupleCount(); i++) {
                        tuple.reset(frameFta, i);
                        try {
                            // Transform the hierarchical k-means tuple to the expected LSM format
                            ITupleReference transformedTuple = transformTupleForLSM(tuple);
                            if (transformedTuple != null) {
                                bulkLoader.add(transformedTuple);
                                totalTuplesAdded++;
                            }
                        } catch (Exception e) {
                            System.err.println("ERROR: Failed to transform and add tuple " + (i + 1) + " from frame " + (frameIndex + 1) + " to bulk loader: " + e.getMessage());
                            e.printStackTrace();
                        }
                    }
                }
                
                System.err.println("Successfully added " + totalTuplesAdded + " transformed tuples to bulk loader");

                // Finalize the bulk loader to create the static structure
                System.err.println("Finalizing bulk loader to create static structure pages...");
                bulkLoader.end();

                System.err.println("Static structure pages created successfully in LSM index");

                // Close the index
                indexHelper.close();
                System.err.println("LSM index closed successfully");

            } catch (Exception e) {
                System.err.println("ERROR: Failed to create LSM index with static structure: " + e.getMessage());
                e.printStackTrace();
            }
        }

        /**
         * Transforms a hierarchical k-means tuple to the format expected by the LSM bulk loader.
         * Based on the error, the LSM index might expect only 1 field (centroidId).
         * Let's try providing just the centroidId first to see if that resolves the issue.
         */
        private ITupleReference transformTupleForLSM(ITupleReference originalTuple) throws HyracksDataException {
            try {
                // Debug: Check original tuple structure
                System.err.println("DEBUG: Original tuple has " + originalTuple.getFieldCount() + " fields");
                for (int i = 0; i < originalTuple.getFieldCount(); i++) {
                    System.err.println("  Field " + i + ": length=" + originalTuple.getFieldLength(i));
                }
                
                // Try providing only the centroidId (field 2) to see if that resolves the field slots issue
                // The error suggests the LSM index expects only 1 field, not 2
                int[] fieldPermutation = {2}; // Map output field 0 to input field 2 (centroidId)
                
                PermutingFrameTupleReference permutingTuple = new PermutingFrameTupleReference(fieldPermutation);
                
                // Get the frame accessor and tuple index from the original tuple
                FrameTupleReference frameTuple = (FrameTupleReference) originalTuple;
                permutingTuple.reset(frameTuple.getFrameTupleAccessor(), frameTuple.getTupleIndex());
                
                // Debug: Check transformed tuple structure
                System.err.println("DEBUG: Transformed tuple has " + permutingTuple.getFieldCount() + " fields");
                for (int i = 0; i < permutingTuple.getFieldCount(); i++) {
                    System.err.println("  Transformed field " + i + ": length=" + permutingTuple.getFieldLength(i));
                }
                
                return permutingTuple;

            } catch (Exception e) {
                System.err.println("ERROR: Failed to transform tuple for LSM: " + e.getMessage());
                e.printStackTrace();
                return null;
            }
        }

        private void logCurrentStructure() {
            System.err.println("=== CURRENT HIERARCHICAL STRUCTURE ===");
            System.err.println("Level distribution: " + levelDistribution);

            for (String levelKey : clusterDistribution.keySet()) {
                Map<Integer, Integer> levelClusters = clusterDistribution.get(levelKey);
                System.err.println(levelKey + " clusters: " + levelClusters);
            }

            // Calculate total centroids
            int totalCentroids = levelDistribution.values().stream().mapToInt(Integer::intValue).sum();
            System.err.println("Total centroids processed: " + totalCentroids);
            System.err.println("=====================================");
        }

        /**
         * Writes the static structure information to .staticstructure file in the same directory as the index's .metadata file
         */
        private void writeStaticStructureToFile() {
            try {
                // Get the LSM index file manager to determine the correct component directory
                IIndexDataflowHelper indexHelper =
                        indexHelperFactory.create(ctx.getJobletContext().getServiceContext(), partition);

                // Get the LSM index file manager
                // For now, we'll use a simple approach to get the base directory
                // The LSM index should be created in the target directory
                IIOManager ioManager = ctx.getIoManager();

                // Get the index file path from the index helper factory
                // The .staticstructure file should be in the same directory as the .metadata file
                FileReference indexPath = getIndexFilePath();
                if (indexPath == null) {
                    System.err.println(
                            "WARNING: Could not determine index file path, skipping .staticstructure file creation");
                    return;
                }

                // Create the .staticstructure file in the same directory as the index
                String staticStructureFileName = StorageConstants.STATIC_STRUCTURE_FILE_NAME;
                FileReference staticStructureFile = indexPath.getParent().getChild(staticStructureFileName);

                System.err.println("Writing .staticstructure file to index directory:");
                System.err.println("  - Index directory: " + indexPath.getParent().getAbsolutePath());
                System.err.println("  - Static structure file: " + staticStructureFile.getAbsolutePath());

                // Prepare structure data
                Map<String, Object> structureData = new HashMap<>();
                structureData.put("numLevels", levelDistribution.size());
                structureData.put("levelDistribution", levelDistribution);
                structureData.put("clusterDistribution", clusterDistribution);
                structureData.put("totalTuplesProcessed", tupleCount);
                structureData.put("timestamp", System.currentTimeMillis());
                structureData.put("partition", partition);

                // Write to index directory using atomic write pattern
                writeStaticStructureAtomically(staticStructureFile, structureData);

                System.err.println("Static structure written to index directory");
                System.err.println("  - Levels: " + levelDistribution.size());
                System.err.println("  - Total centroids: "
                        + levelDistribution.values().stream().mapToInt(Integer::intValue).sum());

            } catch (Exception e) {
                System.err
                        .println("ERROR: Failed to write static structure file to index directory: " + e.getMessage());
                e.printStackTrace();
            }
        }

        /**
         * Gets the next component sequence for the LSM component.
         * This should match the sequence used by the LSM file manager.
         */
        private String getNextComponentSequence() {
            // For now, use a simple timestamp-based sequence
            // In a real implementation, this should coordinate with the LSM file manager
            return String.format("%020d", System.currentTimeMillis());
        }

        /**
         * Gets the file path for the LSM index.
         * This is used to determine where to place the .staticstructure file.
         */
        private FileReference getIndexFilePath() {
            try {
                // Use the index helper factory to create an index helper for this partition
                // This follows the same pattern as other LSM operators
                IIndexDataflowHelper indexHelper =
                        indexHelperFactory.create(ctx.getJobletContext().getServiceContext(), partition);

                // Get the LocalResource from the index helper
                LocalResource resource = indexHelper.getResource();

                // Get the file path from the resource
                String resourcePath = resource.getPath();

                // Convert to FileReference using the IOManager
                IIOManager ioManager = ctx.getIoManager();
                return ioManager.resolve(resourcePath);

            } catch (Exception e) {
                System.err.println("ERROR: Failed to get index file path: " + e.getMessage());
                e.printStackTrace();
                return null;
            }
        }

        /**
         * Writes the static structure file atomically using the mask file pattern.
         */
        private void writeStaticStructureAtomically(FileReference staticStructureFile,
                Map<String, Object> structureData) throws Exception {
            IIOManager ioManager = ctx.getIoManager();

            // Ensure parent directory exists
            FileReference parentDir = staticStructureFile.getParent();
            if (!ioManager.exists(parentDir)) {
                ioManager.makeDirectories(parentDir);
            }

            // Create mask file for atomic write
            FileReference maskFile = getMaskFile(staticStructureFile);
            if (ioManager.exists(maskFile)) {
                ioManager.delete(maskFile);
            }
            ioManager.create(maskFile);

            try {
                // Write structure data as JSON
                ObjectMapper mapper = new ObjectMapper();
                byte[] data = mapper.writeValueAsBytes(structureData);
                ioManager.overwrite(staticStructureFile, data);

                // Remove mask file to indicate successful write
                ioManager.delete(maskFile);

                System.err
                        .println("Static structure file written atomically: " + staticStructureFile.getAbsolutePath());

            } catch (Exception e) {
                // Clean up on failure
                if (ioManager.exists(staticStructureFile)) {
                    ioManager.delete(staticStructureFile);
                }
                if (ioManager.exists(maskFile)) {
                    ioManager.delete(maskFile);
                }
                throw new RuntimeException("Failed to write static structure file atomically", e);
            }
        }

        /**
         * Gets the mask file for a .staticstructure file.
         */
        private FileReference getMaskFile(FileReference staticStructureFile) {
            String maskFileName = "." + staticStructureFile.getName();
            return staticStructureFile.getParent().getChild(maskFileName);
        }

        @Override
        public void close() throws HyracksDataException {
            System.err.println("=== VCTreeStaticStructureBulkLoader FINALIZING ===");
            System.err.println("Total frames accumulated: " + frameAccumulator.size());
            System.err.println("Total tuples accumulated: " + tupleCount);

            // Process all accumulated tuples at once
            if (!dataCollectionComplete) {
                System.err.println("=== PROCESSING ALL ACCUMULATED TUPLES ===");
                processAllAccumulatedTuples();
                dataCollectionComplete = true;
            }

            // Log final structure
            logCurrentStructure();

            // Create VCTreeStaticStructureLoader with real structure
            createVCTreeStaticStructureLoaderWithRealData();

            if (staticStructureLoader != null) {
                try {
                    // staticStructureLoader.end();
                    System.err.println("VCTreeStaticStructureLoader finalized with real data");
                } catch (Exception e) {
                    System.err.println("ERROR: Failed to finalize VCTreeStaticStructureLoader: " + e.getMessage());
                }
            }

            // Write static structure to .staticstructure file
            writeStaticStructureToFile();

            // Close the writer if available
            if (writer != null) {
                writer.close();
            }

            System.err.println("=== VCTreeStaticStructureBulkLoader COMPLETE ===");
        }

        @Override
        public void fail() throws HyracksDataException {
            System.err.println("=== VCTreeStaticStructureBulkLoader FAILING ===");
            System.err.println("Total tuples processed before failure: " + tupleCount);

            if (staticStructureLoader != null) {
                System.err.println("Aborting VCTreeStaticStructureLoader...");
                try {
                    // staticStructureLoader.abort();
                    System.err.println("VCTreeStaticStructureLoader aborted");
                } catch (Exception e) {
                    System.err.println("ERROR: Failed to abort VCTreeStaticStructureLoader: " + e.getMessage());
                    e.printStackTrace();
                }
            }

            // Fail the writer if available
            if (writer != null) {
                writer.fail();
            }
            System.err.println("=== VCTreeStaticStructureBulkLoader FAILED ===");
        }
    }

}<|MERGE_RESOLUTION|>--- conflicted
+++ resolved
@@ -26,24 +26,8 @@
 import java.util.Map;
 import java.util.UUID;
 
-<<<<<<< HEAD
-import org.apache.hyracks.api.context.IHyracksTaskContext;
-import org.apache.hyracks.api.dataflow.IOperatorNodePushable;
-import org.apache.hyracks.api.dataflow.value.IRecordDescriptorProvider;
-import org.apache.hyracks.api.dataflow.value.RecordDescriptor;
-import org.apache.hyracks.api.exceptions.HyracksDataException;
-import org.apache.hyracks.api.job.IOperatorDescriptorRegistry;
-import org.apache.hyracks.dataflow.common.comm.io.FrameTupleAccessor;
-import org.apache.hyracks.dataflow.common.data.accessors.FrameTupleReference;
-import org.apache.hyracks.dataflow.common.data.accessors.ITupleReference;
-import org.apache.hyracks.dataflow.std.base.AbstractSingleActivityOperatorDescriptor;
-import org.apache.hyracks.dataflow.std.base.AbstractUnaryInputUnaryOutputOperatorNodePushable;
-import org.apache.hyracks.storage.am.common.dataflow.IIndexDataflowHelperFactory;
-import org.apache.hyracks.storage.am.vector.impls.VCTreeLoader;
-=======
 import org.apache.asterix.common.ioopcallbacks.LSMIOOperationCallback;
 import org.apache.asterix.common.utils.StorageConstants;
->>>>>>> 1210a22f
 // import org.apache.hyracks.storage.am.vector.impls.VectorClusteringTree;
 // import org.apache.hyracks.storage.am.vector.api.IVectorClusteringFrame;
 // import org.apache.hyracks.storage.am.vector.api.IVectorClusteringLeafFrame;
@@ -80,7 +64,7 @@
 import org.apache.hyracks.storage.am.common.dataflow.IIndexDataflowHelperFactory;
 import org.apache.hyracks.storage.am.lsm.common.api.ILSMIndex;
 import org.apache.hyracks.storage.am.lsm.common.impls.LSMComponentId;
-import org.apache.hyracks.storage.am.vector.impls.VCTreeStaticStructureLoader;
+import org.apache.hyracks.storage.am.vector.impls.VCTreeLoader;
 import org.apache.hyracks.storage.common.IIndexBulkLoader;
 import org.apache.hyracks.storage.common.LocalResource;
 
@@ -122,36 +106,12 @@
         private final RecordDescriptor inputRecDesc;
         private final UUID permitUUID;
 
-        private VCTreeStaticStructureLoader staticStructureLoader;
+        private VCTreeLoader staticStructureLoader;
         private boolean bulkLoadingStarted = false;
         private int tupleCount = 0;
         private FrameTupleReference tuple = new FrameTupleReference();
         private FrameTupleAccessor fta;
 
-<<<<<<< HEAD
-            private VCTreeLoader staticStructureLoader;
-            private boolean bulkLoadingStarted = false;
-            private int tupleCount = 0;
-            private FrameTupleReference tuple = new FrameTupleReference();
-            private FrameTupleAccessor fta;
-            
-            // Evaluators for extracting tuple fields
-            private IScalarEvaluator levelEval;
-            private IScalarEvaluator clusterIdEval;
-            private IScalarEvaluator centroidIdEval;
-            private IScalarEvaluator embeddingEval;
-            private IPointable levelVal;
-            private IPointable clusterIdVal;
-            private IPointable centroidIdVal;
-            private IPointable embeddingVal;
-            
-            // Debug tracking fields
-            private Map<Integer, Integer> levelDistribution = null;
-            private Map<String, Map<Integer, Integer>> clusterDistribution = null;
-
-        public VCTreeStaticStructureBulkLoaderNodePushable(IHyracksTaskContext ctx, int partition, int nPartitions, 
-                RecordDescriptor inputRecDesc) throws HyracksDataException {
-=======
         // Evaluators for extracting tuple fields
         private IScalarEvaluator levelEval;
         private IScalarEvaluator clusterIdEval;
@@ -172,7 +132,6 @@
 
         public VCTreeStaticStructureBulkLoaderNodePushable(IHyracksTaskContext ctx, int partition, int nPartitions,
                 RecordDescriptor inputRecDesc, UUID permitUUID) throws HyracksDataException {
->>>>>>> 1210a22f
             this.ctx = ctx;
             this.partition = partition;
             this.nPartitions = nPartitions;
