--- conflicted
+++ resolved
@@ -24,7 +24,6 @@
 import java.util.HashMap;
 import java.util.List;
 import java.util.Map;
-<<<<<<< HEAD
 import org.apache.hyracks.api.context.IHyracksTaskContext;
 import org.apache.hyracks.api.dataflow.IOperatorNodePushable;
 import org.apache.hyracks.api.dataflow.value.IRecordDescriptorProvider;
@@ -42,11 +41,6 @@
 import org.apache.hyracks.storage.am.common.api.IIndexDataflowHelper;
 import org.apache.hyracks.storage.am.vector.impls.VCTreeStaticStructureLoader;
 import org.apache.hyracks.storage.common.LocalResource;
-=======
-import java.util.UUID;
-
-import org.apache.asterix.common.ioopcallbacks.LSMIOOperationCallback;
->>>>>>> c47721ab
 // import org.apache.hyracks.storage.am.vector.impls.VectorClusteringTree;
 // import org.apache.hyracks.storage.am.vector.api.IVectorClusteringFrame;
 // import org.apache.hyracks.storage.am.vector.api.IVectorClusteringLeafFrame;
@@ -60,11 +54,8 @@
 // import org.apache.asterix.om.types.ATypeTag;
 // import org.apache.asterix.om.types.hierachy.ATypeHierarchy;
 import org.apache.asterix.dataflow.data.nontagged.serde.AInt32SerializerDeserializer;
-<<<<<<< HEAD
 import org.apache.asterix.common.utils.StorageConstants;
 import org.apache.hyracks.algebricks.runtime.evaluators.ColumnAccessEvalFactory;
-=======
->>>>>>> c47721ab
 import org.apache.hyracks.algebricks.runtime.base.IScalarEvaluator;
 import org.apache.hyracks.algebricks.runtime.evaluators.ColumnAccessEvalFactory;
 import org.apache.hyracks.algebricks.runtime.evaluators.EvaluatorContext;
@@ -78,22 +69,7 @@
 import org.apache.hyracks.api.job.IOperatorDescriptorRegistry;
 import org.apache.hyracks.data.std.api.IPointable;
 import org.apache.hyracks.data.std.primitive.VoidPointable;
-<<<<<<< HEAD
 import java.util.UUID;
-=======
-import org.apache.hyracks.dataflow.common.comm.io.FrameTupleAccessor;
-import org.apache.hyracks.dataflow.common.data.accessors.FrameTupleReference;
-import org.apache.hyracks.dataflow.common.data.accessors.ITupleReference;
-import org.apache.hyracks.dataflow.std.base.AbstractSingleActivityOperatorDescriptor;
-import org.apache.hyracks.dataflow.std.base.AbstractUnaryInputUnaryOutputOperatorNodePushable;
-import org.apache.hyracks.storage.am.common.api.IIndexDataflowHelper;
-import org.apache.hyracks.storage.am.common.dataflow.IIndexDataflowHelperFactory;
-import org.apache.hyracks.storage.am.lsm.common.api.ILSMIndex;
-import org.apache.hyracks.storage.am.lsm.common.impls.LSMComponentId;
-import org.apache.hyracks.storage.am.vector.impls.VCTreeStaticStructureLoader;
-import org.apache.hyracks.storage.common.IIndexBulkLoader;
-
->>>>>>> c47721ab
 import com.fasterxml.jackson.databind.ObjectMapper;
 
 public class VCTreeStaticStructureBulkLoaderOperatorDescriptor extends AbstractSingleActivityOperatorDescriptor {
@@ -512,11 +488,7 @@
         }
 
         /**
-<<<<<<< HEAD
          * Writes the static structure information to .staticstructure file in the same directory as the index's .metadata file
-=======
-         * Writes the static structure information to .staticstructure file in LSM component directory
->>>>>>> c47721ab
          */
         private void writeStaticStructureToFile() {
             try {
@@ -528,7 +500,6 @@
                 // For now, we'll use a simple approach to get the base directory
                 // The LSM index should be created in the target directory
                 IIOManager ioManager = ctx.getIoManager();
-<<<<<<< HEAD
                 
                 // Get the index file path from the index helper factory
                 // The .staticstructure file should be in the same directory as the .metadata file
@@ -546,22 +517,6 @@
                 System.err.println("  - Index directory: " + indexPath.getParent().getAbsolutePath());
                 System.err.println("  - Static structure file: " + staticStructureFile.getAbsolutePath());
                 
-=======
-                String baseDirPath = "/target/io/dir/asterix_nc1/target/tmp/asterix_nc1/iodevice1/";
-                FileReference baseDir = ioManager.getFileReference(0, baseDirPath);
-
-                // Get the next component sequence for the .staticstructure file
-                // This ensures it matches the VCTree component that will be created
-                String componentSequence = getNextComponentSequence();
-                String staticStructureFileName = componentSequence + "_" + ".staticstructure";
-                FileReference staticStructureFile = baseDir.getChild(staticStructureFileName);
-
-                System.err.println("Writing .staticstructure file to LSM component directory:");
-                System.err.println("  - Base directory: " + baseDir.getAbsolutePath());
-                System.err.println("  - Component sequence: " + componentSequence);
-                System.err.println("  - Static structure file: " + staticStructureFile.getAbsolutePath());
-
->>>>>>> c47721ab
                 // Prepare structure data
                 Map<String, Object> structureData = new HashMap<>();
                 structureData.put("numLevels", levelDistribution.size());
@@ -570,31 +525,17 @@
                 structureData.put("totalTuplesProcessed", tupleCount);
                 structureData.put("timestamp", System.currentTimeMillis());
                 structureData.put("partition", partition);
-<<<<<<< HEAD
                 
                 // Write to index directory using atomic write pattern
                 writeStaticStructureAtomically(staticStructureFile, structureData);
                 
                 System.err.println("Static structure written to index directory");
-=======
-                structureData.put("componentSequence", componentSequence);
-
-                // Write to LSM component directory using atomic write pattern
-                writeStaticStructureAtomically(staticStructureFile, structureData);
-
-                System.err.println("Static structure written to LSM component directory");
->>>>>>> c47721ab
                 System.err.println("  - Levels: " + levelDistribution.size());
                 System.err.println("  - Total centroids: "
                         + levelDistribution.values().stream().mapToInt(Integer::intValue).sum());
 
             } catch (Exception e) {
-<<<<<<< HEAD
                 System.err.println("ERROR: Failed to write static structure file to index directory: " + e.getMessage());
-=======
-                System.err.println(
-                        "ERROR: Failed to write static structure file to LSM component directory: " + e.getMessage());
->>>>>>> c47721ab
                 e.printStackTrace();
             }
         }
