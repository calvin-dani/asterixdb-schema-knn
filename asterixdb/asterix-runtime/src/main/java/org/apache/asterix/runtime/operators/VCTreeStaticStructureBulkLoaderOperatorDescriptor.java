--- conflicted
+++ resolved
@@ -61,13 +61,6 @@
 import org.apache.hyracks.dataflow.std.base.AbstractUnaryInputUnaryOutputOperatorNodePushable;
 import org.apache.hyracks.storage.am.common.api.IIndexDataflowHelper;
 import org.apache.hyracks.storage.am.common.dataflow.IIndexDataflowHelperFactory;
-<<<<<<< HEAD
-import org.apache.hyracks.storage.am.lsm.common.api.ILSMIndex;
-import org.apache.hyracks.storage.am.lsm.common.impls.LSMComponentId;
-import org.apache.hyracks.storage.am.vector.impls.VCTreeLoader;
-import org.apache.hyracks.storage.common.IIndexBulkLoader;
-=======
->>>>>>> de87d734
 import org.apache.hyracks.storage.common.LocalResource;
 import org.apache.hyracks.storage.common.buffercache.IBufferCache;
 
@@ -127,11 +120,7 @@
         private final RecordDescriptor inputRecDesc;
         private final UUID permitUUID;
 
-<<<<<<< HEAD
-        private VCTreeLoader staticStructureLoader;
-=======
         // private VCTreeStaticStructureLoader staticStructureLoader;
->>>>>>> de87d734
         private boolean bulkLoadingStarted = false;
         private int tupleCount = 0;
         private FrameTupleReference tuple = new FrameTupleReference();
