--- conflicted
+++ resolved
@@ -116,7 +116,9 @@
         }
     };
 
-<<<<<<< HEAD
+    public static final IFunctionTypeInferer MEDIAN_MEMORY =
+            (expr, fd, context, compilerProps) -> fd.setImmutableStates(compilerProps.getSortMemoryFrames());
+
     public static final IFunctionTypeInferer RECORD_MODIFY_INFERER = (expr, fd, context, compilerProps) -> {
         AbstractFunctionCallExpression f = (AbstractFunctionCallExpression) expr;
         IAType outType = (IAType) context.getType(expr);
@@ -126,10 +128,6 @@
         }
         fd.setImmutableStates(outType, inType);
     };
-=======
-    public static final IFunctionTypeInferer MEDIAN_MEMORY =
-            (expr, fd, context, compilerProps) -> fd.setImmutableStates(compilerProps.getSortMemoryFrames());
->>>>>>> ed4bd17f
 
     public static final class CastTypeInferer implements IFunctionTypeInferer {
         @Override
