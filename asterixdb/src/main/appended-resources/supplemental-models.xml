--- conflicted
+++ resolved
@@ -160,15 +160,9 @@
       <artifactId>netty-all</artifactId>
       <properties>
         <!-- netty is ALv2, and does not contain any embedded LICENSE or NOTICE file -->
-<<<<<<< HEAD
-        <license.ignoreMissingEmbeddedLicense>4.1.25.Final,4.1.32.Final,4.1.42.Final,4.1.46.Final</license.ignoreMissingEmbeddedLicense>
-        <license.ignoreMissingEmbeddedNotice>4.1.25.Final,4.1.32.Final,4.1.42.Final,4.1.46.Final</license.ignoreMissingEmbeddedNotice>
-        <license.ignoreNoticeOverride>4.1.25.Final,4.1.32.Final,4.1.42.Final,4.1.46.Final</license.ignoreNoticeOverride>
-=======
         <license.ignoreMissingEmbeddedLicense>4.1.25.Final,4.1.32.Final,4.1.42.Final,4.1.48.Final</license.ignoreMissingEmbeddedLicense>
         <license.ignoreMissingEmbeddedNotice>4.1.25.Final,4.1.32.Final,4.1.42.Final,4.1.48.Final</license.ignoreMissingEmbeddedNotice>
         <license.ignoreNoticeOverride>4.1.25.Final,4.1.32.Final,4.1.42.Final,4.1.48.Final</license.ignoreNoticeOverride>
->>>>>>> 4bf70488
       </properties>
     </project>
   </supplement>
