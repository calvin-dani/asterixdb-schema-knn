--- conflicted
+++ resolved
@@ -36,12 +36,7 @@
       <artifactId>slf4j-api</artifactId>
       <licenses>
         <license>
-<<<<<<< HEAD
-          <name>an MIT-style license</name>
           <url>https://raw.githubusercontent.com/qos-ch/slf4j/v_1.7.36/slf4j-api/LICENSE.txt</url>
-=======
-          <url>https://raw.githubusercontent.com/qos-ch/slf4j/v_1.7.25/slf4j-api/LICENSE.txt</url>
->>>>>>> 9603080f
         </license>
       </licenses>
       <properties>
@@ -523,13 +518,8 @@
       <groupId>com.amazonaws</groupId>
       <artifactId>aws-java-sdk-core</artifactId>
       <properties>
-<<<<<<< HEAD
-        <license.ignoreMissingEmbeddedLicense>1.12.637</license.ignoreMissingEmbeddedLicense>
-        <license.ignoreMissingEmbeddedNotice>1.12.637</license.ignoreMissingEmbeddedNotice>
-=======
         <license.ignoreMissingEmbeddedLicense>1.12.779</license.ignoreMissingEmbeddedLicense>
         <license.ignoreMissingEmbeddedNotice>1.12.779</license.ignoreMissingEmbeddedNotice>
->>>>>>> 9603080f
       </properties>
     </project>
   </supplement>
@@ -539,13 +529,8 @@
       <groupId>com.amazonaws</groupId>
       <artifactId>jmespath-java</artifactId>
       <properties>
-<<<<<<< HEAD
-        <license.ignoreMissingEmbeddedLicense>1.12.637</license.ignoreMissingEmbeddedLicense>
-        <license.ignoreMissingEmbeddedNotice>1.12.637</license.ignoreMissingEmbeddedNotice>
-=======
         <license.ignoreMissingEmbeddedLicense>1.12.779</license.ignoreMissingEmbeddedLicense>
         <license.ignoreMissingEmbeddedNotice>1.12.779</license.ignoreMissingEmbeddedNotice>
->>>>>>> 9603080f
       </properties>
     </project>
   </supplement>
@@ -555,13 +540,8 @@
       <groupId>com.amazonaws</groupId>
       <artifactId>aws-java-sdk-s3</artifactId>
       <properties>
-<<<<<<< HEAD
-        <license.ignoreMissingEmbeddedLicense>1.12.637</license.ignoreMissingEmbeddedLicense>
-        <license.ignoreMissingEmbeddedNotice>1.12.637</license.ignoreMissingEmbeddedNotice>
-=======
         <license.ignoreMissingEmbeddedLicense>1.12.779</license.ignoreMissingEmbeddedLicense>
         <license.ignoreMissingEmbeddedNotice>1.12.779</license.ignoreMissingEmbeddedNotice>
->>>>>>> 9603080f
       </properties>
     </project>
   </supplement>
@@ -571,13 +551,8 @@
       <groupId>com.amazonaws</groupId>
       <artifactId>aws-java-sdk-kms</artifactId>
       <properties>
-<<<<<<< HEAD
-        <license.ignoreMissingEmbeddedLicense>1.12.637</license.ignoreMissingEmbeddedLicense>
-        <license.ignoreMissingEmbeddedNotice>1.12.637</license.ignoreMissingEmbeddedNotice>
-=======
         <license.ignoreMissingEmbeddedLicense>1.12.779</license.ignoreMissingEmbeddedLicense>
         <license.ignoreMissingEmbeddedNotice>1.12.779</license.ignoreMissingEmbeddedNotice>
->>>>>>> 9603080f
       </properties>
     </project>
   </supplement>
@@ -587,13 +562,8 @@
       <groupId>com.amazonaws</groupId>
       <artifactId>aws-java-sdk-dynamodb</artifactId>
       <properties>
-<<<<<<< HEAD
-        <license.ignoreMissingEmbeddedLicense>1.12.637</license.ignoreMissingEmbeddedLicense>
-        <license.ignoreMissingEmbeddedNotice>1.12.637</license.ignoreMissingEmbeddedNotice>
-=======
         <license.ignoreMissingEmbeddedLicense>1.12.779</license.ignoreMissingEmbeddedLicense>
         <license.ignoreMissingEmbeddedNotice>1.12.779</license.ignoreMissingEmbeddedNotice>
->>>>>>> 9603080f
       </properties>
     </project>
   </supplement>
@@ -891,8 +861,8 @@
       <groupId>io.projectreactor</groupId>
       <artifactId>reactor-core</artifactId>
       <properties>
-        <license.ignoreMissingEmbeddedLicense>3.4.34</license.ignoreMissingEmbeddedLicense>
-        <license.ignoreMissingEmbeddedNotice>3.4.34</license.ignoreMissingEmbeddedNotice>
+        <license.ignoreMissingEmbeddedLicense>3.4.34,3.6.9</license.ignoreMissingEmbeddedLicense>
+        <license.ignoreMissingEmbeddedNotice>3.4.34,3.6.9</license.ignoreMissingEmbeddedNotice>
       </properties>
     </project>
   </supplement>
@@ -1214,19 +1184,6 @@
       <groupId>io.opencensus</groupId>
       <artifactId>opencensus-contrib-exemplar-util</artifactId>
       <properties>
-        <license.ignoreMissingEmbeddedLicense>0.31.0</license.ignoreMissingEmbeddedLicense>
-        <license.ignoreMissingEmbeddedNotice>0.31.0</license.ignoreMissingEmbeddedNotice>
-        <license.ignoreLicenseOverride>0.31.0</license.ignoreLicenseOverride>
-      </properties>
-    </project>
-  </supplement>
-
-  <!-- io.opencensus uses ALv2 with no NOTICE file -->
-  <supplement>
-    <project>
-      <groupId>io.opencensus</groupId>
-      <artifactId>opencensus-contrib-grpc-metrics</artifactId>
-      <properties>
         <license.ignoreMissingEmbeddedLicense>0.31.1</license.ignoreMissingEmbeddedLicense>
         <license.ignoreMissingEmbeddedNotice>0.31.1</license.ignoreMissingEmbeddedNotice>
         <license.ignoreLicenseOverride>0.31.1</license.ignoreLicenseOverride>
@@ -1238,20 +1195,7 @@
   <supplement>
     <project>
       <groupId>io.opencensus</groupId>
-      <artifactId>opencensus-contrib-exemplar-util</artifactId>
-      <properties>
-        <license.ignoreMissingEmbeddedLicense>0.31.0</license.ignoreMissingEmbeddedLicense>
-        <license.ignoreMissingEmbeddedNotice>0.31.0</license.ignoreMissingEmbeddedNotice>
-        <license.ignoreLicenseOverride>0.31.0</license.ignoreLicenseOverride>
-      </properties>
-    </project>
-  </supplement>
-
-  <!-- io.opencensus uses non-fixed ALv2 with no NOTICE file -->
-  <supplement>
-    <project>
-      <groupId>io.opencensus</groupId>
-      <artifactId>opencensus-contrib-http-util</artifactId>
+      <artifactId>opencensus-contrib-grpc-metrics</artifactId>
       <properties>
         <license.ignoreMissingEmbeddedLicense>0.31.1</license.ignoreMissingEmbeddedLicense>
         <license.ignoreMissingEmbeddedNotice>0.31.1</license.ignoreMissingEmbeddedNotice>
@@ -1260,6 +1204,32 @@
     </project>
   </supplement>
 
+  <!-- io.opencensus uses ALv2 with no NOTICE file -->
+  <supplement>
+    <project>
+      <groupId>io.opencensus</groupId>
+      <artifactId>opencensus-contrib-exemplar-util</artifactId>
+      <properties>
+        <license.ignoreMissingEmbeddedLicense>0.31.1</license.ignoreMissingEmbeddedLicense>
+        <license.ignoreMissingEmbeddedNotice>0.31.1</license.ignoreMissingEmbeddedNotice>
+        <license.ignoreLicenseOverride>0.31.1</license.ignoreLicenseOverride>
+      </properties>
+    </project>
+  </supplement>
+
+  <!-- io.opencensus uses non-fixed ALv2 with no NOTICE file -->
+  <supplement>
+    <project>
+      <groupId>io.opencensus</groupId>
+      <artifactId>opencensus-contrib-http-util</artifactId>
+      <properties>
+        <license.ignoreMissingEmbeddedLicense>0.31.1</license.ignoreMissingEmbeddedLicense>
+        <license.ignoreMissingEmbeddedNotice>0.31.1</license.ignoreMissingEmbeddedNotice>
+        <license.ignoreLicenseOverride>0.31.1</license.ignoreLicenseOverride>
+      </properties>
+    </project>
+  </supplement>
+
   <!-- com.google.api.grpc uses ALv2 with no NOTICE file -->
   <supplement>
     <project>
@@ -1292,6 +1262,17 @@
       <properties>
         <license.ignoreMissingEmbeddedLicense>2.45.0-beta</license.ignoreMissingEmbeddedLicense>
         <license.ignoreMissingEmbeddedNotice>2.45.0-beta</license.ignoreMissingEmbeddedNotice>
+      </properties>
+    </project>
+  </supplement>
+
+  <supplement>
+    <project>
+      <groupId>com.google.api.grpc</groupId>
+      <artifactId>proto-google-cloud-storage-control-v2</artifactId>
+      <properties>
+        <license.ignoreMissingEmbeddedLicense>2.39.0-beta</license.ignoreMissingEmbeddedLicense>
+        <license.ignoreMissingEmbeddedNotice>2.39.0-beta</license.ignoreMissingEmbeddedNotice>
       </properties>
     </project>
   </supplement>
@@ -1351,13 +1332,12 @@
       <groupId>com.google.apis</groupId>
       <artifactId>google-api-services-iamcredentials</artifactId>
       <properties>
-        <license.ignoreMissingEmbeddedLicense>v1-rev20210326-1.32.1</license.ignoreMissingEmbeddedLicense>
-        <license.ignoreMissingEmbeddedNotice>v1-rev20210326-1.32.1</license.ignoreMissingEmbeddedNotice>
-      </properties>
-    </project>
-  </supplement>
-
-  <!-- com.google.apis:google-api-services-iamcredentials has embedded ASLv2 in pom.xml -->
+        <license.ignoreMissingEmbeddedLicense>v1-rev20211203-2.0.0</license.ignoreMissingEmbeddedLicense>
+        <license.ignoreMissingEmbeddedNotice>v1-rev20211203-2.0.0</license.ignoreMissingEmbeddedNotice>
+      </properties>
+    </project>
+  </supplement>
+
   <supplement>
     <project>
       <groupId>com.google.api</groupId>
@@ -1387,9 +1367,9 @@
       <groupId>io.opencensus</groupId>
       <artifactId>opencensus-contrib-resource-util</artifactId>
       <properties>
-        <license.ignoreMissingEmbeddedLicense>0.31.0</license.ignoreMissingEmbeddedLicense>
-        <license.ignoreMissingEmbeddedNotice>0.31.0</license.ignoreMissingEmbeddedNotice>
-        <license.ignoreLicenseOverride>0.31.0</license.ignoreLicenseOverride>
+        <license.ignoreMissingEmbeddedLicense>0.31.1</license.ignoreMissingEmbeddedLicense>
+        <license.ignoreMissingEmbeddedNotice>0.31.1</license.ignoreMissingEmbeddedNotice>
+        <license.ignoreLicenseOverride>0.31.1</license.ignoreLicenseOverride>
       </properties>
     </project>
   </supplement>
@@ -1400,9 +1380,9 @@
       <groupId>io.opencensus</groupId>
       <artifactId>opencensus-exporter-metrics-util</artifactId>
       <properties>
-        <license.ignoreMissingEmbeddedLicense>0.31.0</license.ignoreMissingEmbeddedLicense>
-        <license.ignoreMissingEmbeddedNotice>0.31.0</license.ignoreMissingEmbeddedNotice>
-        <license.ignoreLicenseOverride>0.31.0</license.ignoreLicenseOverride>
+        <license.ignoreMissingEmbeddedLicense>0.31.1</license.ignoreMissingEmbeddedLicense>
+        <license.ignoreMissingEmbeddedNotice>0.31.1</license.ignoreMissingEmbeddedNotice>
+        <license.ignoreLicenseOverride>0.31.1</license.ignoreLicenseOverride>
       </properties>
     </project>
   </supplement>
@@ -1413,9 +1393,9 @@
       <groupId>io.opencensus</groupId>
       <artifactId>opencensus-exporter-stats-stackdriver</artifactId>
       <properties>
-        <license.ignoreMissingEmbeddedLicense>0.31.0</license.ignoreMissingEmbeddedLicense>
-        <license.ignoreMissingEmbeddedNotice>0.31.0</license.ignoreMissingEmbeddedNotice>
-        <license.ignoreLicenseOverride>0.31.0</license.ignoreLicenseOverride>
+        <license.ignoreMissingEmbeddedLicense>0.31.1</license.ignoreMissingEmbeddedLicense>
+        <license.ignoreMissingEmbeddedNotice>0.31.1</license.ignoreMissingEmbeddedNotice>
+        <license.ignoreLicenseOverride>0.31.1</license.ignoreLicenseOverride>
       </properties>
     </project>
   </supplement>
@@ -1426,9 +1406,9 @@
       <groupId>io.opencensus</groupId>
       <artifactId>opencensus-impl-core</artifactId>
       <properties>
-        <license.ignoreMissingEmbeddedLicense>0.31.0</license.ignoreMissingEmbeddedLicense>
-        <license.ignoreMissingEmbeddedNotice>0.31.0</license.ignoreMissingEmbeddedNotice>
-        <license.ignoreLicenseOverride>0.31.0</license.ignoreLicenseOverride>
+        <license.ignoreMissingEmbeddedLicense>0.31.1</license.ignoreMissingEmbeddedLicense>
+        <license.ignoreMissingEmbeddedNotice>0.31.1</license.ignoreMissingEmbeddedNotice>
+        <license.ignoreLicenseOverride>0.31.1</license.ignoreLicenseOverride>
       </properties>
     </project>
   </supplement>
@@ -1439,9 +1419,9 @@
       <groupId>io.opencensus</groupId>
       <artifactId>opencensus-impl</artifactId>
       <properties>
-        <license.ignoreMissingEmbeddedLicense>0.31.0</license.ignoreMissingEmbeddedLicense>
-        <license.ignoreMissingEmbeddedNotice>0.31.0</license.ignoreMissingEmbeddedNotice>
-        <license.ignoreLicenseOverride>0.31.0</license.ignoreLicenseOverride>
+        <license.ignoreMissingEmbeddedLicense>0.31.1</license.ignoreMissingEmbeddedLicense>
+        <license.ignoreMissingEmbeddedNotice>0.31.1</license.ignoreMissingEmbeddedNotice>
+        <license.ignoreLicenseOverride>0.31.1</license.ignoreLicenseOverride>
       </properties>
     </project>
   </supplement>
@@ -1452,9 +1432,9 @@
       <groupId>com.google.cloud.bigdataoss</groupId>
       <artifactId>gcs-connector</artifactId>
       <properties>
-        <license.ignoreMissingEmbeddedLicense>hadoop3-2.2.6</license.ignoreMissingEmbeddedLicense>
-        <license.ignoreMissingEmbeddedNotice>hadoop3-2.2.6</license.ignoreMissingEmbeddedNotice>
-        <license.ignoreLicenseOverride>hadoop3-2.2.6</license.ignoreLicenseOverride>
+        <license.ignoreMissingEmbeddedLicense>hadoop3-2.2.25</license.ignoreMissingEmbeddedLicense>
+        <license.ignoreMissingEmbeddedNotice>hadoop3-2.2.25</license.ignoreMissingEmbeddedNotice>
+        <license.ignoreLicenseOverride>hadoop3-2.2.25</license.ignoreLicenseOverride>
       </properties>
     </project>
   </supplement>
@@ -1465,9 +1445,9 @@
       <groupId>com.google.cloud.bigdataoss</groupId>
       <artifactId>gcsio</artifactId>
       <properties>
-        <license.ignoreMissingEmbeddedLicense>2.2.6</license.ignoreMissingEmbeddedLicense>
-        <license.ignoreMissingEmbeddedNotice>2.2.6</license.ignoreMissingEmbeddedNotice>
-        <license.ignoreLicenseOverride>2.2.6</license.ignoreLicenseOverride>
+        <license.ignoreMissingEmbeddedLicense>2.2.25</license.ignoreMissingEmbeddedLicense>
+        <license.ignoreMissingEmbeddedNotice>2.2.25</license.ignoreMissingEmbeddedNotice>
+        <license.ignoreLicenseOverride>2.2.25</license.ignoreLicenseOverride>
       </properties>
     </project>
   </supplement>
@@ -1478,9 +1458,9 @@
       <groupId>com.google.cloud.bigdataoss</groupId>
       <artifactId>util-hadoop</artifactId>
       <properties>
-        <license.ignoreMissingEmbeddedLicense>hadoop3-2.2.6</license.ignoreMissingEmbeddedLicense>
-        <license.ignoreMissingEmbeddedNotice>hadoop3-2.2.6</license.ignoreMissingEmbeddedNotice>
-        <license.ignoreLicenseOverride>hadoop3-2.2.6</license.ignoreLicenseOverride>
+        <license.ignoreMissingEmbeddedLicense>hadoop3-2.2.25</license.ignoreMissingEmbeddedLicense>
+        <license.ignoreMissingEmbeddedNotice>hadoop3-2.2.25</license.ignoreMissingEmbeddedNotice>
+        <license.ignoreLicenseOverride>hadoop3-2.2.25</license.ignoreLicenseOverride>
       </properties>
     </project>
   </supplement>
@@ -1491,9 +1471,9 @@
       <groupId>com.google.cloud.bigdataoss</groupId>
       <artifactId>util</artifactId>
       <properties>
-        <license.ignoreMissingEmbeddedLicense>2.2.6</license.ignoreMissingEmbeddedLicense>
-        <license.ignoreMissingEmbeddedNotice>2.2.6</license.ignoreMissingEmbeddedNotice>
-        <license.ignoreLicenseOverride>2.2.6</license.ignoreLicenseOverride>
+        <license.ignoreMissingEmbeddedLicense>2.2.25</license.ignoreMissingEmbeddedLicense>
+        <license.ignoreMissingEmbeddedNotice>2.2.25</license.ignoreMissingEmbeddedNotice>
+        <license.ignoreLicenseOverride>2.2.25</license.ignoreLicenseOverride>
       </properties>
     </project>
   </supplement>
@@ -1537,19 +1517,6 @@
     </project>
   </supplement>
 
-  <!-- com.google.api.grpc uses ALv2 with no NOTICE file -->
-  <supplement>
-    <project>
-      <groupId>com.google.api.grpc</groupId>
-      <artifactId>proto-google-cloud-monitoring-v3</artifactId>
-      <properties>
-        <license.ignoreMissingEmbeddedLicense>1.64.0</license.ignoreMissingEmbeddedLicense>
-        <license.ignoreMissingEmbeddedNotice>1.64.0</license.ignoreMissingEmbeddedNotice>
-        <license.ignoreLicenseOverride>1.64.0</license.ignoreLicenseOverride>
-      </properties>
-    </project>
-  </supplement>
-
   <!-- com.lmax uses ALv2 with no NOTICE file -->
   <supplement>
     <project>
@@ -1582,21 +1549,9 @@
       <groupId>com.google.api-client</groupId>
       <artifactId>google-api-client-jackson2</artifactId>
       <properties>
-        <license.ignoreMissingEmbeddedLicense>1.32.2</license.ignoreMissingEmbeddedLicense>
-        <license.ignoreMissingEmbeddedNotice>1.32.2</license.ignoreMissingEmbeddedNotice>
-        <license.ignoreLicenseOverride>1.32.2</license.ignoreLicenseOverride>
-      </properties>
-    </project>
-  </supplement>
-
-  <!-- com.google.apis:google-api-services-iamcredentials has embedded ASLv2 in pom.xml -->
-  <supplement>
-    <project>
-      <groupId>com.google.apis</groupId>
-      <artifactId>google-api-services-iamcredentials</artifactId>
-      <properties>
-        <license.ignoreMissingEmbeddedLicense>v1-rev20210326-1.32.1</license.ignoreMissingEmbeddedLicense>
-        <license.ignoreMissingEmbeddedNotice>v1-rev20210326-1.32.1</license.ignoreMissingEmbeddedNotice>
+        <license.ignoreMissingEmbeddedLicense>2.0.1</license.ignoreMissingEmbeddedLicense>
+        <license.ignoreMissingEmbeddedNotice>2.0.1</license.ignoreMissingEmbeddedNotice>
+        <license.ignoreLicenseOverride>2.0.1</license.ignoreLicenseOverride>
       </properties>
     </project>
   </supplement>
@@ -1705,10 +1660,10 @@
       <groupId>io.grpc</groupId>
       <artifactId>grpc-census</artifactId>
       <properties>
-        <license.ignoreMissingEmbeddedLicense>1.56.1</license.ignoreMissingEmbeddedLicense>
-        <license.ignoreMissingEmbeddedNotice>1.56.1</license.ignoreMissingEmbeddedNotice>
-        <license.ignoreLicenseOverride>1.56.1</license.ignoreLicenseOverride>
-        <license.ignoreNoticeOverride>1.56.1</license.ignoreNoticeOverride>
+        <license.ignoreMissingEmbeddedLicense>1.68.1</license.ignoreMissingEmbeddedLicense>
+        <license.ignoreMissingEmbeddedNotice>1.68.1</license.ignoreMissingEmbeddedNotice>
+        <license.ignoreLicenseOverride>1.68.1</license.ignoreLicenseOverride>
+        <license.ignoreNoticeOverride>1.68.1</license.ignoreNoticeOverride>
       </properties>
     </project>
   </supplement>
@@ -1943,8 +1898,8 @@
       <groupId>com.google.cloud.opentelemetry</groupId>
       <artifactId>exporter-metrics</artifactId>
       <properties>
-        <license.ignoreMissingEmbeddedLicense>0.31.0</license.ignoreMissingEmbeddedLicense>
-        <license.ignoreMissingEmbeddedNotice>0.31.0</license.ignoreMissingEmbeddedNotice>
+        <license.ignoreMissingEmbeddedLicense>0.31.0,0.31.1</license.ignoreMissingEmbeddedLicense>
+        <license.ignoreMissingEmbeddedNotice>0.31.0,0.31.1</license.ignoreMissingEmbeddedNotice>
       </properties>
     </project>
   </supplement>
@@ -2299,6 +2254,17 @@
     </project>
   </supplement>
 
+  <supplement>
+    <project>
+      <groupId>com.google.cloud</groupId>
+      <artifactId>google-cloud-storage-control</artifactId>
+      <properties>
+        <license.ignoreMissingEmbeddedLicense>2.39.0-beta</license.ignoreMissingEmbeddedLicense>
+        <license.ignoreMissingEmbeddedNotice>2.39.0-beta</license.ignoreMissingEmbeddedNotice>
+      </properties>
+    </project>
+  </supplement>
+
   <!-- com.google.j2objc:j2objc-annotations has no NOTICE file -->
   <supplement>
     <project>
