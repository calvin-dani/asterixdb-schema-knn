<?xml version="1.0" encoding="UTF-8"?>
<supplementalDataModels>
  <supplement>
    <project>
      <groupId>stax</groupId>
      <artifactId>stax</artifactId>
      <licenses>
        <license>
          <name>The Apache Software License, Version 2.0</name>
          <url>http://www.apache.org/licenses/LICENSE-2.0.txt</url>
        </license>
      </licenses>
      <properties>
        <verifiedVersions>1.1.1-dev,1.2.0</verifiedVersions>
        <license.ignoreMissingEmbeddedNotice>1.2.0</license.ignoreMissingEmbeddedNotice>
        <license.ignoreMissingEmbeddedLicense>1.2.0</license.ignoreMissingEmbeddedLicense>
        <license.ignoreLicenseOverride>1.2.0</license.ignoreLicenseOverride>
      </properties>
    </project>
  </supplement>
  <supplement>
    <project>
      <groupId>org.slf4j</groupId>
      <artifactId>slf4j-simple</artifactId>
      <licenses>
        <license>
          <name>an MIT-style license</name>
          <url>http://www.slf4j.org/license.html</url>
        </license>
      </licenses>
    </project>
  </supplement>
  <supplement>
    <project>
      <groupId>org.slf4j</groupId>
      <artifactId>slf4j-api</artifactId>
      <licenses>
        <license>
          <name>an MIT-style license</name>
          <url>https://raw.githubusercontent.com/qos-ch/slf4j/v_1.7.36/slf4j-api/LICENSE.txt</url>
        </license>
      </licenses>
      <properties>
        <license.ignoreMissingEmbeddedNotice>1.7.36</license.ignoreMissingEmbeddedNotice>
        <license.ignoreMissingEmbeddedLicense>1.7.36</license.ignoreMissingEmbeddedLicense>
        <license.ignoreLicenseOverride>1.7.36</license.ignoreLicenseOverride>
      </properties>
    </project>
  </supplement>
  <supplement>
    <project>
      <groupId>org.slf4j</groupId>
      <artifactId>slf4j-log4j12</artifactId>
      <licenses>
        <license>
          <name>an MIT-style license</name>
          <url>http://www.slf4j.org/license.html</url>
        </license>
      </licenses>
      <!-- not yet used
      <properties>
        <verifiedVersions>1.6.1,1.7.5</verifiedVersions>
      </properties>
      -->
    </project>
  </supplement>
  <supplement>
    <project>
      <groupId>jline</groupId>
      <artifactId>jline</artifactId>
      <name>JLine</name>
      <url>http://jline.sourceforge.net</url>
      <organization>
        <name>JLine</name>
        <url>http://jline.sourceforge.net</url>
      </organization>
      <licenses>
        <license>
          <name>a BSD 3-clause license</name>
          <url>http://jline.sourceforge.net/license.html</url>
        </license>
      </licenses>
    </project>
  </supplement>
  <supplement>
    <project>
      <groupId>com.jcraft</groupId>
      <artifactId>jsch</artifactId>
      <licenses>
        <license>
          <name>a BSD 3-clause license</name>
          <url>http://www.jcraft.com/jsch/LICENSE.txt</url>
        </license>
      </licenses>
    </project>
  </supplement>
  <supplement>
    <project>
      <groupId>aopalliance</groupId>
      <artifactId>aopalliance</artifactId>
      <name>XML Pull Parsing API</name>
      <organization>
        <name>AOP Alliance</name>
        <url>http://aopalliance.sourceforge.net/</url>
      </organization>
      <licenses>
        <license>
          <name>Public Domain</name>
        </license>
      </licenses>
    </project>
  </supplement>
  <supplement>
    <project>
      <groupId>javax.servlet</groupId>
      <artifactId>servlet-api</artifactId>
      <name>Java Servlet API</name>
      <url>https://jcp.org/aboutJava/communityprocess/mrel/jsr154/index.html</url>
      <organization>
        <name>Oracle Corporation</name>
        <url>http://www.oracle.com/</url>
      </organization>
      <licenses>
        <license>
          <name>COMMON DEVELOPMENT AND DISTRIBUTION LICENSE (CDDL) Version 1.0</name>
          <url>http://www.sun.com/cddl/cddl.html</url>
        </license>
      </licenses>
    </project>
  </supplement>
  <supplement>
    <project>
      <groupId>jdom</groupId>
      <artifactId>jdom</artifactId>
      <licenses>
        <license>
          <name>an ASL v1.1-style license</name>
          <url>licenses/jdom.txt</url>
        </license>
      </licenses>
    </project>
  </supplement>
  <supplement>
    <project>
      <groupId>rome</groupId>
      <artifactId>rome</artifactId>
      <name>ROME</name>
      <organization>
        <name>The Apache Software Foundation</name>
        <url>http://www.apache.org/</url>
      </organization>
      <licenses>
        <license>
          <name>The Apache Software License, Version 2.0</name>
          <url>http://www.apache.org/licenses/LICENSE-2.0.txt</url>
        </license>
      </licenses>
    </project>
  </supplement>
  <supplement>
    <project>
      <groupId>io.netty</groupId>
      <artifactId>netty-transport</artifactId>
      <properties>
        <!-- netty is ALv2, and does not contain any embedded LICENSE or NOTICE file -->
        <license.ignoreMissingEmbeddedLicense>4.1.101.Final</license.ignoreMissingEmbeddedLicense>
        <license.ignoreMissingEmbeddedNotice>4.1.101.Final</license.ignoreMissingEmbeddedNotice>
        <license.ignoreNoticeOverride>4.1.101.Final</license.ignoreNoticeOverride>
      </properties>
    </project>
  </supplement>
  <supplement>
    <project>
      <groupId>io.netty</groupId>
      <artifactId>netty-transport-classes-epoll</artifactId>
      <properties>
        <!-- netty is ALv2, and does not contain any embedded LICENSE or NOTICE file -->
        <license.ignoreMissingEmbeddedLicense>4.1.101.Final</license.ignoreMissingEmbeddedLicense>
        <license.ignoreMissingEmbeddedNotice>4.1.101.Final</license.ignoreMissingEmbeddedNotice>
        <license.ignoreNoticeOverride>4.1.101.Final</license.ignoreNoticeOverride>
      </properties>
    </project>
  </supplement>
  <supplement>
    <project>
      <groupId>io.netty</groupId>
      <artifactId>netty-transport-native-unix-common</artifactId>
      <properties>
        <!-- netty is ALv2, and does not contain any embedded LICENSE or NOTICE file -->
        <license.ignoreMissingEmbeddedLicense>4.1.101.Final</license.ignoreMissingEmbeddedLicense>
        <license.ignoreMissingEmbeddedNotice>4.1.101.Final</license.ignoreMissingEmbeddedNotice>
        <license.ignoreNoticeOverride>4.1.101.Final</license.ignoreNoticeOverride>
      </properties>
    </project>
  </supplement>
  <supplement>
    <project>
      <groupId>io.netty</groupId>
      <artifactId>netty-codec</artifactId>
      <properties>
        <!-- netty is ALv2, and does not contain any embedded LICENSE or NOTICE file -->
        <license.ignoreMissingEmbeddedLicense>4.1.101.Final</license.ignoreMissingEmbeddedLicense>
        <license.ignoreMissingEmbeddedNotice>4.1.101.Final</license.ignoreMissingEmbeddedNotice>
        <license.ignoreNoticeOverride>4.1.101.Final</license.ignoreNoticeOverride>
      </properties>
    </project>
  </supplement>
  <supplement>
    <project>
      <groupId>io.netty</groupId>
      <artifactId>netty-codec-dns</artifactId>
      <properties>
        <!-- netty is ALv2, and does not contain any embedded LICENSE or NOTICE file -->
        <license.ignoreMissingEmbeddedLicense>4.1.101.Final</license.ignoreMissingEmbeddedLicense>
        <license.ignoreMissingEmbeddedNotice>4.1.101.Final</license.ignoreMissingEmbeddedNotice>
        <license.ignoreNoticeOverride>4.1.101.Final</license.ignoreNoticeOverride>
      </properties>
    </project>
  </supplement>
  <supplement>
    <project>
      <groupId>io.netty</groupId>
      <artifactId>netty-codec-http2</artifactId>
      <properties>
        <!-- netty is ALv2, and does not contain any embedded LICENSE or NOTICE file -->
        <license.ignoreMissingEmbeddedLicense>4.1.101.Final</license.ignoreMissingEmbeddedLicense>
        <license.ignoreMissingEmbeddedNotice>4.1.101.Final</license.ignoreMissingEmbeddedNotice>
        <license.ignoreNoticeOverride>4.1.101.Final</license.ignoreNoticeOverride>
      </properties>
    </project>
  </supplement>
  <supplement>
    <project>
      <groupId>io.netty</groupId>
      <artifactId>netty-codec-socks</artifactId>
      <properties>
        <!-- netty is ALv2, and does not contain any embedded LICENSE or NOTICE file -->
        <license.ignoreMissingEmbeddedLicense>4.1.101.Final</license.ignoreMissingEmbeddedLicense>
        <license.ignoreMissingEmbeddedNotice>4.1.101.Final</license.ignoreMissingEmbeddedNotice>
        <license.ignoreNoticeOverride>4.1.101.Final</license.ignoreNoticeOverride>
      </properties>
    </project>
  </supplement>
  <supplement>
    <project>
      <groupId>io.netty</groupId>
      <artifactId>netty-handler</artifactId>
      <properties>
        <!-- netty is ALv2, and does not contain any embedded LICENSE or NOTICE file -->
        <license.ignoreMissingEmbeddedLicense>4.1.101.Final</license.ignoreMissingEmbeddedLicense>
        <license.ignoreMissingEmbeddedNotice>4.1.101.Final</license.ignoreMissingEmbeddedNotice>
        <license.ignoreNoticeOverride>4.1.101.Final</license.ignoreNoticeOverride>
      </properties>
    </project>
  </supplement>
  <supplement>
    <project>
      <groupId>io.netty</groupId>
      <artifactId>netty-handler-proxy</artifactId>
      <properties>
        <!-- netty is ALv2, and does not contain any embedded LICENSE or NOTICE file -->
        <license.ignoreMissingEmbeddedLicense>4.1.101.Final</license.ignoreMissingEmbeddedLicense>
        <license.ignoreMissingEmbeddedNotice>4.1.101.Final</license.ignoreMissingEmbeddedNotice>
        <license.ignoreNoticeOverride>4.1.101.Final</license.ignoreNoticeOverride>
      </properties>
    </project>
  </supplement>
  <supplement>
    <project>
      <groupId>io.netty</groupId>
      <artifactId>netty-buffer</artifactId>
      <properties>
        <!-- netty is ALv2, and does not contain any embedded LICENSE or NOTICE file -->
        <license.ignoreMissingEmbeddedLicense>4.1.101.Final</license.ignoreMissingEmbeddedLicense>
        <license.ignoreMissingEmbeddedNotice>4.1.101.Final</license.ignoreMissingEmbeddedNotice>
        <license.ignoreNoticeOverride>4.1.101.Final</license.ignoreNoticeOverride>
      </properties>
    </project>
  </supplement>
  <supplement>
    <project>
      <groupId>io.netty</groupId>
      <artifactId>netty-common</artifactId>
      <properties>
        <!-- netty is ALv2, and does not contain any embedded LICENSE or NOTICE file -->
        <license.ignoreMissingEmbeddedLicense>4.1.101.Final</license.ignoreMissingEmbeddedLicense>
        <license.ignoreMissingEmbeddedNotice>4.1.101.Final</license.ignoreMissingEmbeddedNotice>
        <license.ignoreNoticeOverride>4.1.101.Final</license.ignoreNoticeOverride>
      </properties>
    </project>
  </supplement>
  <supplement>
    <project>
      <groupId>io.netty</groupId>
      <artifactId>netty-codec-http</artifactId>
      <properties>
        <!-- netty is ALv2, and does not contain any embedded LICENSE or NOTICE file -->
        <license.ignoreMissingEmbeddedLicense>4.1.101.Final</license.ignoreMissingEmbeddedLicense>
        <license.ignoreMissingEmbeddedNotice>4.1.101.Final</license.ignoreMissingEmbeddedNotice>
        <license.ignoreNoticeOverride>4.1.101.Final</license.ignoreNoticeOverride>
      </properties>
    </project>
  </supplement>
  <supplement>
    <project>
      <groupId>io.netty</groupId>
      <artifactId>netty-resolver</artifactId>
      <properties>
        <!-- netty is ALv2, and does not contain any embedded LICENSE or NOTICE file -->
        <license.ignoreMissingEmbeddedLicense>4.1.101.Final</license.ignoreMissingEmbeddedLicense>
        <license.ignoreMissingEmbeddedNotice>4.1.101.Final</license.ignoreMissingEmbeddedNotice>
        <license.ignoreNoticeOverride>4.1.101.Final</license.ignoreNoticeOverride>
      </properties>
    </project>
  </supplement>
  <supplement>
    <project>
      <groupId>io.netty</groupId>
      <artifactId>netty-resolver-dns</artifactId>
      <properties>
        <!-- netty is ALv2, and does not contain any embedded LICENSE or NOTICE file -->
        <license.ignoreMissingEmbeddedLicense>4.1.101.Final</license.ignoreMissingEmbeddedLicense>
        <license.ignoreMissingEmbeddedNotice>4.1.101.Final</license.ignoreMissingEmbeddedNotice>
        <license.ignoreNoticeOverride>4.1.101.Final</license.ignoreNoticeOverride>
      </properties>
    </project>
  </supplement>
  <supplement>
    <project>
      <groupId>io.netty</groupId>
      <artifactId>netty-transport-native-unix-common</artifactId>
      <properties>
        <!-- netty is ALv2, and does not contain any embedded LICENSE or NOTICE file -->
        <license.ignoreMissingEmbeddedLicense>4.1.101.Final</license.ignoreMissingEmbeddedLicense>
        <license.ignoreMissingEmbeddedNotice>4.1.101.Final</license.ignoreMissingEmbeddedNotice>
        <license.ignoreNoticeOverride>4.1.101.Final</license.ignoreNoticeOverride>
      </properties>
    </project>
  </supplement>
  <supplement>
    <project>
      <groupId>com.google.guava</groupId>
      <artifactId>guava</artifactId>
      <properties>
        <!-- guava is ALv2, and does not contain any embedded LICENSE or NOTICE file -->
        <!-- see https://github.com/google/guava/blob/v18.0/COPYING -->
        <!-- see https://github.com/google/guava/tree/v28.[012]/COPYING -->
        <!-- see https://github.com/google/guava/blob/v31.0.1/COPYING -->
        <!-- see https://github.com/google/guava/blob/v32.1.2/LICENSE -->
        <license.ignoreMissingEmbeddedNotice>18.0,28.0-jre,28.1-jre,28.2-jre,30.1-jre,31.0.1-jre,31.1-jre,jre,32.1.2-jre</license.ignoreMissingEmbeddedNotice>
        <license.ignoreMissingEmbeddedLicense>18.0,28.0-jre,28.1-jre,28.2-jre,30.1-jre,31.0.1-jre,31.1-jre</license.ignoreMissingEmbeddedLicense>
      </properties>
    </project>
  </supplement>
  <supplement>
    <project>
      <groupId>com.google.guava</groupId>
      <artifactId>failureaccess</artifactId>
      <properties>
        <!-- guava is ALv2, and does not contain any embedded LICENSE or NOTICE file -->
        <!-- see https://github.com/google/guava/tree/v28.0/ -->
        <license.ignoreMissingEmbeddedLicense>1.0.1</license.ignoreMissingEmbeddedLicense>
        <license.ignoreMissingEmbeddedNotice>1.0.1</license.ignoreMissingEmbeddedNotice>
      </properties>
    </project>
  </supplement>
  <supplement>
    <project>
      <groupId>com.google.errorprone</groupId>
      <artifactId>error_prone_annotations</artifactId>
      <!-- see https://github.com/google/error-prone/tree/v2.3.[24]/ -->
      <!-- see https://github.com/google/error-prone/blob/v2.7.1/COPYING -->
      <properties>
        <license.ignoreMissingEmbeddedLicense>2.3.2,2.3.4,2.7.1,2.11.0,2.18.0</license.ignoreMissingEmbeddedLicense>
        <license.ignoreMissingEmbeddedNotice>2.3.2,2.3.4,2.7.1,2.11.0,2.18.0</license.ignoreMissingEmbeddedNotice>
      </properties>
    </project>
  </supplement>
  <supplement>
    <project>
      <groupId>org.ini4j</groupId>
      <artifactId>ini4j</artifactId>
      <properties>
        <!-- ini4j is ALv2, and does not contain any embedded LICENSE or NOTICE file -->
        <license.ignoreMissingEmbeddedNotice>0.5.4</license.ignoreMissingEmbeddedNotice>
        <license.ignoreMissingEmbeddedLicense>0.5.4</license.ignoreMissingEmbeddedLicense>
      </properties>
    </project>
  </supplement>
  <supplement>
    <project>
      <groupId>args4j</groupId>
      <artifactId>args4j</artifactId>
      <properties>
        <!-- args4j does not provide an embedded NOTICE file -->
        <license.ignoreMissingEmbeddedNotice>2.33</license.ignoreMissingEmbeddedNotice>
      </properties>
    </project>
  </supplement>
  <supplement>
    <project>
      <groupId>com.fasterxml.jackson.core</groupId>
      <artifactId>jackson-annotations</artifactId>
      <properties>
        <!-- jackson-annotations does not provide an embedded NOTICE file -->
        <license.ignoreMissingEmbeddedNotice>2.12.3,2.13.1,2.13.2,2.13.4,2.14.1</license.ignoreMissingEmbeddedNotice>
      </properties>
    </project>
  </supplement>
  <supplement>
    <project>
      <groupId>com.esri.geometry</groupId>
      <artifactId>esri-geometry-api</artifactId>
      <properties>
        <!-- esri is ALv2, and does not contain any embedded LICENSE or NOTICE file -->
        <license.ignoreMissingEmbeddedLicense>2.0.0,2.2.3</license.ignoreMissingEmbeddedLicense>
        <license.ignoreMissingEmbeddedNotice>2.0.0,2.2.3</license.ignoreMissingEmbeddedNotice>
      </properties>
    </project>
  </supplement>
  <supplement>
    <project>
      <groupId>it.unimi.dsi</groupId>
      <artifactId>fastutil</artifactId>
      <properties>
        <!-- fastutil is ALv2, and does not contain any embedded LICENSE or NOTICE file -->
        <!-- see https://github.com/vigna/fastutil/blob/8.3.0/LICENSE-2.0 -->
        <!-- see https://github.com/vigna/fastutil/blob/8.5.4/LICENSE-2.0 -->
        <!-- see https://github.com/vigna/fastutil/blob/8.5.6/LICENSE-2.0 -->
        <license.ignoreMissingEmbeddedLicense>8.3.0,8.5.4,8.5.6</license.ignoreMissingEmbeddedLicense>
        <license.ignoreMissingEmbeddedNotice>8.3.0,8.5.4,8.5.6</license.ignoreMissingEmbeddedNotice>
      </properties>
    </project>
  </supplement>
  <supplement>
    <project>
      <groupId>it.unimi.dsi</groupId>
      <artifactId>fastutil-core</artifactId>
      <properties>
        <!-- fastutil is ALv2, and does not contain any embedded LICENSE or NOTICE file -->
        <!-- see https://github.com/vigna/fastutil/blob/8.5.4/LICENSE-2.0 -->
        <!-- see https://github.com/vigna/fastutil/blob/8.5.6/LICENSE-2.0 -->
        <license.ignoreMissingEmbeddedLicense>8.5.4,8.5.6</license.ignoreMissingEmbeddedLicense>
        <license.ignoreMissingEmbeddedNotice>8.5.4,8.5.6</license.ignoreMissingEmbeddedNotice>
      </properties>
    </project>
  </supplement>
  <supplement>
    <project>
      <groupId>it.unimi.dsi</groupId>
      <artifactId>fastutil-extra</artifactId>
      <properties>
        <!-- fastutil is ALv2, and does not contain any embedded LICENSE or NOTICE file -->
        <!-- see https://github.com/vigna/fastutil/blob/8.5.4/LICENSE-2.0 -->
        <license.ignoreMissingEmbeddedLicense>8.5.4</license.ignoreMissingEmbeddedLicense>
        <license.ignoreMissingEmbeddedNotice>8.5.4</license.ignoreMissingEmbeddedNotice>
      </properties>
    </project>
  </supplement>
  <supplement>
    <project>
      <groupId>org.xerial.snappy</groupId>
      <artifactId>snappy-java</artifactId>
      <properties>
        <!-- snappy-java is ALv2, and does not contain any embedded LICENSE or NOTICE file -->
        <!-- license override not needed, ALv2 is specified in its pom.xml -->
        <!-- see https://raw.githubusercontent.com/xerial/snappy-java/1.1.10.5/LICENSE -->
        <license.ignoreMissingEmbeddedLicense>1.1.10.5</license.ignoreMissingEmbeddedLicense>
        <license.ignoreMissingEmbeddedNotice>1.1.10.5</license.ignoreMissingEmbeddedNotice>
        <!-- snappy does have a NOTICE file, we add an override to pick that up -->
        <!-- see https://raw.githubusercontent.com/xerial/snappy-java/1.1.10.5/NOTICE -->
        <license.ignoreNoticeOverride>1.1.10.5</license.ignoreNoticeOverride>
      </properties>
    </project>
  </supplement>

  <!-- AWS SDK begin -->
  <supplement>
    <project>
      <groupId>software.amazon.awssdk</groupId>
      <artifactId>third-party-jackson-core</artifactId>
      <properties>
        <license.alternateNoticeFile>2.23.3:META-INF/NOTICE.txt</license.alternateNoticeFile>
        <license.alternateLicenseFile>2.23.3:META-INF/LICENSE.txt</license.alternateLicenseFile>
      </properties>
    </project>
  </supplement>

  <!-- software.amazon.eventstream is ALv2, and does not contain any embedded LICENSE or NOTICE file -->
  <!-- license override not needed, ALv2 is specified in its pom.xml -->
  <!-- see https://github.com/aws/aws-sdk-java -->
  <supplement>
    <project>
      <groupId>software.amazon.eventstream</groupId>
      <artifactId>eventstream</artifactId>
      <properties>
        <license.ignoreMissingEmbeddedLicense>1.0.1</license.ignoreMissingEmbeddedLicense>
        <license.ignoreMissingEmbeddedNotice>1.0.1</license.ignoreMissingEmbeddedNotice>
        <license.ignoreNoticeOverride>1.0.1</license.ignoreNoticeOverride>
      </properties>
    </project>
  </supplement>
  <!-- AWS SDK end -->

  <!-- AWS Hadoop SDK start -->
  <!-- software.amazon.awssdk is ALv2, and does not contain any embedded LICENSE or NOTICE file -->
  <!-- license override not needed, ALv2 is specified in its pom.xml -->
  <!-- see https://github.com/aws/aws-sdk-java/blob/master/LICENSE.txt -->
  <supplement>
    <project>
      <groupId>com.amazonaws</groupId>
      <artifactId>aws-java-sdk-core</artifactId>
      <properties>
        <license.ignoreMissingEmbeddedLicense>1.12.637</license.ignoreMissingEmbeddedLicense>
        <license.ignoreMissingEmbeddedNotice>1.12.637</license.ignoreMissingEmbeddedNotice>
      </properties>
    </project>
  </supplement>

  <supplement>
    <project>
      <groupId>com.amazonaws</groupId>
      <artifactId>jmespath-java</artifactId>
      <properties>
        <license.ignoreMissingEmbeddedLicense>1.12.637</license.ignoreMissingEmbeddedLicense>
        <license.ignoreMissingEmbeddedNotice>1.12.637</license.ignoreMissingEmbeddedNotice>
      </properties>
    </project>
  </supplement>

  <supplement>
    <project>
      <groupId>com.amazonaws</groupId>
      <artifactId>aws-java-sdk-s3</artifactId>
      <properties>
        <license.ignoreMissingEmbeddedLicense>1.12.637</license.ignoreMissingEmbeddedLicense>
        <license.ignoreMissingEmbeddedNotice>1.12.637</license.ignoreMissingEmbeddedNotice>
      </properties>
    </project>
  </supplement>

  <supplement>
    <project>
      <groupId>com.amazonaws</groupId>
      <artifactId>aws-java-sdk-kms</artifactId>
      <properties>
        <license.ignoreMissingEmbeddedLicense>1.12.637</license.ignoreMissingEmbeddedLicense>
        <license.ignoreMissingEmbeddedNotice>1.12.637</license.ignoreMissingEmbeddedNotice>
      </properties>
    </project>
  </supplement>

  <supplement>
    <project>
      <groupId>com.amazonaws</groupId>
      <artifactId>aws-java-sdk-dynamodb</artifactId>
      <properties>
        <license.ignoreMissingEmbeddedLicense>1.12.637</license.ignoreMissingEmbeddedLicense>
        <license.ignoreMissingEmbeddedNotice>1.12.637</license.ignoreMissingEmbeddedNotice>
      </properties>
    </project>
  </supplement>

  <!-- software.amazon.ion is ALv2, and does not contain any embedded LICENSE or NOTICE file -->
  <!-- license override not needed, ALv2 is specified in its pom.xml -->
  <!-- see https://github.com/amzn/ion-java -->
  <supplement>
    <project>
      <groupId>software.amazon.ion</groupId>
      <artifactId>ion-java</artifactId>
      <properties>
        <license.ignoreMissingEmbeddedLicense>1.0.2</license.ignoreMissingEmbeddedLicense>
        <license.ignoreMissingEmbeddedNotice>1.0.2</license.ignoreMissingEmbeddedNotice>
        <license.ignoreNoticeOverride>1.0.2</license.ignoreNoticeOverride>
      </properties>
    </project>
  </supplement>
  <!-- AWS Hadoop SDK end -->

  <!-- com.typesafe.netty is ALv2, and does not contain any embedded LICENSE or NOTICE file -->
  <!-- license override not needed, ALv2 is specified in its pom.xml -->
  <!-- see https://github.com/playframework/netty-reactive-streams -->
  <supplement>
    <project>
      <groupId>com.typesafe.netty</groupId>
      <artifactId>netty-reactive-streams</artifactId>
      <properties>
        <license.ignoreMissingEmbeddedLicense>2.0.5</license.ignoreMissingEmbeddedLicense>
        <license.ignoreMissingEmbeddedNotice>2.0.5</license.ignoreMissingEmbeddedNotice>
      </properties>
    </project>
  </supplement>

  <supplement>
    <project>
      <groupId>com.typesafe.netty</groupId>
      <artifactId>netty-reactive-streams-http</artifactId>
      <properties>
        <license.ignoreMissingEmbeddedLicense>2.0.5</license.ignoreMissingEmbeddedLicense>
        <license.ignoreMissingEmbeddedNotice>2.0.5</license.ignoreMissingEmbeddedNotice>
      </properties>
    </project>
  </supplement>

  <!-- org.reactivestreams does not contain any embedded LICENSE or NOTICE file -->
  <!-- see https://github.com/reactive-streams/reactive-streams-jvm -->
  <supplement>
    <project>
      <groupId>org.reactivestreams</groupId>
      <artifactId>reactive-streams</artifactId>
      <properties>
        <license.ignoreMissingEmbeddedLicense>1.0.3,1.0.4</license.ignoreMissingEmbeddedLicense>
        <license.ignoreMissingEmbeddedNotice>1.0.3,1.0.4</license.ignoreMissingEmbeddedNotice>
<<<<<<< HEAD
        <license.ignoreLicenseOverride>1.0.3</license.ignoreLicenseOverride>
=======
        <license.ignoreLicenseOverride>1.0.3,1.0.4</license.ignoreLicenseOverride>
        <license.ignoreNoticeOverride>1.0.3</license.ignoreNoticeOverride>
>>>>>>> 6b47a0e1
      </properties>
    </project>
  </supplement>

  <supplement>
    <project>
      <groupId>org.msgpack</groupId>
      <artifactId>msgpack-core</artifactId>
      <properties>
        <license.ignoreMissingEmbeddedNotice>0.8.20</license.ignoreMissingEmbeddedNotice>
        <license.ignoreMissingEmbeddedLicense>0.8.20</license.ignoreMissingEmbeddedLicense>
        <license.ignoreNoticeOverride>0.8.20</license.ignoreNoticeOverride>
      </properties>
    </project>
  </supplement>

  <!--  jbcrypt is under an ISC-style license with no NOTICE -->
  <!--  see the URL noted in the supplement -->
  <supplement>
    <project>
      <groupId>org.mindrot</groupId>
      <artifactId>jbcrypt</artifactId>
      <licenses>
        <license>
          <name>ISC License</name>
          <url>http://www.mindrot.org/files/jBCrypt/LICENSE</url>
        </license>
      </licenses>
      <properties>
        <license.ignoreMissingEmbeddedLicense>0.4</license.ignoreMissingEmbeddedLicense>
        <license.ignoreMissingEmbeddedNotice>0.4</license.ignoreMissingEmbeddedNotice>
        <license.ignoreLicenseOverride>0.4</license.ignoreLicenseOverride>
      </properties>
    </project>
  </supplement>

  <!-- Azure SDK for Java start -->
  <!-- com.azure does not contain any embedded LICENSE or NOTICE file -->
  <!-- see https://github.com/Azure/azure-sdk-for-java -->
  <supplement>
    <project>
      <groupId>com.azure</groupId>
      <artifactId>azure-storage-blob</artifactId>
      <properties>
        <license.ignoreMissingEmbeddedLicense>12.25.1</license.ignoreMissingEmbeddedLicense>
        <license.ignoreMissingEmbeddedNotice>12.25.1</license.ignoreMissingEmbeddedNotice>
        <license.ignoreLicenseOverride>12.25.1</license.ignoreLicenseOverride>
        <license.ignoreNoticeOverride>12.25.1</license.ignoreNoticeOverride>
      </properties>
    </project>
  </supplement>

  <!-- com.azure does not contain any embedded LICENSE or NOTICE file -->
  <!-- see https://github.com/Azure/azure-sdk-for-java -->
  <supplement>
    <project>
      <groupId>com.azure</groupId>
      <artifactId>azure-storage-file-datalake</artifactId>
      <properties>
        <license.ignoreMissingEmbeddedLicense>12.18.1</license.ignoreMissingEmbeddedLicense>
        <license.ignoreMissingEmbeddedNotice>12.18.1</license.ignoreMissingEmbeddedNotice>
        <license.ignoreLicenseOverride>12.18.1</license.ignoreLicenseOverride>
      </properties>
    </project>
  </supplement>

  <supplement>
    <project>
      <groupId>com.azure</groupId>
      <artifactId>azure-storage-common</artifactId>
      <properties>
        <license.ignoreMissingEmbeddedLicense>12.24.1</license.ignoreMissingEmbeddedLicense>
        <license.ignoreMissingEmbeddedNotice>12.24.1</license.ignoreMissingEmbeddedNotice>
        <license.ignoreLicenseOverride>12.24.1</license.ignoreLicenseOverride>
        <license.ignoreNoticeOverride>12.24.1</license.ignoreNoticeOverride>
      </properties>
    </project>
  </supplement>

  <supplement>
    <project>
      <groupId>com.azure</groupId>
      <artifactId>azure-storage-internal-avro</artifactId>
      <properties>
        <license.ignoreMissingEmbeddedLicense>12.10.1</license.ignoreMissingEmbeddedLicense>
        <license.ignoreMissingEmbeddedNotice>12.10.1</license.ignoreMissingEmbeddedNotice>
        <license.ignoreLicenseOverride>12.10.1</license.ignoreLicenseOverride>
        <license.ignoreNoticeOverride>12.10.1</license.ignoreNoticeOverride>
      </properties>
    </project>
  </supplement>

  <supplement>
    <project>
      <groupId>com.azure</groupId>
      <artifactId>azure-core</artifactId>
      <properties>
        <license.ignoreMissingEmbeddedLicense>1.45.1</license.ignoreMissingEmbeddedLicense>
        <license.ignoreMissingEmbeddedNotice>1.45.1</license.ignoreMissingEmbeddedNotice>
        <license.ignoreLicenseOverride>1.45.1</license.ignoreLicenseOverride>
        <license.ignoreNoticeOverride>1.45.1</license.ignoreNoticeOverride>
      </properties>
    </project>
  </supplement>

  <supplement>
    <project>
      <groupId>com.azure</groupId>
      <artifactId>azure-core-http-netty</artifactId>
      <properties>
        <license.ignoreMissingEmbeddedLicense>1.13.11</license.ignoreMissingEmbeddedLicense>
        <license.ignoreMissingEmbeddedNotice>1.13.11</license.ignoreMissingEmbeddedNotice>
        <license.ignoreLicenseOverride>1.13.11</license.ignoreLicenseOverride>
        <license.ignoreNoticeOverride>1.13.11</license.ignoreNoticeOverride>
      </properties>
    </project>
  </supplement>

  <supplement>
    <project>
      <groupId>com.azure</groupId>
      <artifactId>azure-json</artifactId>
      <properties>
        <license.ignoreMissingEmbeddedLicense>1.1.0</license.ignoreMissingEmbeddedLicense>
        <license.ignoreMissingEmbeddedNotice>1.1.0</license.ignoreMissingEmbeddedNotice>
        <license.ignoreLicenseOverride>1.1.0</license.ignoreLicenseOverride>
        <license.ignoreNoticeOverride>1.1.0</license.ignoreNoticeOverride>
      </properties>
    </project>
  </supplement>

  <supplement>
    <project>
      <groupId>com.azure</groupId>
      <artifactId>azure-identity</artifactId>
      <properties>
        <license.ignoreMissingEmbeddedLicense>1.11.1</license.ignoreMissingEmbeddedLicense>
        <license.ignoreMissingEmbeddedNotice>1.11.1</license.ignoreMissingEmbeddedNotice>
        <license.ignoreLicenseOverride>1.11.1</license.ignoreLicenseOverride>
      </properties>
    </project>
  </supplement>

  <!-- com.microsoft.azure:msal4j has MIT license embedded in pom.xml and no notice -->
  <supplement>
    <project>
      <groupId>com.microsoft.azure</groupId>
      <artifactId>msal4j</artifactId>
      <properties>
        <license.ignoreMissingEmbeddedLicense>1.14.0</license.ignoreMissingEmbeddedLicense>
        <license.ignoreMissingEmbeddedNotice>1.14.0</license.ignoreMissingEmbeddedNotice>
      </properties>
    </project>
  </supplement>

  <!-- com.microsoft.azure:msal4j-persistence-extension has MIT license embedded in pom.xml and no notice -->
  <supplement>
    <project>
      <groupId>com.microsoft.azure</groupId>
      <artifactId>msal4j-persistence-extension</artifactId>
      <properties>
        <license.ignoreMissingEmbeddedLicense>1.2.0</license.ignoreMissingEmbeddedLicense>
        <license.ignoreMissingEmbeddedNotice>1.2.0</license.ignoreMissingEmbeddedNotice>
        <license.ignoreLicenseOverride>1.2.0</license.ignoreLicenseOverride>
      </properties>
    </project>
  </supplement>
  <!-- Azure SDK for Java end -->

  <!-- Azure SDK for Hadoop start -->
  <supplement>
    <project>
      <groupId>com.microsoft.azure</groupId>
      <artifactId>azure-storage</artifactId>
      <properties>
        <license.ignoreMissingEmbeddedLicense>8.6.6</license.ignoreMissingEmbeddedLicense>
        <license.ignoreMissingEmbeddedNotice>8.6.6</license.ignoreMissingEmbeddedNotice>
        <license.ignoreLicenseOverride>8.6.6</license.ignoreLicenseOverride>
      </properties>
    </project>
  </supplement>

  <supplement>
    <project>
      <groupId>com.microsoft.azure</groupId>
      <artifactId>azure-keyvault-core</artifactId>
      <properties>
        <license.ignoreMissingEmbeddedLicense>1.2.4</license.ignoreMissingEmbeddedLicense>
        <license.ignoreMissingEmbeddedNotice>1.2.4</license.ignoreMissingEmbeddedNotice>
        <license.ignoreLicenseOverride>1.2.4</license.ignoreLicenseOverride>
      </properties>
    </project>
  </supplement>
  <!-- Azure SDK for Hadoop end -->

  <!-- jackson-dataformat-cbor does not contain embedded LICENSE and NOTICE -->
  <!-- See https://github.com/FasterXML/jackson-modules-java8 -->
  <supplement>
    <project>
      <groupId>com.fasterxml.jackson.dataformat</groupId>
      <artifactId>jackson-dataformat-cbor</artifactId>
      <properties>
        <license.ignoreMissingEmbeddedLicense>2.12.6</license.ignoreMissingEmbeddedLicense>
        <license.ignoreMissingEmbeddedNotice>2.12.6,2.13.5</license.ignoreMissingEmbeddedNotice>
        <license.ignoreLicenseOverride>2.12.6</license.ignoreLicenseOverride>
      </properties>
    </project>
  </supplement>

  <!-- com.fasterxml.woodstox contains embedded license but has no NOTICE -->
  <!-- See https://github.com/FasterXML/woodstox -->
  <supplement>
    <project>
      <groupId>com.fasterxml.woodstox</groupId>
      <artifactId>woodstox-core</artifactId>
      <properties>
        <license.ignoreMissingEmbeddedNotice>6.4.0</license.ignoreMissingEmbeddedNotice>
      </properties>
    </project>
  </supplement>

  <!-- org.codehaus.woodstox contains embedded license but has no NOTICE -->
  <!-- See https://github.com/FasterXML/stax2-api -->
  <supplement>
    <project>
      <groupId>org.codehaus.woodstox</groupId>
      <artifactId>stax2-api</artifactId>
      <properties>
        <license.ignoreMissingEmbeddedNotice>4.2.1</license.ignoreMissingEmbeddedNotice>
      </properties>
    </project>
  </supplement>

  <!-- io.projectreactor:reactor-core uses ALv2 license and has no notice -->
  <supplement>
    <project>
      <groupId>io.projectreactor</groupId>
      <artifactId>reactor-core</artifactId>
      <properties>
        <license.ignoreMissingEmbeddedLicense>3.4.34</license.ignoreMissingEmbeddedLicense>
        <license.ignoreMissingEmbeddedNotice>3.4.34</license.ignoreMissingEmbeddedNotice>
      </properties>
    </project>
  </supplement>

  <!-- io.projectreactor.netty:reactor-netty-core uses ALv2 license and has no notice -->
  <supplement>
    <project>
      <groupId>io.projectreactor.netty</groupId>
      <artifactId>reactor-netty-core</artifactId>
      <properties>
        <license.ignoreMissingEmbeddedLicense>1.0.39</license.ignoreMissingEmbeddedLicense>
        <license.ignoreMissingEmbeddedNotice>1.0.39</license.ignoreMissingEmbeddedNotice>
      </properties>
    </project>
  </supplement>

  <!-- io.projectreactor.netty:reactor-netty-http uses ALv2 license and has no notice -->
  <supplement>
    <project>
      <groupId>io.projectreactor.netty</groupId>
      <artifactId>reactor-netty-http</artifactId>
      <properties>
        <license.ignoreMissingEmbeddedLicense>1.0.39</license.ignoreMissingEmbeddedLicense>
        <license.ignoreMissingEmbeddedNotice>1.0.39</license.ignoreMissingEmbeddedNotice>
      </properties>
    </project>
  </supplement>

  <!-- com.nimbusds:oauth2-oidc-sdk has ALv2 embedded in pom.xml -->
  <supplement>
    <project>
      <groupId>com.nimbusds</groupId>
      <artifactId>oauth2-oidc-sdk</artifactId>
      <properties>
        <license.ignoreMissingEmbeddedLicense>10.7.1</license.ignoreMissingEmbeddedLicense>
        <license.ignoreMissingEmbeddedNotice>10.7.1</license.ignoreMissingEmbeddedNotice>
      </properties>
    </project>
  </supplement>

  <!-- com.nimbusds:nimbus-jose-jwt has ALv2 embedded in pom.xml -->
  <supplement>
    <project>
      <groupId>com.nimbusds</groupId>
      <artifactId>nimbus-jose-jwt</artifactId>
      <properties>
        <license.ignoreMissingEmbeddedLicense>9.30.2</license.ignoreMissingEmbeddedLicense>
        <license.ignoreMissingEmbeddedNotice>9.30.2</license.ignoreMissingEmbeddedNotice>
      </properties>
    </project>
  </supplement>

  <!-- com.nimbusds:lang-tag has ALv2 embedded in pom.xml -->
  <supplement>
    <project>
      <groupId>com.nimbusds</groupId>
      <artifactId>lang-tag</artifactId>
      <properties>
        <license.ignoreMissingEmbeddedLicense>1.7</license.ignoreMissingEmbeddedLicense>
        <license.ignoreMissingEmbeddedNotice>1.7</license.ignoreMissingEmbeddedNotice>
      </properties>
    </project>
  </supplement>

  <!-- com.nimbusds:content-type has ALv2 embedded in pom.xml -->
  <supplement>
    <project>
      <groupId>com.nimbusds</groupId>
      <artifactId>content-type</artifactId>
      <properties>
        <license.ignoreMissingEmbeddedLicense>2.2</license.ignoreMissingEmbeddedLicense>
        <license.ignoreMissingEmbeddedNotice>2.2</license.ignoreMissingEmbeddedNotice>
      </properties>
    </project>
  </supplement>

  <!-- org.linguafranca.pwdb:KeePassJava2 uses ALv2 and has no notice -->
  <supplement>
    <project>
      <groupId>org.linguafranca.pwdb</groupId>
      <artifactId>KeePassJava2</artifactId>
      <properties>
        <license.ignoreMissingEmbeddedLicense>2.1.4</license.ignoreMissingEmbeddedLicense>
        <license.ignoreMissingEmbeddedNotice>2.1.4</license.ignoreMissingEmbeddedNotice>
        <license.ignoreLicenseOverride>2.1.4</license.ignoreLicenseOverride>
      </properties>
    </project>
  </supplement>

  <!-- org.linguafranca.pwdb:KeePassJava2-dom uses ALv2 and has no notice -->
  <supplement>
    <project>
      <groupId>org.linguafranca.pwdb</groupId>
      <artifactId>KeePassJava2-dom</artifactId>
      <properties>
        <license.ignoreMissingEmbeddedLicense>2.1.4</license.ignoreMissingEmbeddedLicense>
        <license.ignoreMissingEmbeddedNotice>2.1.4</license.ignoreMissingEmbeddedNotice>
        <license.ignoreLicenseOverride>2.1.4</license.ignoreLicenseOverride>
      </properties>
    </project>
  </supplement>

  <!-- org.linguafranca.pwdb:KeePassJava2-jaxb uses ALv2 and has no notice -->
  <supplement>
    <project>
      <groupId>org.linguafranca.pwdb</groupId>
      <artifactId>KeePassJava2-jaxb</artifactId>
      <properties>
        <license.ignoreMissingEmbeddedLicense>2.1.4</license.ignoreMissingEmbeddedLicense>
        <license.ignoreMissingEmbeddedNotice>2.1.4</license.ignoreMissingEmbeddedNotice>
        <license.ignoreLicenseOverride>2.1.4</license.ignoreLicenseOverride>
      </properties>
    </project>
  </supplement>

  <!-- org.linguafranca.pwdb:KeePassJava2-kdb uses ALv2 and has no notice -->
  <supplement>
    <project>
      <groupId>org.linguafranca.pwdb</groupId>
      <artifactId>KeePassJava2-kdb</artifactId>
      <properties>
        <license.ignoreMissingEmbeddedLicense>2.1.4</license.ignoreMissingEmbeddedLicense>
        <license.ignoreMissingEmbeddedNotice>2.1.4</license.ignoreMissingEmbeddedNotice>
        <license.ignoreLicenseOverride>2.1.4</license.ignoreLicenseOverride>
      </properties>
    </project>
  </supplement>

  <!-- org.linguafranca.pwdb:KeePassJava2-kdbx uses ALv2 and has no notice -->
  <supplement>
    <project>
      <groupId>org.linguafranca.pwdb</groupId>
      <artifactId>KeePassJava2-kdbx</artifactId>
      <properties>
        <license.ignoreMissingEmbeddedLicense>2.1.4</license.ignoreMissingEmbeddedLicense>
        <license.ignoreMissingEmbeddedNotice>2.1.4</license.ignoreMissingEmbeddedNotice>
        <license.ignoreLicenseOverride>2.1.4</license.ignoreLicenseOverride>
      </properties>
    </project>
  </supplement>

  <!-- org.linguafranca.pwdb:KeePassJava2-simple uses ALv2 and has no notice -->
  <supplement>
    <project>
      <groupId>org.linguafranca.pwdb</groupId>
      <artifactId>KeePassJava2-simple</artifactId>
      <properties>
        <license.ignoreMissingEmbeddedLicense>2.1.4</license.ignoreMissingEmbeddedLicense>
        <license.ignoreMissingEmbeddedNotice>2.1.4</license.ignoreMissingEmbeddedNotice>
        <license.ignoreLicenseOverride>2.1.4</license.ignoreLicenseOverride>
      </properties>
    </project>
  </supplement>

  <!-- org.linguafranca.pwdb:database uses ALv2 and has no notice -->
  <supplement>
    <project>
      <groupId>org.linguafranca.pwdb</groupId>
      <artifactId>database</artifactId>
      <properties>
        <license.ignoreMissingEmbeddedLicense>2.1.4</license.ignoreMissingEmbeddedLicense>
        <license.ignoreMissingEmbeddedNotice>2.1.4</license.ignoreMissingEmbeddedNotice>
        <license.ignoreLicenseOverride>2.1.4</license.ignoreLicenseOverride>
      </properties>
    </project>
  </supplement>

  <!-- net.minidev:json-smart has ALv2 embedded in pom.xml -->
  <supplement>
    <project>
      <groupId>net.minidev</groupId>
      <artifactId>json-smart</artifactId>
      <properties>
        <license.ignoreMissingEmbeddedLicense>2.4.11</license.ignoreMissingEmbeddedLicense>
        <license.ignoreMissingEmbeddedNotice>2.4.11</license.ignoreMissingEmbeddedNotice>
      </properties>
    </project>
  </supplement>

  <!-- net.minidev:accessors-smart has ALv2 embedded in pom.xml -->
  <supplement>
    <project>
      <groupId>net.minidev</groupId>
      <artifactId>accessors-smart</artifactId>
      <properties>
        <license.ignoreMissingEmbeddedLicense>2.4.11</license.ignoreMissingEmbeddedLicense>
        <license.ignoreMissingEmbeddedNotice>2.4.11</license.ignoreMissingEmbeddedNotice>
      </properties>
    </project>
  </supplement>

  <supplement>
    <project>
      <groupId>org.ow2.asm</groupId>
      <artifactId>asm</artifactId>
      <properties>
        <license.ignoreMissingEmbeddedLicense>9.3</license.ignoreMissingEmbeddedLicense>
        <license.ignoreMissingEmbeddedNotice>9.3</license.ignoreMissingEmbeddedNotice>
        <license.ignoreLicenseOverride>9.3</license.ignoreLicenseOverride>
      </properties>
    </project>
  </supplement>

  <!-- GCS SDK for Java start -->
  <!-- com.google.api has no NOTICE file -->
  <supplement>
    <project>
      <groupId>com.google.api</groupId>
      <artifactId>api-common</artifactId>
      <properties>
        <license.ignoreMissingEmbeddedLicense>2.15.0</license.ignoreMissingEmbeddedLicense>
        <license.ignoreMissingEmbeddedNotice>2.15.0</license.ignoreMissingEmbeddedNotice>
      </properties>
    </project>
  </supplement>

  <!-- com.google.api:gax-httpjson has no NOTICE file -->
  <supplement>
    <project>
      <groupId>com.google.api</groupId>
      <artifactId>gax-httpjson</artifactId>
      <properties>
        <license.ignoreMissingEmbeddedLicense>2.32.0</license.ignoreMissingEmbeddedLicense>
        <license.ignoreMissingEmbeddedNotice>2.32.0</license.ignoreMissingEmbeddedNotice>
      </properties>
    </project>
  </supplement>

  <!-- com.google.api:gax has no NOTICE file -->
  <supplement>
    <project>
      <groupId>com.google.api</groupId>
      <artifactId>gax</artifactId>
      <properties>
        <license.ignoreMissingEmbeddedLicense>2.32.0</license.ignoreMissingEmbeddedLicense>
        <license.ignoreMissingEmbeddedNotice>2.32.0</license.ignoreMissingEmbeddedNotice>
      </properties>
    </project>
  </supplement>

  <!-- com.google.api-client uses non-fixed ALv2 with no NOTICE file -->
  <supplement>
    <project>
      <groupId>com.google.api-client</groupId>
      <artifactId>google-api-client</artifactId>
      <properties>
        <license.ignoreMissingEmbeddedLicense>2.2.0</license.ignoreMissingEmbeddedLicense>
        <license.ignoreMissingEmbeddedNotice>2.2.0</license.ignoreMissingEmbeddedNotice>
      </properties>
    </project>
  </supplement>

  <!-- io.opencensus uses ALv2 with no NOTICE file -->
  <supplement>
    <project>
      <groupId>io.opencensus</groupId>
      <artifactId>opencensus-proto</artifactId>
      <properties>
        <license.ignoreMissingEmbeddedLicense>0.2.0</license.ignoreMissingEmbeddedLicense>
        <license.ignoreMissingEmbeddedNotice>0.2.0</license.ignoreMissingEmbeddedNotice>
        <license.ignoreLicenseOverride>0.2.0</license.ignoreLicenseOverride>
      </properties>
    </project>
  </supplement>

  <!-- com.google.android:annotations has ASLv2 <license> in pom -->
  <supplement>
    <project>
      <groupId>com.google.android</groupId>
      <artifactId>annotations</artifactId>
      <properties>
        <license.ignoreMissingEmbeddedLicense>4.1.1.4</license.ignoreMissingEmbeddedLicense>
        <license.ignoreMissingEmbeddedNotice>4.1.1.4</license.ignoreMissingEmbeddedNotice>
      </properties>
    </project>
  </supplement>

  <!-- io.opencensus uses ALv2 with no NOTICE file -->
  <supplement>
    <project>
      <groupId>io.opencensus</groupId>
      <artifactId>opencensus-proto</artifactId>
      <properties>
        <license.ignoreMissingEmbeddedLicense>0.2.0</license.ignoreMissingEmbeddedLicense>
        <license.ignoreMissingEmbeddedNotice>0.2.0</license.ignoreMissingEmbeddedNotice>
        <license.ignoreLicenseOverride>0.2.0</license.ignoreLicenseOverride>
      </properties>
    </project>
  </supplement>

  <!-- com.google.android:annotations has ASLv2 <license> in pom -->
  <supplement>
    <project>
      <groupId>com.google.android</groupId>
      <artifactId>annotations</artifactId>
      <properties>
        <license.ignoreMissingEmbeddedLicense>4.1.1.4</license.ignoreMissingEmbeddedLicense>
        <license.ignoreMissingEmbeddedNotice>4.1.1.4</license.ignoreMissingEmbeddedNotice>
      </properties>
    </project>
  </supplement>

  <!-- io.opencensus uses non-fixed ALv2 with no NOTICE file -->
  <supplement>
    <project>
      <groupId>io.opencensus</groupId>
      <artifactId>opencensus-api</artifactId>
      <properties>
        <license.ignoreMissingEmbeddedLicense>0.31.1</license.ignoreMissingEmbeddedLicense>
        <license.ignoreMissingEmbeddedNotice>0.31.1</license.ignoreMissingEmbeddedNotice>
        <license.ignoreLicenseOverride>0.31.1</license.ignoreLicenseOverride>
      </properties>
    </project>
  </supplement>

  <!-- io.opencensus uses ALv2 with no NOTICE file -->
  <supplement>
    <project>
      <groupId>io.opencensus</groupId>
      <artifactId>opencensus-contrib-exemplar-util</artifactId>
      <properties>
        <license.ignoreMissingEmbeddedLicense>0.31.0</license.ignoreMissingEmbeddedLicense>
        <license.ignoreMissingEmbeddedNotice>0.31.0</license.ignoreMissingEmbeddedNotice>
        <license.ignoreLicenseOverride>0.31.0</license.ignoreLicenseOverride>
      </properties>
    </project>
  </supplement>

  <!-- io.opencensus uses ALv2 with no NOTICE file -->
  <supplement>
    <project>
      <groupId>io.opencensus</groupId>
      <artifactId>opencensus-contrib-grpc-metrics</artifactId>
      <properties>
        <license.ignoreMissingEmbeddedLicense>0.31.1</license.ignoreMissingEmbeddedLicense>
        <license.ignoreMissingEmbeddedNotice>0.31.1</license.ignoreMissingEmbeddedNotice>
        <license.ignoreLicenseOverride>0.31.1</license.ignoreLicenseOverride>
      </properties>
    </project>
  </supplement>

  <!-- io.opencensus uses ALv2 with no NOTICE file -->
  <supplement>
    <project>
      <groupId>io.opencensus</groupId>
      <artifactId>opencensus-contrib-exemplar-util</artifactId>
      <properties>
        <license.ignoreMissingEmbeddedLicense>0.31.0</license.ignoreMissingEmbeddedLicense>
        <license.ignoreMissingEmbeddedNotice>0.31.0</license.ignoreMissingEmbeddedNotice>
        <license.ignoreLicenseOverride>0.31.0</license.ignoreLicenseOverride>
      </properties>
    </project>
  </supplement>

  <!-- io.opencensus uses non-fixed ALv2 with no NOTICE file -->
  <supplement>
    <project>
      <groupId>io.opencensus</groupId>
      <artifactId>opencensus-contrib-http-util</artifactId>
      <properties>
        <license.ignoreMissingEmbeddedLicense>0.31.1</license.ignoreMissingEmbeddedLicense>
        <license.ignoreMissingEmbeddedNotice>0.31.1</license.ignoreMissingEmbeddedNotice>
        <license.ignoreLicenseOverride>0.31.1</license.ignoreLicenseOverride>
      </properties>
    </project>
  </supplement>

  <!-- com.google.api.grpc uses ALv2 with no NOTICE file -->
  <supplement>
    <project>
      <groupId>com.google.api.grpc</groupId>
      <artifactId>gapic-google-cloud-storage-v2</artifactId>
      <properties>
        <license.ignoreMissingEmbeddedLicense>2.26.0-alpha</license.ignoreMissingEmbeddedLicense>
        <license.ignoreMissingEmbeddedNotice>2.26.0-alpha</license.ignoreMissingEmbeddedNotice>
      </properties>
    </project>
  </supplement>

  <!-- com.google.api.grpc uses ALv2 with no NOTICE file -->
  <supplement>
    <project>
      <groupId>com.google.api.grpc</groupId>
      <artifactId>grpc-google-cloud-storage-v2</artifactId>
      <properties>
        <license.ignoreMissingEmbeddedLicense>2.26.0-alpha</license.ignoreMissingEmbeddedLicense>
        <license.ignoreMissingEmbeddedNotice>2.26.0-alpha</license.ignoreMissingEmbeddedNotice>
      </properties>
    </project>
  </supplement>

  <!-- com.google.api.grpc uses ALv2 with no NOTICE file -->
  <supplement>
    <project>
      <groupId>com.google.api.grpc</groupId>
      <artifactId>proto-google-cloud-storage-v2</artifactId>
      <properties>
        <license.ignoreMissingEmbeddedLicense>2.26.0-alpha</license.ignoreMissingEmbeddedLicense>
        <license.ignoreMissingEmbeddedNotice>2.26.0-alpha</license.ignoreMissingEmbeddedNotice>
      </properties>
    </project>
  </supplement>

  <!-- org.conscrypt uses ALv2 LICENSE and has a NOTICE file -->
  <supplement>
    <project>
      <groupId>org.conscrypt</groupId>
      <artifactId>conscrypt-openjdk-uber</artifactId>
      <properties>
        <license.ignoreMissingEmbeddedLicense>2.5.2</license.ignoreMissingEmbeddedLicense>
        <license.ignoreMissingEmbeddedNotice>2.5.2</license.ignoreMissingEmbeddedNotice>
        <license.ignoreLicenseOverride>2.5.2</license.ignoreLicenseOverride>
      </properties>
    </project>
  </supplement>

  <!-- io.perfmark uses ALv2 license -->
  <supplement>
    <project>
      <groupId>io.perfmark</groupId>
      <artifactId>perfmark-api</artifactId>
      <properties>
        <license.ignoreMissingEmbeddedLicense>0.26.0</license.ignoreMissingEmbeddedLicense>
        <license.ignoreMissingEmbeddedNotice>0.26.0</license.ignoreMissingEmbeddedNotice>
        <license.ignoreNoticeOverride>0.26.0</license.ignoreNoticeOverride>
      </properties>
    </project>
  </supplement>

  <!-- org.codehaus.mojo:animal-sniffer-annotations uses MIT license -->
  <supplement>
    <project>
      <groupId>org.codehaus.mojo</groupId>
      <artifactId>animal-sniffer-annotations</artifactId>
      <properties>
        <license.ignoreMissingEmbeddedLicense>1.23</license.ignoreMissingEmbeddedLicense>
        <license.ignoreMissingEmbeddedNotice>1.23</license.ignoreMissingEmbeddedNotice>
      </properties>
    </project>
  </supplement>

  <!-- com.google.apis:google-api-services-iamcredentials has embedded ASLv2 in pom.xml -->
  <supplement>
    <project>
      <groupId>com.google.apis</groupId>
      <artifactId>google-api-services-iamcredentials</artifactId>
      <properties>
        <license.ignoreMissingEmbeddedLicense>v1-rev20210326-1.32.1</license.ignoreMissingEmbeddedLicense>
        <license.ignoreMissingEmbeddedNotice>v1-rev20210326-1.32.1</license.ignoreMissingEmbeddedNotice>
      </properties>
    </project>
  </supplement>

  <!-- com.google.apis:google-api-services-iamcredentials has embedded ASLv2 in pom.xml -->
  <supplement>
    <project>
      <groupId>com.google.api</groupId>
      <artifactId>gax-grpc</artifactId>
      <properties>
        <license.ignoreMissingEmbeddedLicense>2.32.0</license.ignoreMissingEmbeddedLicense>
        <license.ignoreMissingEmbeddedNotice>2.32.0</license.ignoreMissingEmbeddedNotice>
      </properties>
    </project>
  </supplement>

  <!-- com.google.cloud uses ALv2 with no NOTICE file -->
  <supplement>
    <project>
      <groupId>com.google.cloud</groupId>
      <artifactId>google-cloud-core-grpc</artifactId>
      <properties>
        <license.ignoreMissingEmbeddedLicense>2.22.0</license.ignoreMissingEmbeddedLicense>
        <license.ignoreMissingEmbeddedNotice>2.22.0</license.ignoreMissingEmbeddedNotice>
      </properties>
    </project>
  </supplement>

  <!-- io.opencensus uses ALv2 with no NOTICE file -->
  <supplement>
    <project>
      <groupId>io.opencensus</groupId>
      <artifactId>opencensus-contrib-resource-util</artifactId>
      <properties>
        <license.ignoreMissingEmbeddedLicense>0.31.0</license.ignoreMissingEmbeddedLicense>
        <license.ignoreMissingEmbeddedNotice>0.31.0</license.ignoreMissingEmbeddedNotice>
        <license.ignoreLicenseOverride>0.31.0</license.ignoreLicenseOverride>
      </properties>
    </project>
  </supplement>

  <!-- io.opencensus uses ALv2 with no NOTICE file -->
  <supplement>
    <project>
      <groupId>io.opencensus</groupId>
      <artifactId>opencensus-exporter-metrics-util</artifactId>
      <properties>
        <license.ignoreMissingEmbeddedLicense>0.31.0</license.ignoreMissingEmbeddedLicense>
        <license.ignoreMissingEmbeddedNotice>0.31.0</license.ignoreMissingEmbeddedNotice>
        <license.ignoreLicenseOverride>0.31.0</license.ignoreLicenseOverride>
      </properties>
    </project>
  </supplement>

  <!-- io.opencensus uses ALv2 with no NOTICE file -->
  <supplement>
    <project>
      <groupId>io.opencensus</groupId>
      <artifactId>opencensus-exporter-stats-stackdriver</artifactId>
      <properties>
        <license.ignoreMissingEmbeddedLicense>0.31.0</license.ignoreMissingEmbeddedLicense>
        <license.ignoreMissingEmbeddedNotice>0.31.0</license.ignoreMissingEmbeddedNotice>
        <license.ignoreLicenseOverride>0.31.0</license.ignoreLicenseOverride>
      </properties>
    </project>
  </supplement>

  <!-- io.opencensus uses ALv2 with no NOTICE file -->
  <supplement>
    <project>
      <groupId>io.opencensus</groupId>
      <artifactId>opencensus-impl-core</artifactId>
      <properties>
        <license.ignoreMissingEmbeddedLicense>0.31.0</license.ignoreMissingEmbeddedLicense>
        <license.ignoreMissingEmbeddedNotice>0.31.0</license.ignoreMissingEmbeddedNotice>
        <license.ignoreLicenseOverride>0.31.0</license.ignoreLicenseOverride>
      </properties>
    </project>
  </supplement>

  <!-- io.opencensus uses ALv2 with no NOTICE file -->
  <supplement>
    <project>
      <groupId>io.opencensus</groupId>
      <artifactId>opencensus-impl</artifactId>
      <properties>
        <license.ignoreMissingEmbeddedLicense>0.31.0</license.ignoreMissingEmbeddedLicense>
        <license.ignoreMissingEmbeddedNotice>0.31.0</license.ignoreMissingEmbeddedNotice>
        <license.ignoreLicenseOverride>0.31.0</license.ignoreLicenseOverride>
      </properties>
    </project>
  </supplement>

  <!-- com.google.cloud.bigdataoss uses ALv2 with no NOTICE file -->
  <supplement>
    <project>
      <groupId>com.google.cloud.bigdataoss</groupId>
      <artifactId>gcs-connector</artifactId>
      <properties>
        <license.ignoreMissingEmbeddedLicense>hadoop3-2.2.6</license.ignoreMissingEmbeddedLicense>
        <license.ignoreMissingEmbeddedNotice>hadoop3-2.2.6</license.ignoreMissingEmbeddedNotice>
        <license.ignoreLicenseOverride>hadoop3-2.2.6</license.ignoreLicenseOverride>
      </properties>
    </project>
  </supplement>

  <!-- com.google.cloud.bigdataoss uses ALv2 with no NOTICE file -->
  <supplement>
    <project>
      <groupId>com.google.cloud.bigdataoss</groupId>
      <artifactId>gcsio</artifactId>
      <properties>
        <license.ignoreMissingEmbeddedLicense>2.2.6</license.ignoreMissingEmbeddedLicense>
        <license.ignoreMissingEmbeddedNotice>2.2.6</license.ignoreMissingEmbeddedNotice>
        <license.ignoreLicenseOverride>2.2.6</license.ignoreLicenseOverride>
      </properties>
    </project>
  </supplement>

  <!-- com.google.cloud.bigdataoss uses ALv2 with no NOTICE file -->
  <supplement>
    <project>
      <groupId>com.google.cloud.bigdataoss</groupId>
      <artifactId>util-hadoop</artifactId>
      <properties>
        <license.ignoreMissingEmbeddedLicense>hadoop3-2.2.6</license.ignoreMissingEmbeddedLicense>
        <license.ignoreMissingEmbeddedNotice>hadoop3-2.2.6</license.ignoreMissingEmbeddedNotice>
        <license.ignoreLicenseOverride>hadoop3-2.2.6</license.ignoreLicenseOverride>
      </properties>
    </project>
  </supplement>

  <!-- com.google.cloud.bigdataoss uses ALv2 with no NOTICE file -->
  <supplement>
    <project>
      <groupId>com.google.cloud.bigdataoss</groupId>
      <artifactId>util</artifactId>
      <properties>
        <license.ignoreMissingEmbeddedLicense>2.2.6</license.ignoreMissingEmbeddedLicense>
        <license.ignoreMissingEmbeddedNotice>2.2.6</license.ignoreMissingEmbeddedNotice>
        <license.ignoreLicenseOverride>2.2.6</license.ignoreLicenseOverride>
      </properties>
    </project>
  </supplement>

  <!-- com.google.flogger uses ALv2 with no NOTICE file -->
  <supplement>
    <project>
      <groupId>com.google.flogger</groupId>
      <artifactId>flogger</artifactId>
      <properties>
        <license.ignoreMissingEmbeddedLicense>0.7.1</license.ignoreMissingEmbeddedLicense>
        <license.ignoreMissingEmbeddedNotice>0.7.1</license.ignoreMissingEmbeddedNotice>
        <license.ignoreLicenseOverride>0.7.1</license.ignoreLicenseOverride>
      </properties>
    </project>
  </supplement>

  <!-- com.google.flogger uses ALv2 with no NOTICE file -->
  <supplement>
    <project>
      <groupId>com.google.flogger</groupId>
      <artifactId>google-extensions</artifactId>
      <properties>
        <license.ignoreMissingEmbeddedLicense>0.7.1</license.ignoreMissingEmbeddedLicense>
        <license.ignoreMissingEmbeddedNotice>0.7.1</license.ignoreMissingEmbeddedNotice>
        <license.ignoreLicenseOverride>0.7.1</license.ignoreLicenseOverride>
      </properties>
    </project>
  </supplement>

  <!-- com.google.flogger uses ALv2 with no NOTICE file -->
  <supplement>
    <project>
      <groupId>com.google.flogger</groupId>
      <artifactId>flogger-system-backend</artifactId>
      <properties>
        <license.ignoreMissingEmbeddedLicense>0.7.1</license.ignoreMissingEmbeddedLicense>
        <license.ignoreMissingEmbeddedNotice>0.7.1</license.ignoreMissingEmbeddedNotice>
        <license.ignoreLicenseOverride>0.7.1</license.ignoreLicenseOverride>
      </properties>
    </project>
  </supplement>

  <!-- com.google.api.grpc uses ALv2 with no NOTICE file -->
  <supplement>
    <project>
      <groupId>com.google.api.grpc</groupId>
      <artifactId>proto-google-cloud-monitoring-v3</artifactId>
      <properties>
        <license.ignoreMissingEmbeddedLicense>1.64.0</license.ignoreMissingEmbeddedLicense>
        <license.ignoreMissingEmbeddedNotice>1.64.0</license.ignoreMissingEmbeddedNotice>
        <license.ignoreLicenseOverride>1.64.0</license.ignoreLicenseOverride>
      </properties>
    </project>
  </supplement>

  <!-- com.lmax uses ALv2 with no NOTICE file -->
  <supplement>
    <project>
      <groupId>com.lmax</groupId>
      <artifactId>disruptor</artifactId>
      <properties>
        <license.ignoreMissingEmbeddedLicense>3.4.2</license.ignoreMissingEmbeddedLicense>
        <license.ignoreMissingEmbeddedNotice>3.4.2</license.ignoreMissingEmbeddedNotice>
        <license.ignoreLicenseOverride>3.4.2</license.ignoreLicenseOverride>
      </properties>
    </project>
  </supplement>

  <!-- com.google.cloud uses ALv2 with no NOTICE file -->
  <supplement>
    <project>
      <groupId>com.google.cloud</groupId>
      <artifactId>google-cloud-monitoring</artifactId>
      <properties>
        <license.ignoreMissingEmbeddedLicense>1.82.0</license.ignoreMissingEmbeddedLicense>
        <license.ignoreMissingEmbeddedNotice>1.82.0</license.ignoreMissingEmbeddedNotice>
        <license.ignoreLicenseOverride>1.82.0</license.ignoreLicenseOverride>
      </properties>
    </project>
  </supplement>

  <!-- com.google.api-client uses ALv2 LICENSE and has a NOTICE file -->
  <supplement>
    <project>
      <groupId>com.google.api-client</groupId>
      <artifactId>google-api-client-jackson2</artifactId>
      <properties>
        <license.ignoreMissingEmbeddedLicense>1.32.2</license.ignoreMissingEmbeddedLicense>
        <license.ignoreMissingEmbeddedNotice>1.32.2</license.ignoreMissingEmbeddedNotice>
        <license.ignoreLicenseOverride>1.32.2</license.ignoreLicenseOverride>
      </properties>
    </project>
  </supplement>

  <!-- com.google.apis:google-api-services-iamcredentials has embedded ASLv2 in pom.xml -->
  <supplement>
    <project>
      <groupId>com.google.apis</groupId>
      <artifactId>google-api-services-iamcredentials</artifactId>
      <properties>
        <license.ignoreMissingEmbeddedLicense>v1-rev20210326-1.32.1</license.ignoreMissingEmbeddedLicense>
        <license.ignoreMissingEmbeddedNotice>v1-rev20210326-1.32.1</license.ignoreMissingEmbeddedNotice>
      </properties>
    </project>
  </supplement>

  <!-- com.google.cloud:google-cloud-core is non-fixed ALv2 with no NOTICE file -->
  <supplement>
    <project>
      <groupId>com.google.cloud</groupId>
      <artifactId>google-cloud-core</artifactId>
      <properties>
        <license.ignoreMissingEmbeddedLicense>2.22.0</license.ignoreMissingEmbeddedLicense>
        <license.ignoreMissingEmbeddedNotice>2.22.0</license.ignoreMissingEmbeddedNotice>
      </properties>
    </project>
  </supplement>

  <!-- com.google.cloud:google-cloud-core-http is non-fixed ALv2 with no NOTICE file -->
  <supplement>
    <project>
      <groupId>com.google.cloud</groupId>
      <artifactId>google-cloud-core-http</artifactId>
      <properties>
        <license.ignoreMissingEmbeddedLicense>2.22.0</license.ignoreMissingEmbeddedLicense>
        <license.ignoreMissingEmbeddedNotice>2.22.0</license.ignoreMissingEmbeddedNotice>
      </properties>
    </project>
  </supplement>

  <!-- com.google.auth has no NOTICE file -->
  <supplement>
    <project>
      <groupId>com.google.auth</groupId>
      <artifactId>google-auth-library-credentials</artifactId>
      <properties>
        <license.ignoreMissingEmbeddedLicense>1.19.0</license.ignoreMissingEmbeddedLicense>
        <license.ignoreMissingEmbeddedNotice>1.19.0</license.ignoreMissingEmbeddedNotice>
      </properties>
    </project>
  </supplement>

  <!-- com.google.auth has no NOTICE file -->
  <supplement>
    <project>
      <groupId>com.google.auth</groupId>
      <artifactId>google-auth-library-oauth2-http</artifactId>
      <properties>
        <license.ignoreMissingEmbeddedLicense>1.19.0</license.ignoreMissingEmbeddedLicense>
        <license.ignoreMissingEmbeddedNotice>1.19.0</license.ignoreMissingEmbeddedNotice>
      </properties>
    </project>
  </supplement>

  <!-- io.grpc uses ALv2 -->
  <supplement>
    <project>
      <groupId>io.grpc</groupId>
      <artifactId>grpc-alts</artifactId>
      <properties>
        <license.ignoreMissingEmbeddedLicense>1.56.1</license.ignoreMissingEmbeddedLicense>
        <license.ignoreMissingEmbeddedNotice>1.56.1</license.ignoreMissingEmbeddedNotice>
        <license.ignoreNoticeOverride>1.56.1</license.ignoreNoticeOverride>
      </properties>
    </project>
  </supplement>

  <!-- io.grpc uses ALv2 -->
  <supplement>
    <project>
      <groupId>io.grpc</groupId>
      <artifactId>grpc-api</artifactId>
      <properties>
        <license.ignoreMissingEmbeddedLicense>1.56.1</license.ignoreMissingEmbeddedLicense>
        <license.ignoreMissingEmbeddedNotice>1.56.1</license.ignoreMissingEmbeddedNotice>
        <license.ignoreNoticeOverride>1.56.1</license.ignoreNoticeOverride>
      </properties>
    </project>
  </supplement>

  <!-- io.grpc uses ALv2 -->
  <supplement>
    <project>
      <groupId>io.grpc</groupId>
      <artifactId>grpc-auth</artifactId>
      <properties>
        <license.ignoreMissingEmbeddedLicense>1.56.1</license.ignoreMissingEmbeddedLicense>
        <license.ignoreMissingEmbeddedNotice>1.56.1</license.ignoreMissingEmbeddedNotice>
        <license.ignoreNoticeOverride>1.56.1</license.ignoreNoticeOverride>
      </properties>
    </project>
  </supplement>

  <!-- io.grpc uses ALv2 -->
  <supplement>
    <project>
      <groupId>io.grpc</groupId>
      <artifactId>grpc-census</artifactId>
      <properties>
        <license.ignoreMissingEmbeddedLicense>1.56.1</license.ignoreMissingEmbeddedLicense>
        <license.ignoreMissingEmbeddedNotice>1.56.1</license.ignoreMissingEmbeddedNotice>
        <license.ignoreLicenseOverride>1.56.1</license.ignoreLicenseOverride>
        <license.ignoreNoticeOverride>1.56.1</license.ignoreNoticeOverride>
      </properties>
    </project>
  </supplement>

  <!-- io.grpc uses ALv2 -->
  <supplement>
    <project>
      <groupId>io.grpc</groupId>
      <artifactId>grpc-context</artifactId>
      <properties>
        <license.ignoreMissingEmbeddedLicense>1.56.1</license.ignoreMissingEmbeddedLicense>
        <license.ignoreMissingEmbeddedNotice>1.56.1</license.ignoreMissingEmbeddedNotice>
        <license.ignoreNoticeOverride>1.56.1</license.ignoreNoticeOverride>
      </properties>
    </project>
  </supplement>

  <!-- io.grpc uses ALv2 -->
  <supplement>
    <project>
      <groupId>io.grpc</groupId>
      <artifactId>grpc-core</artifactId>
      <properties>
        <license.ignoreMissingEmbeddedLicense>1.56.1</license.ignoreMissingEmbeddedLicense>
        <license.ignoreMissingEmbeddedNotice>1.56.1</license.ignoreMissingEmbeddedNotice>
        <license.ignoreNoticeOverride>1.56.1</license.ignoreNoticeOverride>
      </properties>
    </project>
  </supplement>

  <!-- io.grpc uses ALv2 -->
  <supplement>
    <project>
      <groupId>io.grpc</groupId>
      <artifactId>grpc-googleapis</artifactId>
      <properties>
        <license.ignoreMissingEmbeddedLicense>1.56.1</license.ignoreMissingEmbeddedLicense>
        <license.ignoreMissingEmbeddedNotice>1.56.1</license.ignoreMissingEmbeddedNotice>
        <license.ignoreNoticeOverride>1.56.1</license.ignoreNoticeOverride>
        <license.ignoreNoticeOverride>1.56.1</license.ignoreNoticeOverride>
      </properties>
    </project>
  </supplement>

  <!-- io.grpc uses ALv2 -->
  <supplement>
    <project>
      <groupId>io.grpc</groupId>
      <artifactId>grpc-grpclb</artifactId>
      <properties>
        <license.ignoreMissingEmbeddedLicense>1.56.1</license.ignoreMissingEmbeddedLicense>
        <license.ignoreMissingEmbeddedNotice>1.56.1</license.ignoreMissingEmbeddedNotice>
        <license.ignoreNoticeOverride>1.56.1</license.ignoreNoticeOverride>
      </properties>
    </project>
  </supplement>

  <!-- io.grpc uses ALv2 -->
  <supplement>
    <project>
      <groupId>io.grpc</groupId>
      <artifactId>grpc-protobuf-lite</artifactId>
      <properties>
        <license.ignoreMissingEmbeddedLicense>1.56.1</license.ignoreMissingEmbeddedLicense>
        <license.ignoreMissingEmbeddedNotice>1.56.1</license.ignoreMissingEmbeddedNotice>
        <license.ignoreNoticeOverride>1.56.1</license.ignoreNoticeOverride>
      </properties>
    </project>
  </supplement>

  <!-- io.grpc uses ALv2 -->
  <supplement>
    <project>
      <groupId>io.grpc</groupId>
      <artifactId>grpc-protobuf</artifactId>
      <properties>
        <license.ignoreMissingEmbeddedLicense>1.56.1</license.ignoreMissingEmbeddedLicense>
        <license.ignoreMissingEmbeddedNotice>1.56.1</license.ignoreMissingEmbeddedNotice>
        <license.ignoreNoticeOverride>1.56.1</license.ignoreNoticeOverride>
      </properties>
    </project>
  </supplement>

  <!-- io.grpc uses ALv2 -->
  <supplement>
    <project>
      <groupId>io.grpc</groupId>
      <artifactId>grpc-rls</artifactId>
      <properties>
        <license.ignoreMissingEmbeddedLicense>1.56.1</license.ignoreMissingEmbeddedLicense>
        <license.ignoreMissingEmbeddedNotice>1.56.1</license.ignoreMissingEmbeddedNotice>
        <license.ignoreNoticeOverride>1.56.1</license.ignoreNoticeOverride>
      </properties>
    </project>
  </supplement>

  <!-- io.grpc uses ALv2 -->
  <supplement>
    <project>
      <groupId>io.grpc</groupId>
      <artifactId>grpc-services</artifactId>
      <properties>
        <license.ignoreMissingEmbeddedLicense>1.56.1</license.ignoreMissingEmbeddedLicense>
        <license.ignoreMissingEmbeddedNotice>1.56.1</license.ignoreMissingEmbeddedNotice>
        <license.ignoreNoticeOverride>1.56.1</license.ignoreNoticeOverride>
      </properties>
    </project>
  </supplement>

  <!-- io.grpc uses ALv2 -->
  <supplement>
    <project>
      <groupId>io.grpc</groupId>
      <artifactId>grpc-stub</artifactId>
      <properties>
        <license.ignoreMissingEmbeddedLicense>1.56.1</license.ignoreMissingEmbeddedLicense>
        <license.ignoreMissingEmbeddedNotice>1.56.1</license.ignoreMissingEmbeddedNotice>
        <license.ignoreNoticeOverride>1.56.1</license.ignoreNoticeOverride>
      </properties>
    </project>
  </supplement>

  <!-- io.grpc uses ALv2 -->
  <supplement>
    <project>
      <groupId>io.grpc</groupId>
      <artifactId>grpc-xds</artifactId>
      <properties>
        <license.ignoreMissingEmbeddedLicense>1.56.1</license.ignoreMissingEmbeddedLicense>
        <license.ignoreMissingEmbeddedNotice>1.56.1</license.ignoreMissingEmbeddedNotice>
        <license.ignoreNoticeOverride>1.56.1</license.ignoreNoticeOverride>
      </properties>
    </project>
  </supplement>

  <!-- com.google.protobuf has no NOTICE file -->
  <supplement>
    <project>
      <groupId>com.google.protobuf</groupId>
      <artifactId>protobuf-java-util</artifactId>
      <properties>
        <license.ignoreMissingEmbeddedLicense>3.23.2</license.ignoreMissingEmbeddedLicense>
        <license.ignoreMissingEmbeddedNotice>3.23.2</license.ignoreMissingEmbeddedNotice>
      </properties>
    </project>
  </supplement>

  <!-- com.google.protobuf has no NOTICE file -->
  <supplement>
    <project>
      <groupId>com.google.protobuf</groupId>
      <artifactId>protobuf-java</artifactId>
      <properties>
        <license.ignoreMissingEmbeddedLicense>3.23.2</license.ignoreMissingEmbeddedLicense>
        <license.ignoreMissingEmbeddedNotice>3.23.2</license.ignoreMissingEmbeddedNotice>
      </properties>
    </project>
  </supplement>

  <supplement>
    <project>
      <groupId>com.google.re2j</groupId>
      <artifactId>re2j</artifactId>
      <properties>
        <license.ignoreMissingEmbeddedLicense>1.7</license.ignoreMissingEmbeddedLicense>
        <license.ignoreMissingEmbeddedNotice>1.7</license.ignoreMissingEmbeddedNotice>
      </properties>
    </project>
  </supplement>

  <!-- org.threeten has no NOTICE file -->
  <supplement>
    <project>
      <groupId>org.threeten</groupId>
      <artifactId>threetenbp</artifactId>
      <properties>
        <license.ignoreMissingEmbeddedNotice>1.6.8</license.ignoreMissingEmbeddedNotice>
      </properties>
    </project>
  </supplement>

  <!-- com.google.http-client is ALv2 with no NOTICE file -->
  <supplement>
    <project>
      <groupId>com.google.http-client</groupId>
      <artifactId>google-http-client-jackson2</artifactId>
      <properties>
        <license.ignoreMissingEmbeddedLicense>1.43.3</license.ignoreMissingEmbeddedLicense>
        <license.ignoreMissingEmbeddedNotice>1.43.3</license.ignoreMissingEmbeddedNotice>
      </properties>
    </project>
  </supplement>

  <!-- com.google.http-client is ALv2 with no NOTICE file -->
  <supplement>
    <project>
      <groupId>com.google.http-client</groupId>
      <artifactId>google-http-client</artifactId>
      <properties>
        <license.ignoreMissingEmbeddedLicense>1.43.3</license.ignoreMissingEmbeddedLicense>
        <license.ignoreMissingEmbeddedNotice>1.43.3</license.ignoreMissingEmbeddedNotice>
      </properties>
    </project>
  </supplement>

  <!-- com.google.http-client is ALv2 with no NOTICE file -->
  <supplement>
    <project>
      <groupId>com.google.http-client</groupId>
      <artifactId>google-http-client-appengine</artifactId>
      <properties>
        <license.ignoreMissingEmbeddedLicense>1.43.3</license.ignoreMissingEmbeddedLicense>
        <license.ignoreMissingEmbeddedNotice>1.43.3</license.ignoreMissingEmbeddedNotice>
      </properties>
    </project>
  </supplement>

  <!-- com.google.http-client is ALv2 with no NOTICE file -->
  <supplement>
    <project>
      <groupId>com.google.http-client</groupId>
      <artifactId>google-http-client-apache-v2</artifactId>
      <properties>
        <license.ignoreMissingEmbeddedLicense>1.43.3</license.ignoreMissingEmbeddedLicense>
        <license.ignoreMissingEmbeddedNotice>1.43.3</license.ignoreMissingEmbeddedNotice>
      </properties>
    </project>
  </supplement>

  <!-- com.google.http-client is ALv2 with no NOTICE file -->
  <supplement>
    <project>
      <groupId>com.google.http-client</groupId>
      <artifactId>google-http-client-gson</artifactId>
      <properties>
        <license.ignoreMissingEmbeddedLicense>1.43.3</license.ignoreMissingEmbeddedLicense>
        <license.ignoreMissingEmbeddedNotice>1.43.3</license.ignoreMissingEmbeddedNotice>
      </properties>
    </project>
  </supplement>

  <!-- com.google.code.findbugs:jsr305 has no NOTICE file -->
  <supplement>
    <project>
      <groupId>com.google.code.findbugs</groupId>
      <artifactId>jsr305</artifactId>
      <properties>
        <license.ignoreMissingEmbeddedLicense>3.0.2</license.ignoreMissingEmbeddedLicense>
        <license.ignoreMissingEmbeddedNotice>3.0.2</license.ignoreMissingEmbeddedNotice>
        <license.ignoreLicenseOverride>3.0.2</license.ignoreLicenseOverride>
      </properties>
    </project>
  </supplement>

  <!-- com.google.code.gson:gson uses non-fixed ALv2 and has no NOTICE file -->
  <supplement>
    <project>
      <groupId>com.google.code.gson</groupId>
      <artifactId>gson</artifactId>
      <properties>
        <license.ignoreMissingEmbeddedLicense>2.10.1</license.ignoreMissingEmbeddedLicense>
        <license.ignoreMissingEmbeddedNotice>2.10.1</license.ignoreMissingEmbeddedNotice>
        <license.ignoreLicenseOverride>2.10.1</license.ignoreLicenseOverride>
      </properties>
    </project>
  </supplement>

  <!-- com.google.guava:listenablefuture uses non-fixed ALv2 and has no NOTICE file -->
  <supplement>
    <project>
      <groupId>com.google.guava</groupId>
      <artifactId>listenablefuture</artifactId>
      <properties>
        <license.ignoreMissingEmbeddedLicense>9999.0-empty-to-avoid-conflict-with-guava</license.ignoreMissingEmbeddedLicense>
        <license.ignoreMissingEmbeddedNotice>9999.0-empty-to-avoid-conflict-with-guava</license.ignoreMissingEmbeddedNotice>
        <license.ignoreLicenseOverride>9999.0-empty-to-avoid-conflict-with-guava</license.ignoreLicenseOverride>
      </properties>
    </project>
  </supplement>

  <!-- org.checkerframework:checker-qual has no NOTICE file -->
  <supplement>
    <project>
      <groupId>org.checkerframework</groupId>
      <artifactId>checker-qual</artifactId>
      <properties>
        <license.ignoreMissingEmbeddedNotice>3.33.0</license.ignoreMissingEmbeddedNotice>
      </properties>
    </project>
  </supplement>

  <!-- com.google.auto.value:auto-value-annotations has no NOTICE file -->
  <supplement>
    <project>
      <groupId>com.google.auto.value</groupId>
      <artifactId>auto-value</artifactId>
      <properties>
        <license.ignoreMissingEmbeddedLicense>1.10.2</license.ignoreMissingEmbeddedLicense>
        <license.ignoreMissingEmbeddedNotice>1.10.2</license.ignoreMissingEmbeddedNotice>
      </properties>
    </project>
  </supplement>

  <!-- com.google.auto.value:auto-value-annotations has no NOTICE file -->
  <supplement>
    <project>
      <groupId>com.google.auto.value</groupId>
      <artifactId>auto-value-annotations</artifactId>
      <properties>
        <license.ignoreMissingEmbeddedLicense>1.10.2</license.ignoreMissingEmbeddedLicense>
        <license.ignoreMissingEmbeddedNotice>1.10.2</license.ignoreMissingEmbeddedNotice>
      </properties>
    </project>
  </supplement>

  <!-- javax.annotation:javax.annotation-api has no NOTICE file -->
  <supplement>
    <project>
      <groupId>javax.annotation</groupId>
      <artifactId>javax.annotation-api</artifactId>
      <properties>
        <license.ignoreMissingEmbeddedLicense>1.3.2</license.ignoreMissingEmbeddedLicense>
        <license.ignoreMissingEmbeddedNotice>1.3.2</license.ignoreMissingEmbeddedNotice>
      </properties>
    </project>
  </supplement>

  <!-- com.google.apis:google-api-services-storage has no NOTICE file -->
  <supplement>
    <project>
      <groupId>com.google.apis</groupId>
      <artifactId>google-api-services-storage</artifactId>
      <properties>
        <license.ignoreMissingEmbeddedLicense>v1-rev20230617-2.0.0</license.ignoreMissingEmbeddedLicense>
        <license.ignoreMissingEmbeddedNotice>v1-rev20230617-2.0.0</license.ignoreMissingEmbeddedNotice>
      </properties>
    </project>
  </supplement>

  <!-- com.google.oauth-client:google-oauth-client uses non-fixed ALv2 and has no NOTICE file -->
  <supplement>
    <project>
      <groupId>com.google.oauth-client</groupId>
      <artifactId>google-oauth-client</artifactId>
      <properties>
        <license.ignoreMissingEmbeddedLicense>1.34.1</license.ignoreMissingEmbeddedLicense>
        <license.ignoreMissingEmbeddedNotice>1.34.1</license.ignoreMissingEmbeddedNotice>
        <license.ignoreLicenseOverride>1.34.1</license.ignoreLicenseOverride>
      </properties>
    </project>
  </supplement>

  <!-- com.google.api.grpc:proto-google-iam-v1 has no NOTICE file -->
  <supplement>
    <project>
      <groupId>com.google.api.grpc</groupId>
      <artifactId>proto-google-iam-v1</artifactId>
      <properties>
        <license.ignoreMissingEmbeddedLicense>1.18.0</license.ignoreMissingEmbeddedLicense>
        <license.ignoreMissingEmbeddedNotice>1.18.0</license.ignoreMissingEmbeddedNotice>
      </properties>
    </project>
  </supplement>

  <!-- com.google.api.grpc:proto-google-common-protos has no NOTICE file -->
  <supplement>
    <project>
      <groupId>com.google.api.grpc</groupId>
      <artifactId>proto-google-common-protos</artifactId>
      <properties>
        <license.ignoreMissingEmbeddedLicense>2.23.0</license.ignoreMissingEmbeddedLicense>
        <license.ignoreMissingEmbeddedNotice>2.23.0</license.ignoreMissingEmbeddedNotice>
      </properties>
    </project>
  </supplement>

  <!-- com.google.cloud:google-cloud-storage has no NOTICE file -->
  <supplement>
    <project>
      <groupId>com.google.cloud</groupId>
      <artifactId>google-cloud-storage</artifactId>
      <properties>
        <license.ignoreMissingEmbeddedLicense>2.26.0</license.ignoreMissingEmbeddedLicense>
        <license.ignoreMissingEmbeddedNotice>2.26.0</license.ignoreMissingEmbeddedNotice>
      </properties>
    </project>
  </supplement>

  <!-- com.google.j2objc:j2objc-annotations has no NOTICE file -->
  <supplement>
    <project>
      <groupId>com.google.j2objc</groupId>
      <artifactId>j2objc-annotations</artifactId>
      <properties>
        <license.ignoreMissingEmbeddedLicense>2.8</license.ignoreMissingEmbeddedLicense>
        <license.ignoreMissingEmbeddedNotice>2.8</license.ignoreMissingEmbeddedNotice>
      </properties>
    </project>
  </supplement>
  <!-- GCS SDK for Java end -->

  <!-- jackson-datatype-jsr contains embedded license but has no NOTICE -->
  <!-- See https://github.com/FasterXML/jackson-modules-java8 -->
  <supplement>
    <project>
      <groupId>com.fasterxml.jackson.datatype</groupId>
      <artifactId>jackson-datatype-jsr310</artifactId>
      <properties>
        <license.ignoreMissingEmbeddedNotice>2.13.1,2.13.5</license.ignoreMissingEmbeddedNotice>
      </properties>
    </project>
  </supplement>

  <!-- com.fasterxml.woodstox contains embedded license but has no NOTICE -->
  <!-- See https://github.com/FasterXML/woodstox -->
  <supplement>
    <project>
      <groupId>com.fasterxml.woodstox</groupId>
      <artifactId>woodstox-core</artifactId>
      <properties>
        <license.ignoreMissingEmbeddedNotice>6.2.7,6.4.0</license.ignoreMissingEmbeddedNotice>
      </properties>
    </project>
  </supplement>

  <!-- org.codehaus.woodstox contains embedded license but has no NOTICE -->
  <!-- See https://github.com/FasterXML/stax2-api -->
  <supplement>
    <project>
      <groupId>org.codehaus.woodstox</groupId>
      <artifactId>stax2-api</artifactId>
      <properties>
        <license.ignoreMissingEmbeddedNotice>4.2.1</license.ignoreMissingEmbeddedNotice>
      </properties>
    </project>
  </supplement>

  <supplement>
    <project>
      <groupId>stax</groupId>
      <artifactId>stax-api</artifactId>
      <properties>
        <license.ignoreMissingEmbeddedLicense>1.0.1</license.ignoreMissingEmbeddedLicense>
        <license.ignoreMissingEmbeddedNotice>1.0.1</license.ignoreMissingEmbeddedNotice>
        <license.ignoreLicenseOverride>1.0.1</license.ignoreLicenseOverride>
      </properties>
    </project>
  </supplement>

  <!-- net.java.dev.jna:jna has embedded license but no notice -->
  <supplement>
    <project>
      <groupId>net.java.dev.jna</groupId>
      <artifactId>jna</artifactId>
      <properties>
        <license.ignoreMissingEmbeddedNotice>5.13.0</license.ignoreMissingEmbeddedNotice>
      </properties>
    </project>
  </supplement>

  <!-- net.java.dev.jna:jna-platform has embedded license but no notice -->
  <supplement>
    <project>
      <groupId>net.java.dev.jna</groupId>
      <artifactId>jna-platform</artifactId>
      <properties>
        <license.ignoreMissingEmbeddedNotice>5.6.0</license.ignoreMissingEmbeddedNotice>
      </properties>
    </project>
  </supplement>

  <!-- io.zipkin2:zipkin has embedded license but no notice -->
  <supplement>
    <project>
      <groupId>io.zipkin.zipkin2</groupId>
      <artifactId>zipkin</artifactId>
      <properties>
        <license.ignoreMissingEmbeddedNotice>2.23.2</license.ignoreMissingEmbeddedNotice>
      </properties>
    </project>
  </supplement>

  <!-- io.zipkin.reporter2:zipkin-reporter has embedded license but no notice -->
  <supplement>
    <project>
      <groupId>io.zipkin.reporter2</groupId>
      <artifactId>zipkin-reporter</artifactId>
      <properties>
        <license.ignoreMissingEmbeddedNotice>2.16.3</license.ignoreMissingEmbeddedNotice>
      </properties>
    </project>
  </supplement>

  <!-- io.zipkin.reporter2:zipkin-reporter-brave has embedded license but no notice -->
  <supplement>
    <project>
      <groupId>io.zipkin.reporter2</groupId>
      <artifactId>zipkin-reporter-brave</artifactId>
      <properties>
        <license.ignoreMissingEmbeddedNotice>2.16.3</license.ignoreMissingEmbeddedNotice>
      </properties>
    </project>
  </supplement>

  <!-- com.fasterxml:aalto-xml has embedded license but no notice -->
  <supplement>
    <project>
      <groupId>com.fasterxml</groupId>
      <artifactId>aalto-xml</artifactId>
      <properties>
        <license.ignoreMissingEmbeddedNotice>1.0.0</license.ignoreMissingEmbeddedNotice>
      </properties>
    </project>
  </supplement>

  <!-- com.github.stephenc.jcip:jcip-annotations is ALv2 embedded in pom.xml and has no notice -->
  <supplement>
    <project>
      <groupId>com.github.stephenc.jcip</groupId>
      <artifactId>jcip-annotations</artifactId>
      <properties>
        <license.ignoreMissingEmbeddedLicense>1.0-1</license.ignoreMissingEmbeddedLicense>
        <license.ignoreMissingEmbeddedNotice>1.0-1</license.ignoreMissingEmbeddedNotice>
      </properties>
    </project>
  </supplement>

  <!-- org.jetbrains:annotations is ALv2 embedded in pom.xml and has no notice -->
  <supplement>
    <project>
      <groupId>org.jetbrains</groupId>
      <artifactId>annotations</artifactId>
      <properties>
        <license.ignoreMissingEmbeddedLicense>15.0</license.ignoreMissingEmbeddedLicense>
        <license.ignoreMissingEmbeddedNotice>15.0</license.ignoreMissingEmbeddedNotice>
      </properties>
    </project>
  </supplement>

  <!-- org.simpleframework:simple-xml is ALv2 embedded in pom.xml -->
  <supplement>
    <project>
      <groupId>org.simpleframework</groupId>
      <artifactId>simple-xml</artifactId>
      <properties>
        <license.ignoreMissingEmbeddedLicense>2.7.1</license.ignoreMissingEmbeddedLicense>
        <license.ignoreMissingEmbeddedNotice>2.7.1</license.ignoreMissingEmbeddedNotice>
      </properties>
    </project>
  </supplement>

  <supplement>
    <project>
      <groupId>com.github.luben</groupId>
      <artifactId>zstd-jni</artifactId>
      <properties>
        <license.ignoreMissingEmbeddedLicense>1.5.0-1</license.ignoreMissingEmbeddedLicense>
        <license.ignoreMissingEmbeddedNotice>1.5.0-1</license.ignoreMissingEmbeddedNotice>
        <license.ignoreLicenseOverride>1.5.0-1</license.ignoreLicenseOverride>
      </properties>
    </project>
  </supplement>

  <supplement>
    <project>
      <groupId>org.slf4j</groupId>
      <artifactId>slf4j-reload4j</artifactId>
      <properties>
        <license.ignoreMissingEmbeddedLicense>1.7.36</license.ignoreMissingEmbeddedLicense>
        <license.ignoreMissingEmbeddedNotice>1.7.36</license.ignoreMissingEmbeddedNotice>
        <license.ignoreLicenseOverride>1.7.36</license.ignoreLicenseOverride>
      </properties>
    </project>
  </supplement>
  <!-- Apache Parquet -->
  <supplement>
    <project>
      <groupId>org.apache.parquet</groupId>
      <artifactId>parquet-format-structures</artifactId>
      <properties>
        <license.ignoreMissingEmbeddedLicense>1.12.3</license.ignoreMissingEmbeddedLicense>
        <license.ignoreMissingEmbeddedNotice>1.12.3</license.ignoreMissingEmbeddedNotice>
      </properties>
    </project>
  </supplement>

  <supplement>
    <project>
      <groupId>org.apache.parquet</groupId>
      <artifactId>parquet-common</artifactId>
      <properties>
        <license.ignoreMissingEmbeddedLicense>1.12.3</license.ignoreMissingEmbeddedLicense>
        <license.ignoreMissingEmbeddedNotice>1.12.3</license.ignoreMissingEmbeddedNotice>
      </properties>
    </project>
  </supplement>

  <!-- Contains embedded LICENSE but missing NOTICE -->
  <supplement>
    <project>
      <groupId>org.apache.parquet</groupId>
      <artifactId>parquet-column</artifactId>
      <properties>
        <license.ignoreMissingEmbeddedNotice>1.12.3</license.ignoreMissingEmbeddedNotice>
      </properties>
    </project>
  </supplement>

  <!-- Contains embedded LICENSE but missing NOTICE -->
  <supplement>
    <project>
      <groupId>org.apache.parquet</groupId>
      <artifactId>parquet-encoding</artifactId>
      <properties>
        <license.ignoreMissingEmbeddedNotice>1.12.3</license.ignoreMissingEmbeddedNotice>
      </properties>
    </project>
  </supplement>

  <!-- Contains embedded LICENSE but missing NOTICE -->
  <supplement>
    <project>
      <groupId>org.apache.parquet</groupId>
      <artifactId>parquet-hadoop</artifactId>
      <properties>
        <license.ignoreMissingEmbeddedNotice>1.12.3</license.ignoreMissingEmbeddedNotice>
      </properties>
    </project>
  </supplement>

  <!-- Contains embedded LICENSE but missing NOTICE -->
  <supplement>
    <project>
      <groupId>org.codehaus.jettison</groupId>
      <artifactId>jettison</artifactId>
      <properties>
        <license.ignoreMissingEmbeddedNotice>1.5.4</license.ignoreMissingEmbeddedNotice>
      </properties>
    </project>
  </supplement>
</supplementalDataModels><|MERGE_RESOLUTION|>--- conflicted
+++ resolved
@@ -609,14 +609,9 @@
       <groupId>org.reactivestreams</groupId>
       <artifactId>reactive-streams</artifactId>
       <properties>
-        <license.ignoreMissingEmbeddedLicense>1.0.3,1.0.4</license.ignoreMissingEmbeddedLicense>
-        <license.ignoreMissingEmbeddedNotice>1.0.3,1.0.4</license.ignoreMissingEmbeddedNotice>
-<<<<<<< HEAD
-        <license.ignoreLicenseOverride>1.0.3</license.ignoreLicenseOverride>
-=======
-        <license.ignoreLicenseOverride>1.0.3,1.0.4</license.ignoreLicenseOverride>
-        <license.ignoreNoticeOverride>1.0.3</license.ignoreNoticeOverride>
->>>>>>> 6b47a0e1
+        <license.ignoreMissingEmbeddedLicense>1.0.4</license.ignoreMissingEmbeddedLicense>
+        <license.ignoreMissingEmbeddedNotice>1.0.4</license.ignoreMissingEmbeddedNotice>
+        <license.ignoreLicenseOverride>1.0.4</license.ignoreLicenseOverride>
       </properties>
     </project>
   </supplement>
