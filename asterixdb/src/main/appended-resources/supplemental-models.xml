--- conflicted
+++ resolved
@@ -887,13 +887,9 @@
       <groupId>com.microsoft.azure</groupId>
       <artifactId>azure-storage</artifactId>
       <properties>
-<<<<<<< HEAD
         <license.ignoreMissingEmbeddedLicense>8.6.6</license.ignoreMissingEmbeddedLicense>
         <license.ignoreMissingEmbeddedNotice>8.6.6</license.ignoreMissingEmbeddedNotice>
         <license.ignoreLicenseOverride>8.6.6</license.ignoreLicenseOverride>
-=======
-        <license.ignoreMissingEmbeddedNotice>2.13.5</license.ignoreMissingEmbeddedNotice>
->>>>>>> 35c42acd
       </properties>
     </project>
   </supplement>
@@ -903,13 +899,9 @@
       <groupId>com.microsoft.azure</groupId>
       <artifactId>azure-keyvault-core</artifactId>
       <properties>
-<<<<<<< HEAD
         <license.ignoreMissingEmbeddedLicense>1.2.4</license.ignoreMissingEmbeddedLicense>
         <license.ignoreMissingEmbeddedNotice>1.2.4</license.ignoreMissingEmbeddedNotice>
         <license.ignoreLicenseOverride>1.2.4</license.ignoreLicenseOverride>
-=======
-        <license.ignoreMissingEmbeddedNotice>6.4.0</license.ignoreMissingEmbeddedNotice>
->>>>>>> 35c42acd
       </properties>
     </project>
   </supplement>
@@ -923,7 +915,32 @@
       <artifactId>jackson-dataformat-cbor</artifactId>
       <properties>
         <license.ignoreMissingEmbeddedLicense>2.12.6</license.ignoreMissingEmbeddedLicense>
-        <license.ignoreMissingEmbeddedNotice>2.12.6</license.ignoreMissingEmbeddedNotice>
+        <license.ignoreMissingEmbeddedNotice>2.12.6,2.13.5</license.ignoreMissingEmbeddedNotice>
+        <license.ignoreLicenseOverride>2.12.6</license.ignoreLicenseOverride>
+      </properties>
+    </project>
+  </supplement>
+
+  <!-- com.fasterxml.woodstox contains embedded license but has no NOTICE -->
+  <!-- See https://github.com/FasterXML/woodstox -->
+  <supplement>
+    <project>
+      <groupId>com.fasterxml.woodstox</groupId>
+      <artifactId>woodstox-core</artifactId>
+      <properties>
+        <license.ignoreMissingEmbeddedNotice>6.4.0</license.ignoreMissingEmbeddedNotice>
+      </properties>
+    </project>
+  </supplement>
+
+  <!-- org.codehaus.woodstox contains embedded license but has no NOTICE -->
+  <!-- See https://github.com/FasterXML/stax2-api -->
+  <supplement>
+    <project>
+      <groupId>org.codehaus.woodstox</groupId>
+      <artifactId>stax2-api</artifactId>
+      <properties>
+        <license.ignoreMissingEmbeddedNotice>4.2.1</license.ignoreMissingEmbeddedNotice>
       </properties>
     </project>
   </supplement>
@@ -1896,7 +1913,7 @@
       <groupId>com.fasterxml.jackson.datatype</groupId>
       <artifactId>jackson-datatype-jsr310</artifactId>
       <properties>
-        <license.ignoreMissingEmbeddedNotice>2.13.1</license.ignoreMissingEmbeddedNotice>
+        <license.ignoreMissingEmbeddedNotice>2.13.1,2.13.5</license.ignoreMissingEmbeddedNotice>
       </properties>
     </project>
   </supplement>
