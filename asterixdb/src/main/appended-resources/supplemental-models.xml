--- conflicted
+++ resolved
@@ -364,11 +364,6 @@
       <properties>
         <!-- snappy-java is ALv2, and does not contain any embedded LICENSE or NOTICE file -->
         <!-- license override not needed, ALv2 is specified in its pom.xml -->
-<<<<<<< HEAD
-        <!-- see https://github.com/xerial/snappy-java/blob/1.1.7.1/LICENSE -->
-        <license.ignoreMissingEmbeddedLicense>1.1.7.1,1.1.8.4</license.ignoreMissingEmbeddedLicense>
-        <license.ignoreMissingEmbeddedNotice>1.1.7.1,1.1.8.4</license.ignoreMissingEmbeddedNotice>
-=======
         <!-- see https://raw.githubusercontent.com/xerial/snappy-java/1.1.8.4/LICENSE -->
         <license.ignoreMissingEmbeddedLicense>1.1.8.4</license.ignoreMissingEmbeddedLicense>
         <license.ignoreMissingEmbeddedNotice>1.1.8.4</license.ignoreMissingEmbeddedNotice>
@@ -386,7 +381,6 @@
         <license.ignoreMissingEmbeddedNotice>2.0.46.Final</license.ignoreMissingEmbeddedNotice>
         <license.ignoreLicenseOverride>2.0.46.Final</license.ignoreLicenseOverride>
         <license.ignoreNoticeOverride>2.0.46.Final</license.ignoreNoticeOverride>
->>>>>>> 55e19802
       </properties>
     </project>
   </supplement>
@@ -617,4 +611,5 @@
     </project>
   </supplement>
 
+
 </supplementalDataModels>