/*
 * Licensed to the Apache Software Foundation (ASF) under one
 * or more contributor license agreements.  See the NOTICE file
 * distributed with this work for additional information
 * regarding copyright ownership.  The ASF licenses this file
 * to you under the Apache License, Version 2.0 (the
 * "License"); you may not use this file except in compliance
 * with the License.  You may obtain a copy of the License at
 *
 *   http://www.apache.org/licenses/LICENSE-2.0
 *
 * Unless required by applicable law or agreed to in writing,
 * software distributed under the License is distributed on an
 * "AS IS" BASIS, WITHOUT WARRANTIES OR CONDITIONS OF ANY
 * KIND, either express or implied.  See the License for the
 * specific language governing permissions and limitations
 * under the License.
 */
package org.apache.asterix.metadata.declared;

<<<<<<< HEAD
import java.util.HashMap;
=======
import static org.apache.asterix.external.util.ExternalDataConstants.KEY_EXTERNAL_SCAN_BUFFER_SIZE;

>>>>>>> 3ea8ef15
import java.util.List;
import java.util.Map;

import org.apache.asterix.common.config.DatasetConfig.DatasetType;
import org.apache.asterix.common.metadata.DataverseName;
import org.apache.asterix.external.api.ITypedAdapterFactory;
import org.apache.asterix.metadata.IDatasetDetails;
import org.apache.asterix.metadata.MetadataManager;
import org.apache.asterix.metadata.entities.Dataset;
import org.apache.asterix.metadata.entities.ExternalDatasetDetails;
import org.apache.asterix.metadata.entities.Index;
import org.apache.asterix.metadata.entities.InternalDatasetDetails;
import org.apache.asterix.metadata.utils.KeyFieldTypeUtil;
import org.apache.asterix.om.types.ARecordType;
import org.apache.asterix.om.types.IAType;
import org.apache.hyracks.algebricks.common.constraints.AlgebricksPartitionConstraint;
import org.apache.hyracks.algebricks.common.exceptions.AlgebricksException;
import org.apache.hyracks.algebricks.common.utils.Pair;
import org.apache.hyracks.algebricks.core.algebra.base.LogicalVariable;
import org.apache.hyracks.algebricks.core.algebra.expressions.IVariableTypeEnvironment;
import org.apache.hyracks.algebricks.core.algebra.metadata.IDataSource;
import org.apache.hyracks.algebricks.core.algebra.metadata.IProjectionInfo;
import org.apache.hyracks.algebricks.core.algebra.operators.logical.IOperatorSchema;
import org.apache.hyracks.algebricks.core.algebra.properties.INodeDomain;
import org.apache.hyracks.algebricks.core.jobgen.impl.JobGenContext;
import org.apache.hyracks.algebricks.core.rewriter.base.PhysicalOptimizationConfig;
import org.apache.hyracks.api.dataflow.IOperatorDescriptor;
import org.apache.hyracks.api.job.JobSpecification;
import org.apache.hyracks.storage.am.common.api.ITupleFilterFactory;

public class DatasetDataSource extends DataSource {

    private final Dataset dataset;

    public DatasetDataSource(DataSourceId id, Dataset dataset, IAType itemType, IAType metaItemType,
            byte datasourceType, IDatasetDetails datasetDetails, INodeDomain datasetDomain) throws AlgebricksException {
        super(id, itemType, metaItemType, datasourceType, datasetDomain);
        this.dataset = dataset;
        switch (dataset.getDatasetType()) {
            case INTERNAL:
                initInternalDataset(itemType, metaItemType, datasetDetails);
                break;
            case EXTERNAL:
                initExternalDataset(itemType);
                break;
        }
    }

    public Dataset getDataset() {
        return dataset;
    }

    private void initInternalDataset(IAType itemType, IAType metaItemType, IDatasetDetails datasetDetails)
            throws AlgebricksException {
        InternalDatasetDetails internalDatasetDetails = (InternalDatasetDetails) datasetDetails;
        ARecordType recordType = (ARecordType) itemType;
        ARecordType metaRecordType = (ARecordType) metaItemType;
        List<IAType> partitioningKeyTypes =
                KeyFieldTypeUtil.getPartitioningKeyTypes(internalDatasetDetails, recordType, metaRecordType);
        int n = partitioningKeyTypes.size();
        schemaTypes = metaItemType == null ? new IAType[n + 1] : new IAType[n + 2];
        for (int keyIndex = 0; keyIndex < n; ++keyIndex) {
            schemaTypes[keyIndex] = partitioningKeyTypes.get(keyIndex);
        }
        schemaTypes[n] = itemType;
        if (metaItemType != null) {
            schemaTypes[n + 1] = metaItemType;
        }
    }

    private void initExternalDataset(IAType itemType) {
        schemaTypes = new IAType[1];
        schemaTypes[0] = itemType;
    }

    @Override
    public Pair<IOperatorDescriptor, AlgebricksPartitionConstraint> buildDatasourceScanRuntime(
            MetadataProvider metadataProvider, IDataSource<DataSourceId> dataSource,
            List<LogicalVariable> scanVariables, List<LogicalVariable> projectVariables, boolean projectPushed,
            List<LogicalVariable> minFilterVars, List<LogicalVariable> maxFilterVars,
            ITupleFilterFactory tupleFilterFactory, long outputLimit, IOperatorSchema opSchema,
            IVariableTypeEnvironment typeEnv, JobGenContext context, JobSpecification jobSpec, Object implConfig,
            IProjectionInfo<?> projectionInfo) throws AlgebricksException {
        switch (dataset.getDatasetType()) {
            case EXTERNAL:
                Dataset externalDataset = ((DatasetDataSource) dataSource).getDataset();
                String itemTypeName = externalDataset.getItemTypeName();
                IAType itemType = MetadataManager.INSTANCE.getDatatype(metadataProvider.getMetadataTxnContext(),
                        externalDataset.getItemTypeDataverseName(), itemTypeName).getDatatype();

                ExternalDatasetDetails edd = (ExternalDatasetDetails) externalDataset.getDatasetDetails();
<<<<<<< HEAD
                Map<String, String> properties = addProjectionInfo(projectionInfo, edd.getProperties());
                ITypedAdapterFactory adapterFactory = metadataProvider.getConfiguredAdapterFactory(externalDataset,
                        edd.getAdapter(), properties, (ARecordType) itemType, null, context.getWarningCollector());
                return metadataProvider.buildExternalDatasetDataScannerRuntime(jobSpec, itemType, adapterFactory,
                        tupleFilterFactory, outputLimit);
=======
                PhysicalOptimizationConfig physicalOptimizationConfig = context.getPhysicalOptimizationConfig();
                int externalScanBufferSize = physicalOptimizationConfig.getExternalScanBufferSize();
                Map<String, String> properties = edd.getProperties();
                properties.put(KEY_EXTERNAL_SCAN_BUFFER_SIZE, String.valueOf(externalScanBufferSize));
                ITypedAdapterFactory adapterFactory = metadataProvider.getConfiguredAdapterFactory(externalDataset,
                        edd.getAdapter(), properties, (ARecordType) itemType, null, context.getWarningCollector());
                return metadataProvider.buildExternalDatasetDataScannerRuntime(jobSpec, itemType, adapterFactory);
>>>>>>> 3ea8ef15
            case INTERNAL:
                DataSourceId id = getId();
                DataverseName dataverseName = id.getDataverseName();
                String datasetName = id.getDatasourceName();
                Index primaryIndex = MetadataManager.INSTANCE.getIndex(metadataProvider.getMetadataTxnContext(),
                        dataverseName, datasetName, datasetName);

                int[] minFilterFieldIndexes = createFilterIndexes(minFilterVars, opSchema);
                int[] maxFilterFieldIndexes = createFilterIndexes(maxFilterVars, opSchema);
                return metadataProvider.buildBtreeRuntime(jobSpec, opSchema, typeEnv, context, true, false,
                        ((DatasetDataSource) dataSource).getDataset(), primaryIndex.getIndexName(), null, null, true,
                        true, false, minFilterFieldIndexes, maxFilterFieldIndexes, tupleFilterFactory, outputLimit,
                        false, false);
            default:
                throw new AlgebricksException("Unknown datasource type");
        }
    }

    private Map<String, String> addProjectionInfo(IProjectionInfo<?> projectionInfo, Map<String, String> properties) {
        Map<String, String> propertiesCopy = properties;
        if (projectionInfo != null) {
            //properties could be cached and reused, so we make a copy per query
            propertiesCopy = new HashMap<>(properties);
            ExternalDataProjectionInfo fieldNamesInfo = (ExternalDataProjectionInfo) projectionInfo;
            fieldNamesInfo.addToProperties(propertiesCopy);
        }
        return propertiesCopy;
    }

    private int[] createFilterIndexes(List<LogicalVariable> filterVars, IOperatorSchema opSchema) {
        if (filterVars != null && !filterVars.isEmpty()) {
            final int size = filterVars.size();
            int[] result = new int[size];
            for (int i = 0; i < size; ++i) {
                result[i] = opSchema.findVariable(filterVars.get(i));
            }
            return result;
        }
        return null;
    }

    @Override
    public boolean isScanAccessPathALeaf() {
        return dataset.getDatasetType() == DatasetType.EXTERNAL;
    }

}<|MERGE_RESOLUTION|>--- conflicted
+++ resolved
@@ -18,12 +18,9 @@
  */
 package org.apache.asterix.metadata.declared;
 
-<<<<<<< HEAD
-import java.util.HashMap;
-=======
 import static org.apache.asterix.external.util.ExternalDataConstants.KEY_EXTERNAL_SCAN_BUFFER_SIZE;
 
->>>>>>> 3ea8ef15
+import java.util.HashMap;
 import java.util.List;
 import java.util.Map;
 
@@ -115,21 +112,14 @@
                         externalDataset.getItemTypeDataverseName(), itemTypeName).getDatatype();
 
                 ExternalDatasetDetails edd = (ExternalDatasetDetails) externalDataset.getDatasetDetails();
-<<<<<<< HEAD
+                PhysicalOptimizationConfig physicalOptimizationConfig = context.getPhysicalOptimizationConfig();
+                int externalScanBufferSize = physicalOptimizationConfig.getExternalScanBufferSize();
                 Map<String, String> properties = addProjectionInfo(projectionInfo, edd.getProperties());
+                properties.put(KEY_EXTERNAL_SCAN_BUFFER_SIZE, String.valueOf(externalScanBufferSize));
                 ITypedAdapterFactory adapterFactory = metadataProvider.getConfiguredAdapterFactory(externalDataset,
                         edd.getAdapter(), properties, (ARecordType) itemType, null, context.getWarningCollector());
                 return metadataProvider.buildExternalDatasetDataScannerRuntime(jobSpec, itemType, adapterFactory,
                         tupleFilterFactory, outputLimit);
-=======
-                PhysicalOptimizationConfig physicalOptimizationConfig = context.getPhysicalOptimizationConfig();
-                int externalScanBufferSize = physicalOptimizationConfig.getExternalScanBufferSize();
-                Map<String, String> properties = edd.getProperties();
-                properties.put(KEY_EXTERNAL_SCAN_BUFFER_SIZE, String.valueOf(externalScanBufferSize));
-                ITypedAdapterFactory adapterFactory = metadataProvider.getConfiguredAdapterFactory(externalDataset,
-                        edd.getAdapter(), properties, (ARecordType) itemType, null, context.getWarningCollector());
-                return metadataProvider.buildExternalDatasetDataScannerRuntime(jobSpec, itemType, adapterFactory);
->>>>>>> 3ea8ef15
             case INTERNAL:
                 DataSourceId id = getId();
                 DataverseName dataverseName = id.getDataverseName();
