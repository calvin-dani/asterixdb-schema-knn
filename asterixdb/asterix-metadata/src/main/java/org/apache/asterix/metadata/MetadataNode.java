/*
 * Licensed to the Apache Software Foundation (ASF) under one
 * or more contributor license agreements.  See the NOTICE file
 * distributed with this work for additional information
 * regarding copyright ownership.  The ASF licenses this file
 * to you under the Apache License, Version 2.0 (the
 * "License"); you may not use this file except in compliance
 * with the License.  You may obtain a copy of the License at
 *
 *   http://www.apache.org/licenses/LICENSE-2.0
 *
 * Unless required by applicable law or agreed to in writing,
 * software distributed under the License is distributed on an
 * "AS IS" BASIS, WITHOUT WARRANTIES OR CONDITIONS OF ANY
 * KIND, either express or implied.  See the License for the
 * specific language governing permissions and limitations
 * under the License.
 */

package org.apache.asterix.metadata;

import java.rmi.RemoteException;
import java.util.ArrayList;
import java.util.Arrays;
import java.util.HashMap;
import java.util.List;
import java.util.Map;

import org.apache.asterix.common.api.IDatasetLifecycleManager;
import org.apache.asterix.common.api.INcApplicationContext;
import org.apache.asterix.common.config.DatasetConfig.DatasetType;
import org.apache.asterix.common.config.DatasetConfig.IndexType;
import org.apache.asterix.common.dataflow.LSMIndexUtil;
import org.apache.asterix.common.functions.FunctionSignature;
import org.apache.asterix.common.metadata.DataverseName;
import org.apache.asterix.common.metadata.MetadataIndexImmutableProperties;
import org.apache.asterix.common.transactions.IRecoveryManager.ResourceType;
import org.apache.asterix.common.transactions.ITransactionContext;
import org.apache.asterix.common.transactions.ITransactionManager.AtomicityLevel;
import org.apache.asterix.common.transactions.ITransactionSubsystem;
import org.apache.asterix.common.transactions.ITxnIdFactory;
import org.apache.asterix.common.transactions.TransactionOptions;
import org.apache.asterix.common.transactions.TxnId;
import org.apache.asterix.common.utils.StoragePathUtil;
import org.apache.asterix.external.indexing.ExternalFile;
import org.apache.asterix.formats.nontagged.SerializerDeserializerProvider;
import org.apache.asterix.metadata.api.ExtensionMetadataDataset;
import org.apache.asterix.metadata.api.ExtensionMetadataDatasetId;
import org.apache.asterix.metadata.api.IExtensionMetadataEntity;
import org.apache.asterix.metadata.api.IExtensionMetadataSearchKey;
import org.apache.asterix.metadata.api.IMetadataEntityTupleTranslator;
import org.apache.asterix.metadata.api.IMetadataExtension;
import org.apache.asterix.metadata.api.IMetadataIndex;
import org.apache.asterix.metadata.api.IMetadataNode;
import org.apache.asterix.metadata.api.IValueExtractor;
import org.apache.asterix.metadata.bootstrap.MetadataPrimaryIndexes;
import org.apache.asterix.metadata.entities.CompactionPolicy;
import org.apache.asterix.metadata.entities.Dataset;
import org.apache.asterix.metadata.entities.DatasourceAdapter;
import org.apache.asterix.metadata.entities.Datatype;
import org.apache.asterix.metadata.entities.Dataverse;
import org.apache.asterix.metadata.entities.Feed;
import org.apache.asterix.metadata.entities.FeedConnection;
import org.apache.asterix.metadata.entities.FeedPolicyEntity;
import org.apache.asterix.metadata.entities.Function;
import org.apache.asterix.metadata.entities.Index;
import org.apache.asterix.metadata.entities.InternalDatasetDetails;
import org.apache.asterix.metadata.entities.Library;
import org.apache.asterix.metadata.entities.Node;
import org.apache.asterix.metadata.entities.NodeGroup;
import org.apache.asterix.metadata.entities.Synonym;
import org.apache.asterix.metadata.entitytupletranslators.CompactionPolicyTupleTranslator;
import org.apache.asterix.metadata.entitytupletranslators.DatasetTupleTranslator;
import org.apache.asterix.metadata.entitytupletranslators.DatasourceAdapterTupleTranslator;
import org.apache.asterix.metadata.entitytupletranslators.DatatypeTupleTranslator;
import org.apache.asterix.metadata.entitytupletranslators.DataverseTupleTranslator;
import org.apache.asterix.metadata.entitytupletranslators.ExternalFileTupleTranslator;
import org.apache.asterix.metadata.entitytupletranslators.FeedConnectionTupleTranslator;
import org.apache.asterix.metadata.entitytupletranslators.FeedPolicyTupleTranslator;
import org.apache.asterix.metadata.entitytupletranslators.FeedTupleTranslator;
import org.apache.asterix.metadata.entitytupletranslators.FunctionTupleTranslator;
import org.apache.asterix.metadata.entitytupletranslators.IndexTupleTranslator;
import org.apache.asterix.metadata.entitytupletranslators.LibraryTupleTranslator;
import org.apache.asterix.metadata.entitytupletranslators.MetadataTupleTranslatorProvider;
import org.apache.asterix.metadata.entitytupletranslators.NodeGroupTupleTranslator;
import org.apache.asterix.metadata.entitytupletranslators.NodeTupleTranslator;
import org.apache.asterix.metadata.entitytupletranslators.SynonymTupleTranslator;
import org.apache.asterix.metadata.utils.DatasetUtil;
import org.apache.asterix.metadata.utils.TypeUtil;
import org.apache.asterix.metadata.valueextractors.MetadataEntityValueExtractor;
import org.apache.asterix.metadata.valueextractors.TupleCopyValueExtractor;
import org.apache.asterix.om.base.AInt32;
import org.apache.asterix.om.base.AMutableString;
import org.apache.asterix.om.base.AString;
import org.apache.asterix.om.types.ARecordType;
import org.apache.asterix.om.types.ATypeTag;
import org.apache.asterix.om.types.AUnionType;
import org.apache.asterix.om.types.AbstractComplexType;
import org.apache.asterix.om.types.BuiltinType;
import org.apache.asterix.om.types.IAType;
import org.apache.asterix.transaction.management.opcallbacks.AbstractIndexModificationOperationCallback.Operation;
import org.apache.asterix.transaction.management.opcallbacks.SecondaryIndexModificationOperationCallback;
import org.apache.asterix.transaction.management.opcallbacks.UpsertOperationCallback;
import org.apache.asterix.transaction.management.service.transaction.DatasetIdFactory;
import org.apache.hyracks.algebricks.common.exceptions.AlgebricksException;
import org.apache.hyracks.algebricks.common.utils.Triple;
import org.apache.hyracks.api.dataflow.value.IBinaryComparator;
import org.apache.hyracks.api.dataflow.value.IBinaryComparatorFactory;
import org.apache.hyracks.api.dataflow.value.ISerializerDeserializer;
import org.apache.hyracks.api.exceptions.ErrorCode;
import org.apache.hyracks.api.exceptions.HyracksDataException;
import org.apache.hyracks.dataflow.common.comm.io.ArrayTupleBuilder;
import org.apache.hyracks.dataflow.common.comm.io.ArrayTupleReference;
import org.apache.hyracks.dataflow.common.data.accessors.ITupleReference;
import org.apache.hyracks.dataflow.common.utils.TupleUtils;
import org.apache.hyracks.storage.am.btree.impls.RangePredicate;
import org.apache.hyracks.storage.am.common.impls.IndexAccessParameters;
import org.apache.hyracks.storage.am.common.impls.NoOpIndexAccessParameters;
import org.apache.hyracks.storage.am.common.impls.NoOpOperationCallback;
import org.apache.hyracks.storage.am.lsm.common.api.ILSMIndex;
import org.apache.hyracks.storage.am.lsm.common.api.ILSMIndexAccessor;
import org.apache.hyracks.storage.am.lsm.common.impls.AbstractLSMIndex;
import org.apache.hyracks.storage.common.IIndex;
import org.apache.hyracks.storage.common.IIndexAccessParameters;
import org.apache.hyracks.storage.common.IIndexAccessor;
import org.apache.hyracks.storage.common.IIndexCursor;
import org.apache.hyracks.storage.common.IModificationOperationCallback;
import org.apache.hyracks.storage.common.MultiComparator;
import org.apache.hyracks.util.ExitUtil;
import org.apache.logging.log4j.LogManager;
import org.apache.logging.log4j.Logger;

public class MetadataNode implements IMetadataNode {
    private static final long serialVersionUID = 1L;
    private static final Logger LOGGER = LogManager.getLogger();
    // shared between core and extension
    private transient IDatasetLifecycleManager datasetLifecycleManager;
    private transient ITransactionSubsystem transactionSubsystem;
    private int metadataStoragePartition;
    private transient CachingTxnIdFactory txnIdFactory;
    // core only
    private transient MetadataTupleTranslatorProvider tupleTranslatorProvider;
    // extension only
    private Map<ExtensionMetadataDatasetId, ExtensionMetadataDataset<?>> extensionDatasets;

    public static final MetadataNode INSTANCE = new MetadataNode();

    private MetadataNode() {
        super();
    }

    public void initialize(INcApplicationContext runtimeContext,
            MetadataTupleTranslatorProvider tupleTranslatorProvider, List<IMetadataExtension> metadataExtensions,
            int partitionId) {
        this.tupleTranslatorProvider = tupleTranslatorProvider;
        this.transactionSubsystem = runtimeContext.getTransactionSubsystem();
        this.datasetLifecycleManager = runtimeContext.getDatasetLifecycleManager();
        this.metadataStoragePartition = partitionId;
        if (metadataExtensions != null) {
            extensionDatasets = new HashMap<>();
            for (IMetadataExtension metadataExtension : metadataExtensions) {
                for (ExtensionMetadataDataset<?> extensionIndex : metadataExtension.getExtensionIndexes()) {
                    extensionDatasets.put(extensionIndex.getId(), extensionIndex);
                }
            }
        }
        this.txnIdFactory = new CachingTxnIdFactory(runtimeContext);
    }

    public int getMetadataStoragePartition() {
        return metadataStoragePartition;
    }

    @Override
    public void beginTransaction(TxnId transactionId) {
        TransactionOptions options = new TransactionOptions(AtomicityLevel.ATOMIC);
        transactionSubsystem.getTransactionManager().beginTransaction(transactionId, options);
    }

    @SuppressWarnings("squid:S1181")
    @Override
    public void commitTransaction(TxnId txnId) {
        try {
            transactionSubsystem.getTransactionManager().commitTransaction(txnId);
        } catch (Throwable th) {
            // Metadata node should abort all Metadata transactions on re-start
            LOGGER.fatal("Failure committing a metadata transaction", th);
            ExitUtil.halt(ExitUtil.EC_FAILED_TO_COMMIT_METADATA_TXN);
        }
    }

    @SuppressWarnings("squid:S1181")
    @Override
    public void abortTransaction(TxnId txnId) {
        try {
            transactionSubsystem.getTransactionManager().abortTransaction(txnId);
        } catch (Throwable th) {
            // Metadata node should abort all uncommitted transactions on re-start
            LOGGER.fatal("Failure committing a metadata transaction", th);
            ExitUtil.halt(ExitUtil.EC_FAILED_TO_ABORT_METADATA_TXN);
        }
    }

    // TODO(amoudi): make all metadata operations go through the generic methods
    /**
     * Add entity to index
     *
     * @param txnId
     * @param entity
     * @param tupleTranslator
     * @param index
     * @throws AlgebricksException
     */
    private <T> void addEntity(TxnId txnId, T entity, IMetadataEntityTupleTranslator<T> tupleTranslator,
            IMetadataIndex index) throws AlgebricksException {
        try {
            ITupleReference tuple = tupleTranslator.getTupleFromMetadataEntity(entity);
            insertTupleIntoIndex(txnId, index, tuple);
        } catch (HyracksDataException e) {
            throw new AlgebricksException(e);
        }
    }

    /**
     * Upsert entity to index
     *
     * @param txnId
     * @param entity
     * @param tupleTranslator
     * @param index
     * @throws AlgebricksException
     */
    private <T> void upsertEntity(TxnId txnId, T entity, IMetadataEntityTupleTranslator<T> tupleTranslator,
            IMetadataIndex index) throws AlgebricksException {
        try {
            ITupleReference tuple = tupleTranslator.getTupleFromMetadataEntity(entity);
            upsertTupleIntoIndex(txnId, index, tuple);
        } catch (HyracksDataException e) {
            throw new AlgebricksException(e);
        }
    }

    /**
     * Delete entity from index
     *
     * @param txnId
     * @param entity
     * @param tupleTranslator
     * @param index
     * @throws AlgebricksException
     */
    private <T> void deleteEntity(TxnId txnId, T entity, IMetadataEntityTupleTranslator<T> tupleTranslator,
            IMetadataIndex index) throws AlgebricksException {
        try {
            ITupleReference tuple = tupleTranslator.getTupleFromMetadataEntity(entity);
            deleteTupleFromIndex(txnId, index, tuple);
        } catch (HyracksDataException e) {
            throw new AlgebricksException(e);
        }
    }

    /**
     * retrieve all entities that matches the searchKey
     *
     * @param txnId
     * @param searchKey
     * @param tupleTranslator
     * @param index
     * @return
     * @throws AlgebricksException
     */
    private <T> List<T> getEntities(TxnId txnId, ITupleReference searchKey,
            IMetadataEntityTupleTranslator<T> tupleTranslator, IMetadataIndex index) throws AlgebricksException {
        try {
            IValueExtractor<T> valueExtractor = new MetadataEntityValueExtractor<>(tupleTranslator);
            List<T> results = new ArrayList<>();
            searchIndex(txnId, index, searchKey, valueExtractor, results);
            return results;
        } catch (HyracksDataException e) {
            throw new AlgebricksException(e);
        }
    }

    @Override
    public <T extends IExtensionMetadataEntity> void addEntity(TxnId txnId, T entity) throws AlgebricksException {
        ExtensionMetadataDataset<T> index = (ExtensionMetadataDataset<T>) extensionDatasets.get(entity.getDatasetId());
        if (index == null) {
            throw new AlgebricksException("Metadata Extension Index: " + entity.getDatasetId() + " was not found");
        }
        IMetadataEntityTupleTranslator<T> tupleTranslator = index.getTupleTranslator(true);
        addEntity(txnId, entity, tupleTranslator, index);
    }

    @Override
    public <T extends IExtensionMetadataEntity> void upsertEntity(TxnId txnId, T entity) throws AlgebricksException {
        ExtensionMetadataDataset<T> index = (ExtensionMetadataDataset<T>) extensionDatasets.get(entity.getDatasetId());
        if (index == null) {
            throw new AlgebricksException("Metadata Extension Index: " + entity.getDatasetId() + " was not found");
        }
        IMetadataEntityTupleTranslator<T> tupleTranslator = index.getTupleTranslator(true);
        upsertEntity(txnId, entity, tupleTranslator, index);
    }

    @Override
    public <T extends IExtensionMetadataEntity> void deleteEntity(TxnId txnId, T entity) throws AlgebricksException {
        ExtensionMetadataDataset<T> index = (ExtensionMetadataDataset<T>) extensionDatasets.get(entity.getDatasetId());
        if (index == null) {
            throw new AlgebricksException("Metadata Extension Index: " + entity.getDatasetId() + " was not found");
        }
        IMetadataEntityTupleTranslator<T> tupleTranslator = index.getTupleTranslator(true);
        deleteEntity(txnId, entity, tupleTranslator, index);
    }

    @Override
    public <T extends IExtensionMetadataEntity> List<T> getEntities(TxnId txnId, IExtensionMetadataSearchKey searchKey)
            throws AlgebricksException {
        ExtensionMetadataDataset<T> index =
                (ExtensionMetadataDataset<T>) extensionDatasets.get(searchKey.getDatasetId());
        if (index == null) {
            throw new AlgebricksException("Metadata Extension Index: " + searchKey.getDatasetId() + " was not found");
        }
        IMetadataEntityTupleTranslator<T> tupleTranslator = index.getTupleTranslator(false);
        return getEntities(txnId, searchKey.getSearchKey(), tupleTranslator, index);
    }

    @Override
    public void addDataverse(TxnId txnId, Dataverse dataverse) throws AlgebricksException {
        try {
            DataverseTupleTranslator tupleReaderWriter = tupleTranslatorProvider.getDataverseTupleTranslator(true);
            ITupleReference tuple = tupleReaderWriter.getTupleFromMetadataEntity(dataverse);
            insertTupleIntoIndex(txnId, MetadataPrimaryIndexes.DATAVERSE_DATASET, tuple);
        } catch (HyracksDataException e) {
            if (e.matches(ErrorCode.DUPLICATE_KEY)) {
                throw new AlgebricksException(
                        "A dataverse with this name " + dataverse.getDataverseName() + " already exists.", e);
            } else {
                throw new AlgebricksException(e);
            }
        }
    }

    @Override
    public void addDataset(TxnId txnId, Dataset dataset) throws AlgebricksException {
        try {
            // Insert into the 'dataset' dataset.
            DatasetTupleTranslator tupleReaderWriter = tupleTranslatorProvider.getDatasetTupleTranslator(true);
            ITupleReference datasetTuple = tupleReaderWriter.getTupleFromMetadataEntity(dataset);
            insertTupleIntoIndex(txnId, MetadataPrimaryIndexes.DATASET_DATASET, datasetTuple);
            if (dataset.getDatasetType() == DatasetType.INTERNAL) {
                // Add the primary index for the dataset.
                InternalDatasetDetails id = (InternalDatasetDetails) dataset.getDatasetDetails();
                Index primaryIndex = new Index(dataset.getDataverseName(), dataset.getDatasetName(),
                        dataset.getDatasetName(), IndexType.BTREE, id.getPrimaryKey(), id.getKeySourceIndicator(),
                        id.getPrimaryKeyType(), false, false, true, dataset.getPendingOp());

                addIndex(txnId, primaryIndex);
            }
        } catch (HyracksDataException e) {
            if (e.matches(ErrorCode.DUPLICATE_KEY)) {
                throw new AlgebricksException("A dataset with this name " + dataset.getDatasetName()
                        + " already exists in dataverse '" + dataset.getDataverseName() + "'.", e);
            } else {
                throw new AlgebricksException(e);
            }
        }
    }

    @Override
    public void addIndex(TxnId txnId, Index index) throws AlgebricksException {
        try {
            IndexTupleTranslator tupleWriter = tupleTranslatorProvider.getIndexTupleTranslator(txnId, this, true);
            ITupleReference tuple = tupleWriter.getTupleFromMetadataEntity(index);
            insertTupleIntoIndex(txnId, MetadataPrimaryIndexes.INDEX_DATASET, tuple);
        } catch (HyracksDataException e) {
            if (e.matches(ErrorCode.DUPLICATE_KEY)) {
                throw new AlgebricksException("An index with name '" + index.getIndexName() + "' already exists.", e);
            } else {
                throw new AlgebricksException(e);
            }
        }
    }

    @Override
    public void addNode(TxnId txnId, Node node) throws AlgebricksException {
        try {
            NodeTupleTranslator tupleReaderWriter = tupleTranslatorProvider.getNodeTupleTranslator(true);
            ITupleReference tuple = tupleReaderWriter.getTupleFromMetadataEntity(node);
            insertTupleIntoIndex(txnId, MetadataPrimaryIndexes.NODE_DATASET, tuple);
        } catch (HyracksDataException e) {
            if (e.matches(ErrorCode.DUPLICATE_KEY)) {
                throw new AlgebricksException("A node with name '" + node.getNodeName() + "' already exists.", e);
            } else {
                throw new AlgebricksException(e);
            }
        }
    }

    @Override
    public void modifyNodeGroup(TxnId txnId, NodeGroup nodeGroup, Operation modificationOp) throws AlgebricksException {
        try {
            NodeGroupTupleTranslator tupleReaderWriter = tupleTranslatorProvider.getNodeGroupTupleTranslator(true);
            ITupleReference tuple = tupleReaderWriter.getTupleFromMetadataEntity(nodeGroup);
            modifyMetadataIndex(modificationOp, txnId, MetadataPrimaryIndexes.NODEGROUP_DATASET, tuple);
        } catch (HyracksDataException e) {
            if (e.matches(ErrorCode.DUPLICATE_KEY)) {
                throw new AlgebricksException(
                        "A nodegroup with name '" + nodeGroup.getNodeGroupName() + "' already exists.", e);
            } else {
                throw new AlgebricksException(e);
            }
        }
    }

    @Override
    public void addDatatype(TxnId txnId, Datatype datatype) throws AlgebricksException {
        try {
            DatatypeTupleTranslator tupleReaderWriter =
                    tupleTranslatorProvider.getDataTypeTupleTranslator(txnId, this, true);
            ITupleReference tuple = tupleReaderWriter.getTupleFromMetadataEntity(datatype);
            insertTupleIntoIndex(txnId, MetadataPrimaryIndexes.DATATYPE_DATASET, tuple);
        } catch (HyracksDataException e) {
            if (e.matches(ErrorCode.DUPLICATE_KEY)) {
                throw new AlgebricksException(
                        "A datatype with name '" + datatype.getDatatypeName() + "' already exists.", e);
            } else {
                throw new AlgebricksException(e);
            }
        }
    }

    @Override
    public void addFunction(TxnId txnId, Function function) throws AlgebricksException {
        try {
            // Insert into the 'function' dataset.
            FunctionTupleTranslator tupleReaderWriter =
                    tupleTranslatorProvider.getFunctionTupleTranslator(txnId, this, true);
            ITupleReference functionTuple = tupleReaderWriter.getTupleFromMetadataEntity(function);
            insertTupleIntoIndex(txnId, MetadataPrimaryIndexes.FUNCTION_DATASET, functionTuple);
        } catch (HyracksDataException e) {
<<<<<<< HEAD
            if (e.getComponent().equals(ErrorCode.HYRACKS) && e.getErrorCode() == ErrorCode.DUPLICATE_KEY) {
                throw new AlgebricksException("A function with this name " + function.getSignature()
                        + " already exists in dataverse '" + function.getDataverseName() + "'.", e);
=======
            if (e.matches(ErrorCode.DUPLICATE_KEY)) {
                throw new AlgebricksException("A function with this name " + function.getName() + " and arity "
                        + function.getArity() + " already exists in dataverse '" + function.getDataverseName() + "'.",
                        e);
>>>>>>> c52df3b9
            } else {
                throw new AlgebricksException(e);
            }
        }
    }

    private void insertTupleIntoIndex(TxnId txnId, IMetadataIndex metadataIndex, ITupleReference tuple)
            throws HyracksDataException {
        modifyMetadataIndex(Operation.INSERT, txnId, metadataIndex, tuple);
    }

    private void upsertTupleIntoIndex(TxnId txnId, IMetadataIndex metadataIndex, ITupleReference tuple)
            throws HyracksDataException {
        modifyMetadataIndex(Operation.UPSERT, txnId, metadataIndex, tuple);
    }

    private void modifyMetadataIndex(Operation op, TxnId txnId, IMetadataIndex metadataIndex, ITupleReference tuple)
            throws HyracksDataException {
        String resourceName = metadataIndex.getFile().getRelativePath();
        ILSMIndex lsmIndex = (ILSMIndex) datasetLifecycleManager.get(resourceName);
        datasetLifecycleManager.open(resourceName);
        try {
            ITransactionContext txnCtx = transactionSubsystem.getTransactionManager().getTransactionContext(txnId);
            IModificationOperationCallback modCallback = createIndexModificationCallback(op, txnCtx, metadataIndex);
            IIndexAccessParameters iap = new IndexAccessParameters(modCallback, NoOpOperationCallback.INSTANCE);
            ILSMIndexAccessor indexAccessor = lsmIndex.createAccessor(iap);
            txnCtx.setWriteTxn(true);
            txnCtx.register(metadataIndex.getResourceId(),
                    StoragePathUtil.getPartitionNumFromRelativePath(resourceName), lsmIndex, modCallback,
                    metadataIndex.isPrimaryIndex());
            LSMIndexUtil.checkAndSetFirstLSN((AbstractLSMIndex) lsmIndex, transactionSubsystem.getLogManager());
            switch (op) {
                case INSERT:
                    indexAccessor.forceInsert(tuple);
                    break;
                case DELETE:
                    indexAccessor.forceDelete(tuple);
                    break;
                case UPSERT:
                    indexAccessor.forceUpsert(tuple);
                    break;
                default:
                    throw new IllegalStateException("Unknown operation type: " + op);
            }
        } finally {
            datasetLifecycleManager.close(resourceName);
        }
    }

    private IModificationOperationCallback createIndexModificationCallback(Operation indexOp,
            ITransactionContext txnCtx, IMetadataIndex metadataIndex) {
        switch (indexOp) {
            case INSERT:
            case DELETE:
                /*
                 * Regardless of the index type (primary or secondary index), secondary index modification
                 * callback is given. This is still correct since metadata index operation doesn't require
                 * any lock from ConcurrentLockMgr.
                 */
                return new SecondaryIndexModificationOperationCallback(metadataIndex.getDatasetId(),
                        metadataIndex.getPrimaryKeyIndexes(), txnCtx, transactionSubsystem.getLockManager(),
                        transactionSubsystem, metadataIndex.getResourceId(), metadataStoragePartition,
                        ResourceType.LSM_BTREE, indexOp);
            case UPSERT:
                return new UpsertOperationCallback(metadataIndex.getDatasetId(), metadataIndex.getPrimaryKeyIndexes(),
                        txnCtx, transactionSubsystem.getLockManager(), transactionSubsystem,
                        metadataIndex.getResourceId(), metadataStoragePartition, ResourceType.LSM_BTREE, indexOp);
            default:
                throw new IllegalStateException("Unknown operation type: " + indexOp);
        }
    }

    @Override
    public void dropDataverse(TxnId txnId, DataverseName dataverseName) throws AlgebricksException {
        try {
            confirmDataverseCanBeDeleted(txnId, dataverseName);

            // Drop all synonyms in this dataverse.
            List<Synonym> dataverseSynonyms = getDataverseSynonyms(txnId, dataverseName);
            for (Synonym synonym : dataverseSynonyms) {
                dropSynonym(txnId, dataverseName, synonym.getSynonymName());
            }

            // Drop all feeds and connections in this dataverse.
            // Feeds may depend on datatypes and adapters
            List<Feed> dataverseFeeds = getDataverseFeeds(txnId, dataverseName);
            for (Feed feed : dataverseFeeds) {
                List<FeedConnection> feedConnections = getFeedConnections(txnId, dataverseName, feed.getFeedName());
                for (FeedConnection feedConnection : feedConnections) {
                    dropFeedConnection(txnId, dataverseName, feed.getFeedName(), feedConnection.getDatasetName());
                }
                dropFeed(txnId, dataverseName, feed.getFeedName());
            }

            // Drop all feed ingestion policies in this dataverse.
            List<FeedPolicyEntity> feedPolicies = getDataverseFeedPolicies(txnId, dataverseName);
            for (FeedPolicyEntity feedPolicy : feedPolicies) {
                dropFeedPolicy(txnId, dataverseName, feedPolicy.getPolicyName());
            }

            // Drop all functions in this dataverse.
            // Functions may depend on datatypes and libraries
            // As a side effect, acquires an S lock on the 'Function' dataset on behalf of txnId.
            List<Function> dataverseFunctions = getDataverseFunctions(txnId, dataverseName);
            for (Function function : dataverseFunctions) {
                dropFunction(txnId, function.getSignature(), true);
            }

            // Drop all adapters in this dataverse.
            // Adapters depend on libraries.
            // As a side effect, acquires an S lock on the 'Adapter' dataset on behalf of txnId.
            List<DatasourceAdapter> dataverseAdapters = getDataverseAdapters(txnId, dataverseName);
            for (DatasourceAdapter adapter : dataverseAdapters) {
                dropAdapter(txnId, dataverseName, adapter.getAdapterIdentifier().getName());
            }

            // Drop all libraries in this dataverse.
            List<Library> dataverseLibraries = getDataverseLibraries(txnId, dataverseName);
            for (Library lib : dataverseLibraries) {
                dropLibrary(txnId, lib.getDataverseName(), lib.getName());
            }

            // Drop all datasets and indexes in this dataverse.
            // Datasets depend on datatypes
            List<Dataset> dataverseDatasets = getDataverseDatasets(txnId, dataverseName);
            for (Dataset ds : dataverseDatasets) {
                dropDataset(txnId, dataverseName, ds.getDatasetName(), true);
            }

            // Drop all types in this dataverse.
            // As a side effect, acquires an S lock on the 'datatype' dataset on behalf of txnId.
            List<Datatype> dataverseDatatypes = getDataverseDatatypes(txnId, dataverseName);
            for (Datatype dataverseDatatype : dataverseDatatypes) {
                forceDropDatatype(txnId, dataverseName, dataverseDatatype.getDatatypeName());
            }

            // Delete the dataverse entry from the 'dataverse' dataset.
            // As a side effect, acquires an S lock on the 'dataverse' dataset on behalf of txnId.
            ITupleReference searchKey = createTuple(dataverseName);
            ITupleReference tuple = getTupleToBeDeleted(txnId, MetadataPrimaryIndexes.DATAVERSE_DATASET, searchKey);
            deleteTupleFromIndex(txnId, MetadataPrimaryIndexes.DATAVERSE_DATASET, tuple);
        } catch (HyracksDataException e) {
            if (e.matches(ErrorCode.UPDATE_OR_DELETE_NON_EXISTENT_KEY)) {
                throw new AlgebricksException("Cannot drop dataverse '" + dataverseName + "' because it doesn't exist.",
                        e);
            } else {
                throw new AlgebricksException(e);
            }
        }
    }

    @Override
    public boolean isDataverseNotEmpty(TxnId txnId, DataverseName dataverseName) throws AlgebricksException {
        return !getDataverseDatatypes(txnId, dataverseName).isEmpty()
                || !getDataverseDatasets(txnId, dataverseName).isEmpty()
                || !getDataverseLibraries(txnId, dataverseName).isEmpty()
                || !getDataverseAdapters(txnId, dataverseName).isEmpty()
                || !getDataverseFunctions(txnId, dataverseName).isEmpty()
                || !getDataverseFeedPolicies(txnId, dataverseName).isEmpty()
                || !getDataverseFeeds(txnId, dataverseName).isEmpty()
                || !getDataverseSynonyms(txnId, dataverseName).isEmpty();
    }

    @Override
    public void dropDataset(TxnId txnId, DataverseName dataverseName, String datasetName, boolean force)
            throws AlgebricksException {
        if (!force) {
            confirmDatasetCanBeDeleted(txnId, dataverseName, datasetName);
        }

        Dataset dataset = getDataset(txnId, dataverseName, datasetName);
        if (dataset == null) {
            throw new AlgebricksException("Cannot drop dataset '" + datasetName + "' because it doesn't exist.");
        }
        try {
            // Delete entry from the 'datasets' dataset.
            ITupleReference searchKey = createTuple(dataverseName, datasetName);
            // Searches the index for the tuple to be deleted. Acquires an S
            // lock on the 'dataset' dataset.
            ITupleReference datasetTuple = null;
            try {
                datasetTuple = getTupleToBeDeleted(txnId, MetadataPrimaryIndexes.DATASET_DATASET, searchKey);

                // Delete entry(s) from the 'indexes' dataset.
                List<Index> datasetIndexes = getDatasetIndexes(txnId, dataverseName, datasetName);
                if (datasetIndexes != null) {
                    for (Index index : datasetIndexes) {
                        dropIndex(txnId, dataverseName, datasetName, index.getIndexName());
                    }
                }

                if (dataset.getDatasetType() == DatasetType.EXTERNAL) {
                    // Delete External Files
                    // As a side effect, acquires an S lock on the 'ExternalFile' dataset
                    // on behalf of txnId.
                    List<ExternalFile> datasetFiles = getExternalFiles(txnId, dataset);
                    if (datasetFiles != null && !datasetFiles.isEmpty()) {
                        // Drop all external files in this dataset.
                        for (ExternalFile file : datasetFiles) {
                            dropExternalFile(txnId, dataverseName, file.getDatasetName(), file.getFileNumber());
                        }
                    }
                }
            } catch (HyracksDataException hde) {
                // ignore this exception and continue deleting all relevant
                // artifacts.
                if (!hde.matches(ErrorCode.UPDATE_OR_DELETE_NON_EXISTENT_KEY)) {
                    throw new AlgebricksException(hde);
                }
            } finally {
                deleteTupleFromIndex(txnId, MetadataPrimaryIndexes.DATASET_DATASET, datasetTuple);
            }
        } catch (HyracksDataException e) {
            throw new AlgebricksException(e);
        }
    }

    @Override
    public void dropIndex(TxnId txnId, DataverseName dataverseName, String datasetName, String indexName)
            throws AlgebricksException {
        try {
            ITupleReference searchKey = createTuple(dataverseName, datasetName, indexName);
            // Searches the index for the tuple to be deleted. Acquires an S
            // lock on the 'index' dataset.
            ITupleReference tuple = getTupleToBeDeleted(txnId, MetadataPrimaryIndexes.INDEX_DATASET, searchKey);
            deleteTupleFromIndex(txnId, MetadataPrimaryIndexes.INDEX_DATASET, tuple);
        } catch (HyracksDataException e) {
            if (e.matches(ErrorCode.UPDATE_OR_DELETE_NON_EXISTENT_KEY)) {
                throw new AlgebricksException(
                        "Cannot drop index '" + datasetName + "." + indexName + "' because it doesn't exist.", e);
            } else {
                throw new AlgebricksException(e);
            }
        }
    }

    @Override
    public boolean dropNodegroup(TxnId txnId, String nodeGroupName, boolean failSilently) throws AlgebricksException {
        List<String> datasetNames = getDatasetNamesPartitionedOnThisNodeGroup(txnId, nodeGroupName);
        if (!datasetNames.isEmpty()) {
            if (failSilently) {
                return false;
            }
            StringBuilder sb = new StringBuilder();
            sb.append("Nodegroup '" + nodeGroupName
                    + "' cannot be dropped; it was used for partitioning these datasets:");
            for (int i = 0; i < datasetNames.size(); i++) {
                sb.append("\n" + (i + 1) + "- " + datasetNames.get(i) + ".");
            }
            throw new AlgebricksException(sb.toString());
        }
        try {
            ITupleReference searchKey = createTuple(nodeGroupName);
            // Searches the index for the tuple to be deleted. Acquires an S
            // lock on the 'nodegroup' dataset.
            ITupleReference tuple = getTupleToBeDeleted(txnId, MetadataPrimaryIndexes.NODEGROUP_DATASET, searchKey);
            deleteTupleFromIndex(txnId, MetadataPrimaryIndexes.NODEGROUP_DATASET, tuple);
            return true;
        } catch (HyracksDataException e) {
            if (e.matches(ErrorCode.UPDATE_OR_DELETE_NON_EXISTENT_KEY)) {
                throw new AlgebricksException("Cannot drop nodegroup '" + nodeGroupName + "' because it doesn't exist",
                        e);
            } else {
                throw new AlgebricksException(e);
            }
        }
    }

    @Override
    public void dropDatatype(TxnId txnId, DataverseName dataverseName, String datatypeName) throws AlgebricksException {
        dropDatatype(txnId, dataverseName, datatypeName, false);
    }

    private void dropDatatype(TxnId txnId, DataverseName dataverseName, String datatypeName, boolean force)
            throws AlgebricksException {
        if (!force) {
            confirmDatatypeIsUnused(txnId, dataverseName, datatypeName);
        }
        // Delete the datatype entry, including all it's nested anonymous types.
        try {
            ITupleReference searchKey = createTuple(dataverseName, datatypeName);
            // Searches the index for the tuple to be deleted. Acquires an S
            // lock on the 'datatype' dataset.
            ITupleReference tuple = getTupleToBeDeleted(txnId, MetadataPrimaryIndexes.DATATYPE_DATASET, searchKey);
            // Get nested types
            List<String> nestedTypes = getNestedComplexDatatypeNamesForThisDatatype(txnId, dataverseName, datatypeName);
            deleteTupleFromIndex(txnId, MetadataPrimaryIndexes.DATATYPE_DATASET, tuple);
            for (String nestedType : nestedTypes) {
                Datatype dt = getDatatype(txnId, dataverseName, nestedType);
                if (dt != null && dt.getIsAnonymous()) {
                    dropDatatype(txnId, dataverseName, dt.getDatatypeName());
                }
            }
        } catch (HyracksDataException e) {
            if (e.matches(ErrorCode.UPDATE_OR_DELETE_NON_EXISTENT_KEY)) {
                throw new AlgebricksException("Cannot drop type '" + datatypeName + "' because it doesn't exist", e);
            } else {
                throw new AlgebricksException(e);
            }
        }
    }

    private void forceDropDatatype(TxnId txnId, DataverseName dataverseName, String datatypeName)
            throws AlgebricksException {
        try {
            ITupleReference searchKey = createTuple(dataverseName, datatypeName);
            // Searches the index for the tuple to be deleted. Acquires an S
            // lock on the 'datatype' dataset.
            ITupleReference tuple = getTupleToBeDeleted(txnId, MetadataPrimaryIndexes.DATATYPE_DATASET, searchKey);
            deleteTupleFromIndex(txnId, MetadataPrimaryIndexes.DATATYPE_DATASET, tuple);
        } catch (HyracksDataException e) {
            if (e.matches(ErrorCode.UPDATE_OR_DELETE_NON_EXISTENT_KEY)) {
                throw new AlgebricksException("Cannot drop type '" + datatypeName + "' because it doesn't exist", e);
            } else {
                throw new AlgebricksException(e);
            }
        }
    }

    private void deleteTupleFromIndex(TxnId txnId, IMetadataIndex metadataIndex, ITupleReference tuple)
            throws HyracksDataException {
        modifyMetadataIndex(Operation.DELETE, txnId, metadataIndex, tuple);
    }

    @Override
    public List<Dataverse> getDataverses(TxnId txnId) throws AlgebricksException {
        try {
            DataverseTupleTranslator tupleReaderWriter = tupleTranslatorProvider.getDataverseTupleTranslator(false);
            IValueExtractor<Dataverse> valueExtractor = new MetadataEntityValueExtractor<>(tupleReaderWriter);
            List<Dataverse> results = new ArrayList<>();
            searchIndex(txnId, MetadataPrimaryIndexes.DATAVERSE_DATASET, null, valueExtractor, results);
            return results;
        } catch (HyracksDataException e) {
            throw new AlgebricksException(e);
        }
    }

    @Override
    public Dataverse getDataverse(TxnId txnId, DataverseName dataverseName) throws AlgebricksException {
        try {
            ITupleReference searchKey = createTuple(dataverseName);
            DataverseTupleTranslator tupleReaderWriter = tupleTranslatorProvider.getDataverseTupleTranslator(false);
            IValueExtractor<Dataverse> valueExtractor = new MetadataEntityValueExtractor<>(tupleReaderWriter);
            List<Dataverse> results = new ArrayList<>();
            searchIndex(txnId, MetadataPrimaryIndexes.DATAVERSE_DATASET, searchKey, valueExtractor, results);
            if (results.isEmpty()) {
                return null;
            }
            return results.get(0);
        } catch (HyracksDataException e) {
            throw new AlgebricksException(e);
        }
    }

    @Override
    public List<Dataset> getDataverseDatasets(TxnId txnId, DataverseName dataverseName) throws AlgebricksException {
        try {
            ITupleReference searchKey = createTuple(dataverseName);
            DatasetTupleTranslator tupleReaderWriter = tupleTranslatorProvider.getDatasetTupleTranslator(false);
            IValueExtractor<Dataset> valueExtractor = new MetadataEntityValueExtractor<>(tupleReaderWriter);
            List<Dataset> results = new ArrayList<>();
            searchIndex(txnId, MetadataPrimaryIndexes.DATASET_DATASET, searchKey, valueExtractor, results);
            return results;
        } catch (HyracksDataException e) {
            throw new AlgebricksException(e);
        }
    }

    @Override
    public List<Feed> getDataverseFeeds(TxnId txnId, DataverseName dataverseName) throws AlgebricksException {
        try {
            ITupleReference searchKey = createTuple(dataverseName);
            FeedTupleTranslator tupleReaderWriter = tupleTranslatorProvider.getFeedTupleTranslator(false);
            IValueExtractor<Feed> valueExtractor = new MetadataEntityValueExtractor<>(tupleReaderWriter);
            List<Feed> results = new ArrayList<>();
            searchIndex(txnId, MetadataPrimaryIndexes.FEED_DATASET, searchKey, valueExtractor, results);
            return results;
        } catch (HyracksDataException e) {
            throw new AlgebricksException(e);
        }
    }

    @Override
    public List<Library> getDataverseLibraries(TxnId txnId, DataverseName dataverseName) throws AlgebricksException {
        try {
            ITupleReference searchKey = createTuple(dataverseName);
            LibraryTupleTranslator tupleReaderWriter = tupleTranslatorProvider.getLibraryTupleTranslator(false);
            IValueExtractor<Library> valueExtractor = new MetadataEntityValueExtractor<>(tupleReaderWriter);
            List<Library> results = new ArrayList<>();
            searchIndex(txnId, MetadataPrimaryIndexes.LIBRARY_DATASET, searchKey, valueExtractor, results);
            return results;
        } catch (HyracksDataException e) {
            throw new AlgebricksException(e);
        }
    }

    private List<Datatype> getDataverseDatatypes(TxnId txnId, DataverseName dataverseName) throws AlgebricksException {
        try {
            ITupleReference searchKey = createTuple(dataverseName);
            DatatypeTupleTranslator tupleReaderWriter =
                    tupleTranslatorProvider.getDataTypeTupleTranslator(txnId, this, false);
            IValueExtractor<Datatype> valueExtractor = new MetadataEntityValueExtractor<>(tupleReaderWriter);
            List<Datatype> results = new ArrayList<>();
            searchIndex(txnId, MetadataPrimaryIndexes.DATATYPE_DATASET, searchKey, valueExtractor, results);
            return results;
        } catch (HyracksDataException e) {
            throw new AlgebricksException(e);
        }
    }

    @Override
    public Dataset getDataset(TxnId txnId, DataverseName dataverseName, String datasetName) throws AlgebricksException {
        try {
            ITupleReference searchKey = createTuple(dataverseName, datasetName);
            DatasetTupleTranslator tupleReaderWriter = tupleTranslatorProvider.getDatasetTupleTranslator(false);
            List<Dataset> results = new ArrayList<>();
            IValueExtractor<Dataset> valueExtractor = new MetadataEntityValueExtractor<>(tupleReaderWriter);
            searchIndex(txnId, MetadataPrimaryIndexes.DATASET_DATASET, searchKey, valueExtractor, results);
            if (results.isEmpty()) {
                return null;
            }
            return results.get(0);
        } catch (HyracksDataException e) {
            throw new AlgebricksException(e);
        }
    }

    public List<Dataset> getAllDatasets(TxnId txnId) throws AlgebricksException {
        try {
            DatasetTupleTranslator tupleReaderWriter = tupleTranslatorProvider.getDatasetTupleTranslator(false);
            IValueExtractor<Dataset> valueExtractor = new MetadataEntityValueExtractor<>(tupleReaderWriter);
            List<Dataset> results = new ArrayList<>();
            searchIndex(txnId, MetadataPrimaryIndexes.DATASET_DATASET, null, valueExtractor, results);
            return results;
        } catch (HyracksDataException e) {
            throw new AlgebricksException(e);
        }
    }

    public List<Function> getAllFunctions(TxnId txnId) throws AlgebricksException {
        return getFunctionsImpl(txnId, null);
    }

    public List<Datatype> getAllDatatypes(TxnId txnId) throws AlgebricksException {
        try {
            DatatypeTupleTranslator tupleReaderWriter =
                    tupleTranslatorProvider.getDataTypeTupleTranslator(txnId, this, false);
            IValueExtractor<Datatype> valueExtractor = new MetadataEntityValueExtractor<>(tupleReaderWriter);
            List<Datatype> results = new ArrayList<>();
            searchIndex(txnId, MetadataPrimaryIndexes.DATATYPE_DATASET, null, valueExtractor, results);
            return results;
        } catch (HyracksDataException e) {
            throw new AlgebricksException(e);
        }
    }

    public List<DatasourceAdapter> getAllAdapters(TxnId txnId) throws AlgebricksException {
        try {
            DatasourceAdapterTupleTranslator tupleReaderWriter =
                    tupleTranslatorProvider.getAdapterTupleTranslator(false);
            List<DatasourceAdapter> results = new ArrayList<>();
            IValueExtractor<DatasourceAdapter> valueExtractor = new MetadataEntityValueExtractor<>(tupleReaderWriter);
            searchIndex(txnId, MetadataPrimaryIndexes.DATASOURCE_ADAPTER_DATASET, null, valueExtractor, results);
            return results;
        } catch (HyracksDataException e) {
            throw new AlgebricksException(e);
        }
    }

    public List<FeedConnection> getAllFeedConnections(TxnId txnId) throws AlgebricksException {
        try {
            FeedConnectionTupleTranslator tupleReaderWriter =
                    tupleTranslatorProvider.getFeedConnectionTupleTranslator(false);
            List<FeedConnection> results = new ArrayList<>();
            IValueExtractor<FeedConnection> valueExtractor = new MetadataEntityValueExtractor<>(tupleReaderWriter);
            searchIndex(txnId, MetadataPrimaryIndexes.FEED_CONNECTION_DATASET, null, valueExtractor, results);
            return results;
        } catch (HyracksDataException e) {
            throw new AlgebricksException(e);
        }
    }

    private void confirmDataverseCanBeDeleted(TxnId txnId, DataverseName dataverseName) throws AlgebricksException {
        // If a dataset from a DIFFERENT dataverse
        // uses a type from this dataverse
        // throw an error
        List<Dataset> datasets = getAllDatasets(txnId);
        for (Dataset set : datasets) {
            if (set.getDataverseName().equals(dataverseName)) {
                continue;
            }
            if (set.getItemTypeDataverseName().equals(dataverseName)) {
                throw new AlgebricksException("Cannot drop dataverse. Type "
                        + TypeUtil.getFullyQualifiedDisplayName(set.getItemTypeDataverseName(), set.getItemTypeName())
                        + " used by dataset " + DatasetUtil.getFullyQualifiedDisplayName(set));
            }
            if (set.getMetaItemTypeDataverseName() != null
                    && set.getMetaItemTypeDataverseName().equals(dataverseName)) {
                throw new AlgebricksException("Cannot drop dataverse. Type "
                        + TypeUtil.getFullyQualifiedDisplayName(set.getMetaItemTypeDataverseName(),
                                set.getMetaItemTypeName())
                        + " used by dataset " + DatasetUtil.getFullyQualifiedDisplayName(set));
            }
        }

        // If a function from a DIFFERENT dataverse
        // uses datasets, functions or datatypes from this dataverse
        // throw an error
        List<Function> functions = getAllFunctions(txnId);
        for (Function function : functions) {
            if (function.getDataverseName().equals(dataverseName)) {
                continue;
            }
            for (Triple<DataverseName, String, String> datasetDependency : function.getDependencies().get(0)) {
                if (datasetDependency.first.equals(dataverseName)) {
                    throw new AlgebricksException("Cannot drop dataverse. Function " + function.getSignature()
                            + " depends on dataset " + DatasetUtil.getFullyQualifiedDisplayName(datasetDependency.first,
                                    datasetDependency.second));
                }
            }
            for (Triple<DataverseName, String, String> functionDependency : function.getDependencies().get(1)) {
                if (functionDependency.first.equals(dataverseName)) {
                    throw new AlgebricksException("Cannot drop dataverse. Function " + function.getSignature()
                            + " depends on function " + new FunctionSignature(functionDependency.first,
                                    functionDependency.second, Integer.parseInt(functionDependency.third)));
                }
            }
            for (Triple<DataverseName, String, String> type : function.getDependencies().get(2)) {
                if (type.first.equals(dataverseName)) {
                    throw new AlgebricksException("Cannot drop dataverse. Function " + function.getSignature()
                            + " depends on type " + TypeUtil.getFullyQualifiedDisplayName(type.first, type.second));
                }
            }
        }

        // If a feed connection from a DIFFERENT dataverse applies
        // a function from this dataverse then throw an error
        List<FeedConnection> feedConnections = getAllFeedConnections(txnId);
        for (FeedConnection feedConnection : feedConnections) {
            if (dataverseName.equals(feedConnection.getDataverseName())) {
                continue;
            }
            for (FunctionSignature functionSignature : feedConnection.getAppliedFunctions()) {
                if (dataverseName.equals(functionSignature.getDataverseName())) {
                    throw new AlgebricksException(
                            "Cannot drop dataverse. Feed connection " + feedConnection.getDataverseName() + "."
                                    + feedConnection.getFeedName() + " depends on function " + functionSignature);
                }
            }
        }
    }

    private void confirmFunctionCanBeDeleted(TxnId txnId, FunctionSignature signature) throws AlgebricksException {
        // If any other function uses this function, throw an error
        List<Function> functions = getAllFunctions(txnId);
        for (Function function : functions) {
            for (Triple<DataverseName, String, String> functionalDependency : function.getDependencies().get(1)) {
                if (functionalDependency.first.equals(signature.getDataverseName())
                        && functionalDependency.second.equals(signature.getName())
                        && functionalDependency.third.equals(Integer.toString(signature.getArity()))) {
                    throw new AlgebricksException(
                            "Cannot drop function " + signature + " being used by function " + function.getSignature());
                }
            }
        }

        // if any other feed connection uses this function, throw an error
        List<FeedConnection> feedConnections = getAllFeedConnections(txnId);
        for (FeedConnection feedConnection : feedConnections) {
            if (feedConnection.containsFunction(signature)) {
                throw new AlgebricksException("Cannot drop function " + signature + " being used by feed connection "
                        + feedConnection.getDatasetName() + "." + feedConnection.getFeedName());
            }
        }
    }

    private void confirmDatasetCanBeDeleted(TxnId txnId, DataverseName dataverseName, String datasetName)
            throws AlgebricksException {
        // If any function uses this type, throw an error
        List<Function> functions = getAllFunctions(txnId);
        for (Function function : functions) {
            for (Triple<DataverseName, String, String> datasetDependency : function.getDependencies().get(0)) {
                if (datasetDependency.first.equals(dataverseName) && datasetDependency.second.equals(datasetName)) {
                    throw new AlgebricksException("Cannot drop dataset "
                            + DatasetUtil.getFullyQualifiedDisplayName(dataverseName, datasetName)
                            + " being used by function " + function.getSignature());
                }
            }
        }
    }

    private void confirmLibraryCanBeDeleted(TxnId txnId, DataverseName dataverseName, String libraryName)
            throws AlgebricksException {
        confirmLibraryIsUnusedByFunctions(txnId, dataverseName, libraryName);
        confirmLibraryIsUnusedByAdapters(txnId, dataverseName, libraryName);
    }

    private void confirmLibraryIsUnusedByFunctions(TxnId txnId, DataverseName dataverseName, String libraryName)
            throws AlgebricksException {
        List<Function> functions = getAllFunctions(txnId);
        for (Function function : functions) {
            if (libraryName.equals(function.getLibraryName())
                    && dataverseName.equals(function.getLibraryDataverseName())) {
                throw new AlgebricksException("Cannot drop library " + dataverseName + '.' + libraryName
                        + " being used by funciton " + function.getSignature());
            }
        }
    }

    private void confirmLibraryIsUnusedByAdapters(TxnId txnId, DataverseName dataverseName, String libraryName)
            throws AlgebricksException {
        List<DatasourceAdapter> adapters = getAllAdapters(txnId);
        for (DatasourceAdapter adapter : adapters) {
            if (libraryName.equals(adapter.getLibraryName())
                    && dataverseName.equals(adapter.getLibraryDataverseName())) {
                throw new AlgebricksException("Cannot drop library " + dataverseName + '.' + libraryName
                        + " being used by adapter " + adapter.getAdapterIdentifier().getDataverseName() + '.'
                        + adapter.getAdapterIdentifier().getName());
            }
        }
    }

    private void confirmDatatypeIsUnused(TxnId txnId, DataverseName dataverseName, String datatypeName)
            throws AlgebricksException {
        confirmDatatypeIsUnusedByDatatypes(txnId, dataverseName, datatypeName);
        confirmDatatypeIsUnusedByDatasets(txnId, dataverseName, datatypeName);
        confirmDatatypeIsUnusedByFunctions(txnId, dataverseName, datatypeName);
    }

    private void confirmDatatypeIsUnusedByDatasets(TxnId txnId, DataverseName dataverseName, String datatypeName)
            throws AlgebricksException {
        // If any dataset uses this type, throw an error
        List<Dataset> datasets = getAllDatasets(txnId);
        for (Dataset set : datasets) {
            if (set.getItemTypeName().equals(datatypeName) && set.getItemTypeDataverseName().equals(dataverseName)) {
                throw new AlgebricksException(
                        "Cannot drop type " + TypeUtil.getFullyQualifiedDisplayName(dataverseName, datatypeName)
                                + " being used by dataset " + DatasetUtil.getFullyQualifiedDisplayName(set));
            }
        }
    }

    private void confirmDatatypeIsUnusedByDatatypes(TxnId txnId, DataverseName dataverseName, String datatypeName)
            throws AlgebricksException {
        // If any datatype uses this type, throw an error
        // TODO: Currently this loads all types into memory. This will need to be fixed
        // for large numbers of types
        Datatype dataTypeToBeDropped = getDatatype(txnId, dataverseName, datatypeName);
        assert dataTypeToBeDropped != null;
        IAType typeToBeDropped = dataTypeToBeDropped.getDatatype();
        List<Datatype> datatypes = getAllDatatypes(txnId);
        for (Datatype dataType : datatypes) {
            // skip types in different dataverses as well as the type to be dropped itself
            if (!dataType.getDataverseName().equals(dataverseName)
                    || dataType.getDatatype().getTypeName().equals(datatypeName)) {
                continue;
            }
            AbstractComplexType recType = (AbstractComplexType) dataType.getDatatype();
            if (recType.containsType(typeToBeDropped)) {
                throw new AlgebricksException("Cannot drop type "
                        + TypeUtil.getFullyQualifiedDisplayName(dataverseName, datatypeName) + " being used by type "
                        + TypeUtil.getFullyQualifiedDisplayName(dataverseName, recType.getTypeName()));
            }
        }
    }

    private void confirmDatatypeIsUnusedByFunctions(TxnId txnId, DataverseName dataverseName, String dataTypeName)
            throws AlgebricksException {
        // If any function uses this type, throw an error
        List<Function> functions = getAllFunctions(txnId);
        for (Function function : functions) {
            for (Triple<DataverseName, String, String> datasetDependency : function.getDependencies().get(2)) {
                if (datasetDependency.first.equals(dataverseName) && datasetDependency.second.equals(dataTypeName)) {
                    throw new AlgebricksException(
                            "Cannot drop type " + TypeUtil.getFullyQualifiedDisplayName(dataverseName, dataTypeName)
                                    + " is being used by function " + function.getSignature());
                }
            }
        }
    }

    private List<String> getNestedComplexDatatypeNamesForThisDatatype(TxnId txnId, DataverseName dataverseName,
            String datatypeName) throws AlgebricksException {
        // Return all field types that aren't builtin types
        Datatype parentType = getDatatype(txnId, dataverseName, datatypeName);

        List<IAType> subTypes = null;
        if (parentType.getDatatype().getTypeTag() == ATypeTag.OBJECT) {
            ARecordType recType = (ARecordType) parentType.getDatatype();
            subTypes = Arrays.asList(recType.getFieldTypes());
        } else if (parentType.getDatatype().getTypeTag() == ATypeTag.UNION) {
            AUnionType recType = (AUnionType) parentType.getDatatype();
            subTypes = recType.getUnionList();
        }

        List<String> nestedTypes = new ArrayList<>();
        if (subTypes != null) {
            for (IAType subType : subTypes) {
                if (!(subType instanceof BuiltinType)) {
                    nestedTypes.add(subType.getTypeName());
                }
            }
        }
        return nestedTypes;
    }

    private List<String> getDatasetNamesPartitionedOnThisNodeGroup(TxnId txnId, String nodegroup)
            throws AlgebricksException {
        // this needs to scan the datasets and return the datasets that use this
        // nodegroup
        List<String> nodeGroupDatasets = new ArrayList<>();
        List<Dataset> datasets = getAllDatasets(txnId);
        for (Dataset set : datasets) {
            if (set.getNodeGroupName().equals(nodegroup)) {
                nodeGroupDatasets.add(set.getDatasetName());
            }
        }
        return nodeGroupDatasets;

    }

    @Override
    public Index getIndex(TxnId txnId, DataverseName dataverseName, String datasetName, String indexName)
            throws AlgebricksException {
        try {
            ITupleReference searchKey = createTuple(dataverseName, datasetName, indexName);
            IndexTupleTranslator tupleReaderWriter =
                    tupleTranslatorProvider.getIndexTupleTranslator(txnId, this, false);
            IValueExtractor<Index> valueExtractor = new MetadataEntityValueExtractor<>(tupleReaderWriter);
            List<Index> results = new ArrayList<>();
            searchIndex(txnId, MetadataPrimaryIndexes.INDEX_DATASET, searchKey, valueExtractor, results);
            if (results.isEmpty()) {
                return null;
            }
            return results.get(0);
        } catch (HyracksDataException e) {
            throw new AlgebricksException(e);
        }
    }

    @Override
    public List<Index> getDatasetIndexes(TxnId txnId, DataverseName dataverseName, String datasetName)
            throws AlgebricksException {
        try {
            ITupleReference searchKey = createTuple(dataverseName, datasetName);
            IndexTupleTranslator tupleReaderWriter =
                    tupleTranslatorProvider.getIndexTupleTranslator(txnId, this, false);
            IValueExtractor<Index> valueExtractor = new MetadataEntityValueExtractor<>(tupleReaderWriter);
            List<Index> results = new ArrayList<>();
            searchIndex(txnId, MetadataPrimaryIndexes.INDEX_DATASET, searchKey, valueExtractor, results);
            return results;
        } catch (HyracksDataException e) {
            throw new AlgebricksException(e);
        }
    }

    @Override
    public Datatype getDatatype(TxnId txnId, DataverseName dataverseName, String datatypeName)
            throws AlgebricksException {
        try {
            ITupleReference searchKey = createTuple(dataverseName, datatypeName);
            DatatypeTupleTranslator tupleReaderWriter =
                    tupleTranslatorProvider.getDataTypeTupleTranslator(txnId, this, false);
            IValueExtractor<Datatype> valueExtractor = new MetadataEntityValueExtractor<>(tupleReaderWriter);
            List<Datatype> results = new ArrayList<>();
            searchIndex(txnId, MetadataPrimaryIndexes.DATATYPE_DATASET, searchKey, valueExtractor, results);
            if (results.isEmpty()) {
                return null;
            }
            return results.get(0);
        } catch (HyracksDataException e) {
            throw new AlgebricksException(e);
        }
    }

    @Override
    public NodeGroup getNodeGroup(TxnId txnId, String nodeGroupName) throws AlgebricksException {
        try {
            ITupleReference searchKey = createTuple(nodeGroupName);
            NodeGroupTupleTranslator tupleReaderWriter = tupleTranslatorProvider.getNodeGroupTupleTranslator(false);
            IValueExtractor<NodeGroup> valueExtractor = new MetadataEntityValueExtractor<>(tupleReaderWriter);
            List<NodeGroup> results = new ArrayList<>();
            searchIndex(txnId, MetadataPrimaryIndexes.NODEGROUP_DATASET, searchKey, valueExtractor, results);
            if (results.isEmpty()) {
                return null;
            }
            return results.get(0);
        } catch (HyracksDataException e) {
            throw new AlgebricksException(e);
        }
    }

    @Override
    public Function getFunction(TxnId txnId, FunctionSignature functionSignature) throws AlgebricksException {
        List<Function> functions = getFunctionsImpl(txnId, createTuple(functionSignature.getDataverseName(),
                functionSignature.getName(), Integer.toString(functionSignature.getArity())));
        return functions.isEmpty() ? null : functions.get(0);
    }

    @Override
    public List<Function> getDataverseFunctions(TxnId txnId, DataverseName dataverseName) throws AlgebricksException {
        return getFunctionsImpl(txnId, createTuple(dataverseName));
    }

    private List<Function> getFunctionsImpl(TxnId txnId, ITupleReference searchKey) throws AlgebricksException {
        try {
            FunctionTupleTranslator tupleReaderWriter =
                    tupleTranslatorProvider.getFunctionTupleTranslator(txnId, this, false);
            List<Function> results = new ArrayList<>();
            IValueExtractor<Function> valueExtractor = new MetadataEntityValueExtractor<>(tupleReaderWriter);
            searchIndex(txnId, MetadataPrimaryIndexes.FUNCTION_DATASET, searchKey, valueExtractor, results);
            return results;
        } catch (HyracksDataException e) {
            throw new AlgebricksException(e);
        }
    }

    @Override
    public void dropFunction(TxnId txnId, FunctionSignature functionSignature) throws AlgebricksException {
        dropFunction(txnId, functionSignature, false);
    }

    private void dropFunction(TxnId txnId, FunctionSignature functionSignature, boolean force)
            throws AlgebricksException {
        if (!force) {
            confirmFunctionCanBeDeleted(txnId, functionSignature);
        }
        try {
            // Delete entry from the 'function' dataset.
            ITupleReference searchKey = createTuple(functionSignature.getDataverseName(), functionSignature.getName(),
                    Integer.toString(functionSignature.getArity()));
            // Searches the index for the tuple to be deleted. Acquires an S lock on the 'function' dataset.
            ITupleReference functionTuple =
                    getTupleToBeDeleted(txnId, MetadataPrimaryIndexes.FUNCTION_DATASET, searchKey);
            deleteTupleFromIndex(txnId, MetadataPrimaryIndexes.FUNCTION_DATASET, functionTuple);
        } catch (HyracksDataException e) {
<<<<<<< HEAD
            if (e.getComponent().equals(ErrorCode.HYRACKS)
                    && e.getErrorCode() == ErrorCode.UPDATE_OR_DELETE_NON_EXISTENT_KEY) {
                throw new AlgebricksException(
                        "Cannot drop function '" + functionSignature + "' because it doesn't exist", e);
=======
            if (e.matches(ErrorCode.UPDATE_OR_DELETE_NON_EXISTENT_KEY)) {
                throw new AlgebricksException("There is no function with the name " + functionSignature.getName()
                        + " and arity " + functionSignature.getArity(), e);
>>>>>>> c52df3b9
            } else {
                throw new AlgebricksException(e);
            }
        }
    }

    private ITupleReference getTupleToBeDeleted(TxnId txnId, IMetadataIndex metadataIndex, ITupleReference searchKey)
            throws AlgebricksException, HyracksDataException {
        IValueExtractor<ITupleReference> valueExtractor = new TupleCopyValueExtractor(metadataIndex.getTypeTraits());
        List<ITupleReference> results = new ArrayList<>();
        searchIndex(txnId, metadataIndex, searchKey, valueExtractor, results);
        if (results.isEmpty()) {
            throw HyracksDataException.create(ErrorCode.UPDATE_OR_DELETE_NON_EXISTENT_KEY);
        }
        // There should be exactly one result returned from the search.
        return results.get(0);
    }

    // Debugging Method
    private String printMetadata() {
        StringBuilder sb = new StringBuilder();
        try {
            RangePredicate rangePred;
            IMetadataIndex index = MetadataPrimaryIndexes.DATAVERSE_DATASET;
            String resourceName = index.getFile().toString();
            IIndex indexInstance = datasetLifecycleManager.get(resourceName);
            datasetLifecycleManager.open(resourceName);
            IIndexAccessor indexAccessor = indexInstance.createAccessor(NoOpIndexAccessParameters.INSTANCE);
            IIndexCursor rangeCursor = indexAccessor.createSearchCursor(false);
            try {
                rangePred = new RangePredicate(null, null, true, true, null, null);
                indexAccessor.search(rangeCursor, rangePred);
                try {
                    while (rangeCursor.hasNext()) {
                        rangeCursor.next();
                        sb.append(TupleUtils.printTuple(rangeCursor.getTuple(),
                                new ISerializerDeserializer[] { SerializerDeserializerProvider.INSTANCE
                                        .getSerializerDeserializer(BuiltinType.ASTRING) }));
                    }
                } finally {
                    rangeCursor.close();
                }
                datasetLifecycleManager.close(resourceName);
                indexInstance = datasetLifecycleManager.get(resourceName);
                datasetLifecycleManager.open(resourceName);
                indexAccessor = indexInstance.createAccessor(NoOpIndexAccessParameters.INSTANCE);
                rangeCursor = indexAccessor.createSearchCursor(false);
                rangePred = new RangePredicate(null, null, true, true, null, null);
                indexAccessor.search(rangeCursor, rangePred);
                try {
                    while (rangeCursor.hasNext()) {
                        rangeCursor.next();
                        sb.append(TupleUtils.printTuple(rangeCursor.getTuple(),
                                new ISerializerDeserializer[] {
                                        SerializerDeserializerProvider.INSTANCE
                                                .getSerializerDeserializer(BuiltinType.ASTRING),
                                        SerializerDeserializerProvider.INSTANCE
                                                .getSerializerDeserializer(BuiltinType.ASTRING) }));
                    }
                } finally {
                    rangeCursor.close();
                }
                datasetLifecycleManager.close(resourceName);
                indexInstance = datasetLifecycleManager.get(resourceName);
                datasetLifecycleManager.open(resourceName);
                indexAccessor = indexInstance.createAccessor(NoOpIndexAccessParameters.INSTANCE);
                rangeCursor = indexAccessor.createSearchCursor(false);
                rangePred = new RangePredicate(null, null, true, true, null, null);
                indexAccessor.search(rangeCursor, rangePred);
                try {
                    while (rangeCursor.hasNext()) {
                        rangeCursor.next();
                        sb.append(TupleUtils.printTuple(rangeCursor.getTuple(), new ISerializerDeserializer[] {
                                SerializerDeserializerProvider.INSTANCE.getSerializerDeserializer(BuiltinType.ASTRING),
                                SerializerDeserializerProvider.INSTANCE.getSerializerDeserializer(BuiltinType.ASTRING),
                                SerializerDeserializerProvider.INSTANCE
                                        .getSerializerDeserializer(BuiltinType.ASTRING) }));
                    }
                } finally {
                    rangeCursor.close();
                }
            } finally {
                rangeCursor.destroy();
            }
            datasetLifecycleManager.close(resourceName);
        } catch (Exception e) {
            LOGGER.error(e);
        }
        return sb.toString();
    }

    private <T> void searchIndex(TxnId txnId, IMetadataIndex index, ITupleReference searchKey,
            IValueExtractor<T> valueExtractor, List<T> results) throws AlgebricksException, HyracksDataException {
        IBinaryComparatorFactory[] comparatorFactories = index.getKeyBinaryComparatorFactory();
        if (index.getFile() == null) {
            throw new AlgebricksException("No file for Index " + index.getDataverseName() + "." + index.getIndexName());
        }
        String resourceName = index.getFile().getRelativePath();
        IIndex indexInstance = datasetLifecycleManager.get(resourceName);
        datasetLifecycleManager.open(resourceName);
        IIndexAccessor indexAccessor = indexInstance.createAccessor(NoOpIndexAccessParameters.INSTANCE);
        try {
            IBinaryComparator[] searchCmps = null;
            MultiComparator searchCmp = null;
            if (searchKey != null) {
                searchCmps = new IBinaryComparator[searchKey.getFieldCount()];
                for (int i = 0; i < searchKey.getFieldCount(); i++) {
                    searchCmps[i] = comparatorFactories[i].createBinaryComparator();
                }
                searchCmp = new MultiComparator(searchCmps);
            }
            RangePredicate rangePred = new RangePredicate(searchKey, searchKey, true, true, searchCmp, searchCmp);
            search(indexAccessor, rangePred, results, valueExtractor, txnId);
        } finally {
            indexAccessor.destroy();
        }
        datasetLifecycleManager.close(resourceName);
    }

    private <T> void search(IIndexAccessor indexAccessor, RangePredicate rangePred, List<T> results,
            IValueExtractor<T> valueExtractor, TxnId txnId) throws HyracksDataException, AlgebricksException {
        IIndexCursor rangeCursor = indexAccessor.createSearchCursor(false);
        try {
            indexAccessor.search(rangeCursor, rangePred);
            try {
                while (rangeCursor.hasNext()) {
                    rangeCursor.next();
                    T result = valueExtractor.getValue(txnId, rangeCursor.getTuple());
                    if (result != null) {
                        results.add(result);
                    }
                }
            } finally {
                rangeCursor.close();
            }
        } finally {
            rangeCursor.destroy();
        }
    }

    @Override
    public void initializeDatasetIdFactory(TxnId txnId) throws AlgebricksException {
        int mostRecentDatasetId;
        try {
            String resourceName = MetadataPrimaryIndexes.DATASET_DATASET.getFile().getRelativePath();
            IIndex indexInstance = datasetLifecycleManager.get(resourceName);
            datasetLifecycleManager.open(resourceName);
            try {
                mostRecentDatasetId = getMostRecentDatasetIdFromStoredDatasetIndex(indexInstance, txnId);
            } finally {
                datasetLifecycleManager.close(resourceName);
            }
        } catch (HyracksDataException e) {
            throw new AlgebricksException(e);
        }
        DatasetIdFactory.initialize(mostRecentDatasetId);
    }

    private int getMostRecentDatasetIdFromStoredDatasetIndex(IIndex indexInstance, TxnId txnId)
            throws HyracksDataException, AlgebricksException {
        DatasetTupleTranslator tupleReaderWriter = tupleTranslatorProvider.getDatasetTupleTranslator(false);
        IValueExtractor<Dataset> valueExtractor = new MetadataEntityValueExtractor<>(tupleReaderWriter);
        RangePredicate rangePred = new RangePredicate(null, null, true, true, null, null);
        int mostRecentDatasetId = MetadataIndexImmutableProperties.FIRST_AVAILABLE_USER_DATASET_ID;
        IIndexAccessor indexAccessor = indexInstance.createAccessor(NoOpIndexAccessParameters.INSTANCE);
        try {
            IIndexCursor rangeCursor = indexAccessor.createSearchCursor(false);
            try {
                indexAccessor.search(rangeCursor, rangePred);
                try {
                    while (rangeCursor.hasNext()) {
                        rangeCursor.next();
                        final ITupleReference ref = rangeCursor.getTuple();
                        final Dataset ds = valueExtractor.getValue(txnId, ref);
                        int datasetId = Math.max(ds.getDatasetId(),
                                DatasetIdFactory.generateAlternatingDatasetId(ds.getDatasetId()));
                        if (mostRecentDatasetId < datasetId) {
                            mostRecentDatasetId = datasetId;
                        }
                    }
                } finally {
                    rangeCursor.close();
                }
            } finally {
                rangeCursor.destroy();
            }
        } finally {
            indexAccessor.destroy();
        }
        return mostRecentDatasetId;
    }

    public static ITupleReference createTuple(DataverseName dataverseName, String... rest) {
        return createTuple(dataverseName.getCanonicalForm(), rest);
    }

    public static ITupleReference createTuple(String first, String... rest) {
        try {
            ArrayTupleBuilder tupleBuilder = new ArrayTupleBuilder(1 + rest.length);
            ISerializerDeserializer<AString> stringSerde =
                    SerializerDeserializerProvider.INSTANCE.getSerializerDeserializer(BuiltinType.ASTRING);
            AMutableString aString = new AMutableString(first);
            stringSerde.serialize(aString, tupleBuilder.getDataOutput());
            tupleBuilder.addFieldEndOffset();
            for (String s : rest) {
                aString.setValue(s);
                stringSerde.serialize(aString, tupleBuilder.getDataOutput());
                tupleBuilder.addFieldEndOffset();
            }
            ArrayTupleReference tuple = new ArrayTupleReference();
            tuple.reset(tupleBuilder.getFieldEndOffsets(), tupleBuilder.getByteArray());
            return tuple;
        } catch (HyracksDataException e) {
            // This should never happen
            throw new IllegalStateException("Failed to create search tuple", e);
        }
    }

    public static ITupleReference createTuple() {
        ArrayTupleBuilder tupleBuilder = new ArrayTupleBuilder(0);
        ArrayTupleReference tuple = new ArrayTupleReference();
        tuple.reset(tupleBuilder.getFieldEndOffsets(), tupleBuilder.getByteArray());
        return tuple;
    }

    @Override
    public void addAdapter(TxnId txnId, DatasourceAdapter adapter) throws AlgebricksException {
        try {
            // Insert into the 'Adapter' dataset.
            DatasourceAdapterTupleTranslator tupleReaderWriter =
                    tupleTranslatorProvider.getAdapterTupleTranslator(true);
            ITupleReference adapterTuple = tupleReaderWriter.getTupleFromMetadataEntity(adapter);
            insertTupleIntoIndex(txnId, MetadataPrimaryIndexes.DATASOURCE_ADAPTER_DATASET, adapterTuple);
        } catch (HyracksDataException e) {
            if (e.matches(ErrorCode.DUPLICATE_KEY)) {
                throw new AlgebricksException("A adapter with this name " + adapter.getAdapterIdentifier().getName()
                        + " already exists in dataverse '" + adapter.getAdapterIdentifier().getDataverseName() + "'.",
                        e);
            } else {
                throw new AlgebricksException(e);
            }
        }
    }

    @Override
    public void dropAdapter(TxnId txnId, DataverseName dataverseName, String adapterName) throws AlgebricksException {
        DatasourceAdapter adapter = getAdapter(txnId, dataverseName, adapterName);
        if (adapter == null) {
            throw new AlgebricksException("Cannot drop adapter '" + adapter + "' because it doesn't exist.");
        }
        try {
            // Delete entry from the 'Adapter' dataset.
            ITupleReference searchKey = createTuple(dataverseName, adapterName);
            // Searches the index for the tuple to be deleted. Acquires an S
            // lock on the 'Adapter' dataset.
            ITupleReference datasetTuple =
                    getTupleToBeDeleted(txnId, MetadataPrimaryIndexes.DATASOURCE_ADAPTER_DATASET, searchKey);
            deleteTupleFromIndex(txnId, MetadataPrimaryIndexes.DATASOURCE_ADAPTER_DATASET, datasetTuple);
        } catch (HyracksDataException e) {
            if (e.matches(ErrorCode.UPDATE_OR_DELETE_NON_EXISTENT_KEY)) {
                throw new AlgebricksException("Cannot drop adapter '" + adapterName + " since it doesn't exist", e);
            } else {
                throw new AlgebricksException(e);
            }
        }
    }

    @Override
    public DatasourceAdapter getAdapter(TxnId txnId, DataverseName dataverseName, String adapterName)
            throws AlgebricksException {
        try {
            ITupleReference searchKey = createTuple(dataverseName, adapterName);
            DatasourceAdapterTupleTranslator tupleReaderWriter =
                    tupleTranslatorProvider.getAdapterTupleTranslator(false);
            List<DatasourceAdapter> results = new ArrayList<>();
            IValueExtractor<DatasourceAdapter> valueExtractor = new MetadataEntityValueExtractor<>(tupleReaderWriter);
            searchIndex(txnId, MetadataPrimaryIndexes.DATASOURCE_ADAPTER_DATASET, searchKey, valueExtractor, results);
            if (results.isEmpty()) {
                return null;
            }
            return results.get(0);
        } catch (HyracksDataException e) {
            throw new AlgebricksException(e);
        }
    }

    @Override
    public void addCompactionPolicy(TxnId txnId, CompactionPolicy compactionPolicy) throws AlgebricksException {
        try {
            // Insert into the 'CompactionPolicy' dataset.
            CompactionPolicyTupleTranslator tupleReaderWriter =
                    tupleTranslatorProvider.getCompactionPolicyTupleTranslator(true);
            ITupleReference compactionPolicyTuple = tupleReaderWriter.getTupleFromMetadataEntity(compactionPolicy);
            insertTupleIntoIndex(txnId, MetadataPrimaryIndexes.COMPACTION_POLICY_DATASET, compactionPolicyTuple);
        } catch (HyracksDataException e) {
            if (e.matches(ErrorCode.DUPLICATE_KEY)) {
                throw new AlgebricksException("A compaction policy with this name " + compactionPolicy.getPolicyName()
                        + " already exists in dataverse '" + compactionPolicy.getPolicyName() + "'.", e);
            } else {
                throw new AlgebricksException(e);
            }
        }
    }

    @Override
    public CompactionPolicy getCompactionPolicy(TxnId txnId, DataverseName dataverseName, String policyName)
            throws AlgebricksException {
        try {
            ITupleReference searchKey = createTuple(dataverseName, policyName);
            CompactionPolicyTupleTranslator tupleReaderWriter =
                    tupleTranslatorProvider.getCompactionPolicyTupleTranslator(false);
            List<CompactionPolicy> results = new ArrayList<>();
            IValueExtractor<CompactionPolicy> valueExtractor = new MetadataEntityValueExtractor<>(tupleReaderWriter);
            searchIndex(txnId, MetadataPrimaryIndexes.COMPACTION_POLICY_DATASET, searchKey, valueExtractor, results);
            if (!results.isEmpty()) {
                return results.get(0);
            }
            return null;
        } catch (HyracksDataException e) {
            throw new AlgebricksException(e);
        }
    }

    @Override
    public List<DatasourceAdapter> getDataverseAdapters(TxnId txnId, DataverseName dataverseName)
            throws AlgebricksException {
        try {
            ITupleReference searchKey = createTuple(dataverseName);
            DatasourceAdapterTupleTranslator tupleReaderWriter =
                    tupleTranslatorProvider.getAdapterTupleTranslator(false);
            IValueExtractor<DatasourceAdapter> valueExtractor = new MetadataEntityValueExtractor<>(tupleReaderWriter);
            List<DatasourceAdapter> results = new ArrayList<>();
            searchIndex(txnId, MetadataPrimaryIndexes.DATASOURCE_ADAPTER_DATASET, searchKey, valueExtractor, results);
            return results;
        } catch (HyracksDataException e) {
            throw new AlgebricksException(e);
        }
    }

    @Override
    public void addLibrary(TxnId txnId, Library library) throws AlgebricksException {
        try {
            // Insert into the 'Library' dataset.
            LibraryTupleTranslator tupleReaderWriter = tupleTranslatorProvider.getLibraryTupleTranslator(true);
            ITupleReference libraryTuple = tupleReaderWriter.getTupleFromMetadataEntity(library);
            insertTupleIntoIndex(txnId, MetadataPrimaryIndexes.LIBRARY_DATASET, libraryTuple);
        } catch (HyracksDataException e) {
            if (e.matches(ErrorCode.DUPLICATE_KEY)) {
                throw new AlgebricksException("A library with this name " + library.getDataverseName()
                        + " already exists in dataverse '" + library.getDataverseName() + "'.", e);
            } else {
                throw new AlgebricksException(e);
            }
        }
    }

    @Override
    public void dropLibrary(TxnId txnId, DataverseName dataverseName, String libraryName) throws AlgebricksException {
        dropLibrary(txnId, dataverseName, libraryName, false);
    }

    private void dropLibrary(TxnId txnId, DataverseName dataverseName, String libraryName, boolean force)
            throws AlgebricksException {
        if (!force) {
            confirmLibraryCanBeDeleted(txnId, dataverseName, libraryName);
        }
        try {
            // Delete entry from the 'Library' dataset.
            ITupleReference searchKey = createTuple(dataverseName, libraryName);
            // Searches the index for the tuple to be deleted. Acquires an S lock on the 'Library' dataset.
            ITupleReference datasetTuple =
                    getTupleToBeDeleted(txnId, MetadataPrimaryIndexes.LIBRARY_DATASET, searchKey);
            deleteTupleFromIndex(txnId, MetadataPrimaryIndexes.LIBRARY_DATASET, datasetTuple);
        } catch (HyracksDataException e) {
<<<<<<< HEAD
            if (e.getComponent().equals(ErrorCode.HYRACKS)
                    && e.getErrorCode() == ErrorCode.UPDATE_OR_DELETE_NON_EXISTENT_KEY) {
                throw new AlgebricksException("Cannot drop library '" + libraryName + "' because it doesn't exist", e);
=======
            if (e.matches(ErrorCode.UPDATE_OR_DELETE_NON_EXISTENT_KEY)) {
                throw new AlgebricksException("Cannot drop library '" + libraryName, e);
>>>>>>> c52df3b9
            } else {
                throw new AlgebricksException(e);
            }
        }
    }

    @Override
    public Library getLibrary(TxnId txnId, DataverseName dataverseName, String libraryName) throws AlgebricksException {
        try {
            ITupleReference searchKey = createTuple(dataverseName, libraryName);
            LibraryTupleTranslator tupleReaderWriter = tupleTranslatorProvider.getLibraryTupleTranslator(false);
            List<Library> results = new ArrayList<>();
            IValueExtractor<Library> valueExtractor = new MetadataEntityValueExtractor<>(tupleReaderWriter);
            searchIndex(txnId, MetadataPrimaryIndexes.LIBRARY_DATASET, searchKey, valueExtractor, results);
            if (results.isEmpty()) {
                return null;
            }
            return results.get(0);
        } catch (HyracksDataException e) {
            throw new AlgebricksException(e);
        }
    }

    @Override
    public int getMostRecentDatasetId() throws RemoteException {
        return DatasetIdFactory.getMostRecentDatasetId();
    }

    @Override
    public void addFeedPolicy(TxnId txnId, FeedPolicyEntity feedPolicy) throws AlgebricksException {
        try {
            // Insert into the 'FeedPolicy' dataset.
            FeedPolicyTupleTranslator tupleReaderWriter = tupleTranslatorProvider.getFeedPolicyTupleTranslator(true);
            ITupleReference feedPolicyTuple = tupleReaderWriter.getTupleFromMetadataEntity(feedPolicy);
            insertTupleIntoIndex(txnId, MetadataPrimaryIndexes.FEED_POLICY_DATASET, feedPolicyTuple);
        } catch (HyracksDataException e) {
            if (e.matches(ErrorCode.DUPLICATE_KEY)) {
                throw new AlgebricksException("A feed policy with this name " + feedPolicy.getPolicyName()
                        + " already exists in dataverse '" + feedPolicy.getPolicyName() + "'.", e);
            } else {
                throw new AlgebricksException(e);
            }
        }
    }

    @Override
    public FeedPolicyEntity getFeedPolicy(TxnId txnId, DataverseName dataverseName, String policyName)
            throws AlgebricksException {
        try {
            ITupleReference searchKey = createTuple(dataverseName, policyName);
            FeedPolicyTupleTranslator tupleReaderWriter = tupleTranslatorProvider.getFeedPolicyTupleTranslator(false);
            List<FeedPolicyEntity> results = new ArrayList<>();
            IValueExtractor<FeedPolicyEntity> valueExtractor = new MetadataEntityValueExtractor<>(tupleReaderWriter);
            searchIndex(txnId, MetadataPrimaryIndexes.FEED_POLICY_DATASET, searchKey, valueExtractor, results);
            if (!results.isEmpty()) {
                return results.get(0);
            }
            return null;
        } catch (HyracksDataException e) {
            throw new AlgebricksException(e);
        }
    }

    @Override
    public void addFeedConnection(TxnId txnId, FeedConnection feedConnection) throws AlgebricksException {
        try {
            FeedConnectionTupleTranslator tupleReaderWriter =
                    tupleTranslatorProvider.getFeedConnectionTupleTranslator(true);
            ITupleReference feedConnTuple = tupleReaderWriter.getTupleFromMetadataEntity(feedConnection);
            insertTupleIntoIndex(txnId, MetadataPrimaryIndexes.FEED_CONNECTION_DATASET, feedConnTuple);
        } catch (HyracksDataException e) {
            throw new AlgebricksException(e);
        }
    }

    @Override
    public List<FeedConnection> getFeedConnections(TxnId txnId, DataverseName dataverseName, String feedName)
            throws AlgebricksException {
        try {
            ITupleReference searchKey = createTuple(dataverseName, feedName);
            FeedConnectionTupleTranslator tupleReaderWriter =
                    tupleTranslatorProvider.getFeedConnectionTupleTranslator(false);
            List<FeedConnection> results = new ArrayList<>();
            IValueExtractor<FeedConnection> valueExtractor = new MetadataEntityValueExtractor<>(tupleReaderWriter);
            searchIndex(txnId, MetadataPrimaryIndexes.FEED_CONNECTION_DATASET, searchKey, valueExtractor, results);
            return results;
        } catch (HyracksDataException e) {
            throw new AlgebricksException(e);
        }
    }

    @Override
    public FeedConnection getFeedConnection(TxnId txnId, DataverseName dataverseName, String feedName,
            String datasetName) throws AlgebricksException {
        try {
            ITupleReference searchKey = createTuple(dataverseName, feedName, datasetName);
            FeedConnectionTupleTranslator tupleReaderWriter =
                    tupleTranslatorProvider.getFeedConnectionTupleTranslator(false);
            List<FeedConnection> results = new ArrayList<>();
            IValueExtractor<FeedConnection> valueExtractor = new MetadataEntityValueExtractor<>(tupleReaderWriter);
            searchIndex(txnId, MetadataPrimaryIndexes.FEED_CONNECTION_DATASET, searchKey, valueExtractor, results);
            if (!results.isEmpty()) {
                return results.get(0);
            }
            return null;
        } catch (HyracksDataException e) {
            throw new AlgebricksException(e);
        }
    }

    @Override
    public void dropFeedConnection(TxnId txnId, DataverseName dataverseName, String feedName, String datasetName)
            throws AlgebricksException {
        try {
            ITupleReference searchKey = createTuple(dataverseName, feedName, datasetName);
            ITupleReference tuple =
                    getTupleToBeDeleted(txnId, MetadataPrimaryIndexes.FEED_CONNECTION_DATASET, searchKey);
            deleteTupleFromIndex(txnId, MetadataPrimaryIndexes.FEED_CONNECTION_DATASET, tuple);
        } catch (HyracksDataException e) {
            throw new AlgebricksException(e);
        }
    }

    @Override
    public void addFeed(TxnId txnId, Feed feed) throws AlgebricksException {
        try {
            // Insert into the 'Feed' dataset.
            FeedTupleTranslator tupleReaderWriter = tupleTranslatorProvider.getFeedTupleTranslator(true);
            ITupleReference feedTuple = tupleReaderWriter.getTupleFromMetadataEntity(feed);
            insertTupleIntoIndex(txnId, MetadataPrimaryIndexes.FEED_DATASET, feedTuple);
        } catch (HyracksDataException e) {
            if (e.matches(ErrorCode.DUPLICATE_KEY)) {
                throw new AlgebricksException("A feed with this name " + feed.getFeedName()
                        + " already exists in dataverse '" + feed.getDataverseName() + "'.", e);
            } else {
                throw new AlgebricksException(e);
            }
        }
    }

    @Override
    public Feed getFeed(TxnId txnId, DataverseName dataverseName, String feedName) throws AlgebricksException {
        try {
            ITupleReference searchKey = createTuple(dataverseName, feedName);
            FeedTupleTranslator tupleReaderWriter = tupleTranslatorProvider.getFeedTupleTranslator(false);
            List<Feed> results = new ArrayList<>();
            IValueExtractor<Feed> valueExtractor = new MetadataEntityValueExtractor<>(tupleReaderWriter);
            searchIndex(txnId, MetadataPrimaryIndexes.FEED_DATASET, searchKey, valueExtractor, results);
            if (!results.isEmpty()) {
                return results.get(0);
            }
            return null;
        } catch (HyracksDataException e) {
            throw new AlgebricksException(e);
        }
    }

    @Override
    public List<Feed> getFeeds(TxnId txnId, DataverseName dataverseName) throws AlgebricksException {
        try {
            ITupleReference searchKey = createTuple(dataverseName);
            FeedTupleTranslator tupleReaderWriter = tupleTranslatorProvider.getFeedTupleTranslator(false);
            List<Feed> results = new ArrayList<>();
            IValueExtractor<Feed> valueExtractor = new MetadataEntityValueExtractor<>(tupleReaderWriter);
            searchIndex(txnId, MetadataPrimaryIndexes.FEED_DATASET, searchKey, valueExtractor, results);
            return results;
        } catch (HyracksDataException e) {
            throw new AlgebricksException(e);
        }
    }

    @Override
    public void dropFeed(TxnId txnId, DataverseName dataverseName, String feedName) throws AlgebricksException {
        try {
            ITupleReference searchKey = createTuple(dataverseName, feedName);
            // Searches the index for the tuple to be deleted. Acquires an S
            // lock on the 'nodegroup' dataset.
            ITupleReference tuple = getTupleToBeDeleted(txnId, MetadataPrimaryIndexes.FEED_DATASET, searchKey);
            deleteTupleFromIndex(txnId, MetadataPrimaryIndexes.FEED_DATASET, tuple);
        } catch (HyracksDataException e) {
            if (e.matches(ErrorCode.UPDATE_OR_DELETE_NON_EXISTENT_KEY)) {
                throw new AlgebricksException("Cannot drop feed '" + feedName + "' because it doesn't exist", e);
            } else {
                throw new AlgebricksException(e);
            }
        }
    }

    @Override
    public void dropFeedPolicy(TxnId txnId, DataverseName dataverseName, String policyName) throws AlgebricksException {
        try {
            ITupleReference searchKey = createTuple(dataverseName, policyName);
            ITupleReference tuple = getTupleToBeDeleted(txnId, MetadataPrimaryIndexes.FEED_POLICY_DATASET, searchKey);
            deleteTupleFromIndex(txnId, MetadataPrimaryIndexes.FEED_POLICY_DATASET, tuple);
        } catch (HyracksDataException e) {
            if (e.matches(ErrorCode.UPDATE_OR_DELETE_NON_EXISTENT_KEY)) {
                throw new AlgebricksException("Unknown feed policy " + policyName, e);
            } else {
                throw new AlgebricksException(e);
            }
        }
    }

    @Override
    public List<FeedPolicyEntity> getDataverseFeedPolicies(TxnId txnId, DataverseName dataverseName)
            throws AlgebricksException {
        try {
            ITupleReference searchKey = createTuple(dataverseName);
            FeedPolicyTupleTranslator tupleReaderWriter = tupleTranslatorProvider.getFeedPolicyTupleTranslator(false);
            IValueExtractor<FeedPolicyEntity> valueExtractor = new MetadataEntityValueExtractor<>(tupleReaderWriter);
            List<FeedPolicyEntity> results = new ArrayList<>();
            searchIndex(txnId, MetadataPrimaryIndexes.FEED_POLICY_DATASET, searchKey, valueExtractor, results);
            return results;
        } catch (HyracksDataException e) {
            throw new AlgebricksException(e);
        }
    }

    @Override
    public void addExternalFile(TxnId txnId, ExternalFile externalFile) throws AlgebricksException {
        try {
            // Insert into the 'externalFiles' dataset.
            ExternalFileTupleTranslator tupleReaderWriter =
                    tupleTranslatorProvider.getExternalFileTupleTranslator(true);
            ITupleReference externalFileTuple = tupleReaderWriter.getTupleFromMetadataEntity(externalFile);
            insertTupleIntoIndex(txnId, MetadataPrimaryIndexes.EXTERNAL_FILE_DATASET, externalFileTuple);
        } catch (HyracksDataException e) {
            if (e.matches(ErrorCode.DUPLICATE_KEY)) {
                throw new AlgebricksException("An externalFile with this number " + externalFile.getFileNumber()
                        + " already exists in dataset '" + externalFile.getDatasetName() + "' in dataverse '"
                        + externalFile.getDataverseName() + "'.", e);
            } else {
                throw new AlgebricksException(e);
            }
        }
    }

    @Override
    public List<ExternalFile> getExternalFiles(TxnId txnId, Dataset dataset) throws AlgebricksException {
        try {
            ITupleReference searchKey = createTuple(dataset.getDataverseName(), dataset.getDatasetName());
            ExternalFileTupleTranslator tupleReaderWriter =
                    tupleTranslatorProvider.getExternalFileTupleTranslator(false);
            IValueExtractor<ExternalFile> valueExtractor = new MetadataEntityValueExtractor<>(tupleReaderWriter);
            List<ExternalFile> results = new ArrayList<>();
            searchIndex(txnId, MetadataPrimaryIndexes.EXTERNAL_FILE_DATASET, searchKey, valueExtractor, results);
            return results;
        } catch (HyracksDataException e) {
            throw new AlgebricksException(e);
        }
    }

    @Override
    public void dropExternalFile(TxnId txnId, DataverseName dataverseName, String datasetName, int fileNumber)
            throws AlgebricksException {
        try {
            // Delete entry from the 'ExternalFile' dataset.
            ITupleReference searchKey = createExternalFileSearchTuple(dataverseName, datasetName, fileNumber);
            // Searches the index for the tuple to be deleted. Acquires an S
            // lock on the 'ExternalFile' dataset.
            ITupleReference datasetTuple =
                    getTupleToBeDeleted(txnId, MetadataPrimaryIndexes.EXTERNAL_FILE_DATASET, searchKey);
            deleteTupleFromIndex(txnId, MetadataPrimaryIndexes.EXTERNAL_FILE_DATASET, datasetTuple);
        } catch (HyracksDataException e) {
            if (e.matches(ErrorCode.UPDATE_OR_DELETE_NON_EXISTENT_KEY)) {
                throw new AlgebricksException("Couldn't drop externalFile.", e);
            } else {
                throw new AlgebricksException(e);
            }
        }
    }

    @Override
    public void dropExternalFiles(TxnId txnId, Dataset dataset) throws AlgebricksException {
        List<ExternalFile> files = getExternalFiles(txnId, dataset);
        // loop through files and delete them
        for (int i = 0; i < files.size(); i++) {
            dropExternalFile(txnId, files.get(i).getDataverseName(), files.get(i).getDatasetName(),
                    files.get(i).getFileNumber());
        }
    }

    // This method is used to create a search tuple for external data file since the
    // search tuple has an int value
    public ITupleReference createExternalFileSearchTuple(DataverseName dataverseName, String datasetName,
            int fileNumber) throws HyracksDataException {
        ISerializerDeserializer<AString> stringSerde =
                SerializerDeserializerProvider.INSTANCE.getSerializerDeserializer(BuiltinType.ASTRING);
        ISerializerDeserializer<AInt32> intSerde =
                SerializerDeserializerProvider.INSTANCE.getSerializerDeserializer(BuiltinType.AINT32);

        AMutableString aString = new AMutableString("");
        ArrayTupleBuilder tupleBuilder = new ArrayTupleBuilder(3);

        // dataverse field
        aString.setValue(dataverseName.getCanonicalForm());
        stringSerde.serialize(aString, tupleBuilder.getDataOutput());
        tupleBuilder.addFieldEndOffset();

        // dataset field
        aString.setValue(datasetName);
        stringSerde.serialize(aString, tupleBuilder.getDataOutput());
        tupleBuilder.addFieldEndOffset();

        // file number field
        intSerde.serialize(new AInt32(fileNumber), tupleBuilder.getDataOutput());
        tupleBuilder.addFieldEndOffset();

        ArrayTupleReference tuple = new ArrayTupleReference();
        tuple.reset(tupleBuilder.getFieldEndOffsets(), tupleBuilder.getByteArray());
        return tuple;
    }

    @Override
    public ExternalFile getExternalFile(TxnId txnId, DataverseName dataverseName, String datasetName,
            Integer fileNumber) throws AlgebricksException {
        try {
            ITupleReference searchKey = createExternalFileSearchTuple(dataverseName, datasetName, fileNumber);
            ExternalFileTupleTranslator tupleReaderWriter =
                    tupleTranslatorProvider.getExternalFileTupleTranslator(false);
            IValueExtractor<ExternalFile> valueExtractor = new MetadataEntityValueExtractor<>(tupleReaderWriter);
            List<ExternalFile> results = new ArrayList<>();
            searchIndex(txnId, MetadataPrimaryIndexes.EXTERNAL_FILE_DATASET, searchKey, valueExtractor, results);
            if (results.isEmpty()) {
                return null;
            }
            return results.get(0);
        } catch (HyracksDataException e) {
            throw new AlgebricksException(e);
        }
    }

    @Override
    public void addSynonym(TxnId txnId, Synonym synonym) throws AlgebricksException {
        try {
            // Insert into the 'Synonym' dataset.
            SynonymTupleTranslator tupleReaderWriter = tupleTranslatorProvider.getSynonymTupleTranslator(true);
            ITupleReference synonymTuple = tupleReaderWriter.getTupleFromMetadataEntity(synonym);
            insertTupleIntoIndex(txnId, MetadataPrimaryIndexes.SYNONYM_DATASET, synonymTuple);
        } catch (HyracksDataException e) {
            if (e.getComponent().equals(ErrorCode.HYRACKS) && e.getErrorCode() == ErrorCode.DUPLICATE_KEY) {
                throw new AlgebricksException("A synonym with name '" + synonym.getSynonymName() + "' already exists.",
                        e);
            } else {
                throw new AlgebricksException(e);
            }
        }
    }

    @Override
    public void dropSynonym(TxnId txnId, DataverseName dataverseName, String synonymName) throws AlgebricksException {
        Synonym synonym = getSynonym(txnId, dataverseName, synonymName);
        if (synonym == null) {
            throw new AlgebricksException("Cannot drop synonym '" + synonym + "' because it doesn't exist.");
        }
        try {
            // Delete entry from the 'Synonym' dataset.
            ITupleReference searchKey = createTuple(dataverseName, synonymName);
            // Searches the index for the tuple to be deleted. Acquires an S
            // lock on the 'Synonym' dataset.
            ITupleReference synonymTuple =
                    getTupleToBeDeleted(txnId, MetadataPrimaryIndexes.SYNONYM_DATASET, searchKey);
            deleteTupleFromIndex(txnId, MetadataPrimaryIndexes.SYNONYM_DATASET, synonymTuple);
        } catch (HyracksDataException e) {
            if (e.getComponent().equals(ErrorCode.HYRACKS)
                    && e.getErrorCode() == ErrorCode.UPDATE_OR_DELETE_NON_EXISTENT_KEY) {
                throw new AlgebricksException("Cannot drop synonym '" + synonymName, e);
            } else {
                throw new AlgebricksException(e);
            }
        }
    }

    @Override
    public Synonym getSynonym(TxnId txnId, DataverseName dataverseName, String synonymName) throws AlgebricksException {
        try {
            ITupleReference searchKey = createTuple(dataverseName, synonymName);
            SynonymTupleTranslator tupleReaderWriter = tupleTranslatorProvider.getSynonymTupleTranslator(false);
            List<Synonym> results = new ArrayList<>();
            IValueExtractor<Synonym> valueExtractor = new MetadataEntityValueExtractor<>(tupleReaderWriter);
            searchIndex(txnId, MetadataPrimaryIndexes.SYNONYM_DATASET, searchKey, valueExtractor, results);
            if (results.isEmpty()) {
                return null;
            }
            return results.get(0);
        } catch (HyracksDataException e) {
            throw new AlgebricksException(e);
        }
    }

    @Override
    public List<Synonym> getDataverseSynonyms(TxnId txnId, DataverseName dataverseName) throws AlgebricksException {
        try {
            ITupleReference searchKey = createTuple(dataverseName);
            SynonymTupleTranslator tupleReaderWriter = tupleTranslatorProvider.getSynonymTupleTranslator(false);
            IValueExtractor<Synonym> valueExtractor = new MetadataEntityValueExtractor<>(tupleReaderWriter);
            List<Synonym> results = new ArrayList<>();
            searchIndex(txnId, MetadataPrimaryIndexes.SYNONYM_DATASET, searchKey, valueExtractor, results);
            return results;
        } catch (HyracksDataException e) {
            throw new AlgebricksException(e);
        }
    }

    @Override
    public void updateDataset(TxnId txnId, Dataset dataset) throws AlgebricksException {
        try {
            // This method will delete previous entry of the dataset and insert the new one
            // Delete entry from the 'datasets' dataset.
            ITupleReference searchKey = createTuple(dataset.getDataverseName(), dataset.getDatasetName());
            // Searches the index for the tuple to be deleted. Acquires an S lock on the 'dataset' dataset.
            ITupleReference datasetTuple =
                    getTupleToBeDeleted(txnId, MetadataPrimaryIndexes.DATASET_DATASET, searchKey);
            deleteTupleFromIndex(txnId, MetadataPrimaryIndexes.DATASET_DATASET, datasetTuple);
            // Insert into the 'dataset' dataset.
            DatasetTupleTranslator tupleReaderWriter = tupleTranslatorProvider.getDatasetTupleTranslator(true);
            datasetTuple = tupleReaderWriter.getTupleFromMetadataEntity(dataset);
            insertTupleIntoIndex(txnId, MetadataPrimaryIndexes.DATASET_DATASET, datasetTuple);
        } catch (HyracksDataException e) {
            if (e.getComponent().equals(ErrorCode.HYRACKS)
                    && e.getErrorCode() == ErrorCode.UPDATE_OR_DELETE_NON_EXISTENT_KEY) {
                throw new AlgebricksException(
                        "Cannot drop dataset '" + dataset.getDatasetName() + "' because it doesn't exist");
            } else {
                throw new AlgebricksException(e);
            }
        }
    }

    @Override
    public void updateLibrary(TxnId txnId, Library library) throws AlgebricksException {
        dropLibrary(txnId, library.getDataverseName(), library.getName(), true);
        addLibrary(txnId, library);
    }

    @Override
    public void updateFunction(TxnId txnId, Function function) throws AlgebricksException {
        dropFunction(txnId, function.getSignature(), true);
        addFunction(txnId, function);
    }

    @Override
    public void updateDatatype(TxnId txnId, Datatype datatype) throws AlgebricksException {
        dropDatatype(txnId, datatype.getDataverseName(), datatype.getDatatypeName(), true);
        addDatatype(txnId, datatype);
    }

    public ITxnIdFactory getTxnIdFactory() {
        return txnIdFactory;
    }
}<|MERGE_RESOLUTION|>--- conflicted
+++ resolved
@@ -437,16 +437,9 @@
             ITupleReference functionTuple = tupleReaderWriter.getTupleFromMetadataEntity(function);
             insertTupleIntoIndex(txnId, MetadataPrimaryIndexes.FUNCTION_DATASET, functionTuple);
         } catch (HyracksDataException e) {
-<<<<<<< HEAD
-            if (e.getComponent().equals(ErrorCode.HYRACKS) && e.getErrorCode() == ErrorCode.DUPLICATE_KEY) {
+            if (e.matches(ErrorCode.DUPLICATE_KEY)) {
                 throw new AlgebricksException("A function with this name " + function.getSignature()
                         + " already exists in dataverse '" + function.getDataverseName() + "'.", e);
-=======
-            if (e.matches(ErrorCode.DUPLICATE_KEY)) {
-                throw new AlgebricksException("A function with this name " + function.getName() + " and arity "
-                        + function.getArity() + " already exists in dataverse '" + function.getDataverseName() + "'.",
-                        e);
->>>>>>> c52df3b9
             } else {
                 throw new AlgebricksException(e);
             }
@@ -1283,16 +1276,9 @@
                     getTupleToBeDeleted(txnId, MetadataPrimaryIndexes.FUNCTION_DATASET, searchKey);
             deleteTupleFromIndex(txnId, MetadataPrimaryIndexes.FUNCTION_DATASET, functionTuple);
         } catch (HyracksDataException e) {
-<<<<<<< HEAD
-            if (e.getComponent().equals(ErrorCode.HYRACKS)
-                    && e.getErrorCode() == ErrorCode.UPDATE_OR_DELETE_NON_EXISTENT_KEY) {
+            if (e.matches(ErrorCode.UPDATE_OR_DELETE_NON_EXISTENT_KEY)) {
                 throw new AlgebricksException(
                         "Cannot drop function '" + functionSignature + "' because it doesn't exist", e);
-=======
-            if (e.matches(ErrorCode.UPDATE_OR_DELETE_NON_EXISTENT_KEY)) {
-                throw new AlgebricksException("There is no function with the name " + functionSignature.getName()
-                        + " and arity " + functionSignature.getArity(), e);
->>>>>>> c52df3b9
             } else {
                 throw new AlgebricksException(e);
             }
@@ -1667,14 +1653,8 @@
                     getTupleToBeDeleted(txnId, MetadataPrimaryIndexes.LIBRARY_DATASET, searchKey);
             deleteTupleFromIndex(txnId, MetadataPrimaryIndexes.LIBRARY_DATASET, datasetTuple);
         } catch (HyracksDataException e) {
-<<<<<<< HEAD
-            if (e.getComponent().equals(ErrorCode.HYRACKS)
-                    && e.getErrorCode() == ErrorCode.UPDATE_OR_DELETE_NON_EXISTENT_KEY) {
+            if (e.matches(ErrorCode.UPDATE_OR_DELETE_NON_EXISTENT_KEY)) {
                 throw new AlgebricksException("Cannot drop library '" + libraryName + "' because it doesn't exist", e);
-=======
-            if (e.matches(ErrorCode.UPDATE_OR_DELETE_NON_EXISTENT_KEY)) {
-                throw new AlgebricksException("Cannot drop library '" + libraryName, e);
->>>>>>> c52df3b9
             } else {
                 throw new AlgebricksException(e);
             }
@@ -2015,7 +1995,7 @@
             ITupleReference synonymTuple = tupleReaderWriter.getTupleFromMetadataEntity(synonym);
             insertTupleIntoIndex(txnId, MetadataPrimaryIndexes.SYNONYM_DATASET, synonymTuple);
         } catch (HyracksDataException e) {
-            if (e.getComponent().equals(ErrorCode.HYRACKS) && e.getErrorCode() == ErrorCode.DUPLICATE_KEY) {
+            if (e.matches(ErrorCode.DUPLICATE_KEY)) {
                 throw new AlgebricksException("A synonym with name '" + synonym.getSynonymName() + "' already exists.",
                         e);
             } else {
@@ -2039,8 +2019,7 @@
                     getTupleToBeDeleted(txnId, MetadataPrimaryIndexes.SYNONYM_DATASET, searchKey);
             deleteTupleFromIndex(txnId, MetadataPrimaryIndexes.SYNONYM_DATASET, synonymTuple);
         } catch (HyracksDataException e) {
-            if (e.getComponent().equals(ErrorCode.HYRACKS)
-                    && e.getErrorCode() == ErrorCode.UPDATE_OR_DELETE_NON_EXISTENT_KEY) {
+            if (e.matches(ErrorCode.UPDATE_OR_DELETE_NON_EXISTENT_KEY)) {
                 throw new AlgebricksException("Cannot drop synonym '" + synonymName, e);
             } else {
                 throw new AlgebricksException(e);
@@ -2094,8 +2073,7 @@
             datasetTuple = tupleReaderWriter.getTupleFromMetadataEntity(dataset);
             insertTupleIntoIndex(txnId, MetadataPrimaryIndexes.DATASET_DATASET, datasetTuple);
         } catch (HyracksDataException e) {
-            if (e.getComponent().equals(ErrorCode.HYRACKS)
-                    && e.getErrorCode() == ErrorCode.UPDATE_OR_DELETE_NON_EXISTENT_KEY) {
+            if (e.matches(ErrorCode.UPDATE_OR_DELETE_NON_EXISTENT_KEY)) {
                 throw new AlgebricksException(
                         "Cannot drop dataset '" + dataset.getDatasetName() + "' because it doesn't exist");
             } else {
