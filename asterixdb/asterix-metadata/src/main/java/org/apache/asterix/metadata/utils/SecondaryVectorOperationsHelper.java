--- conflicted
+++ resolved
@@ -191,11 +191,7 @@
 
         VCTreeStaticStructureBulkLoaderOperatorDescriptor vcTreeLoader =
                 new VCTreeStaticStructureBulkLoaderOperatorDescriptor(spec, dataflowHelperFactory, 100, 0.7f,
-<<<<<<< HEAD
-                        hierarchicalRecDesc);
-=======
                         hierarchicalRecDesc, permitUUID);
->>>>>>> 1210a22f
         AlgebricksPartitionConstraintHelper.setPartitionConstraintInJobSpec(spec, vcTreeLoader,
                 primaryPartitionConstraint);
         targetOp = vcTreeLoader;
@@ -267,20 +263,20 @@
         // Record column is 0 for external datasets, numPrimaryKeys for internal ones
         int recordColumn = dataset.getDatasetType() == DatasetType.INTERNAL ? numPrimaryKeys : 0;
         boolean isOverridingKeyFieldTypes = indexDetails.isOverridingKeyFieldTypes();
-        
+
         // For VECTOR indexes, we process the vector field first, then include fields
         List<List<String>> keyFieldNames = indexDetails.getKeyFieldNames();
         List<List<String>> includeFieldNames = indexDetails.getIncludeFieldNames();
         List<IAType> includeFieldTypes = indexDetails.getIncludeFieldTypes();
         List<Integer> includeSourceIndicators = indexDetails.getIncludeFieldSourceIndicators();
-        
+
         // Process the vector field as the first secondary key
         if (keyFieldNames != null && !keyFieldNames.isEmpty()) {
             // Vector field is always in the record part (source indicator 0)
             ARecordType sourceType = itemType;
             ARecordType enforcedType = enforcedItemType;
             int sourceColumn = recordColumn;
-            
+
             System.err.println("=== VECTOR FIELD PROCESSING ===");
             System.err.println("Key field names: " + keyFieldNames);
             System.err.println("Include field names: " + includeFieldNames);
@@ -288,21 +284,21 @@
             System.err.println("Source type: " + sourceType);
             System.err.println("Record column: " + sourceColumn);
             System.err.println("Number of secondary keys: " + numSecondaryKeys);
-            
+
             List<String> vectorFieldName = keyFieldNames.get(0);
             IAType vectorFieldType = new AOrderedListType(ADOUBLE, "embedding"); // Default vector type
-            
+
             System.err.println("Vector field name: " + vectorFieldName);
             System.err.println("Vector field type: " + vectorFieldType);
-            
+
             Pair<IAType, Boolean> keyTypePair =
                     Index.getNonNullableOpenFieldType(index, vectorFieldType, vectorFieldName, sourceType);
             IAType keyType = keyTypePair.first;
             System.err.println("Resolved key type: " + keyType);
-            
+
             IScalarEvaluatorFactory vectorFieldAccessor = createFieldAccessor(sourceType, sourceColumn, vectorFieldName);
             System.err.println("Created vector field accessor: " + vectorFieldAccessor);
-            
+
             secondaryFieldAccessEvalFactories[0] =
                     createFieldCast(vectorFieldAccessor, isOverridingKeyFieldTypes, enforcedType, sourceType, keyType);
             anySecondaryKeyIsNullable = anySecondaryKeyIsNullable || keyTypePair.second;
@@ -310,17 +306,17 @@
             secondaryComparatorFactories[0] = comparatorFactoryProvider.getBinaryComparatorFactory(keyType, true);
             secondaryTypeTraits[0] = typeTraitProvider.getTypeTrait(keyType);
             secondaryBloomFilterKeyFields[0] = 0;
-            
+
             System.err.println("Vector field configured as secondary key 0");
             System.err.println("=== END VECTOR FIELD PROCESSING ===");
         } else {
             System.err.println("=== NO VECTOR FIELD FOUND ===");
             System.err.println("Key field names: " + keyFieldNames);
         }
-        
+
         // Process include fields (if any)
-        if (includeFieldNames != null && !includeFieldNames.isEmpty() && 
-            includeFieldTypes != null && !includeFieldTypes.isEmpty() && 
+        if (includeFieldNames != null && !includeFieldNames.isEmpty() &&
+            includeFieldTypes != null && !includeFieldTypes.isEmpty() &&
             includeFieldNames.size() == includeFieldTypes.size()) {
             for (int i = 0; i < includeFieldNames.size(); i++) {
             ARecordType sourceType;
@@ -337,17 +333,17 @@
             }
             List<String> secFieldName = includeFieldNames.get(i);
             IAType secFieldType = null;
-            
+
             // Safely get the field type, handling potential index out of bounds
             if (i < includeFieldTypes.size()) {
                 secFieldType = includeFieldTypes.get(i);
             }
-            
+
             // Skip if the field type is null or if we couldn't get it
             if (secFieldType == null) {
                 continue;
             }
-            
+
             // Include fields start at index 1 (index 0 is the vector field)
             int fieldIndex = 1 + i;
             Pair<IAType, Boolean> keyTypePair =
