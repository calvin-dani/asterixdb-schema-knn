/*
 * Licensed to the Apache Software Foundation (ASF) under one
 * or more contributor license agreements.  See the NOTICE file
 * distributed with this work for additional information
 * regarding copyright ownership.  The ASF licenses this file
 * to you under the Apache License, Version 2.0 (the
 * "License"); you may not use this file except in compliance
 * with the License.  You may obtain a copy of the License at
 *
 *   http://www.apache.org/licenses/LICENSE-2.0
 *
 * Unless required by applicable law or agreed to in writing,
 * software distributed under the License is distributed on an
 * "AS IS" BASIS, WITHOUT WARRANTIES OR CONDITIONS OF ANY
 * KIND, either express or implied.  See the License for the
 * specific language governing permissions and limitations
 * under the License.
 */
package org.apache.asterix.metadata.utils;

import java.io.DataOutput;
import java.util.ArrayList;
import java.util.List;
import java.util.Map;
import java.util.Set;
import java.util.UUID;

import org.apache.asterix.builders.IARecordBuilder;
import org.apache.asterix.builders.RecordBuilder;
import org.apache.asterix.common.config.DatasetConfig.DatasetType;
import org.apache.asterix.common.context.CorrelatedPrefixMergePolicyFactory;
import org.apache.asterix.common.context.IStorageComponentProvider;
import org.apache.asterix.common.context.ITransactionSubsystemProvider;
import org.apache.asterix.common.context.TransactionSubsystemProvider;
import org.apache.asterix.common.dataflow.ICcApplicationContext;
import org.apache.asterix.common.exceptions.ACIDException;
import org.apache.asterix.common.exceptions.AsterixException;
import org.apache.asterix.common.metadata.DataverseName;
import org.apache.asterix.common.transactions.IRecoveryManager;
import org.apache.asterix.external.indexing.IndexingConstants;
import org.apache.asterix.formats.base.IDataFormat;
import org.apache.asterix.formats.nontagged.SerializerDeserializerProvider;
import org.apache.asterix.formats.nontagged.TypeTraitProvider;
import org.apache.asterix.metadata.IDatasetDetails;
import org.apache.asterix.metadata.MetadataManager;
import org.apache.asterix.metadata.MetadataTransactionContext;
import org.apache.asterix.metadata.declared.MetadataProvider;
import org.apache.asterix.metadata.entities.CompactionPolicy;
import org.apache.asterix.metadata.entities.Dataset;
import org.apache.asterix.metadata.entities.Dataverse;
import org.apache.asterix.metadata.entities.Index;
import org.apache.asterix.metadata.entities.InternalDatasetDetails;
import org.apache.asterix.metadata.entities.NodeGroup;
import org.apache.asterix.om.base.AMutableString;
import org.apache.asterix.om.base.AString;
import org.apache.asterix.om.types.ARecordType;
import org.apache.asterix.om.types.BuiltinType;
import org.apache.asterix.om.types.IAType;
import org.apache.asterix.runtime.operators.LSMPrimaryUpsertOperatorDescriptor;
import org.apache.asterix.runtime.utils.RuntimeUtils;
import org.apache.asterix.transaction.management.opcallbacks.PrimaryIndexInstantSearchOperationCallbackFactory;
import org.apache.hyracks.algebricks.common.constraints.AlgebricksPartitionConstraint;
import org.apache.hyracks.algebricks.common.constraints.AlgebricksPartitionConstraintHelper;
import org.apache.hyracks.algebricks.common.exceptions.AlgebricksException;
import org.apache.hyracks.algebricks.common.utils.Pair;
import org.apache.hyracks.algebricks.data.IBinaryComparatorFactoryProvider;
import org.apache.hyracks.api.dataflow.IOperatorDescriptor;
import org.apache.hyracks.api.dataflow.value.IBinaryComparatorFactory;
import org.apache.hyracks.api.dataflow.value.IMissingWriterFactory;
import org.apache.hyracks.api.dataflow.value.ISerializerDeserializer;
import org.apache.hyracks.api.dataflow.value.ITypeTraits;
import org.apache.hyracks.api.dataflow.value.RecordDescriptor;
import org.apache.hyracks.api.exceptions.HyracksDataException;
import org.apache.hyracks.api.io.FileSplit;
import org.apache.hyracks.api.job.JobSpecification;
import org.apache.hyracks.data.std.util.ArrayBackedValueStorage;
import org.apache.hyracks.dataflow.common.comm.io.ArrayTupleBuilder;
import org.apache.hyracks.dataflow.common.data.marshalling.IntegerSerializerDeserializer;
import org.apache.hyracks.dataflow.std.file.IFileSplitProvider;
import org.apache.hyracks.dataflow.std.misc.ConstantTupleSourceOperatorDescriptor;
import org.apache.hyracks.storage.am.btree.dataflow.BTreeSearchOperatorDescriptor;
import org.apache.hyracks.storage.am.common.api.IModificationOperationCallbackFactory;
import org.apache.hyracks.storage.am.common.api.ISearchOperationCallbackFactory;
import org.apache.hyracks.storage.am.common.build.IndexBuilderFactory;
import org.apache.hyracks.storage.am.common.dataflow.IIndexDataflowHelperFactory;
import org.apache.hyracks.storage.am.common.dataflow.IndexCreateOperatorDescriptor;
import org.apache.hyracks.storage.am.common.dataflow.IndexDataflowHelperFactory;
import org.apache.hyracks.storage.am.common.dataflow.IndexDropOperatorDescriptor;
import org.apache.hyracks.storage.am.common.ophelpers.IndexOperation;
import org.apache.hyracks.storage.am.lsm.common.api.ILSMMergePolicyFactory;
import org.apache.hyracks.storage.am.lsm.common.dataflow.LSMTreeIndexCompactOperatorDescriptor;
import org.apache.hyracks.storage.common.IResourceFactory;
import org.apache.logging.log4j.LogManager;
import org.apache.logging.log4j.Logger;

public class DatasetUtil {
    private static final Logger LOGGER = LogManager.getLogger();
    /*
     * Dataset related operations
     */
    public static final byte OP_UPSERT = 0x03;

    private static final String DATASET_INLINE_TYPE_PREFIX = "$d$t$";

    private DatasetUtil() {
    }

    public static List<String> getFilterField(Dataset dataset) {
        return ((InternalDatasetDetails) dataset.getDatasetDetails()).getFilterField();
    }

    public static IBinaryComparatorFactory[] computeFilterBinaryComparatorFactories(Dataset dataset,
            ARecordType itemType, IBinaryComparatorFactoryProvider comparatorFactoryProvider)
            throws AlgebricksException {
        if (dataset.getDatasetType() == DatasetType.EXTERNAL) {
            return null;
        }
        List<String> filterField = getFilterField(dataset);
        if (filterField == null) {
            return null;
        }
        IBinaryComparatorFactory[] bcfs = new IBinaryComparatorFactory[1];
        IAType type = itemType.getSubFieldType(filterField);
        bcfs[0] = comparatorFactoryProvider.getBinaryComparatorFactory(type, true);
        return bcfs;
    }

    public static ITypeTraits[] computeFilterTypeTraits(Dataset dataset, ARecordType itemType)
            throws AlgebricksException {
        if (dataset.getDatasetType() == DatasetType.EXTERNAL) {
            return null;
        }
        List<String> filterField = getFilterField(dataset);
        if (filterField == null) {
            return null;
        }
        ITypeTraits[] typeTraits = new ITypeTraits[1];
        IAType type = itemType.getSubFieldType(filterField);
        typeTraits[0] = TypeTraitProvider.INSTANCE.getTypeTrait(type);
        return typeTraits;
    }

    public static int[] createFilterFields(Dataset dataset) {
        if (dataset.getDatasetType() == DatasetType.EXTERNAL) {
            return null;
        }

        List<String> filterField = getFilterField(dataset);
        if (filterField == null) {
            return null;
        }
        List<List<String>> partitioningKeys = dataset.getPrimaryKeys();
        int numKeys = partitioningKeys.size();

        int[] filterFields = new int[1];
        filterFields[0] = numKeys + 1;
        return filterFields;
    }

    public static int[] createBTreeFieldsWhenThereisAFilter(Dataset dataset) {
        if (dataset.getDatasetType() == DatasetType.EXTERNAL) {
            return null;
        }

        List<String> filterField = getFilterField(dataset);
        if (filterField == null) {
            return null;
        }

        List<List<String>> partitioningKeys = dataset.getPrimaryKeys();
        int valueFields = dataset.hasMetaPart() ? 2 : 1;
        int[] btreeFields = new int[partitioningKeys.size() + valueFields];
        for (int i = 0; i < btreeFields.length; ++i) {
            btreeFields[i] = i;
        }
        return btreeFields;
    }

    /**
     * Returns the primary key source indicators of the {@code dataset} or {@code null} if the dataset does not have
     * primary key source indicators (e.g. external datasets)
     */
    public static List<Integer> getKeySourceIndicators(Dataset dataset) {
        IDatasetDetails datasetDetails = dataset.getDatasetDetails();
        if (datasetDetails.getDatasetType() == DatasetType.INTERNAL) {
            return ((InternalDatasetDetails) datasetDetails).getKeySourceIndicator();
        }
        return null;
    }

    public static int getPositionOfPartitioningKeyField(Dataset dataset, List<String> fieldExpr,
            boolean fieldFromMeta) {
        List<Integer> keySourceIndicator = null;
        IDatasetDetails datasetDetails = dataset.getDatasetDetails();
        if (datasetDetails.getDatasetType() == DatasetType.INTERNAL) {
            keySourceIndicator = ((InternalDatasetDetails) datasetDetails).getKeySourceIndicator();
        }
        List<List<String>> partitioningKeys = dataset.getPrimaryKeys();
        for (int i = 0; i < partitioningKeys.size(); i++) {
            List<String> partitioningKey = partitioningKeys.get(i);
            if (partitioningKey.equals(fieldExpr) && keySourceMatches(keySourceIndicator, i, fieldFromMeta)) {
                return i;
            }
        }
        return -1;
    }

    /**
     * Once it's determined that a field name is a key (by just comparing the names), this method checks whether the
     * field is actually a key by making sure the field is coming from the right record (data record or meta record),
     * e.g. if the field name happens to be equal to the key name but the field is coming from the data record while
     * the key is coming from the meta record.
     *
     * @param keySourceIndicator
     *            indicates where the key is coming from, 1 from meta record, 0 from data record
     * @param keyIndex
     *            the key index we're checking the field against
     * @param fieldFromMeta
     *            whether the field is coming from the meta record or the data record
     * @return true if the key source matches the field source. Otherwise, false.
     */
    private static boolean keySourceMatches(List<Integer> keySourceIndicator, int keyIndex, boolean fieldFromMeta) {
        if (keySourceIndicator != null) {
            return (fieldFromMeta && keySourceIndicator.get(keyIndex) == 1)
                    || (!fieldFromMeta && keySourceIndicator.get(keyIndex) == 0);
        }
        return true;
    }

    public static Pair<ILSMMergePolicyFactory, Map<String, String>> getMergePolicyFactory(Dataset dataset,
            MetadataTransactionContext mdTxnCtx) throws AlgebricksException {
        String policyName = dataset.getCompactionPolicy();
        CompactionPolicy compactionPolicy = MetadataManager.INSTANCE.getCompactionPolicy(mdTxnCtx,
                MetadataConstants.METADATA_DATAVERSE_NAME, policyName);
        String compactionPolicyFactoryClassName = compactionPolicy.getClassName();
        ILSMMergePolicyFactory mergePolicyFactory;
        Map<String, String> properties = dataset.getCompactionPolicyProperties();
        try {
            mergePolicyFactory = (ILSMMergePolicyFactory) Class.forName(compactionPolicyFactoryClassName).newInstance();
            if (mergePolicyFactory.getName().compareTo(CorrelatedPrefixMergePolicyFactory.NAME) == 0) {
                properties.put(CorrelatedPrefixMergePolicyFactory.KEY_DATASET_ID,
                        Integer.toString(dataset.getDatasetId()));
            }
        } catch (InstantiationException | IllegalAccessException | ClassNotFoundException e) {
            throw new AlgebricksException(e);
        }
        return new Pair<>(mergePolicyFactory, properties);
    }

    public static void writePropertyTypeRecord(String name, String value, DataOutput out, ARecordType recordType)
            throws HyracksDataException {
        IARecordBuilder propertyRecordBuilder = new RecordBuilder();
        ArrayBackedValueStorage fieldValue = new ArrayBackedValueStorage();
        propertyRecordBuilder.reset(recordType);
        AMutableString aString = new AMutableString("");
        ISerializerDeserializer<AString> stringSerde =
                SerializerDeserializerProvider.INSTANCE.getSerializerDeserializer(BuiltinType.ASTRING);

        // write field 0
        fieldValue.reset();
        aString.setValue(name);
        stringSerde.serialize(aString, fieldValue.getDataOutput());
        propertyRecordBuilder.addField(0, fieldValue);

        // write field 1
        fieldValue.reset();
        aString.setValue(value);
        stringSerde.serialize(aString, fieldValue.getDataOutput());
        propertyRecordBuilder.addField(1, fieldValue);

        propertyRecordBuilder.write(out, true);
    }

    public static ARecordType getMetaType(MetadataProvider metadataProvider, Dataset dataset)
            throws AlgebricksException {
        if (dataset.hasMetaPart()) {
            return (ARecordType) metadataProvider.findType(dataset.getMetaItemTypeDataverseName(),
                    dataset.getMetaItemTypeName());
        }
        return null;
    }

    public static JobSpecification dropDatasetJobSpec(Dataset dataset, MetadataProvider metadataProvider)
            throws AlgebricksException, ACIDException {
        LOGGER.info("DROP DATASET: " + dataset);
        if (dataset.getDatasetType() == DatasetType.EXTERNAL) {
            return RuntimeUtils.createJobSpecification(metadataProvider.getApplicationContext());
        }
        JobSpecification specPrimary = RuntimeUtils.createJobSpecification(metadataProvider.getApplicationContext());
        Pair<IFileSplitProvider, AlgebricksPartitionConstraint> splitsAndConstraint =
                metadataProvider.getSplitProviderAndConstraints(dataset);
        IIndexDataflowHelperFactory indexHelperFactory = new IndexDataflowHelperFactory(
                metadataProvider.getStorageComponentProvider().getStorageManager(), splitsAndConstraint.first);
        IndexDropOperatorDescriptor primaryBtreeDrop = new IndexDropOperatorDescriptor(specPrimary, indexHelperFactory);
        AlgebricksPartitionConstraintHelper.setPartitionConstraintInJobSpec(specPrimary, primaryBtreeDrop,
                splitsAndConstraint.second);
        specPrimary.addRoot(primaryBtreeDrop);
        return specPrimary;
    }

    public static JobSpecification buildDropFilesIndexJobSpec(MetadataProvider metadataProvider, Dataset dataset)
            throws AlgebricksException {
        String indexName = IndexingConstants.getFilesIndexName(dataset.getDatasetName());
        JobSpecification spec = RuntimeUtils.createJobSpecification(metadataProvider.getApplicationContext());
        Pair<IFileSplitProvider, AlgebricksPartitionConstraint> splitsAndConstraint =
                metadataProvider.getSplitProviderAndConstraints(dataset, indexName);
        IIndexDataflowHelperFactory indexHelperFactory = new IndexDataflowHelperFactory(
                metadataProvider.getStorageComponentProvider().getStorageManager(), splitsAndConstraint.first);
        IndexDropOperatorDescriptor btreeDrop = new IndexDropOperatorDescriptor(spec, indexHelperFactory);
        AlgebricksPartitionConstraintHelper.setPartitionConstraintInJobSpec(spec, btreeDrop,
                splitsAndConstraint.second);
        spec.addRoot(btreeDrop);
        return spec;
    }

    public static JobSpecification createDatasetJobSpec(Dataset dataset, MetadataProvider metadataProvider)
            throws AlgebricksException {
        Index index = IndexUtil.getPrimaryIndex(dataset);
        ARecordType itemType = (ARecordType) metadataProvider.findType(dataset);
        // get meta item type
        ARecordType metaItemType = null;
        if (dataset.hasMetaPart()) {
            metaItemType = (ARecordType) metadataProvider.findMetaType(dataset);
        }
        JobSpecification spec = RuntimeUtils.createJobSpecification(metadataProvider.getApplicationContext());
        Pair<IFileSplitProvider, AlgebricksPartitionConstraint> splitsAndConstraint =
                metadataProvider.getSplitProviderAndConstraints(dataset);
        FileSplit[] fs = splitsAndConstraint.first.getFileSplits();
        StringBuilder sb = new StringBuilder();
        for (int i = 0; i < fs.length; i++) {
            sb.append(fs[i] + " ");
        }
        LOGGER.info("CREATING File Splits: " + sb.toString());
        Pair<ILSMMergePolicyFactory, Map<String, String>> compactionInfo =
                DatasetUtil.getMergePolicyFactory(dataset, metadataProvider.getMetadataTxnContext());
        // prepare a LocalResourceMetadata which will be stored in NC's local resource
        // repository
        IResourceFactory resourceFactory = dataset.getResourceFactory(metadataProvider, index, itemType, metaItemType,
                compactionInfo.first, compactionInfo.second);
        IndexBuilderFactory indexBuilderFactory =
                new IndexBuilderFactory(metadataProvider.getStorageComponentProvider().getStorageManager(),
                        splitsAndConstraint.first, resourceFactory, true);
        IndexCreateOperatorDescriptor indexCreateOp = new IndexCreateOperatorDescriptor(spec, indexBuilderFactory);
        AlgebricksPartitionConstraintHelper.setPartitionConstraintInJobSpec(spec, indexCreateOp,
                splitsAndConstraint.second);
        spec.addRoot(indexCreateOp);
        return spec;
    }

    public static JobSpecification compactDatasetJobSpec(Dataverse dataverse, String datasetName,
            MetadataProvider metadataProvider) throws AlgebricksException {
        DataverseName dataverseName = dataverse.getDataverseName();
        Dataset dataset = metadataProvider.findDataset(dataverseName, datasetName);
        if (dataset == null) {
            throw new AsterixException("Could not find dataset " + datasetName + " in dataverse " + dataverseName);
        }
        JobSpecification spec = RuntimeUtils.createJobSpecification(metadataProvider.getApplicationContext());
        Pair<IFileSplitProvider, AlgebricksPartitionConstraint> splitsAndConstraint =
                metadataProvider.getSplitProviderAndConstraints(dataset);
        IIndexDataflowHelperFactory indexHelperFactory = new IndexDataflowHelperFactory(
                metadataProvider.getStorageComponentProvider().getStorageManager(), splitsAndConstraint.first);
        LSMTreeIndexCompactOperatorDescriptor compactOp =
                new LSMTreeIndexCompactOperatorDescriptor(spec, indexHelperFactory);
        AlgebricksPartitionConstraintHelper.setPartitionConstraintInJobSpec(spec, compactOp,
                splitsAndConstraint.second);
        AlgebricksPartitionConstraintHelper.setPartitionConstraintInJobSpec(spec, compactOp,
                splitsAndConstraint.second);
        spec.addRoot(compactOp);
        return spec;
    }

    /**
     * Creates a primary index scan operator for a given dataset.
     *
     * @param spec,
     *            the job specification.
     * @param metadataProvider,
     *            the metadata provider.
     * @param dataset,
     *            the dataset to scan.
     * @return a primary index scan operator.
     * @throws AlgebricksException
     */
    public static IOperatorDescriptor createPrimaryIndexScanOp(JobSpecification spec, MetadataProvider metadataProvider,
            Dataset dataset) throws AlgebricksException {
        Pair<IFileSplitProvider, AlgebricksPartitionConstraint> primarySplitsAndConstraint =
                metadataProvider.getSplitProviderAndConstraints(dataset);
        IFileSplitProvider primaryFileSplitProvider = primarySplitsAndConstraint.first;
        AlgebricksPartitionConstraint primaryPartitionConstraint = primarySplitsAndConstraint.second;
        // -Infinity
        int[] lowKeyFields = null;
        // +Infinity
        int[] highKeyFields = null;
        ITransactionSubsystemProvider txnSubsystemProvider = TransactionSubsystemProvider.INSTANCE;
        ISearchOperationCallbackFactory searchCallbackFactory = new PrimaryIndexInstantSearchOperationCallbackFactory(
                dataset.getDatasetId(), dataset.getPrimaryBloomFilterFields(), txnSubsystemProvider,
                IRecoveryManager.ResourceType.LSM_BTREE);
        IndexDataflowHelperFactory indexHelperFactory = new IndexDataflowHelperFactory(
                metadataProvider.getStorageComponentProvider().getStorageManager(), primaryFileSplitProvider);
        BTreeSearchOperatorDescriptor primarySearchOp = new BTreeSearchOperatorDescriptor(spec,
                dataset.getPrimaryRecordDescriptor(metadataProvider), lowKeyFields, highKeyFields, true, true,
                indexHelperFactory, false, false, null, searchCallbackFactory, null, null, false);
        AlgebricksPartitionConstraintHelper.setPartitionConstraintInJobSpec(spec, primarySearchOp,
                primaryPartitionConstraint);
        return primarySearchOp;
    }

    /**
     * Creates a primary index upsert operator for a given dataset.
     *
     * @param spec,
     *            the job specification.
     * @param metadataProvider,
     *            the metadata provider.
     * @param dataset,
     *            the dataset to upsert.
     * @param inputRecordDesc,the
     *            record descriptor for an input tuple.
     * @param fieldPermutation,
     *            the field permutation according to the input.
     * @param missingWriterFactory,
     *            the factory for customizing missing value serialization.
     * @return a primary index scan operator and its location constraints.
     * @throws AlgebricksException
     */
    public static Pair<IOperatorDescriptor, AlgebricksPartitionConstraint> createPrimaryIndexUpsertOp(
            JobSpecification spec, MetadataProvider metadataProvider, Dataset dataset, RecordDescriptor inputRecordDesc,
            int[] fieldPermutation, IMissingWriterFactory missingWriterFactory) throws AlgebricksException {
        int numKeys = dataset.getPrimaryKeys().size();
        int numFilterFields = DatasetUtil.getFilterField(dataset) == null ? 0 : 1;
        ARecordType itemType = (ARecordType) metadataProvider.findType(dataset);
        ARecordType metaItemType = (ARecordType) metadataProvider.findMetaType(dataset);
        Index primaryIndex = metadataProvider.getIndex(dataset.getDataverseName(), dataset.getDatasetName(),
                dataset.getDatasetName());
        Pair<IFileSplitProvider, AlgebricksPartitionConstraint> splitsAndConstraint =
                metadataProvider.getSplitProviderAndConstraints(dataset);

        // prepare callback
        int[] primaryKeyFields = new int[numKeys];
        for (int i = 0; i < numKeys; i++) {
            primaryKeyFields[i] = i;
        }
        boolean hasSecondaries =
                metadataProvider.getDatasetIndexes(dataset.getDataverseName(), dataset.getDatasetName()).size() > 1;
        IStorageComponentProvider storageComponentProvider = metadataProvider.getStorageComponentProvider();
        IModificationOperationCallbackFactory modificationCallbackFactory = dataset.getModificationCallbackFactory(
                storageComponentProvider, primaryIndex, IndexOperation.UPSERT, primaryKeyFields);
        ISearchOperationCallbackFactory searchCallbackFactory = dataset.getSearchCallbackFactory(
                storageComponentProvider, primaryIndex, IndexOperation.UPSERT, primaryKeyFields);
        IIndexDataflowHelperFactory idfh =
                new IndexDataflowHelperFactory(storageComponentProvider.getStorageManager(), splitsAndConstraint.first);
        LSMPrimaryUpsertOperatorDescriptor op;
        ITypeTraits[] outputTypeTraits = new ITypeTraits[inputRecordDesc.getFieldCount() + 1
                + (dataset.hasMetaPart() ? 2 : 1) + numFilterFields];
        ISerializerDeserializer<?>[] outputSerDes = new ISerializerDeserializer[inputRecordDesc.getFieldCount() + 1
                + (dataset.hasMetaPart() ? 2 : 1) + numFilterFields];
        IDataFormat dataFormat = metadataProvider.getDataFormat();

        int f = 0;
        // add the upsert indicator var
        outputSerDes[f] = dataFormat.getSerdeProvider().getSerializerDeserializer(BuiltinType.ABOOLEAN);
        outputTypeTraits[f] = dataFormat.getTypeTraitProvider().getTypeTrait(BuiltinType.ABOOLEAN);
        f++;
        // add the previous record
        outputSerDes[f] = dataFormat.getSerdeProvider().getSerializerDeserializer(itemType);
        outputTypeTraits[f] = dataFormat.getTypeTraitProvider().getTypeTrait(itemType);
        f++;
        // add the previous meta second
        if (dataset.hasMetaPart()) {
            outputSerDes[f] = dataFormat.getSerdeProvider().getSerializerDeserializer(metaItemType);
            outputTypeTraits[f] = dataFormat.getTypeTraitProvider().getTypeTrait(metaItemType);
            f++;
        }
        // add the previous filter third
        int fieldIdx = -1;
        if (numFilterFields > 0) {
            String filterField = DatasetUtil.getFilterField(dataset).get(0);
            String[] fieldNames = itemType.getFieldNames();
            int i = 0;
            for (; i < fieldNames.length; i++) {
                if (fieldNames[i].equals(filterField)) {
                    break;
                }
            }
            fieldIdx = i;
            outputTypeTraits[f] = dataFormat.getTypeTraitProvider().getTypeTrait(itemType.getFieldTypes()[fieldIdx]);
            outputSerDes[f] =
                    dataFormat.getSerdeProvider().getSerializerDeserializer(itemType.getFieldTypes()[fieldIdx]);
            f++;
        }
        for (int j = 0; j < inputRecordDesc.getFieldCount(); j++) {
            outputTypeTraits[j + f] = inputRecordDesc.getTypeTraits()[j];
            outputSerDes[j + f] = inputRecordDesc.getFields()[j];
        }
        RecordDescriptor outputRecordDesc = new RecordDescriptor(outputSerDes, outputTypeTraits);
        op = new LSMPrimaryUpsertOperatorDescriptor(spec, outputRecordDesc, fieldPermutation, idfh,
                missingWriterFactory, modificationCallbackFactory, searchCallbackFactory,
                dataset.getFrameOpCallbackFactory(metadataProvider), numKeys, itemType, fieldIdx, hasSecondaries);
        return new Pair<>(op, splitsAndConstraint.second);
    }

    /**
     * Creates a dummy key provider operator for the primary index scan.
     *
     * @param spec,
     *            the job specification.
     * @param dataset,
     *            the dataset to scan.
     * @param metadataProvider,
     *            the metadata provider.
     * @return a dummy key provider operator.
     * @throws AlgebricksException
     */
    public static IOperatorDescriptor createDummyKeyProviderOp(JobSpecification spec, Dataset dataset,
            MetadataProvider metadataProvider) throws AlgebricksException {
        Pair<IFileSplitProvider, AlgebricksPartitionConstraint> primarySplitsAndConstraint =
                metadataProvider.getSplitProviderAndConstraints(dataset);
        AlgebricksPartitionConstraint primaryPartitionConstraint = primarySplitsAndConstraint.second;

        // Build dummy tuple containing one field with a dummy value inside.
        ArrayTupleBuilder tb = new ArrayTupleBuilder(1);
        DataOutput dos = tb.getDataOutput();
        tb.reset();
        try {
            // Serialize dummy value into a field.
            IntegerSerializerDeserializer.INSTANCE.serialize(0, dos);
        } catch (HyracksDataException e) {
            throw new AsterixException(e);
        }
        // Add dummy field.
        tb.addFieldEndOffset();
        ISerializerDeserializer[] keyRecDescSers = { IntegerSerializerDeserializer.INSTANCE };
        RecordDescriptor keyRecDesc = new RecordDescriptor(keyRecDescSers);
        ConstantTupleSourceOperatorDescriptor keyProviderOp = new ConstantTupleSourceOperatorDescriptor(spec,
                keyRecDesc, tb.getFieldEndOffsets(), tb.getByteArray(), tb.getSize());
        AlgebricksPartitionConstraintHelper.setPartitionConstraintInJobSpec(spec, keyProviderOp,
                primaryPartitionConstraint);
        return keyProviderOp;
    }

    public static String getFullyQualifiedDisplayName(Dataset dataset) {
        return getFullyQualifiedDisplayName(dataset.getDataverseName(), dataset.getDatasetName());
    }

    public static String getFullyQualifiedDisplayName(DataverseName dataverseName, String datasetName) {
        return dataverseName + "." + datasetName;
    }

    /***
     * Creates a node group that is associated with a new dataset.
     *
     * @param dataverseName,
     *            the dataverse name of the dataset.
     * @param datasetName,
     *            the name of the dataset.
     * @param ncNames,
     *            the set of node names.
     * @param metadataProvider,
     *            the metadata provider.
     * @return the name of the created node group.
     * @throws Exception
     */
    public static String createNodeGroupForNewDataset(DataverseName dataverseName, String datasetName,
            Set<String> ncNames, MetadataProvider metadataProvider) throws Exception {
        return createNodeGroupForNewDataset(dataverseName, datasetName, 0L, ncNames, metadataProvider);
    }

    /***
     * Creates a node group that is associated with a new dataset.
     *
     * @param dataverseName,
     *            the dataverse name of the dataset.
     * @param datasetName,
     *            the name of the dataset.
     * @param rebalanceCount
     *            , the rebalance count of the dataset.
     * @param ncNames,
     *            the set of node names.
     * @param metadataProvider,
     *            the metadata provider.
     * @return the name of the created node group.
     * @throws Exception
     */
    public static String createNodeGroupForNewDataset(DataverseName dataverseName, String datasetName,
            long rebalanceCount, Set<String> ncNames, MetadataProvider metadataProvider) throws Exception {
        ICcApplicationContext appCtx = metadataProvider.getApplicationContext();
        String nodeGroup = dataverseName + "." + datasetName + (rebalanceCount == 0L ? "" : "_" + rebalanceCount);
        MetadataTransactionContext mdTxnCtx = metadataProvider.getMetadataTxnContext();
        appCtx.getMetadataLockManager().acquireNodeGroupWriteLock(metadataProvider.getLocks(), nodeGroup);
        NodeGroup ng = MetadataManager.INSTANCE.getNodegroup(mdTxnCtx, nodeGroup);
        if (ng != null) {
            nodeGroup = nodeGroup + "_" + UUID.randomUUID().toString();
            appCtx.getMetadataLockManager().acquireNodeGroupWriteLock(metadataProvider.getLocks(), nodeGroup);
        }
        MetadataManager.INSTANCE.addNodegroup(mdTxnCtx, new NodeGroup(nodeGroup, new ArrayList<>(ncNames)));
        return nodeGroup;
    }

<<<<<<< HEAD
=======
    // This doesn't work if the dataset  or the dataverse name contains a '.'
    public static Pair<String, String> getDatasetInfo(MetadataProvider metadata, String datasetArg) {
        String first;
        String second;
        int i = datasetArg.indexOf('.');
        if (i > 0 && i < datasetArg.length() - 1) {
            first = datasetArg.substring(0, i);
            second = datasetArg.substring(i + 1);
        } else {
            first = metadata.getDefaultDataverse() == null ? null : metadata.getDefaultDataverse().getDataverseName();
            second = datasetArg;
        }
        return new Pair<>(first, second);
    }

    public static String createInlineTypeName(String datasetName, boolean forMetaItemType) {
        char typeChar = forMetaItemType ? 'm' : 'i';
        return DATASET_INLINE_TYPE_PREFIX + typeChar + '$' + datasetName;
    }

    public static boolean isInlineTypeName(Dataset dataset, String typeDataverseName, String typeName) {
        return dataset.getDataverseName().equals(typeDataverseName) && typeName.startsWith(DATASET_INLINE_TYPE_PREFIX);
    }
>>>>>>> 3e2623cf
}<|MERGE_RESOLUTION|>--- conflicted
+++ resolved
@@ -596,30 +596,12 @@
         return nodeGroup;
     }
 
-<<<<<<< HEAD
-=======
-    // This doesn't work if the dataset  or the dataverse name contains a '.'
-    public static Pair<String, String> getDatasetInfo(MetadataProvider metadata, String datasetArg) {
-        String first;
-        String second;
-        int i = datasetArg.indexOf('.');
-        if (i > 0 && i < datasetArg.length() - 1) {
-            first = datasetArg.substring(0, i);
-            second = datasetArg.substring(i + 1);
-        } else {
-            first = metadata.getDefaultDataverse() == null ? null : metadata.getDefaultDataverse().getDataverseName();
-            second = datasetArg;
-        }
-        return new Pair<>(first, second);
-    }
-
     public static String createInlineTypeName(String datasetName, boolean forMetaItemType) {
         char typeChar = forMetaItemType ? 'm' : 'i';
         return DATASET_INLINE_TYPE_PREFIX + typeChar + '$' + datasetName;
     }
 
-    public static boolean isInlineTypeName(Dataset dataset, String typeDataverseName, String typeName) {
+    public static boolean isInlineTypeName(Dataset dataset, DataverseName typeDataverseName, String typeName) {
         return dataset.getDataverseName().equals(typeDataverseName) && typeName.startsWith(DATASET_INLINE_TYPE_PREFIX);
     }
->>>>>>> 3e2623cf
 }