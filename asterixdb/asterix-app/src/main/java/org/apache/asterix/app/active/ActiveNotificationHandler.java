--- conflicted
+++ resolved
@@ -107,20 +107,13 @@
 
     private synchronized void monitorJob(JobId jobId, EntityId entityId) {
         boolean found = jobId2EntityId.containsKey(jobId);
-<<<<<<< HEAD
         LOGGER.debug("{} is {}", jobId, (found ? "active" : "inactive"));
-=======
-        LOGGER.debug("{} was {}", jobId, (found ? "active" : "inactive"));
->>>>>>> 9b4dbe4f
         if (entityEventListeners.containsKey(entityId)) {
             if (found) {
                 LOGGER.error("{} is already being monitored", jobId);
                 return;
             }
-<<<<<<< HEAD
             LOGGER.debug("monitoring started for {}", jobId);
-=======
->>>>>>> 9b4dbe4f
         } else {
             LOGGER.debug("no listener found for entity {}; {}", entityId, jobId);
         }
@@ -137,13 +130,8 @@
     }
 
     @Override
-<<<<<<< HEAD
     public synchronized void notifyJobFinish(JobId jobId, JobSpecification spec, JobStatus jobStatus,
             List<Exception> exceptions) throws HyracksException {
-=======
-    public synchronized void notifyJobFinish(JobId jobId, JobStatus jobStatus, List<Exception> exceptions)
-            throws HyracksException {
->>>>>>> 9b4dbe4f
         EntityId entityId = jobId2EntityId.get(jobId);
         if (entityId != null) {
             LOGGER.debug("notified of ingestion job finish {}", jobId);
