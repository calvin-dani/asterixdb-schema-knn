--- conflicted
+++ resolved
@@ -93,11 +93,7 @@
         Object property = jobSpecification.getProperty(ACTIVE_ENTITY_PROPERTY_NAME);
         if (!(property instanceof EntityId)) {
             if (property != null) {
-<<<<<<< HEAD
-                LOGGER.debug("{} is not an active job. job property={}", jobId, property);
-=======
                 LOGGER.debug("{} is not an ingestion job. job property={}", jobId, property);
->>>>>>> f124592d
             }
             return;
         }
