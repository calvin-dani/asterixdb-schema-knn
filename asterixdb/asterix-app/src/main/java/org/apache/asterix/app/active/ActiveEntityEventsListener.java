/*
 * Licensed to the Apache Software Foundation (ASF) under one
 * or more contributor license agreements.  See the NOTICE file
 * distributed with this work for additional information
 * regarding copyright ownership.  The ASF licenses this file
 * to you under the Apache License, Version 2.0 (the
 * "License"); you may not use this file except in compliance
 * with the License.  You may obtain a copy of the License at
 *
 *   http://www.apache.org/licenses/LICENSE-2.0
 *
 * Unless required by applicable law or agreed to in writing,
 * software distributed under the License is distributed on an
 * "AS IS" BASIS, WITHOUT WARRANTIES OR CONDITIONS OF ANY
 * KIND, either express or implied.  See the License for the
 * specific language governing permissions and limitations
 * under the License.
 */
package org.apache.asterix.app.active;

import static org.apache.asterix.common.exceptions.ErrorCode.ACTIVE_ENTITY_NOT_RUNNING;

import java.util.ArrayList;
import java.util.Arrays;
import java.util.EnumSet;
import java.util.HashSet;
import java.util.Iterator;
import java.util.List;
import java.util.Set;
import java.util.concurrent.ExecutorService;
import java.util.concurrent.Future;
import java.util.concurrent.TimeUnit;

import org.apache.asterix.active.ActiveEvent;
import org.apache.asterix.active.ActiveEvent.Kind;
import org.apache.asterix.active.ActiveRuntimeId;
import org.apache.asterix.active.ActivityState;
import org.apache.asterix.active.EntityId;
import org.apache.asterix.active.IActiveEntityEventSubscriber;
import org.apache.asterix.active.IRetryPolicyFactory;
import org.apache.asterix.active.NoRetryPolicyFactory;
import org.apache.asterix.active.message.ActiveManagerMessage;
import org.apache.asterix.active.message.ActivePartitionMessage;
import org.apache.asterix.active.message.ActivePartitionMessage.Event;
import org.apache.asterix.active.message.ActiveStatsRequestMessage;
import org.apache.asterix.active.message.StopRuntimeParameters;
import org.apache.asterix.common.api.IMetadataLockManager;
import org.apache.asterix.common.cluster.IClusterStateManager;
import org.apache.asterix.common.dataflow.ICcApplicationContext;
import org.apache.asterix.common.exceptions.ErrorCode;
import org.apache.asterix.common.exceptions.RuntimeDataException;
import org.apache.asterix.common.messaging.api.ICCMessageBroker;
import org.apache.asterix.common.messaging.api.INcAddressedMessage;
import org.apache.asterix.common.metadata.DataverseName;
import org.apache.asterix.common.metadata.IDataset;
import org.apache.asterix.external.feed.watch.WaitForStateSubscriber;
import org.apache.asterix.metadata.api.IActiveEntityController;
import org.apache.asterix.metadata.declared.MetadataProvider;
import org.apache.asterix.metadata.entities.Dataset;
import org.apache.asterix.translator.IStatementExecutor;
import org.apache.commons.lang3.tuple.Pair;
import org.apache.hyracks.algebricks.common.constraints.AlgebricksAbsolutePartitionConstraint;
import org.apache.hyracks.algebricks.common.exceptions.AlgebricksException;
import org.apache.hyracks.api.client.IHyracksClientConnection;
import org.apache.hyracks.api.exceptions.HyracksDataException;
import org.apache.hyracks.api.job.JobId;
import org.apache.hyracks.api.job.JobStatus;
import org.apache.hyracks.api.util.InvokeUtil;
import org.apache.hyracks.util.ExitUtil;
import org.apache.hyracks.util.Span;
import org.apache.logging.log4j.Level;
import org.apache.logging.log4j.LogManager;
import org.apache.logging.log4j.Logger;

public abstract class ActiveEntityEventsListener implements IActiveEntityController {

    private static final Logger LOGGER = LogManager.getLogger();
    private static final Level level = Level.DEBUG;
    private static final ActiveEvent STATE_CHANGED = new ActiveEvent(null, Kind.STATE_CHANGED, null, null);
    private static final EnumSet<ActivityState> TRANSITION_STATES = EnumSet.of(ActivityState.RESUMING,
            ActivityState.STARTING, ActivityState.STOPPING, ActivityState.RECOVERING, ActivityState.CANCELLING);
    private static final String DEFAULT_ACTIVE_STATS = "{\"Stats\":\"N/A\"}";
    protected static final TimeUnit TIMEOUT_UNIT = TimeUnit.SECONDS;
    protected final IClusterStateManager clusterStateManager;
    protected final ActiveNotificationHandler handler;
    protected final List<IActiveEntityEventSubscriber> subscribers = new ArrayList<>();
    protected final IStatementExecutor statementExecutor;
    protected final ICcApplicationContext appCtx;
    protected final MetadataProvider metadataProvider;
    protected final IHyracksClientConnection hcc;
    protected final EntityId entityId;
    private final Set<Dataset> datasets;
    protected final ActiveEvent statsUpdatedEvent;
    protected final String runtimeName;
    protected final IRetryPolicyFactory retryPolicyFactory;
    // mutables
    protected volatile ActivityState state;
    private AlgebricksAbsolutePartitionConstraint locations;
    protected ActivityState prevState;
    protected JobId jobId;
    protected volatile long statsTimestamp;
    protected volatile String stats;
    protected volatile boolean isFetchingStats;
    protected int numRegistered;
    protected int numDeRegistered;
    protected volatile RecoveryTask rt;
    protected volatile boolean suspended = false;
    // failures
    protected Exception jobFailure;
    protected Exception resumeFailure;
    protected Exception startFailure;
    protected Exception stopFailure;
    protected Exception recoverFailure;

    public ActiveEntityEventsListener(IStatementExecutor statementExecutor, ICcApplicationContext appCtx,
            IHyracksClientConnection hcc, EntityId entityId, List<Dataset> datasets,
            AlgebricksAbsolutePartitionConstraint locations, String runtimeName, IRetryPolicyFactory retryPolicyFactory)
            throws HyracksDataException {
        this.statementExecutor = statementExecutor;
        this.appCtx = appCtx;
        this.clusterStateManager = appCtx.getClusterStateManager();
        this.metadataProvider = MetadataProvider.create(appCtx, null);
        this.hcc = hcc;
        this.entityId = entityId;
        this.datasets = new HashSet<>(datasets);
        this.retryPolicyFactory = retryPolicyFactory;
        this.state = ActivityState.STOPPED;
        this.statsTimestamp = -1;
        this.isFetchingStats = false;
        this.statsUpdatedEvent = new ActiveEvent(null, Kind.STATS_UPDATED, entityId, null);
        this.stats = DEFAULT_ACTIVE_STATS;
        this.runtimeName = runtimeName;
        this.locations = locations;
        this.numRegistered = 0;
        this.numDeRegistered = 0;
        this.handler = (ActiveNotificationHandler) appCtx.getActiveNotificationHandler();
        handler.registerListener(this);
    }

    protected synchronized void setState(ActivityState newState) {
        LOGGER.log(level, "state of {} is being set from {} to {}", getEntityId(), state, newState);
        this.prevState = state;
        this.state = newState;
        if (newState == ActivityState.STARTING || newState == ActivityState.RECOVERING
                || newState == ActivityState.RESUMING) {
            jobFailure = null;
        } else if (newState == ActivityState.SUSPENDED) {
            suspended = true;
        }
        notifySubscribers(STATE_CHANGED);
    }

    @Override
    public synchronized void notify(ActiveEvent event) {
        try {
            LOGGER.debug("CC handling event {}; state={}, prev state={}, suspended={}", event, state, prevState,
                    suspended);
            ActiveEvent.Kind eventKind = event.getEventKind();
            switch (eventKind) {
                case JOB_CREATED:
                case JOB_STARTED:
                    break;
                case JOB_FINISHED:
                    finish(event);
                    break;
                case PARTITION_EVENT:
                    handle((ActivePartitionMessage) event.getEventObject());
                    break;
                default:
                    LOGGER.log(Level.DEBUG, "Unhandled feed event notification: " + event);
                    break;
            }
            notifySubscribers(event);
        } catch (Exception e) {
            LOGGER.log(Level.ERROR, "Unhandled Exception", e);
        }
    }

    protected synchronized void handle(ActivePartitionMessage message) {
        if (message.getEvent() == Event.RUNTIME_REGISTERED) {
            numRegistered++;
            if (allPartitionsRegisteredAndNotCancelling()) {
                setState(ActivityState.RUNNING);
            }
        } else if (message.getEvent() == Event.RUNTIME_DEREGISTERED) {
            numDeRegistered++;
        }
    }

    private boolean allPartitionsRegisteredAndNotCancelling() {
        return numRegistered == locations.getLocations().length && state != ActivityState.CANCELLING;
    }

    @SuppressWarnings("unchecked")
    protected void finish(ActiveEvent event) throws HyracksDataException {
        JobId lastJobId = jobId;
        Pair<JobStatus, List<Exception>> status = (Pair<JobStatus, List<Exception>>) event.getEventObject();
        if (numRegistered != numDeRegistered) {
            LOGGER.log(Level.WARN,
                    "ingestion job {} finished with status={}, reported runtime registrations={}, deregistrations={}",
                    jobId, status, numRegistered, numDeRegistered);
        }
        jobId = null;
        JobStatus jobStatus = status.getLeft();
        List<Exception> exceptions = status.getRight();
        LOGGER.debug("ingestion job {} finished with status {}", lastJobId, jobStatus);
        if (!jobSuccessfullyTerminated(jobStatus)) {
            jobFailure = exceptions.isEmpty() ? new RuntimeDataException(ErrorCode.UNREPORTED_TASK_FAILURE_EXCEPTION)
                    : exceptions.get(0);
            LOGGER.error("ingestion job {} failed", lastJobId, jobFailure);
            setState((state == ActivityState.STOPPING || state == ActivityState.CANCELLING) ? ActivityState.STOPPED
                    : ActivityState.TEMPORARILY_FAILED);
            if (prevState == ActivityState.RUNNING) {
                recover();
            }
        } else {
            setState(state == ActivityState.SUSPENDING ? ActivityState.SUSPENDED : ActivityState.STOPPED);
        }
    }

    private boolean jobSuccessfullyTerminated(JobStatus jobStatus) {
        return jobStatus.equals(JobStatus.TERMINATED);
    }

    @Override
    public synchronized void subscribe(IActiveEntityEventSubscriber subscriber) {
        subscriber.subscribed(this);
        if (!subscriber.isDone()) {
            subscribers.add(subscriber);
        }
    }

    @Override
    public EntityId getEntityId() {
        return entityId;
    }

    @Override
    public ActivityState getState() {
        return state;
    }

    @Override
    public synchronized boolean isEntityUsingDataset(IDataset dataset) {
        return isActive() && getDatasets().contains(dataset);
    }

    @Override
    public synchronized boolean remove(Dataset dataset) throws HyracksDataException {
        if (isActive()) {
            throw new RuntimeDataException(ErrorCode.CANNOT_REMOVE_DATASET_FROM_ACTIVE_ENTITY, entityId, state);
        }
        return getDatasets().remove(dataset);
    }

    @Override
    public synchronized boolean add(Dataset dataset) throws HyracksDataException {
        if (isActive()) {
            throw new RuntimeDataException(ErrorCode.CANNOT_ADD_DATASET_TO_ACTIVE_ENTITY, entityId, state);
        }
        return getDatasets().add(dataset);
    }

    public JobId getJobId() {
        return jobId;
    }

    @Override
    public String getStats() {
        return stats;
    }

    @Override
    public long getStatsTimeStamp() {
        return statsTimestamp;
    }

    public String formatStats(List<String> responses) {
        StringBuilder strBuilder = new StringBuilder();
        strBuilder.append("{\"Stats\": [").append(responses.get(0));
        for (int i = 1; i < responses.size(); i++) {
            strBuilder.append(", ").append(responses.get(i));
        }
        strBuilder.append("]}");
        return strBuilder.toString();
    }

    @SuppressWarnings("unchecked")
    @Override
    public void refreshStats(long timeout) throws HyracksDataException {
        LOGGER.log(level, "refreshStats called");
        // first check state & if we are fetching outside of the lock- in the event we are recovering it may take some
        // time to obtain the lock...
        ensureRunning();
        if (isFetchingStats) {
            LOGGER.log(level, "returning immediately since fetchingStats = " + isFetchingStats);
            return;
        }
        synchronized (this) {
            // now that we have the lock, again verify the state & ensure we are not already fetching new stats
            ensureRunning();
            if (isFetchingStats) {
                LOGGER.log(level, "returning immediately since fetchingStats = " + isFetchingStats);
                return;
            } else {
                isFetchingStats = true;
            }
        }
        ICCMessageBroker messageBroker =
                (ICCMessageBroker) metadataProvider.getApplicationContext().getServiceContext().getMessageBroker();
        long reqId = messageBroker.newRequestId();
        List<INcAddressedMessage> requests = new ArrayList<>();
        List<String> ncs = Arrays.asList(locations.getLocations());
        for (int i = 0; i < ncs.size(); i++) {
            requests.add(new ActiveStatsRequestMessage(new ActiveRuntimeId(entityId, runtimeName, i), reqId));
        }
        try {
            List<String> responses =
                    (List<String>) messageBroker.sendSyncRequestToNCs(reqId, ncs, requests, timeout, false);
            stats = formatStats(responses);
            statsTimestamp = System.currentTimeMillis();
            notifySubscribers(statsUpdatedEvent);
        } catch (Exception e) {
            throw HyracksDataException.create(e);
        }
        isFetchingStats = false;
    }

    protected void ensureRunning() throws RuntimeDataException {
        if (state != ActivityState.RUNNING) {
            throw new RuntimeDataException(ACTIVE_ENTITY_NOT_RUNNING, runtimeName, String.valueOf(state).toLowerCase());
        }
    }

    protected synchronized void notifySubscribers(ActiveEvent event) {
        notifyAll();
        Iterator<IActiveEntityEventSubscriber> it = subscribers.iterator();
        while (it.hasNext()) {
            IActiveEntityEventSubscriber subscriber = it.next();
            if (subscriber.isDone()) {
                it.remove();
            } else {
                subscriber.notify(event);
                if (subscriber.isDone()) {
                    it.remove();
                }
            }
        }
    }

    public AlgebricksAbsolutePartitionConstraint getLocations() {
        return locations;
    }

    /**
     * this method is called whenever an action is requested. It ensures no interleaved requests
     *
     * @throws InterruptedException
     */
    protected synchronized void waitForNonTransitionState() throws InterruptedException {
        while (TRANSITION_STATES.contains(state) || suspended) {
            this.wait();
        }
    }

    @Override
    public synchronized void recover() {
        if (retryPolicyFactory == NoRetryPolicyFactory.INSTANCE) {
            LOGGER.debug("recover is called on {} w/o recovery policy; setting to permanent failure", entityId);
            setState(ActivityState.STOPPED);
        } else {
            LOGGER.debug("recover is called on {}", entityId);
            ExecutorService executor = appCtx.getServiceContext().getControllerService().getExecutor();
            setState(ActivityState.TEMPORARILY_FAILED);
            LOGGER.debug("recovery task has been submitted");
            rt = createRecoveryTask();
            executor.submit(rt.recover());
        }
    }

    @Override
    public synchronized void start(MetadataProvider metadataProvider)
            throws HyracksDataException, InterruptedException {
        waitForNonTransitionState();
        if (state != ActivityState.STOPPED) {
            throw new RuntimeDataException(ErrorCode.ACTIVE_ENTITY_ALREADY_STARTED, entityId, state);
        }
        try {
            setState(ActivityState.STARTING);
            doStart(metadataProvider);
            setRunning(metadataProvider, true);
        } catch (Exception e) {
            setState(ActivityState.STOPPED);
            LOGGER.log(Level.ERROR, "Failed to start the entity " + entityId, e);
            throw HyracksDataException.create(e);
        }
    }

    @SuppressWarnings("squid:S1181")
    protected synchronized void doStart(MetadataProvider metadataProvider) throws HyracksDataException {
        WaitForStateSubscriber subscriber = new WaitForStateSubscriber(this,
                EnumSet.of(ActivityState.RUNNING, ActivityState.TEMPORARILY_FAILED, ActivityState.STOPPED));
        jobId = compileAndStartJob(metadataProvider);
        numRegistered = 0;
        numDeRegistered = 0;
        try {
            subscriber.sync();
            if (subscriber.getFailure() != null) {
                throw subscriber.getFailure();
            }
        } catch (InterruptedException ie) {
            // interrupted.. check if the subscriber is done
            if (subscriber.isDone()) {
                if (subscriber.getFailure() != null) {
                    throw HyracksDataException.create(subscriber.getFailure());
                }
                Thread.currentThread().interrupt();
            } else {
                // Subscriber is not done yet. so, we need to cancel, we have the jobId
                setState(ActivityState.CANCELLING);
                cancelJob(ie);
                throw HyracksDataException.create(ie);
            }
        } catch (Throwable e) {
            throw HyracksDataException.create(e);
        }
    }

    protected synchronized void doRecover(MetadataProvider metadataProvider) throws HyracksDataException {
        doStart(metadataProvider);
    }

    private void cancelJob(Throwable th) {
        cancelJobSafely(metadataProvider, th);
        // we can come here due to a failure while in suspending state
        final WaitForStateSubscriber cancelSubscriber =
                new WaitForStateSubscriber(this, EnumSet.of(ActivityState.STOPPED, ActivityState.TEMPORARILY_FAILED));
        final Span span = Span.start(2, TimeUnit.MINUTES);
        InvokeUtil.doUninterruptibly(() -> {
            if (!cancelSubscriber.sync(span)) {
                ExitUtil.halt(ExitUtil.EC_FAILED_TO_CANCEL_ACTIVE_START_STOP);
            }
        });
    }

    @SuppressWarnings("squid:S1181")
    protected void cancelJobSafely(MetadataProvider metadataProvider, Throwable e) {
        try {
            metadataProvider.getApplicationContext().getHcc().cancelJob(jobId);
        } catch (Throwable th) {
            LOGGER.warn("Failed to cancel active job {}", jobId, th);
            e.addSuppressed(th);
        }
    }

    protected abstract JobId compileAndStartJob(MetadataProvider metadataProvider) throws HyracksDataException;

    @SuppressWarnings("squid:S1181")
    protected synchronized void doStop(MetadataProvider metadataProvider, long timeout, TimeUnit unit)
            throws HyracksDataException {
        ActivityState intention = state;
        Set<ActivityState> waitFor;
        if (intention == ActivityState.STOPPING) {
            waitFor = EnumSet.of(ActivityState.STOPPED);
        } else if (intention == ActivityState.SUSPENDING) {
            waitFor = EnumSet.of(ActivityState.SUSPENDED, ActivityState.TEMPORARILY_FAILED);
        } else {
            throw new IllegalStateException("stop with what intention?? Current state is " + intention);
        }
        WaitForStateSubscriber subscriber = new WaitForStateSubscriber(this, waitFor);
        // Note: once we start sending stop messages, we can't go back until the entity is stopped
        final String nameBefore = Thread.currentThread().getName();
        try {
            Thread.currentThread().setName(nameBefore + " : wait-for-ingestion-completion: " + jobId);
            sendStopMessages(metadataProvider, timeout, unit);
            LOGGER.debug("waiting for {} to become {}", jobId, waitFor);
            subscriber.sync();
            LOGGER.debug("disconnect has been completed {}", waitFor);
        } catch (InterruptedException ie) {
            forceStop(subscriber, ie);
            Thread.currentThread().interrupt();
        } catch (Throwable e) {
            LOGGER.error("forcing active job stop due to", e);
            forceStop(subscriber, e);
        } finally {
            Thread.currentThread().setName(nameBefore);
        }
    }

    private void forceStop(WaitForStateSubscriber subscriber, Throwable e) {
        if (!subscriber.isDone()) {
            cancelJob(e);
        }
        // Stop should not through an exception if the entity was stopped..
        // Simply log
        LOGGER.warn("Failure encountered while stopping {}", this, e);
    }

    protected void sendStopMessages(MetadataProvider metadataProvider, long timeout, TimeUnit unit) throws Exception {
        ICcApplicationContext applicationCtx = metadataProvider.getApplicationContext();
        ICCMessageBroker messageBroker = (ICCMessageBroker) applicationCtx.getServiceContext().getMessageBroker();
        AlgebricksAbsolutePartitionConstraint runtimeLocations = getLocations();
        int partition = 0;
<<<<<<< HEAD
        LOGGER.log(Level.INFO, "Sending stop messages to {}", runtimeLocations);
=======
        LOGGER.log(Level.INFO, "sending stop messages to {}", runtimeLocations);
>>>>>>> f124592d
        for (String location : runtimeLocations.getLocations()) {
            ActiveRuntimeId runtimeId = getActiveRuntimeId(partition++);
            messageBroker.sendApplicationMessageToNC(new ActiveManagerMessage(ActiveManagerMessage.Kind.STOP_ACTIVITY,
                    runtimeId, new StopRuntimeParameters(timeout, unit)), location);
        }
    }

    protected abstract ActiveRuntimeId getActiveRuntimeId(int partition);

    protected abstract void doSuspend(MetadataProvider metadataProvider) throws HyracksDataException;

    protected abstract void doResume(MetadataProvider metadataProvider) throws HyracksDataException;

    protected abstract void setRunning(MetadataProvider metadataProvider, boolean running);

    @Override
    public final synchronized void stop(MetadataProvider metadataProvider)
            throws HyracksDataException, InterruptedException {
        waitForNonTransitionState();
        if (state != ActivityState.RUNNING && state != ActivityState.TEMPORARILY_FAILED) {
            throw new RuntimeDataException(ErrorCode.ACTIVE_ENTITY_CANNOT_BE_STOPPED, entityId, state);
        }
        if (state == ActivityState.TEMPORARILY_FAILED) {
            if (rt != null) {
                setState(ActivityState.STOPPING);
                rt.cancel();
                rt = null;
            }
            setState(ActivityState.STOPPED);
            try {
                setRunning(metadataProvider, false);
            } catch (Exception e) {
                LOGGER.log(Level.ERROR, "Failed to set the entity state as not running " + entityId, e);
                throw HyracksDataException.create(e);
            }
        } else if (state == ActivityState.RUNNING) {
            setState(ActivityState.STOPPING);
            try {
                doStop(metadataProvider, appCtx.getActiveProperties().getActiveStopTimeout(), TIMEOUT_UNIT);
            } catch (Exception e) {
                setState(ActivityState.STOPPED);
                LOGGER.log(Level.ERROR, "Failed to stop the entity " + entityId, e);
                throw HyracksDataException.create(e);
            } finally {
                setRunning(metadataProvider, false);
            }
        } else {
            throw new RuntimeDataException(ErrorCode.ACTIVE_ENTITY_CANNOT_BE_STOPPED, entityId, state);
        }
        this.stats = DEFAULT_ACTIVE_STATS;
        notifySubscribers(statsUpdatedEvent);
    }

    public RecoveryTask getRecoveryTask() {
        return rt;
    }

    @Override
    public void suspend(MetadataProvider metadataProvider) throws HyracksDataException, InterruptedException {
        WaitForStateSubscriber subscriber;
        Future<Void> suspendTask;
        synchronized (this) {
<<<<<<< HEAD
            LOGGER.log(level, "{} Suspending entity {}", jobId, entityId);
            LOGGER.log(level, "{} Waiting for ongoing activities", jobId);
            waitForNonTransitionState();
            LOGGER.log(level, "{} Proceeding with suspension. Current state is {}", jobId, state);
=======
            LOGGER.log(level, "{} suspending entity {}", jobId, entityId);
            LOGGER.log(level, "{} waiting for ongoing activities", jobId);
            waitForNonTransitionState();
            LOGGER.log(level, "{} proceeding with suspension. current state is {}", jobId, state);
>>>>>>> f124592d
            if (state == ActivityState.STOPPED) {
                suspended = true;
                return;
            }
            if (state == ActivityState.SUSPENDED) {
                throw new RuntimeDataException(ErrorCode.ACTIVE_ENTITY_ALREADY_SUSPENDED, entityId, state);
            }
            if (state == ActivityState.TEMPORARILY_FAILED) {
                suspended = true;
                setState(ActivityState.SUSPENDED);
                return;
            }
            setState(ActivityState.SUSPENDING);
            subscriber = new WaitForStateSubscriber(this,
                    EnumSet.of(ActivityState.SUSPENDED, ActivityState.TEMPORARILY_FAILED));
            suspendTask = metadataProvider.getApplicationContext().getServiceContext().getControllerService()
                    .getExecutor().submit(() -> {
                        doSuspend(metadataProvider);
                        return null;
                    });
<<<<<<< HEAD
            LOGGER.log(level, "{} Suspension task has been submitted", jobId);
        }
        try {
            LOGGER.log(level, "{} Waiting for suspension task to complete", jobId);
            suspendTask.get();
            LOGGER.log(level, "{} Waiting for state to become SUSPENDED or TEMPORARILY_FAILED", jobId);
=======
            LOGGER.log(level, "{} suspension task has been submitted", jobId);
        }
        try {
            LOGGER.log(level, "{} waiting for suspension task to complete", jobId);
            suspendTask.get();
            LOGGER.log(level, "{} waiting for state to become SUSPENDED or TEMPORARILY_FAILED", jobId);
>>>>>>> f124592d
            subscriber.sync();
            suspended = true;
        } catch (Exception e) {
            synchronized (this) {
                if (LOGGER.isErrorEnabled()) {
                    LOGGER.log(Level.ERROR, "Failure while waiting for " + entityId + " to become suspended", e);
                }
                // failed to suspend
                if (state == ActivityState.SUSPENDING) {
                    if (jobId != null) {
                        // job is still running
                        // restore state
                        setState(prevState);
                    } else {
                        setState(ActivityState.STOPPED);
                    }
                }
                throw HyracksDataException.create(e);
            }
        }
    }

    @Override
    public synchronized void resume(MetadataProvider metadataProvider) throws HyracksDataException {
        if (state == ActivityState.STOPPED) {
            suspended = false;
            notifyAll();
            return;
        }
        if (state != ActivityState.SUSPENDED && state != ActivityState.TEMPORARILY_FAILED) {
            throw new RuntimeDataException(ErrorCode.ACTIVE_ENTITY_CANNOT_RESUME_FROM_STATE, entityId, state);
        }
        try {
            if (prevState == ActivityState.TEMPORARILY_FAILED) {
                setState(ActivityState.TEMPORARILY_FAILED);
                return;
            }
            setState(ActivityState.RESUMING);
            rt = new RecoveryTask(appCtx, this, retryPolicyFactory);
            try {
                rt.resumeOrRecover(metadataProvider);
            } catch (Exception e) {
                LOGGER.log(Level.WARN, "Failure while attempting to resume " + entityId, e);
            }
        } finally {
            suspended = false;
            notifyAll();
        }
    }

    @Override
    public boolean isActive() {
        return state != ActivityState.STOPPED && state != ActivityState.CANCELLING;
    }

    @Override
    public void unregister() throws HyracksDataException {
        handler.unregisterListener(this);
    }

    public void setLocations(AlgebricksAbsolutePartitionConstraint locations) {
        this.locations = locations;
    }

    @Override
    public Exception getJobFailure() {
        return jobFailure;
    }

    @Override
    public Set<Dataset> getDatasets() {
        return datasets;
    }

    @Override
    public synchronized void replace(Dataset dataset) {
        if (getDatasets().remove(dataset)) {
            getDatasets().remove(dataset);
            getDatasets().add(dataset);
        }
    }

    @Override
    public String getDisplayName() throws HyracksDataException {
        return this.getEntityId().toString();
    }

    @Override
    public synchronized boolean isSuspended() {
        return suspended;
    }

    protected RecoveryTask createRecoveryTask() {
        return new RecoveryTask(appCtx, this, retryPolicyFactory);
    }

    public void acquireSuspendLocks(MetadataProvider metadataProvider, Dataset targetDataset)
            throws AlgebricksException {
        // write lock the listener
        // exclusive lock all the datasets (except the target dataset)
        IMetadataLockManager lockManager = metadataProvider.getApplicationContext().getMetadataLockManager();
        DataverseName dataverseName = entityId.getDataverseName();
        String entityName = entityId.getEntityName();
        lockManager.acquireActiveEntityWriteLock(metadataProvider.getLocks(), dataverseName, entityName);
        acquireSuspendDatasetsLocks(metadataProvider, lockManager, targetDataset);
    }

    protected void acquireSuspendDatasetsLocks(MetadataProvider metadataProvider, IMetadataLockManager lockManager,
            Dataset targetDataset) throws AlgebricksException {
        for (Dataset dataset : getDatasets()) {
            if (targetDataset != null && targetDataset.equals(dataset)) {
                // DDL operation already acquired the proper lock for the operation
                continue;
            }
            lockManager.acquireDatasetExclusiveModificationLock(metadataProvider.getLocks(), dataset.getDataverseName(),
                    dataset.getDatasetName());
        }
    }

    @Override
    public String toString() {
        return "{\"class\":\"" + getClass().getSimpleName() + "\", \"entityId\":\"" + entityId + "\", \"state\":\""
                + state + "\", \"prev state\":\"" + prevState + "\", \"suspended\":" + suspended + "}";
    }
}<|MERGE_RESOLUTION|>--- conflicted
+++ resolved
@@ -501,11 +501,7 @@
         ICCMessageBroker messageBroker = (ICCMessageBroker) applicationCtx.getServiceContext().getMessageBroker();
         AlgebricksAbsolutePartitionConstraint runtimeLocations = getLocations();
         int partition = 0;
-<<<<<<< HEAD
-        LOGGER.log(Level.INFO, "Sending stop messages to {}", runtimeLocations);
-=======
         LOGGER.log(Level.INFO, "sending stop messages to {}", runtimeLocations);
->>>>>>> f124592d
         for (String location : runtimeLocations.getLocations()) {
             ActiveRuntimeId runtimeId = getActiveRuntimeId(partition++);
             messageBroker.sendApplicationMessageToNC(new ActiveManagerMessage(ActiveManagerMessage.Kind.STOP_ACTIVITY,
@@ -568,17 +564,10 @@
         WaitForStateSubscriber subscriber;
         Future<Void> suspendTask;
         synchronized (this) {
-<<<<<<< HEAD
-            LOGGER.log(level, "{} Suspending entity {}", jobId, entityId);
-            LOGGER.log(level, "{} Waiting for ongoing activities", jobId);
-            waitForNonTransitionState();
-            LOGGER.log(level, "{} Proceeding with suspension. Current state is {}", jobId, state);
-=======
             LOGGER.log(level, "{} suspending entity {}", jobId, entityId);
             LOGGER.log(level, "{} waiting for ongoing activities", jobId);
             waitForNonTransitionState();
             LOGGER.log(level, "{} proceeding with suspension. current state is {}", jobId, state);
->>>>>>> f124592d
             if (state == ActivityState.STOPPED) {
                 suspended = true;
                 return;
@@ -599,21 +588,12 @@
                         doSuspend(metadataProvider);
                         return null;
                     });
-<<<<<<< HEAD
-            LOGGER.log(level, "{} Suspension task has been submitted", jobId);
-        }
-        try {
-            LOGGER.log(level, "{} Waiting for suspension task to complete", jobId);
-            suspendTask.get();
-            LOGGER.log(level, "{} Waiting for state to become SUSPENDED or TEMPORARILY_FAILED", jobId);
-=======
             LOGGER.log(level, "{} suspension task has been submitted", jobId);
         }
         try {
             LOGGER.log(level, "{} waiting for suspension task to complete", jobId);
             suspendTask.get();
             LOGGER.log(level, "{} waiting for state to become SUSPENDED or TEMPORARILY_FAILED", jobId);
->>>>>>> f124592d
             subscriber.sync();
             suspended = true;
         } catch (Exception e) {
