--- conflicted
+++ resolved
@@ -349,33 +349,29 @@
         pw.print("\t}\n");
     }
 
-<<<<<<< HEAD
+    protected String getOptText(JsonNode node, Parameter parameter) {
+        return getOptText(node, parameter.str());
+    }
+
     protected String getOptText(JsonNode node, String fieldName) {
-=======
-    private String getOptText(JsonNode node, Parameter parameter) {
-        return getOptText(node, parameter.str());
-    }
-
-    private String getOptText(JsonNode node, String fieldName) {
->>>>>>> 55431322
         final JsonNode value = node.get(fieldName);
         return value != null ? value.asText() : null;
     }
 
-    private boolean getOptBoolean(JsonNode node, Parameter parameter, boolean defaultValue) {
+    protected boolean getOptBoolean(JsonNode node, Parameter parameter, boolean defaultValue) {
         return getOptBoolean(node, parameter.str(), defaultValue);
     }
 
-    private boolean getOptBoolean(JsonNode node, String fieldName, boolean defaultValue) {
+    protected boolean getOptBoolean(JsonNode node, String fieldName, boolean defaultValue) {
         final JsonNode value = node.get(fieldName);
         return value != null ? value.asBoolean() : defaultValue;
     }
 
-    private String getParameter(IServletRequest request, Parameter parameter) {
+    protected String getParameter(IServletRequest request, Parameter parameter) {
         return request.getParameter(parameter.str());
     }
 
-    private boolean getOptBoolean(IServletRequest request, Parameter parameter, boolean defaultValue) {
+    protected boolean getOptBoolean(IServletRequest request, Parameter parameter, boolean defaultValue) {
         String value = request.getParameter(parameter.str());
         return value == null ? defaultValue : Boolean.parseBoolean(value);
     }
@@ -422,35 +418,12 @@
         String contentType = HttpUtil.getContentTypeOnly(request);
         if (HttpUtil.ContentType.APPLICATION_JSON.equals(contentType)) {
             try {
-<<<<<<< HEAD
                 setParamFromJSON(request, param, optionalParams);
-=======
-                JsonNode jsonRequest = OBJECT_MAPPER.readTree(HttpUtil.getRequestBody(request));
-                param.setStatement(getOptText(jsonRequest, Parameter.STATEMENT));
-                param.setFormat(toLower(getOptText(jsonRequest, Parameter.FORMAT)));
-                param.setPretty(getOptBoolean(jsonRequest, Parameter.PRETTY, false));
-                param.setMode(toLower(getOptText(jsonRequest, Parameter.MODE)));
-                param.setClientContextID(getOptText(jsonRequest, Parameter.CLIENT_ID));
-                param.setTimeout(getOptText(jsonRequest, Parameter.TIMEOUT));
-                param.setMaxResultReads(getOptText(jsonRequest, Parameter.MAX_RESULT_READS));
-                param.setPlanFormat(getOptText(jsonRequest, Parameter.PLAN_FORMAT));
-                param.setExpressionTree(getOptBoolean(jsonRequest, Parameter.EXPRESSION_TREE, false));
-                param.setRewrittenExpressionTree(
-                        getOptBoolean(jsonRequest, Parameter.REWRITTEN_EXPRESSION_TREE, false));
-                param.setLogicalPlan(getOptBoolean(jsonRequest, Parameter.LOGICAL_PLAN, false));
-                param.setOptimizedLogicalPlan(getOptBoolean(jsonRequest, Parameter.OPTIMIZED_LOGICAL_PLAN, false));
-                param.setJob(getOptBoolean(jsonRequest, Parameter.JOB, false));
-                param.setSignature(getOptBoolean(jsonRequest, Parameter.SIGNATURE, true));
-                param.setStatementParams(
-                        getOptStatementParameters(jsonRequest, jsonRequest.fieldNames(), JsonNode::get, v -> v));
-                param.setMultiStatement(getOptBoolean(jsonRequest, Parameter.MULTI_STATEMENT, true));
->>>>>>> 55431322
             } catch (JsonParseException | JsonMappingException e) {
                 // if the JSON parsing fails, the statement is empty and we get an empty statement error
                 GlobalConfig.ASTERIX_LOGGER.log(Level.ERROR, e.getMessage(), e);
             }
         } else {
-<<<<<<< HEAD
             setParamFromRequest(request, param);
         }
     }
@@ -458,27 +431,24 @@
     private void setParamFromJSON(IServletRequest request, QueryServiceRequestParameters param,
             Map<String, String> optionalParameters) throws IOException {
         JsonNode jsonRequest = OBJECT_MAPPER.readTree(HttpUtil.getRequestBody(request));
-        param.setFormat(toLower(getOptText(jsonRequest, Parameter.FORMAT.str())));
-        param.setPretty(getOptBoolean(jsonRequest, Parameter.PRETTY.str(), false));
-        param.setMode(toLower(getOptText(jsonRequest, Parameter.MODE.str())));
-        param.setClientContextID(getOptText(jsonRequest, Parameter.CLIENT_ID.str()));
-        param.setTimeout(getOptText(jsonRequest, Parameter.TIMEOUT.str()));
-        param.setMaxResultReads(getOptText(jsonRequest, Parameter.MAX_RESULT_READS.str()));
-        param.setPlanFormat(getOptText(jsonRequest, Parameter.PLAN_FORMAT.str()));
-        param.setExpressionTree(getOptBoolean(jsonRequest, Parameter.EXPRESSION_TREE.str(), false));
-        param.setRewrittenExpressionTree(getOptBoolean(jsonRequest, Parameter.REWRITTEN_EXPRESSION_TREE.str(), false));
-        param.setLogicalPlan(getOptBoolean(jsonRequest, Parameter.LOGICAL_PLAN.str(), false));
-        param.setParseOnly(getOptBoolean(jsonRequest, Parameter.PARSE_ONLY.str(), false));
-        param.setOptimizedLogicalPlan(getOptBoolean(jsonRequest, Parameter.OPTIMIZED_LOGICAL_PLAN.str(), false));
-        param.setJob(getOptBoolean(jsonRequest, Parameter.JOB.str(), false));
-        param.setSignature(getOptBoolean(jsonRequest, Parameter.SIGNATURE.str(), true));
+        param.setStatement(getOptText(jsonRequest, Parameter.STATEMENT));
+        param.setFormat(toLower(getOptText(jsonRequest, Parameter.FORMAT)));
+        param.setPretty(getOptBoolean(jsonRequest, Parameter.PRETTY, false));
+        param.setMode(toLower(getOptText(jsonRequest, Parameter.MODE)));
+        param.setClientContextID(getOptText(jsonRequest, Parameter.CLIENT_ID));
+        param.setTimeout(getOptText(jsonRequest, Parameter.TIMEOUT));
+        param.setMaxResultReads(getOptText(jsonRequest, Parameter.MAX_RESULT_READS));
+        param.setPlanFormat(getOptText(jsonRequest, Parameter.PLAN_FORMAT));
+        param.setExpressionTree(getOptBoolean(jsonRequest, Parameter.EXPRESSION_TREE, false));
+        param.setRewrittenExpressionTree(getOptBoolean(jsonRequest, Parameter.REWRITTEN_EXPRESSION_TREE, false));
+        param.setLogicalPlan(getOptBoolean(jsonRequest, Parameter.LOGICAL_PLAN, false));
+        param.setParseOnly(getOptBoolean(jsonRequest, Parameter.PARSE_ONLY, false));
+        param.setOptimizedLogicalPlan(getOptBoolean(jsonRequest, Parameter.OPTIMIZED_LOGICAL_PLAN, false));
+        param.setJob(getOptBoolean(jsonRequest, Parameter.JOB, false));
+        param.setSignature(getOptBoolean(jsonRequest, Parameter.SIGNATURE, true));
         param.setStatementParams(
                 getOptStatementParameters(jsonRequest, jsonRequest.fieldNames(), JsonNode::get, v -> v));
-        param.setMultiStatement(getOptBoolean(jsonRequest, Parameter.MULTI_STATEMENT.str(), true));
-        String statementParam = Parameter.STATEMENT.str();
-        if (jsonRequest.has(statementParam)) {
-            param.setStatement(jsonRequest.get(statementParam).asText());
-        }
+        param.setMultiStatement(getOptBoolean(jsonRequest, Parameter.MULTI_STATEMENT, true));
         setJsonOptionalParameters(jsonRequest, optionalParameters);
     }
 
@@ -487,45 +457,24 @@
     }
 
     private void setParamFromRequest(IServletRequest request, QueryServiceRequestParameters param) throws IOException {
-        param.setStatement(request.getParameter(Parameter.STATEMENT.str()));
+        param.setStatement(getParameter(request, Parameter.STATEMENT));
         if (param.getStatement() == null) {
             param.setStatement(HttpUtil.getRequestBody(request));
         }
-        param.setFormat(toLower(request.getParameter(Parameter.FORMAT.str())));
-        param.setPretty(Boolean.parseBoolean(request.getParameter(Parameter.PRETTY.str())));
-        param.setMode(toLower(request.getParameter(Parameter.MODE.str())));
-        param.setClientContextID(request.getParameter(Parameter.CLIENT_ID.str()));
-        param.setTimeout(request.getParameter(Parameter.TIMEOUT.str()));
-        param.setMaxResultReads(request.getParameter(Parameter.MAX_RESULT_READS.str()));
-        param.setPlanFormat(request.getParameter(Parameter.PLAN_FORMAT.str()));
-        param.setParseOnly(Boolean.parseBoolean(request.getParameter(Parameter.PARSE_ONLY.str())));
-        final String multiStatementParam = request.getParameter(Parameter.MULTI_STATEMENT.str());
-        param.setMultiStatement(multiStatementParam == null || Boolean.parseBoolean(multiStatementParam));
+        param.setFormat(toLower(getParameter(request, Parameter.FORMAT)));
+        param.setPretty(Boolean.parseBoolean(getParameter(request, Parameter.PRETTY)));
+        param.setMode(toLower(getParameter(request, Parameter.MODE)));
+        param.setClientContextID(getParameter(request, Parameter.CLIENT_ID));
+        param.setTimeout(getParameter(request, Parameter.TIMEOUT));
+        param.setMaxResultReads(getParameter(request, Parameter.MAX_RESULT_READS));
+        param.setPlanFormat(getParameter(request, Parameter.PLAN_FORMAT));
+        param.setParseOnly(getOptBoolean(request, Parameter.PARSE_ONLY, false));
+        param.setMultiStatement(getOptBoolean(request, Parameter.MULTI_STATEMENT, true));
         try {
             param.setStatementParams(getOptStatementParameters(request, request.getParameterNames().iterator(),
                     IServletRequest::getParameter, OBJECT_MAPPER::readTree));
         } catch (JsonParseException | JsonMappingException e) {
             GlobalConfig.ASTERIX_LOGGER.log(Level.ERROR, e.getMessage(), e);
-=======
-            param.setStatement(getParameter(request, Parameter.STATEMENT));
-            if (param.getStatement() == null) {
-                param.setStatement(HttpUtil.getRequestBody(request));
-            }
-            param.setFormat(toLower(getParameter(request, Parameter.FORMAT)));
-            param.setPretty(Boolean.parseBoolean(getParameter(request, Parameter.PRETTY)));
-            param.setMode(toLower(getParameter(request, Parameter.MODE)));
-            param.setClientContextID(getParameter(request, Parameter.CLIENT_ID));
-            param.setTimeout(getParameter(request, Parameter.TIMEOUT));
-            param.setMaxResultReads(getParameter(request, Parameter.MAX_RESULT_READS));
-            param.setPlanFormat(getParameter(request, Parameter.PLAN_FORMAT));
-            param.setMultiStatement(getOptBoolean(request, Parameter.MULTI_STATEMENT, true));
-            try {
-                param.setStatementParams(getOptStatementParameters(request, request.getParameterNames().iterator(),
-                        IServletRequest::getParameter, OBJECT_MAPPER::readTree));
-            } catch (JsonParseException | JsonMappingException e) {
-                GlobalConfig.ASTERIX_LOGGER.log(Level.ERROR, e.getMessage(), e);
-            }
->>>>>>> 55431322
         }
     }
 
@@ -579,26 +528,11 @@
     private void handleRequest(IServletRequest request, IServletResponse response) throws IOException {
         final IRequestReference requestRef = receptionist.welcome(request);
         long elapsedStart = System.nanoTime();
-<<<<<<< HEAD
         long errorCount = 1;
-=======
-        Charset resultCharset = HttpUtil.setContentType(response, HttpUtil.ContentType.APPLICATION_JSON, request);
-        final PrintWriter httpWriter = response.writer();
-
-        ResultDelivery delivery = parseResultDelivery(param.getMode());
-
-        final ResultProperties resultProperties = param.getMaxResultReads() == null ? new ResultProperties(delivery)
-                : new ResultProperties(delivery, Long.parseLong(param.getMaxResultReads()));
-
-        String handleUrl = getHandleUrl(param.getHost(), param.getPath(), delivery);
-        SessionOutput sessionOutput = createSessionOutput(param, handleUrl, httpWriter);
-        SessionConfig sessionConfig = sessionOutput.config();
-
->>>>>>> 55431322
         Stats stats = new Stats();
         RequestExecutionState execution = new RequestExecutionState();
         List<ExecutionWarning> warnings = Collections.emptyList();
-        HttpUtil.setContentType(response, HttpUtil.ContentType.APPLICATION_JSON, request);
+        Charset resultCharset = HttpUtil.setContentType(response, HttpUtil.ContentType.APPLICATION_JSON, request);
         PrintWriter httpWriter = response.writer();
         SessionOutput sessionOutput = createSessionOutput(httpWriter);
         QueryServiceRequestParameters param = new QueryServiceRequestParameters();
