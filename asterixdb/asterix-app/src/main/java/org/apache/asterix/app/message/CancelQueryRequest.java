--- conflicted
+++ resolved
@@ -82,12 +82,7 @@
 
     @Override
     public String toString() {
-<<<<<<< HEAD
-        return "CancelQueryRequest{from='" + nodeId + "', reqId=" + reqId + ", uuid='" + uuid + "', contextId='"
-                + contextId + "'}";
-=======
         return String.format("%s(id=%s, uuid=%s, contextId=%s, node=%s)", getClass().getSimpleName(), reqId, uuid,
                 contextId, nodeId);
->>>>>>> 5b4e88e3
     }
 }