/*
 * Licensed to the Apache Software Foundation (ASF) under one
 * or more contributor license agreements.  See the NOTICE file
 * distributed with this work for additional information
 * regarding copyright ownership.  The ASF licenses this file
 * to you under the Apache License, Version 2.0 (the
 * "License"); you may not use this file except in compliance
 * with the License.  You may obtain a copy of the License at
 *
 *   http://www.apache.org/licenses/LICENSE-2.0
 *
 * Unless required by applicable law or agreed to in writing,
 * software distributed under the License is distributed on an
 * "AS IS" BASIS, WITHOUT WARRANTIES OR CONDITIONS OF ANY
 * KIND, either express or implied.  See the License for the
 * specific language governing permissions and limitations
 * under the License.
 */
package org.apache.asterix.app.message;

import org.apache.asterix.common.api.IClientRequest;
import org.apache.asterix.common.api.IRequestTracker;
import org.apache.asterix.common.dataflow.ICcApplicationContext;
import org.apache.asterix.common.messaging.api.ICcAddressedMessage;
import org.apache.asterix.common.utils.RequestStatus;
import org.apache.asterix.messaging.CCMessageBroker;
import org.apache.hyracks.api.exceptions.HyracksDataException;
import org.apache.logging.log4j.Level;
import org.apache.logging.log4j.LogManager;
import org.apache.logging.log4j.Logger;

public class CancelQueryRequest implements ICcAddressedMessage {

    private static final Logger LOGGER = LogManager.getLogger();
    private static final long serialVersionUID = 1L;
    private final String nodeId;
    private final long reqId;
    private final String uuid;
    private final String contextId;

    public CancelQueryRequest(String nodeId, long reqId, String uuid, String contextId) {
        this.nodeId = nodeId;
        this.reqId = reqId;
        this.uuid = uuid;
        this.contextId = contextId;
    }

    @Override
    public void handle(ICcApplicationContext appCtx) throws HyracksDataException, InterruptedException {
        final IRequestTracker requestTracker = appCtx.getRequestTracker();
        IClientRequest req = uuid != null ? requestTracker.get(uuid) : requestTracker.getByClientContextId(contextId);
        RequestStatus status;
        String requestId = "";

        if (req == null) {
            LOGGER.log(Level.INFO, "No request found for uuid {} or context id {}", uuid, contextId);
            status = RequestStatus.NOT_FOUND;
        } else {
            if (!req.isCancellable()) {
                status = RequestStatus.REJECTED;
            } else {
                try {
                    requestId = req.getId();
                    requestTracker.cancel(requestId);
                    status = RequestStatus.SUCCESS;
                } catch (Exception e) {
                    LOGGER.log(Level.WARN, "unexpected exception thrown from cancel", e);
                    status = RequestStatus.FAILED;
                }
            }
        }
        LOGGER.debug("sending CancelQueryResponse to {}. reqId:{}, uuid:{}, contextId:{}, status:{}", nodeId, requestId,
                uuid, contextId, status);
        CancelQueryResponse response = new CancelQueryResponse(reqId, status);
        CCMessageBroker messageBroker = (CCMessageBroker) appCtx.getServiceContext().getMessageBroker();
        try {
            messageBroker.sendApplicationMessageToNC(response, nodeId);
        } catch (Exception e) {
            LOGGER.log(Level.WARN, "Failure sending response to nc", e);
        }
    }

    @Override
    public String toString() {
<<<<<<< HEAD
        return String.format("%s(id=%s, uuid=%s, contextId=%s, node=%s)", getClass().getSimpleName(), reqId, uuid,
                contextId, nodeId);
=======
        return "CancelQueryRequest{from='" + nodeId + "', reqId=" + reqId + ", uuid='" + uuid + "', contextId='"
                + contextId + "'}";
>>>>>>> f124592d
    }
}<|MERGE_RESOLUTION|>--- conflicted
+++ resolved
@@ -82,12 +82,7 @@
 
     @Override
     public String toString() {
-<<<<<<< HEAD
-        return String.format("%s(id=%s, uuid=%s, contextId=%s, node=%s)", getClass().getSimpleName(), reqId, uuid,
-                contextId, nodeId);
-=======
         return "CancelQueryRequest{from='" + nodeId + "', reqId=" + reqId + ", uuid='" + uuid + "', contextId='"
                 + contextId + "'}";
->>>>>>> f124592d
     }
 }