/*
 * Licensed to the Apache Software Foundation (ASF) under one
 * or more contributor license agreements.  See the NOTICE file
 * distributed with this work for additional information
 * regarding copyright ownership.  The ASF licenses this file
 * to you under the Apache License, Version 2.0 (the
 * "License"); you may not use this file except in compliance
 * with the License.  You may obtain a copy of the License at
 *
 *   http://www.apache.org/licenses/LICENSE-2.0
 *
 * Unless required by applicable law or agreed to in writing,
 * software distributed under the License is distributed on an
 * "AS IS" BASIS, WITHOUT WARRANTIES OR CONDITIONS OF ANY
 * KIND, either express or implied.  See the License for the
 * specific language governing permissions and limitations
 * under the License.
 */
package org.apache.asterix.app.message;

import org.apache.asterix.common.api.INcApplicationContext;
import org.apache.asterix.common.messaging.api.INcAddressedMessage;
import org.apache.asterix.common.messaging.api.MessageFuture;
import org.apache.asterix.common.utils.RequestStatus;
import org.apache.asterix.messaging.NCMessageBroker;
import org.apache.hyracks.api.exceptions.HyracksDataException;

public class CancelQueryResponse implements INcAddressedMessage {

    private static final long serialVersionUID = 1L;
    private final long reqId;
    private final RequestStatus status;

    public CancelQueryResponse(long reqId, RequestStatus status) {
        this.reqId = reqId;
        this.status = status;
    }

    @Override
    public void handle(INcApplicationContext appCtx) throws HyracksDataException, InterruptedException {
        NCMessageBroker mb = (NCMessageBroker) appCtx.getServiceContext().getMessageBroker();
        MessageFuture future = mb.deregisterMessageFuture(reqId);
        if (future != null) {
            future.complete(this);
        }
    }

    public RequestStatus getStatus() {
        return status;
    }

    @Override
    public String toString() {
<<<<<<< HEAD
        return "CancelQueryResponse{reqId=" + reqId + ", status=" + status + '}';
=======
        return String.format("%s(id=%s, status=%s)", getClass().getSimpleName(), reqId, status);
>>>>>>> 5b4e88e3
    }
}<|MERGE_RESOLUTION|>--- conflicted
+++ resolved
@@ -51,10 +51,6 @@
 
     @Override
     public String toString() {
-<<<<<<< HEAD
-        return "CancelQueryResponse{reqId=" + reqId + ", status=" + status + '}';
-=======
         return String.format("%s(id=%s, status=%s)", getClass().getSimpleName(), reqId, status);
->>>>>>> 5b4e88e3
     }
 }