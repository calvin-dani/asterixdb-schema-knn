/*
 * Licensed to the Apache Software Foundation (ASF) under one
 * or more contributor license agreements.  See the NOTICE file
 * distributed with this work for additional information
 * regarding copyright ownership.  The ASF licenses this file
 * to you under the Apache License, Version 2.0 (the
 * "License"); you may not use this file except in compliance
 * with the License.  You may obtain a copy of the License at
 *
 *   http://www.apache.org/licenses/LICENSE-2.0
 *
 * Unless required by applicable law or agreed to in writing,
 * software distributed under the License is distributed on an
 * "AS IS" BASIS, WITHOUT WARRANTIES OR CONDITIONS OF ANY
 * KIND, either express or implied.  See the License for the
 * specific language governing permissions and limitations
 * under the License.
 */
package org.apache.asterix.api.common;

import java.io.IOException;
import java.io.PrintWriter;
import java.io.StringWriter;
import java.util.ArrayList;
import java.util.Arrays;
import java.util.Collection;
import java.util.Collections;
import java.util.EnumSet;
import java.util.HashSet;
import java.util.List;
import java.util.Map;
import java.util.Random;
import java.util.Set;

import org.apache.asterix.algebra.base.ILangExpressionToPlanTranslator;
import org.apache.asterix.algebra.base.ILangExpressionToPlanTranslatorFactory;
import org.apache.asterix.api.http.server.ResultUtil;
import org.apache.asterix.app.result.fields.ExplainOnlyResultsPrinter;
import org.apache.asterix.app.result.fields.SignaturePrinter;
import org.apache.asterix.common.api.INodeJobTracker;
import org.apache.asterix.common.api.IResponsePrinter;
import org.apache.asterix.common.config.CompilerProperties;
import org.apache.asterix.common.config.OptimizationConfUtil;
import org.apache.asterix.common.dataflow.ICcApplicationContext;
import org.apache.asterix.common.exceptions.ACIDException;
import org.apache.asterix.common.exceptions.AsterixException;
import org.apache.asterix.common.exceptions.CompilationException;
import org.apache.asterix.common.exceptions.ErrorCode;
import org.apache.asterix.common.transactions.TxnId;
import org.apache.asterix.common.utils.Job;
import org.apache.asterix.common.utils.Job.SubmissionMode;
import org.apache.asterix.compiler.provider.ILangCompilationProvider;
import org.apache.asterix.compiler.provider.IRuleSetFactory;
import org.apache.asterix.dataflow.data.common.ConflictingTypeResolver;
import org.apache.asterix.dataflow.data.common.ExpressionTypeComputer;
import org.apache.asterix.dataflow.data.common.MergeAggregationExpressionFactory;
import org.apache.asterix.dataflow.data.common.MissableTypeComputer;
import org.apache.asterix.dataflow.data.common.PartialAggregationTypeComputer;
import org.apache.asterix.formats.base.IDataFormat;
import org.apache.asterix.jobgen.QueryLogicalExpressionJobGen;
import org.apache.asterix.lang.common.base.IAstPrintVisitorFactory;
import org.apache.asterix.lang.common.base.IQueryRewriter;
import org.apache.asterix.lang.common.base.IReturningStatement;
import org.apache.asterix.lang.common.base.IRewriterFactory;
import org.apache.asterix.lang.common.base.Statement;
import org.apache.asterix.lang.common.rewrites.LangRewritingContext;
import org.apache.asterix.lang.common.statement.Query;
import org.apache.asterix.lang.common.struct.VarIdentifier;
import org.apache.asterix.metadata.declared.MetadataProvider;
import org.apache.asterix.om.base.IAObject;
import org.apache.asterix.optimizer.base.AsterixOptimizationContext;
import org.apache.asterix.runtime.job.listener.JobEventListenerFactory;
import org.apache.asterix.translator.CompiledStatements.ICompiledDmlStatement;
import org.apache.asterix.translator.CompiledStatements.ICompiledStatement;
import org.apache.asterix.translator.ExecutionPlans;
import org.apache.asterix.translator.IRequestParameters;
import org.apache.asterix.translator.ResultMetadata;
import org.apache.asterix.translator.SessionConfig;
import org.apache.asterix.translator.SessionOutput;
import org.apache.asterix.utils.ResourceUtils;
import org.apache.hyracks.algebricks.common.constraints.AlgebricksAbsolutePartitionConstraint;
import org.apache.hyracks.algebricks.common.constraints.AlgebricksPartitionConstraint;
import org.apache.hyracks.algebricks.common.exceptions.AlgebricksException;
import org.apache.hyracks.algebricks.common.utils.Pair;
import org.apache.hyracks.algebricks.compiler.api.HeuristicCompilerFactoryBuilder;
import org.apache.hyracks.algebricks.compiler.api.ICompiler;
import org.apache.hyracks.algebricks.compiler.api.ICompilerFactory;
import org.apache.hyracks.algebricks.core.algebra.base.ILogicalPlan;
import org.apache.hyracks.algebricks.core.algebra.base.IOptimizationContext;
import org.apache.hyracks.algebricks.core.algebra.expressions.ExpressionRuntimeProvider;
import org.apache.hyracks.algebricks.core.algebra.expressions.IConflictingTypeResolver;
import org.apache.hyracks.algebricks.core.algebra.expressions.IExpressionEvalSizeComputer;
import org.apache.hyracks.algebricks.core.algebra.expressions.IExpressionTypeComputer;
import org.apache.hyracks.algebricks.core.algebra.expressions.IMergeAggregationExpressionFactory;
import org.apache.hyracks.algebricks.core.algebra.expressions.IMissableTypeComputer;
import org.apache.hyracks.algebricks.core.algebra.prettyprint.AlgebricksStringBuilderWriter;
import org.apache.hyracks.algebricks.core.algebra.prettyprint.IPlanPrettyPrinter;
import org.apache.hyracks.algebricks.core.algebra.prettyprint.PlanPrettyPrinter;
import org.apache.hyracks.algebricks.core.rewriter.base.IOptimizationContextFactory;
import org.apache.hyracks.algebricks.core.rewriter.base.PhysicalOptimizationConfig;
import org.apache.hyracks.algebricks.data.IPrinterFactoryProvider;
import org.apache.hyracks.algebricks.runtime.serializer.ResultSerializerFactoryProvider;
import org.apache.hyracks.algebricks.runtime.writers.PrinterBasedWriterFactory;
import org.apache.hyracks.api.client.IClusterInfoCollector;
import org.apache.hyracks.api.client.IHyracksClientConnection;
import org.apache.hyracks.api.client.NodeControllerInfo;
import org.apache.hyracks.api.config.IOptionType;
import org.apache.hyracks.api.exceptions.HyracksDataException;
import org.apache.hyracks.api.exceptions.HyracksException;
import org.apache.hyracks.api.exceptions.IWarningCollector;
import org.apache.hyracks.api.exceptions.SourceLocation;
import org.apache.hyracks.api.job.JobFlag;
import org.apache.hyracks.api.job.JobId;
import org.apache.hyracks.api.job.JobSpecification;
import org.apache.hyracks.api.job.resource.IClusterCapacity;
import org.apache.hyracks.control.common.config.OptionTypes;

import com.fasterxml.jackson.databind.ObjectMapper;
import com.fasterxml.jackson.databind.ObjectWriter;
import com.fasterxml.jackson.databind.node.ObjectNode;

/**
 * Provides helper methods for compilation of a query into a JobSpec and submission
 * to Hyracks through the Hyracks client interface.
 */
public class APIFramework {

    private static final ObjectWriter OBJECT_WRITER = new ObjectMapper().writerWithDefaultPrettyPrinter();

    public static final String PREFIX_INTERNAL_PARAMETERS = "_internal";

    private final IRewriterFactory rewriterFactory;
    private final IAstPrintVisitorFactory astPrintVisitorFactory;
    private final ILangExpressionToPlanTranslatorFactory translatorFactory;
    private final IRuleSetFactory ruleSetFactory;
    private final Set<String> configurableParameterNames;
    private final ExecutionPlans executionPlans;
    private PlanInfo lastPlan;

    public APIFramework(ILangCompilationProvider compilationProvider) {
        this.rewriterFactory = compilationProvider.getRewriterFactory();
        this.astPrintVisitorFactory = compilationProvider.getAstPrintVisitorFactory();
        this.translatorFactory = compilationProvider.getExpressionToPlanTranslatorFactory();
        this.ruleSetFactory = compilationProvider.getRuleSetFactory();
        this.configurableParameterNames = compilationProvider.getCompilerOptions();
        executionPlans = new ExecutionPlans();
        lastPlan = null;
    }

    private class PlanInfo {
        ILogicalPlan plan;
        Map<Object, String> log2Phys;
        boolean printOptimizerEstimates;
        SessionConfig.PlanFormat format;

        public PlanInfo(ILogicalPlan plan, Map<Object, String> log2Phys, boolean printOptimizerEstimates,
                SessionConfig.PlanFormat format) {
            this.plan = plan;
            this.log2Phys = log2Phys;
            this.printOptimizerEstimates = printOptimizerEstimates;
            this.format = format;
        }
    }

    private static class OptimizationContextFactory implements IOptimizationContextFactory {

        public static final OptimizationContextFactory INSTANCE = new OptimizationContextFactory();

        private OptimizationContextFactory() {
        }

        @Override
        public IOptimizationContext createOptimizationContext(int varCounter,
                IExpressionEvalSizeComputer expressionEvalSizeComputer,
                IMergeAggregationExpressionFactory mergeAggregationExpressionFactory,
                IExpressionTypeComputer expressionTypeComputer, IMissableTypeComputer missableTypeComputer,
                IConflictingTypeResolver conflictingTypeResolver, PhysicalOptimizationConfig physicalOptimizationConfig,
                AlgebricksPartitionConstraint clusterLocations, IWarningCollector warningCollector) {
            IPlanPrettyPrinter prettyPrinter = PlanPrettyPrinter.createStringPlanPrettyPrinter();
            return new AsterixOptimizationContext(this, varCounter, expressionEvalSizeComputer,
                    mergeAggregationExpressionFactory, expressionTypeComputer, missableTypeComputer,
                    conflictingTypeResolver, physicalOptimizationConfig, clusterLocations, prettyPrinter,
                    warningCollector);
        }

        @Override
        public IOptimizationContext cloneOptimizationContext(IOptimizationContext oc) {
            return new AsterixOptimizationContext((AsterixOptimizationContext) oc);
        }
    }

    public Pair<IReturningStatement, Integer> reWriteQuery(LangRewritingContext langRewritingContext,
            IReturningStatement q, SessionOutput output, boolean allowNonStoredUdfCalls, boolean inlineUdfsAndViews,
            Collection<VarIdentifier> externalVars) throws CompilationException {
        if (q == null) {
            return null;
        }
        SessionConfig conf = output.config();
        if (!conf.is(SessionConfig.FORMAT_ONLY_PHYSICAL_OPS) && conf.is(SessionConfig.OOB_EXPR_TREE)) {
            generateExpressionTree(q);
        }
        IQueryRewriter rw = rewriterFactory.createQueryRewriter();
        rw.rewrite(langRewritingContext, q, allowNonStoredUdfCalls, inlineUdfsAndViews, externalVars);
        return new Pair<>(q, q.getVarCounter());
    }

    public JobSpecification compileQuery(IClusterInfoCollector clusterInfoCollector, MetadataProvider metadataProvider,
            Query query, int varCounter, String outputDatasetName, SessionOutput output, ICompiledStatement statement,
            Map<VarIdentifier, IAObject> externalVars, IResponsePrinter printer, IWarningCollector warningCollector,
            IRequestParameters requestParameters, EnumSet<JobFlag> runtimeFlags)
            throws AlgebricksException, ACIDException {

        // establish facts
        final boolean isQuery = query != null;
        final boolean isLoad = statement != null && statement.getKind() == Statement.Kind.LOAD;
        final boolean isCopy = statement != null && statement.getKind() == Statement.Kind.COPY_FROM;
        final SourceLocation sourceLoc =
                query != null ? query.getSourceLocation() : statement != null ? statement.getSourceLocation() : null;
        final boolean isExplainOnly = isQuery && query.isExplain();

        SessionConfig conf = output.config();
        if (isQuery && !conf.is(SessionConfig.FORMAT_ONLY_PHYSICAL_OPS)
                && conf.is(SessionConfig.OOB_REWRITTEN_EXPR_TREE)) {
            generateRewrittenExpressionTree(query);
        }

        final TxnId txnId = metadataProvider.getTxnIdFactory().create();
        metadataProvider.setTxnId(txnId);
        ILangExpressionToPlanTranslator t =
                translatorFactory.createExpressionToPlanTranslator(metadataProvider, varCounter, externalVars);
        ResultMetadata resultMetadata = new ResultMetadata(output.config().fmt());
        ILogicalPlan plan = isLoad || isCopy ? t.translateCopyOrLoad((ICompiledDmlStatement) statement)
                : t.translate(query, outputDatasetName, statement, resultMetadata);

        ICcApplicationContext ccAppContext = metadataProvider.getApplicationContext();
        CompilerProperties compilerProperties = ccAppContext.getCompilerProperties();
        Map<String, Object> querySpecificConfig = validateConfig(metadataProvider.getConfig(), sourceLoc);
        final PhysicalOptimizationConfig physOptConf = OptimizationConfUtil.createPhysicalOptimizationConf(
                compilerProperties, querySpecificConfig, configurableParameterNames, sourceLoc);
        boolean cboMode = physOptConf.getCBOMode() || physOptConf.getCBOTestMode();
        HeuristicCompilerFactoryBuilder builder =
                new HeuristicCompilerFactoryBuilder(OptimizationContextFactory.INSTANCE);
        builder.setPhysicalOptimizationConfig(physOptConf);
        builder.setLogicalRewrites(() -> ruleSetFactory.getLogicalRewrites(ccAppContext));
        builder.setLogicalRewritesByKind(kind -> ruleSetFactory.getLogicalRewrites(kind, ccAppContext));
        builder.setPhysicalRewrites(() -> ruleSetFactory.getPhysicalRewrites(ccAppContext));
        IDataFormat format = metadataProvider.getDataFormat();
        ICompilerFactory compilerFactory = builder.create();
        builder.setExpressionEvalSizeComputer(format.getExpressionEvalSizeComputer());
        builder.setIMergeAggregationExpressionFactory(new MergeAggregationExpressionFactory());
        builder.setPartialAggregationTypeComputer(new PartialAggregationTypeComputer());
        builder.setExpressionTypeComputer(ExpressionTypeComputer.INSTANCE);
        builder.setMissableTypeComputer(MissableTypeComputer.INSTANCE);
        builder.setConflictingTypeResolver(ConflictingTypeResolver.INSTANCE);
        builder.setWarningCollector(warningCollector);
        builder.setMaxWarnings(conf.getMaxWarnings());

        if ((isQuery || isLoad || isCopy) && !conf.is(SessionConfig.FORMAT_ONLY_PHYSICAL_OPS)
                && conf.is(SessionConfig.OOB_LOGICAL_PLAN)) {
            generateLogicalPlan(plan, output.config().getPlanFormat(), cboMode);
        }

        int parallelism = getParallelism((String) querySpecificConfig.get(CompilerProperties.COMPILER_PARALLELISM_KEY),
                compilerProperties.getParallelism());
        AlgebricksAbsolutePartitionConstraint computationLocations =
                chooseLocations(clusterInfoCollector, parallelism, metadataProvider.getClusterLocations());
        builder.setClusterLocations(computationLocations);

        builder.setBinaryBooleanInspectorFactory(format.getBinaryBooleanInspectorFactory());
        builder.setBinaryIntegerInspectorFactory(format.getBinaryIntegerInspectorFactory());
        builder.setComparatorFactoryProvider(format.getBinaryComparatorFactoryProvider());
        builder.setExpressionRuntimeProvider(
                new ExpressionRuntimeProvider(new QueryLogicalExpressionJobGen(metadataProvider.getFunctionManager())));
        builder.setHashFunctionFactoryProvider(format.getBinaryHashFunctionFactoryProvider());
        builder.setHashFunctionFamilyProvider(format.getBinaryHashFunctionFamilyProvider());
        builder.setMissingWriterFactory(format.getMissingWriterFactory());
        builder.setNullWriterFactory(format.getNullWriterFactory());
        builder.setUnnestingPositionWriterFactory(format.getUnnestingPositionWriterFactory());
        builder.setPredicateEvaluatorFactoryProvider(format.getPredicateEvaluatorFactoryProvider());
        builder.setPrinterProvider(getPrinterFactoryProvider(format, conf.fmt()));
        builder.setWriterFactory(PrinterBasedWriterFactory.INSTANCE);
        builder.setResultSerializerFactoryProvider(ResultSerializerFactoryProvider.INSTANCE);
        builder.setSerializerDeserializerProvider(format.getSerdeProvider());
        builder.setTypeTraitProvider(format.getTypeTraitProvider());
        builder.setNormalizedKeyComputerFactoryProvider(format.getNormalizedKeyComputerFactoryProvider());

        ICompiler compiler = compilerFactory.createCompiler(plan, metadataProvider, t.getVarCounter());
        if (conf.isOptimize()) {
            compiler.optimize();
            if (conf.is(SessionConfig.OOB_OPTIMIZED_LOGICAL_PLAN) || isExplainOnly) {
                if (conf.is(SessionConfig.FORMAT_ONLY_PHYSICAL_OPS)) {
                    // For Optimizer tests. Print physical operators in verbose mode.
                    AlgebricksStringBuilderWriter buf = new AlgebricksStringBuilderWriter(PlanPrettyPrinter.INIT_SIZE);
                    PlanPrettyPrinter.printPhysicalOps(plan, buf, 0, true);
                    output.out().write(buf.toString());
                } else {
                    if (isQuery || isLoad || isCopy) {
                        generateOptimizedLogicalPlan(plan, output.config().getPlanFormat(), cboMode);
                    }
                }
            }
        }

        if (conf.getClientType() == SessionConfig.ClientType.JDBC) {
            executionPlans.setStatementCategory(Statement.Category.toString(getStatementCategory(query, statement)));
            if (!conf.isExecuteQuery()) {
                String stmtParams = ResultUtil.ParseOnlyResult.printStatementParameters(externalVars.keySet(), v -> v);
                executionPlans.setStatementParameters(stmtParams);
            }
            if (isExplainOnly) {
                executionPlans.setExplainOnly(true);
            } else if (isQuery) {
                executionPlans.setSignature(SignaturePrinter.generateFlatSignature(resultMetadata));
            }
        }

        boolean printSignature = isQuery && requestParameters != null && requestParameters.isPrintSignature();

        if (printSignature && !isExplainOnly) { //explainOnly adds the signature later
            printer.addResultPrinter(SignaturePrinter.newInstance(executionPlans));
        }

        if (!conf.isGenerateJobSpec()) {
            if (isQuery || isLoad || isCopy) {
                generateOptimizedLogicalPlan(plan, output.config().getPlanFormat(), cboMode);
            }
            return null;
        }

        JobEventListenerFactory jobEventListenerFactory =
                new JobEventListenerFactory(txnId, metadataProvider.isWriteTransaction());
        JobSpecification spec = compiler.createJob(ccAppContext, jobEventListenerFactory, runtimeFlags);

        if (isQuery || isCopy) {
            if (!compiler.skipJobCapacityAssignment()) {
                if (requestParameters == null || !requestParameters.isSkipAdmissionPolicy()) {
                    // Sets a required capacity, only for read-only queries.
                    // DDLs and DMLs are considered not that frequent.
                    // limit the computation locations to the locations that will be used in the query
                    final INodeJobTracker nodeJobTracker = ccAppContext.getNodeJobTracker();
                    final AlgebricksAbsolutePartitionConstraint jobLocations =
                            getJobLocations(spec, nodeJobTracker, computationLocations);
                    final IClusterCapacity jobRequiredCapacity =
<<<<<<< HEAD
                            ResourceUtils.getRequiredCapacity(plan, jobLocations, physOptConf);
                    addRuntimeMemoryOverhead(jobRequiredCapacity, compilerProperties);
=======
                            ResourceUtils.getRequiredCapacity(plan, jobLocations, physOptConf, compilerProperties);
>>>>>>> 8ffe8eed
                    spec.setRequiredClusterCapacity(jobRequiredCapacity);
                }
            }
        }

        if (conf.is(SessionConfig.OOB_OPTIMIZED_LOGICAL_PLAN) || isExplainOnly) {
            if (isQuery || isLoad || isCopy) {
                generateOptimizedLogicalPlan(plan, spec.getLogical2PhysicalMap(), output.config().getPlanFormat(),
                        cboMode);
                if (runtimeFlags.contains(JobFlag.PROFILE_RUNTIME)) {
                    lastPlan =
                            new PlanInfo(plan, spec.getLogical2PhysicalMap(), cboMode, output.config().getPlanFormat());
                }
            }
        }

        if (isExplainOnly) {
            printPlanAsResult(metadataProvider, output, printer, printSignature);
            if (!conf.is(SessionConfig.OOB_OPTIMIZED_LOGICAL_PLAN)) {
                executionPlans.setOptimizedLogicalPlan(null);
            }
            return null;
        }

        if (isQuery && conf.is(SessionConfig.OOB_HYRACKS_JOB)) {
            generateJob(spec);
        }
        return spec;
    }

    private void printPlanAsResult(MetadataProvider metadataProvider, SessionOutput output, IResponsePrinter printer,
            boolean printSignature) throws AlgebricksException {
        try {
            if (printSignature) {
                printer.addResultPrinter(SignaturePrinter.INSTANCE);
            }
            printer.addResultPrinter(new ExplainOnlyResultsPrinter(metadataProvider.getApplicationContext(),
                    executionPlans.getOptimizedLogicalPlan(), output));
            printer.printResults();
        } catch (HyracksDataException e) {
            throw new AlgebricksException(e);
        }
    }

    protected IPrinterFactoryProvider getPrinterFactoryProvider(IDataFormat format,
            SessionConfig.OutputFormat outputFormat) throws AlgebricksException {
        switch (outputFormat) {
            case LOSSLESS_JSON:
                return format.getLosslessJSONPrinterFactoryProvider();
            case LOSSLESS_ADM_JSON:
                return format.getLosslessADMJSONPrinterFactoryProvider();
            case CSV:
                return format.getCSVPrinterFactoryProvider();
            case ADM:
                return format.getADMPrinterFactoryProvider();
            case CLEAN_JSON:
                return format.getCleanJSONPrinterFactoryProvider();
            default:
                throw new AlgebricksException("Unexpected OutputFormat: " + outputFormat);
        }
    }

    private IPlanPrettyPrinter getPrettyPrintVisitor(SessionConfig.PlanFormat planFormat) {
        return planFormat.equals(SessionConfig.PlanFormat.JSON) ? PlanPrettyPrinter.createJsonPlanPrettyPrinter()
                : PlanPrettyPrinter.createStringPlanPrettyPrinter();
    }

    private byte getStatementCategory(Query query, ICompiledStatement statement) {
        return statement != null && statement.getKind() != Statement.Kind.COPY_TO
                ? ((ICompiledDmlStatement) statement).getCategory()
                : query != null ? Statement.Category.QUERY : Statement.Category.DDL;
    }

    public void executeJobArray(IHyracksClientConnection hcc, JobSpecification[] specs, PrintWriter out)
            throws Exception {
        for (JobSpecification spec : specs) {
            spec.setMaxReattempts(0);
            JobId jobId = hcc.startJob(spec);
            long startTime = System.currentTimeMillis();
            hcc.waitForCompletion(jobId);
            long endTime = System.currentTimeMillis();
            double duration = (endTime - startTime) / 1000.00;
            out.println("<pre>Duration: " + duration + " sec</pre>");
        }
    }

    public void executeJobArray(IHyracksClientConnection hcc, Job[] jobs, PrintWriter out) throws Exception {
        for (Job job : jobs) {
            job.getJobSpec().setMaxReattempts(0);
            long startTime = System.currentTimeMillis();
            try {
                JobId jobId = hcc.startJob(job.getJobSpec());
                if (job.getSubmissionMode() == SubmissionMode.ASYNCHRONOUS) {
                    continue;
                }
                hcc.waitForCompletion(jobId);
            } catch (Exception e) {
                e.printStackTrace();
                continue;
            }
            long endTime = System.currentTimeMillis();
            double duration = (endTime - startTime) / 1000.00;
            out.println("<pre>Duration: " + duration + " sec</pre>");
        }
    }

    public ExecutionPlans getExecutionPlans() {
        return executionPlans;
    }

    // Chooses the location constraints, i.e., whether to use storage parallelism or use a user-sepcified number
    // of cores.
    private static AlgebricksAbsolutePartitionConstraint chooseLocations(IClusterInfoCollector clusterInfoCollector,
            int parallelismHint, AlgebricksAbsolutePartitionConstraint storageLocations) throws AlgebricksException {
        try {
            Map<String, NodeControllerInfo> ncMap = clusterInfoCollector.getNodeControllerInfos();

            // Gets total number of cores in the cluster.
            int totalNumCores = getTotalNumCores(ncMap);

            // If storage parallelism is not larger than the total number of cores, we use the storage parallelism.
            // Otherwise, we will use all available cores.
            if (parallelismHint == CompilerProperties.COMPILER_PARALLELISM_AS_STORAGE
                    && storageLocations.getLocations().length <= totalNumCores) {
                return storageLocations;
            }
            return getComputationLocations(ncMap, parallelismHint);
        } catch (HyracksException e) {
            throw new AlgebricksException(e);
        }
    }

    // Computes the location constraints based on user-configured parallelism parameter.
    // Note that the parallelism parameter is only a hint -- it will not be respected if it is too small or too large.
    private static AlgebricksAbsolutePartitionConstraint getComputationLocations(Map<String, NodeControllerInfo> ncMap,
            int parallelismHint) {
        // Unifies the handling of non-positive parallelism.
        int parallelism = parallelismHint <= 0 ? -2 * ncMap.size() : parallelismHint;

        // Calculates per node parallelism, with load balance, i.e., randomly selecting nodes with larger
        // parallelism.
        int numNodes = ncMap.size();
        int numNodesWithOneMorePartition = parallelism % numNodes;
        int perNodeParallelismMin = parallelism / numNodes;
        int perNodeParallelismMax = parallelism / numNodes + 1;
        List<String> allNodes = new ArrayList<>();
        Set<String> selectedNodesWithOneMorePartition = new HashSet<>();
        ncMap.forEach((key, value) -> allNodes.add(key));
        Random random = new Random();
        for (int index = numNodesWithOneMorePartition; index >= 1; --index) {
            int pick = random.nextInt(index);
            selectedNodesWithOneMorePartition.add(allNodes.get(pick));
            Collections.swap(allNodes, pick, index - 1);
        }

        // Generates cluster locations, which has duplicates for a node if it contains more than one partitions.
        List<String> locations = new ArrayList<>();
        ncMap.forEach((nodeId, value) -> {
            int availableCores = value.getNumAvailableCores();
            int nodeParallelism =
                    selectedNodesWithOneMorePartition.contains(nodeId) ? perNodeParallelismMax : perNodeParallelismMin;
            int coresToUse =
                    nodeParallelism >= 0 && nodeParallelism < availableCores ? nodeParallelism : availableCores;
            for (int count = 0; count < coresToUse; ++count) {
                locations.add(nodeId);
            }
        });
        return new AlgebricksAbsolutePartitionConstraint(locations.toArray(new String[0]));
    }

    // Gets the total number of available cores in the cluster.
    private static int getTotalNumCores(Map<String, NodeControllerInfo> ncMap) {
        return ncMap.values().stream().mapToInt(NodeControllerInfo::getNumAvailableCores).sum();
    }

    // Gets the parallelism parameter.
    private static int getParallelism(String parameter, int parallelismInConfiguration) {
        IOptionType<Integer> integerIPropertyInterpreter = OptionTypes.INTEGER;
        return parameter == null ? parallelismInConfiguration : integerIPropertyInterpreter.parse(parameter);
    }

    // Validates if the query contains unsupported query parameters.
    private Map<String, Object> validateConfig(Map<String, Object> config, SourceLocation sourceLoc)
            throws AlgebricksException {
        for (String parameterName : config.keySet()) {
            if (!configurableParameterNames.contains(parameterName)
                    && !parameterName.startsWith(PREFIX_INTERNAL_PARAMETERS)) {
                throw AsterixException.create(ErrorCode.COMPILATION_UNSUPPORTED_QUERY_PARAMETER, sourceLoc,
                        parameterName);
            }
        }
        return config;
    }

    private void generateExpressionTree(IReturningStatement statement) throws CompilationException {
        final StringWriter stringWriter = new StringWriter();
        try (PrintWriter writer = new PrintWriter(stringWriter)) {
            statement.accept(astPrintVisitorFactory.createLangVisitor(writer), 0);
            executionPlans.setExpressionTree(stringWriter.toString());
        }
    }

    private void generateRewrittenExpressionTree(IReturningStatement statement) throws CompilationException {
        final StringWriter stringWriter = new StringWriter();
        try (PrintWriter writer = new PrintWriter(stringWriter)) {
            statement.accept(astPrintVisitorFactory.createLangVisitor(writer), 0);
            executionPlans.setRewrittenExpressionTree(stringWriter.toString());
        }
    }

    private void generateLogicalPlan(ILogicalPlan plan, SessionConfig.PlanFormat format,
            boolean printOptimizerEstimates) throws AlgebricksException {
        executionPlans
                .setLogicalPlan(getPrettyPrintVisitor(format).printPlan(plan, printOptimizerEstimates).toString());
    }

    private void generateOptimizedLogicalPlan(ILogicalPlan plan, Map<Object, String> log2phys,
            SessionConfig.PlanFormat format, boolean printOptimizerEstimates) throws AlgebricksException {
        executionPlans.setOptimizedLogicalPlan(
                getPrettyPrintVisitor(format).printPlan(plan, log2phys, printOptimizerEstimates).toString());
    }

    public void generateOptimizedLogicalPlanWithProfile(ObjectNode profile) throws HyracksDataException {
        /*TODO(ian): we call this and overwrite the non-annotated plan, but there should be some way to skip initial
                     plan printing if both profiling and plan printing are requested. */
        try {
            if (lastPlan != null) {
                executionPlans.setOptimizedLogicalPlan(getPrettyPrintVisitor(lastPlan.format)
                        .printPlan(lastPlan.plan, lastPlan.log2Phys, lastPlan.printOptimizerEstimates, profile)
                        .toString());
            }
        } catch (AlgebricksException e) {
            throw HyracksDataException.create(e);
        }
    }

    private void generateOptimizedLogicalPlan(ILogicalPlan plan, SessionConfig.PlanFormat format,
            boolean printOptimizerEstimates) throws AlgebricksException {
        executionPlans.setOptimizedLogicalPlan(
                getPrettyPrintVisitor(format).printPlan(plan, printOptimizerEstimates).toString());
    }

    private void generateJob(JobSpecification spec) {
        final StringWriter stringWriter = new StringWriter();
        try (PrintWriter writer = new PrintWriter(stringWriter)) {
            writer.println(OBJECT_WRITER.writeValueAsString(spec.toJSON()));
            executionPlans.setJob(stringWriter.toString());
        } catch (IOException e) {
            throw new IllegalStateException(e);
        }
    }

    public static AlgebricksAbsolutePartitionConstraint getJobLocations(JobSpecification spec,
            INodeJobTracker jobTracker, AlgebricksAbsolutePartitionConstraint clusterLocations) {
        final Set<String> jobParticipatingNodes = jobTracker.getJobParticipatingNodes(spec, null);
        return new AlgebricksAbsolutePartitionConstraint(Arrays.stream(clusterLocations.getLocations())
                .filter(jobParticipatingNodes::contains).toArray(String[]::new));
    }

    private static void addRuntimeMemoryOverhead(IClusterCapacity jobRequiredCapacity,
            CompilerProperties compilerProperties) {
        int runtimeMemoryOverheadPercentage = compilerProperties.getRuntimeMemoryOverheadPercentage();
        if (runtimeMemoryOverheadPercentage > 0) {
            double multiplier = 1 + runtimeMemoryOverheadPercentage / 100.0;
            long aggregatedMemoryByteSize = jobRequiredCapacity.getAggregatedMemoryByteSize();
            jobRequiredCapacity.setAggregatedMemoryByteSize((long) (aggregatedMemoryByteSize * multiplier));
        }
    }
}<|MERGE_RESOLUTION|>--- conflicted
+++ resolved
@@ -341,12 +341,8 @@
                     final AlgebricksAbsolutePartitionConstraint jobLocations =
                             getJobLocations(spec, nodeJobTracker, computationLocations);
                     final IClusterCapacity jobRequiredCapacity =
-<<<<<<< HEAD
-                            ResourceUtils.getRequiredCapacity(plan, jobLocations, physOptConf);
+                            ResourceUtils.getRequiredCapacity(plan, jobLocations, physOptConf, compilerProperties);
                     addRuntimeMemoryOverhead(jobRequiredCapacity, compilerProperties);
-=======
-                            ResourceUtils.getRequiredCapacity(plan, jobLocations, physOptConf, compilerProperties);
->>>>>>> 8ffe8eed
                     spec.setRequiredClusterCapacity(jobRequiredCapacity);
                 }
             }
