/*
 * Licensed to the Apache Software Foundation (ASF) under one
 * or more contributor license agreements.  See the NOTICE file
 * distributed with this work for additional information
 * regarding copyright ownership.  The ASF licenses this file
 * to you under the Apache License, Version 2.0 (the
 * "License"); you may not use this file except in compliance
 * with the License.  You may obtain a copy of the License at
 *
 *   http://www.apache.org/licenses/LICENSE-2.0
 *
 * Unless required by applicable law or agreed to in writing,
 * software distributed under the License is distributed on an
 * "AS IS" BASIS, WITHOUT WARRANTIES OR CONDITIONS OF ANY
 * KIND, either express or implied.  See the License for the
 * specific language governing permissions and limitations
 * under the License.
 */
package org.apache.asterix.api.common;

import java.io.IOException;
import java.io.PrintWriter;
import java.io.StringWriter;
import java.util.ArrayList;
import java.util.Arrays;
import java.util.Collection;
import java.util.Collections;
import java.util.HashSet;
import java.util.List;
import java.util.Map;
import java.util.Random;
import java.util.Set;

import org.apache.asterix.algebra.base.ILangExpressionToPlanTranslator;
import org.apache.asterix.algebra.base.ILangExpressionToPlanTranslatorFactory;
import org.apache.asterix.api.http.server.ResultUtil;
import org.apache.asterix.app.result.fields.ExplainOnlyResultsPrinter;
import org.apache.asterix.app.result.fields.SignaturePrinter;
import org.apache.asterix.common.api.INodeJobTracker;
import org.apache.asterix.common.api.IResponsePrinter;
import org.apache.asterix.common.config.CompilerProperties;
import org.apache.asterix.common.config.OptimizationConfUtil;
import org.apache.asterix.common.dataflow.ICcApplicationContext;
import org.apache.asterix.common.exceptions.ACIDException;
import org.apache.asterix.common.exceptions.AsterixException;
import org.apache.asterix.common.exceptions.CompilationException;
import org.apache.asterix.common.exceptions.ErrorCode;
import org.apache.asterix.common.transactions.TxnId;
import org.apache.asterix.common.utils.Job;
import org.apache.asterix.common.utils.Job.SubmissionMode;
import org.apache.asterix.compiler.provider.ILangCompilationProvider;
import org.apache.asterix.compiler.provider.IRuleSetFactory;
import org.apache.asterix.dataflow.data.common.ConflictingTypeResolver;
import org.apache.asterix.dataflow.data.common.ExpressionTypeComputer;
import org.apache.asterix.dataflow.data.common.MergeAggregationExpressionFactory;
import org.apache.asterix.dataflow.data.common.MissableTypeComputer;
import org.apache.asterix.dataflow.data.common.PartialAggregationTypeComputer;
import org.apache.asterix.formats.base.IDataFormat;
import org.apache.asterix.jobgen.QueryLogicalExpressionJobGen;
import org.apache.asterix.lang.common.base.IAstPrintVisitorFactory;
import org.apache.asterix.lang.common.base.IQueryRewriter;
import org.apache.asterix.lang.common.base.IReturningStatement;
import org.apache.asterix.lang.common.base.IRewriterFactory;
import org.apache.asterix.lang.common.base.Statement;
import org.apache.asterix.lang.common.rewrites.LangRewritingContext;
import org.apache.asterix.lang.common.statement.Query;
import org.apache.asterix.lang.common.struct.VarIdentifier;
import org.apache.asterix.metadata.declared.MetadataProvider;
import org.apache.asterix.om.base.IAObject;
import org.apache.asterix.optimizer.base.AsterixOptimizationContext;
import org.apache.asterix.runtime.job.listener.JobEventListenerFactory;
import org.apache.asterix.translator.CompiledStatements.ICompiledDmlStatement;
import org.apache.asterix.translator.ExecutionPlans;
import org.apache.asterix.translator.IRequestParameters;
import org.apache.asterix.translator.ResultMetadata;
import org.apache.asterix.translator.SessionConfig;
import org.apache.asterix.translator.SessionOutput;
import org.apache.asterix.utils.ResourceUtils;
import org.apache.hyracks.algebricks.common.constraints.AlgebricksAbsolutePartitionConstraint;
import org.apache.hyracks.algebricks.common.constraints.AlgebricksPartitionConstraint;
import org.apache.hyracks.algebricks.common.exceptions.AlgebricksException;
import org.apache.hyracks.algebricks.common.utils.Pair;
import org.apache.hyracks.algebricks.compiler.api.HeuristicCompilerFactoryBuilder;
import org.apache.hyracks.algebricks.compiler.api.ICompiler;
import org.apache.hyracks.algebricks.compiler.api.ICompilerFactory;
import org.apache.hyracks.algebricks.core.algebra.base.ILogicalPlan;
import org.apache.hyracks.algebricks.core.algebra.base.IOptimizationContext;
import org.apache.hyracks.algebricks.core.algebra.expressions.ExpressionRuntimeProvider;
import org.apache.hyracks.algebricks.core.algebra.expressions.IConflictingTypeResolver;
import org.apache.hyracks.algebricks.core.algebra.expressions.IExpressionEvalSizeComputer;
import org.apache.hyracks.algebricks.core.algebra.expressions.IExpressionTypeComputer;
import org.apache.hyracks.algebricks.core.algebra.expressions.IMergeAggregationExpressionFactory;
import org.apache.hyracks.algebricks.core.algebra.expressions.IMissableTypeComputer;
import org.apache.hyracks.algebricks.core.algebra.prettyprint.AlgebricksStringBuilderWriter;
import org.apache.hyracks.algebricks.core.algebra.prettyprint.IPlanPrettyPrinter;
import org.apache.hyracks.algebricks.core.algebra.prettyprint.PlanPrettyPrinter;
import org.apache.hyracks.algebricks.core.rewriter.base.IOptimizationContextFactory;
import org.apache.hyracks.algebricks.core.rewriter.base.PhysicalOptimizationConfig;
import org.apache.hyracks.algebricks.data.IPrinterFactoryProvider;
import org.apache.hyracks.algebricks.runtime.serializer.ResultSerializerFactoryProvider;
import org.apache.hyracks.algebricks.runtime.writers.PrinterBasedWriterFactory;
import org.apache.hyracks.api.client.IClusterInfoCollector;
import org.apache.hyracks.api.client.IHyracksClientConnection;
import org.apache.hyracks.api.client.NodeControllerInfo;
import org.apache.hyracks.api.config.IOptionType;
import org.apache.hyracks.api.exceptions.HyracksDataException;
import org.apache.hyracks.api.exceptions.HyracksException;
import org.apache.hyracks.api.exceptions.IWarningCollector;
import org.apache.hyracks.api.exceptions.SourceLocation;
import org.apache.hyracks.api.job.JobId;
import org.apache.hyracks.api.job.JobSpecification;
import org.apache.hyracks.api.job.resource.IClusterCapacity;
import org.apache.hyracks.control.common.config.OptionTypes;

import com.fasterxml.jackson.databind.ObjectMapper;
import com.fasterxml.jackson.databind.ObjectWriter;

/**
 * Provides helper methods for compilation of a query into a JobSpec and submission
 * to Hyracks through the Hyracks client interface.
 */
public class APIFramework {

    private static final ObjectWriter OBJECT_WRITER = new ObjectMapper().writerWithDefaultPrettyPrinter();

    public static final String PREFIX_INTERNAL_PARAMETERS = "_internal";

    private final IRewriterFactory rewriterFactory;
    private final IAstPrintVisitorFactory astPrintVisitorFactory;
    private final ILangExpressionToPlanTranslatorFactory translatorFactory;
    private final IRuleSetFactory ruleSetFactory;
    private final Set<String> configurableParameterNames;
    private final ExecutionPlans executionPlans;

    public APIFramework(ILangCompilationProvider compilationProvider) {
        this.rewriterFactory = compilationProvider.getRewriterFactory();
        this.astPrintVisitorFactory = compilationProvider.getAstPrintVisitorFactory();
        this.translatorFactory = compilationProvider.getExpressionToPlanTranslatorFactory();
        this.ruleSetFactory = compilationProvider.getRuleSetFactory();
        this.configurableParameterNames = compilationProvider.getCompilerOptions();
        executionPlans = new ExecutionPlans();
    }

    private static class OptimizationContextFactory implements IOptimizationContextFactory {

        public static final OptimizationContextFactory INSTANCE = new OptimizationContextFactory();

        private OptimizationContextFactory() {
        }

        @Override
        public IOptimizationContext createOptimizationContext(int varCounter,
                IExpressionEvalSizeComputer expressionEvalSizeComputer,
                IMergeAggregationExpressionFactory mergeAggregationExpressionFactory,
                IExpressionTypeComputer expressionTypeComputer, IMissableTypeComputer missableTypeComputer,
                IConflictingTypeResolver conflictingTypeResolver, PhysicalOptimizationConfig physicalOptimizationConfig,
                AlgebricksPartitionConstraint clusterLocations, IWarningCollector warningCollector) {
            IPlanPrettyPrinter prettyPrinter = PlanPrettyPrinter.createStringPlanPrettyPrinter();
            return new AsterixOptimizationContext(this, varCounter, expressionEvalSizeComputer,
                    mergeAggregationExpressionFactory, expressionTypeComputer, missableTypeComputer,
                    conflictingTypeResolver, physicalOptimizationConfig, clusterLocations, prettyPrinter,
                    warningCollector);
        }

        @Override
        public IOptimizationContext cloneOptimizationContext(IOptimizationContext oc) {
            return new AsterixOptimizationContext((AsterixOptimizationContext) oc);
        }
    }

    public Pair<IReturningStatement, Integer> reWriteQuery(LangRewritingContext langRewritingContext,
            IReturningStatement q, SessionOutput output, boolean allowNonStoredUdfCalls, boolean inlineUdfsAndViews,
            Collection<VarIdentifier> externalVars) throws CompilationException {
        if (q == null) {
            return null;
        }
        SessionConfig conf = output.config();
        if (!conf.is(SessionConfig.FORMAT_ONLY_PHYSICAL_OPS) && conf.is(SessionConfig.OOB_EXPR_TREE)) {
            generateExpressionTree(q);
        }
        IQueryRewriter rw = rewriterFactory.createQueryRewriter();
        rw.rewrite(langRewritingContext, q, allowNonStoredUdfCalls, inlineUdfsAndViews, externalVars);
        return new Pair<>(q, q.getVarCounter());
    }

    public JobSpecification compileQuery(IClusterInfoCollector clusterInfoCollector, MetadataProvider metadataProvider,
            Query query, int varCounter, String outputDatasetName, SessionOutput output,
            ICompiledDmlStatement statement, Map<VarIdentifier, IAObject> externalVars, IResponsePrinter printer,
            IWarningCollector warningCollector, IRequestParameters requestParameters)
            throws AlgebricksException, ACIDException {

        // establish facts
        final boolean isQuery = query != null;
        final boolean isLoad = statement != null && statement.getKind() == Statement.Kind.LOAD;
        final SourceLocation sourceLoc =
                query != null ? query.getSourceLocation() : statement != null ? statement.getSourceLocation() : null;
        final boolean isExplainOnly = isQuery && query.isExplain();

        SessionConfig conf = output.config();
        if (isQuery && !conf.is(SessionConfig.FORMAT_ONLY_PHYSICAL_OPS)
                && conf.is(SessionConfig.OOB_REWRITTEN_EXPR_TREE)) {
            generateRewrittenExpressionTree(query);
        }

        final TxnId txnId = metadataProvider.getTxnIdFactory().create();
        metadataProvider.setTxnId(txnId);
        ILangExpressionToPlanTranslator t =
                translatorFactory.createExpressionToPlanTranslator(metadataProvider, varCounter, externalVars);
        ResultMetadata resultMetadata = new ResultMetadata(output.config().fmt());
        ILogicalPlan plan =
                isLoad ? t.translateLoad(statement) : t.translate(query, outputDatasetName, statement, resultMetadata);

        ICcApplicationContext ccAppContext = metadataProvider.getApplicationContext();
        CompilerProperties compilerProperties = ccAppContext.getCompilerProperties();
        Map<String, Object> querySpecificConfig = validateConfig(metadataProvider.getConfig(), sourceLoc);
        final PhysicalOptimizationConfig physOptConf =
                OptimizationConfUtil.createPhysicalOptimizationConf(compilerProperties, querySpecificConfig, sourceLoc);
        boolean cboMode = physOptConf.getCBOMode() || physOptConf.getCBOTestMode();
        HeuristicCompilerFactoryBuilder builder =
                new HeuristicCompilerFactoryBuilder(OptimizationContextFactory.INSTANCE);
        builder.setPhysicalOptimizationConfig(physOptConf);
        builder.setLogicalRewrites(() -> ruleSetFactory.getLogicalRewrites(ccAppContext));
        builder.setLogicalRewritesByKind(kind -> ruleSetFactory.getLogicalRewrites(kind, ccAppContext));
        builder.setPhysicalRewrites(() -> ruleSetFactory.getPhysicalRewrites(ccAppContext));
        IDataFormat format = metadataProvider.getDataFormat();
        ICompilerFactory compilerFactory = builder.create();
        builder.setExpressionEvalSizeComputer(format.getExpressionEvalSizeComputer());
        builder.setIMergeAggregationExpressionFactory(new MergeAggregationExpressionFactory());
        builder.setPartialAggregationTypeComputer(new PartialAggregationTypeComputer());
        builder.setExpressionTypeComputer(ExpressionTypeComputer.INSTANCE);
        builder.setMissableTypeComputer(MissableTypeComputer.INSTANCE);
        builder.setConflictingTypeResolver(ConflictingTypeResolver.INSTANCE);
        builder.setWarningCollector(warningCollector);
        builder.setMaxWarnings(conf.getMaxWarnings());

        if ((isQuery || isLoad) && !conf.is(SessionConfig.FORMAT_ONLY_PHYSICAL_OPS)
                && conf.is(SessionConfig.OOB_LOGICAL_PLAN)) {
            generateLogicalPlan(plan, output.config().getPlanFormat(), cboMode);
        }

        int parallelism = getParallelism((String) querySpecificConfig.get(CompilerProperties.COMPILER_PARALLELISM_KEY),
                compilerProperties.getParallelism());
        AlgebricksAbsolutePartitionConstraint computationLocations =
                chooseLocations(clusterInfoCollector, parallelism, metadataProvider.getClusterLocations());
        builder.setClusterLocations(computationLocations);

        builder.setBinaryBooleanInspectorFactory(format.getBinaryBooleanInspectorFactory());
        builder.setBinaryIntegerInspectorFactory(format.getBinaryIntegerInspectorFactory());
        builder.setComparatorFactoryProvider(format.getBinaryComparatorFactoryProvider());
        builder.setExpressionRuntimeProvider(
                new ExpressionRuntimeProvider(new QueryLogicalExpressionJobGen(metadataProvider.getFunctionManager())));
        builder.setHashFunctionFactoryProvider(format.getBinaryHashFunctionFactoryProvider());
        builder.setHashFunctionFamilyProvider(format.getBinaryHashFunctionFamilyProvider());
        builder.setMissingWriterFactory(format.getMissingWriterFactory());
        builder.setNullWriterFactory(format.getNullWriterFactory());
        builder.setUnnestingPositionWriterFactory(format.getUnnestingPositionWriterFactory());
        builder.setPredicateEvaluatorFactoryProvider(format.getPredicateEvaluatorFactoryProvider());
        builder.setPrinterProvider(getPrinterFactoryProvider(format, conf.fmt()));
        builder.setWriterFactory(PrinterBasedWriterFactory.INSTANCE);
        builder.setResultSerializerFactoryProvider(ResultSerializerFactoryProvider.INSTANCE);
        builder.setSerializerDeserializerProvider(format.getSerdeProvider());
        builder.setTypeTraitProvider(format.getTypeTraitProvider());
        builder.setNormalizedKeyComputerFactoryProvider(format.getNormalizedKeyComputerFactoryProvider());

        ICompiler compiler = compilerFactory.createCompiler(plan, metadataProvider, t.getVarCounter());
        if (conf.isOptimize()) {
            compiler.optimize();
            if (conf.is(SessionConfig.OOB_OPTIMIZED_LOGICAL_PLAN) || isExplainOnly) {
                if (conf.is(SessionConfig.FORMAT_ONLY_PHYSICAL_OPS)) {
                    // For Optimizer tests. Print physical operators in verbose mode.
                    AlgebricksStringBuilderWriter buf = new AlgebricksStringBuilderWriter(PlanPrettyPrinter.INIT_SIZE);
                    PlanPrettyPrinter.printPhysicalOps(plan, buf, 0, true);
                    output.out().write(buf.toString());
<<<<<<< HEAD
=======
                } else {
                    if (isQuery || isLoad) {
                        generateOptimizedLogicalPlan(plan, output.config().getPlanFormat(), cboMode);
                    }
>>>>>>> 5316f0ce
                }
            }
        }

        if (conf.getClientType() == SessionConfig.ClientType.JDBC) {
            executionPlans.setStatementCategory(Statement.Category.toString(getStatementCategory(query, statement)));
            if (!conf.isExecuteQuery()) {
                String stmtParams = ResultUtil.ParseOnlyResult.printStatementParameters(externalVars.keySet(), v -> v);
                executionPlans.setStatementParameters(stmtParams);
            }
            if (isExplainOnly) {
                executionPlans.setExplainOnly(true);
            } else if (isQuery) {
                executionPlans.setSignature(SignaturePrinter.generateFlatSignature(resultMetadata));
            }
        }

        boolean printSignature = isQuery && requestParameters != null && requestParameters.isPrintSignature();

        if (printSignature && !isExplainOnly) { //explainOnly adds the signature later
            printer.addResultPrinter(SignaturePrinter.newInstance(executionPlans));
        }

        if (!conf.isGenerateJobSpec()) {
            if (isQuery || isLoad) {
                generateOptimizedLogicalPlan(plan, output.config().getPlanFormat(), cboMode);
            }
            return null;
        }

        JobEventListenerFactory jobEventListenerFactory =
                new JobEventListenerFactory(txnId, metadataProvider.isWriteTransaction());
        JobSpecification spec = compiler.createJob(ccAppContext, jobEventListenerFactory);

        if (isQuery) {
            if (requestParameters == null || !requestParameters.isSkipAdmissionPolicy()) {
                // Sets a required capacity, only for read-only queries.
                // DDLs and DMLs are considered not that frequent.
                // limit the computation locations to the locations that will be used in the query
                final INodeJobTracker nodeJobTracker = ccAppContext.getNodeJobTracker();
                final AlgebricksAbsolutePartitionConstraint jobLocations =
                        getJobLocations(spec, nodeJobTracker, computationLocations);
                final IClusterCapacity jobRequiredCapacity =
                        ResourceUtils.getRequiredCapacity(plan, jobLocations, physOptConf);
                spec.setRequiredClusterCapacity(jobRequiredCapacity);
            }
        }

        if (conf.is(SessionConfig.OOB_OPTIMIZED_LOGICAL_PLAN) || isExplainOnly) {
            if (isQuery || isLoad) {
<<<<<<< HEAD
                generateOptimizedLogicalPlan(plan, spec.getLogical2PhysicalMap(), output.config().getPlanFormat(),
                        isExplainOnly);
=======
                generateOptimizedLogicalPlan(plan, output.config().getPlanFormat(), cboMode);
>>>>>>> 5316f0ce
            }
        }

        if (isExplainOnly) {
            printPlanAsResult(metadataProvider, output, printer, printSignature);
            if (!conf.is(SessionConfig.OOB_OPTIMIZED_LOGICAL_PLAN)) {
                executionPlans.setOptimizedLogicalPlan(null);
            }
            return null;
        }

        if (isQuery && conf.is(SessionConfig.OOB_HYRACKS_JOB)) {
            generateJob(spec);
        }
        return spec;
    }

    private void printPlanAsResult(MetadataProvider metadataProvider, SessionOutput output, IResponsePrinter printer,
            boolean printSignature) throws AlgebricksException {
        try {
            if (printSignature) {
                printer.addResultPrinter(SignaturePrinter.INSTANCE);
            }
            printer.addResultPrinter(new ExplainOnlyResultsPrinter(metadataProvider.getApplicationContext(),
                    executionPlans.getOptimizedLogicalPlan(), output));
            printer.printResults();
        } catch (HyracksDataException e) {
            throw new AlgebricksException(e);
        }
    }

    protected IPrinterFactoryProvider getPrinterFactoryProvider(IDataFormat format,
            SessionConfig.OutputFormat outputFormat) throws AlgebricksException {
        switch (outputFormat) {
            case LOSSLESS_JSON:
                return format.getLosslessJSONPrinterFactoryProvider();
            case LOSSLESS_ADM_JSON:
                return format.getLosslessADMJSONPrinterFactoryProvider();
            case CSV:
                return format.getCSVPrinterFactoryProvider();
            case ADM:
                return format.getADMPrinterFactoryProvider();
            case CLEAN_JSON:
                return format.getCleanJSONPrinterFactoryProvider();
            default:
                throw new AlgebricksException("Unexpected OutputFormat: " + outputFormat);
        }
    }

    private IPlanPrettyPrinter getPrettyPrintVisitor(SessionConfig.PlanFormat planFormat) {
        return planFormat.equals(SessionConfig.PlanFormat.JSON) ? PlanPrettyPrinter.createJsonPlanPrettyPrinter()
                : PlanPrettyPrinter.createStringPlanPrettyPrinter();
    }

    private byte getStatementCategory(Query query, ICompiledDmlStatement statement) {
        return statement != null ? statement.getCategory()
                : query != null ? Statement.Category.QUERY : Statement.Category.DDL;
    }

    public void executeJobArray(IHyracksClientConnection hcc, JobSpecification[] specs, PrintWriter out)
            throws Exception {
        for (JobSpecification spec : specs) {
            spec.setMaxReattempts(0);
            JobId jobId = hcc.startJob(spec);
            long startTime = System.currentTimeMillis();
            hcc.waitForCompletion(jobId);
            long endTime = System.currentTimeMillis();
            double duration = (endTime - startTime) / 1000.00;
            out.println("<pre>Duration: " + duration + " sec</pre>");
        }
    }

    public void executeJobArray(IHyracksClientConnection hcc, Job[] jobs, PrintWriter out) throws Exception {
        for (Job job : jobs) {
            job.getJobSpec().setMaxReattempts(0);
            long startTime = System.currentTimeMillis();
            try {
                JobId jobId = hcc.startJob(job.getJobSpec());
                if (job.getSubmissionMode() == SubmissionMode.ASYNCHRONOUS) {
                    continue;
                }
                hcc.waitForCompletion(jobId);
            } catch (Exception e) {
                e.printStackTrace();
                continue;
            }
            long endTime = System.currentTimeMillis();
            double duration = (endTime - startTime) / 1000.00;
            out.println("<pre>Duration: " + duration + " sec</pre>");
        }
    }

    public ExecutionPlans getExecutionPlans() {
        return executionPlans;
    }

    // Chooses the location constraints, i.e., whether to use storage parallelism or use a user-sepcified number
    // of cores.
    private static AlgebricksAbsolutePartitionConstraint chooseLocations(IClusterInfoCollector clusterInfoCollector,
            int parallelismHint, AlgebricksAbsolutePartitionConstraint storageLocations) throws AlgebricksException {
        try {
            Map<String, NodeControllerInfo> ncMap = clusterInfoCollector.getNodeControllerInfos();

            // Gets total number of cores in the cluster.
            int totalNumCores = getTotalNumCores(ncMap);

            // If storage parallelism is not larger than the total number of cores, we use the storage parallelism.
            // Otherwise, we will use all available cores.
            if (parallelismHint == CompilerProperties.COMPILER_PARALLELISM_AS_STORAGE
                    && storageLocations.getLocations().length <= totalNumCores) {
                return storageLocations;
            }
            return getComputationLocations(ncMap, parallelismHint);
        } catch (HyracksException e) {
            throw new AlgebricksException(e);
        }
    }

    // Computes the location constraints based on user-configured parallelism parameter.
    // Note that the parallelism parameter is only a hint -- it will not be respected if it is too small or too large.
    private static AlgebricksAbsolutePartitionConstraint getComputationLocations(Map<String, NodeControllerInfo> ncMap,
            int parallelismHint) {
        // Unifies the handling of non-positive parallelism.
        int parallelism = parallelismHint <= 0 ? -2 * ncMap.size() : parallelismHint;

        // Calculates per node parallelism, with load balance, i.e., randomly selecting nodes with larger
        // parallelism.
        int numNodes = ncMap.size();
        int numNodesWithOneMorePartition = parallelism % numNodes;
        int perNodeParallelismMin = parallelism / numNodes;
        int perNodeParallelismMax = parallelism / numNodes + 1;
        List<String> allNodes = new ArrayList<>();
        Set<String> selectedNodesWithOneMorePartition = new HashSet<>();
        ncMap.forEach((key, value) -> allNodes.add(key));
        Random random = new Random();
        for (int index = numNodesWithOneMorePartition; index >= 1; --index) {
            int pick = random.nextInt(index);
            selectedNodesWithOneMorePartition.add(allNodes.get(pick));
            Collections.swap(allNodes, pick, index - 1);
        }

        // Generates cluster locations, which has duplicates for a node if it contains more than one partitions.
        List<String> locations = new ArrayList<>();
        ncMap.forEach((nodeId, value) -> {
            int availableCores = value.getNumAvailableCores();
            int nodeParallelism =
                    selectedNodesWithOneMorePartition.contains(nodeId) ? perNodeParallelismMax : perNodeParallelismMin;
            int coresToUse =
                    nodeParallelism >= 0 && nodeParallelism < availableCores ? nodeParallelism : availableCores;
            for (int count = 0; count < coresToUse; ++count) {
                locations.add(nodeId);
            }
        });
        return new AlgebricksAbsolutePartitionConstraint(locations.toArray(new String[0]));
    }

    // Gets the total number of available cores in the cluster.
    private static int getTotalNumCores(Map<String, NodeControllerInfo> ncMap) {
        return ncMap.values().stream().mapToInt(NodeControllerInfo::getNumAvailableCores).sum();
    }

    // Gets the parallelism parameter.
    private static int getParallelism(String parameter, int parallelismInConfiguration) {
        IOptionType<Integer> integerIPropertyInterpreter = OptionTypes.INTEGER;
        return parameter == null ? parallelismInConfiguration : integerIPropertyInterpreter.parse(parameter);
    }

    // Validates if the query contains unsupported query parameters.
    private Map<String, Object> validateConfig(Map<String, Object> config, SourceLocation sourceLoc)
            throws AlgebricksException {
        for (String parameterName : config.keySet()) {
            if (!configurableParameterNames.contains(parameterName)
                    && !parameterName.startsWith(PREFIX_INTERNAL_PARAMETERS)) {
                throw AsterixException.create(ErrorCode.COMPILATION_UNSUPPORTED_QUERY_PARAMETER, sourceLoc,
                        parameterName);
            }
        }
        return config;
    }

    private void generateExpressionTree(IReturningStatement statement) throws CompilationException {
        final StringWriter stringWriter = new StringWriter();
        try (PrintWriter writer = new PrintWriter(stringWriter)) {
            statement.accept(astPrintVisitorFactory.createLangVisitor(writer), 0);
            executionPlans.setExpressionTree(stringWriter.toString());
        }
    }

    private void generateRewrittenExpressionTree(IReturningStatement statement) throws CompilationException {
        final StringWriter stringWriter = new StringWriter();
        try (PrintWriter writer = new PrintWriter(stringWriter)) {
            statement.accept(astPrintVisitorFactory.createLangVisitor(writer), 0);
            executionPlans.setRewrittenExpressionTree(stringWriter.toString());
        }
    }

    private void generateLogicalPlan(ILogicalPlan plan, SessionConfig.PlanFormat format,
            boolean printOptimizerEstimates) throws AlgebricksException {
        executionPlans
                .setLogicalPlan(getPrettyPrintVisitor(format).printPlan(plan, printOptimizerEstimates).toString());
    }

    private void generateOptimizedLogicalPlan(ILogicalPlan plan, Map<Object, String> log2phys,
            SessionConfig.PlanFormat format, boolean printOptimizerEstimates) throws AlgebricksException {
        executionPlans.setOptimizedLogicalPlan(
                getPrettyPrintVisitor(format).printPlan(plan, log2phys, printOptimizerEstimates).toString());
    }

    private void generateOptimizedLogicalPlan(ILogicalPlan plan, SessionConfig.PlanFormat format,
            boolean printOptimizerEstimates) throws AlgebricksException {
        executionPlans.setOptimizedLogicalPlan(
                getPrettyPrintVisitor(format).printPlan(plan, printOptimizerEstimates).toString());
    }

    private void generateJob(JobSpecification spec) {
        final StringWriter stringWriter = new StringWriter();
        try (PrintWriter writer = new PrintWriter(stringWriter)) {
            writer.println(OBJECT_WRITER.writeValueAsString(spec.toJSON()));
            executionPlans.setJob(stringWriter.toString());
        } catch (IOException e) {
            throw new IllegalStateException(e);
        }
    }

    public static AlgebricksAbsolutePartitionConstraint getJobLocations(JobSpecification spec,
            INodeJobTracker jobTracker, AlgebricksAbsolutePartitionConstraint clusterLocations) {
        final Set<String> jobParticipatingNodes = jobTracker.getJobParticipatingNodes(spec);
        return new AlgebricksAbsolutePartitionConstraint(Arrays.stream(clusterLocations.getLocations())
                .filter(jobParticipatingNodes::contains).toArray(String[]::new));
    }
}<|MERGE_RESOLUTION|>--- conflicted
+++ resolved
@@ -271,13 +271,10 @@
                     AlgebricksStringBuilderWriter buf = new AlgebricksStringBuilderWriter(PlanPrettyPrinter.INIT_SIZE);
                     PlanPrettyPrinter.printPhysicalOps(plan, buf, 0, true);
                     output.out().write(buf.toString());
-<<<<<<< HEAD
-=======
                 } else {
                     if (isQuery || isLoad) {
                         generateOptimizedLogicalPlan(plan, output.config().getPlanFormat(), cboMode);
                     }
->>>>>>> 5316f0ce
                 }
             }
         }
@@ -328,12 +325,8 @@
 
         if (conf.is(SessionConfig.OOB_OPTIMIZED_LOGICAL_PLAN) || isExplainOnly) {
             if (isQuery || isLoad) {
-<<<<<<< HEAD
                 generateOptimizedLogicalPlan(plan, spec.getLogical2PhysicalMap(), output.config().getPlanFormat(),
-                        isExplainOnly);
-=======
-                generateOptimizedLogicalPlan(plan, output.config().getPlanFormat(), cboMode);
->>>>>>> 5316f0ce
+                        cboMode);
             }
         }
 
