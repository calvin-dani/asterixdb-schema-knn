/*
 * Licensed to the Apache Software Foundation (ASF) under one
 * or more contributor license agreements.  See the NOTICE file
 * distributed with this work for additional information
 * regarding copyright ownership.  The ASF licenses this file
 * to you under the Apache License, Version 2.0 (the
 * "License"); you may not use this file except in compliance
 * with the License.  You may obtain a copy of the License at
 *
 *   http://www.apache.org/licenses/LICENSE-2.0
 *
 * Unless required by applicable law or agreed to in writing,
 * software distributed under the License is distributed on an
 * "AS IS" BASIS, WITHOUT WARRANTIES OR CONDITIONS OF ANY
 * KIND, either express or implied.  See the License for the
 * specific language governing permissions and limitations
 * under the License.
 */
package org.apache.asterix.app.function;

import java.util.Objects;

import org.apache.asterix.common.cluster.IClusterStateManager;
import org.apache.asterix.external.api.IDataParserFactory;
import org.apache.asterix.external.parser.factory.JSONDataParserFactory;
import org.apache.asterix.metadata.api.IDatasourceFunction;
import org.apache.asterix.metadata.declared.DataSourceId;
import org.apache.asterix.metadata.declared.FunctionDataSource;
import org.apache.asterix.metadata.declared.MetadataProvider;
import org.apache.asterix.metadata.entities.Index;
import org.apache.hyracks.algebricks.common.constraints.AlgebricksAbsolutePartitionConstraint;
import org.apache.hyracks.algebricks.common.exceptions.AlgebricksException;
import org.apache.hyracks.algebricks.core.algebra.properties.INodeDomain;
import org.apache.hyracks.api.dataflow.value.IBinaryComparatorFactory;
import org.apache.hyracks.api.dataflow.value.RecordDescriptor;
import org.apache.hyracks.storage.am.common.dataflow.IndexDataflowHelperFactory;

public class DumpIndexDatasource extends FunctionDataSource {

    public static final DataSourceId DUMP_INDEX_DATASOURCE_ID = createDataSourceId(DumpIndexRewriter.DUMP_INDEX);

    private final IndexDataflowHelperFactory indexDataflowHelperFactory;
    private final RecordDescriptor recDesc;
    private final IBinaryComparatorFactory[] comparatorFactories;
<<<<<<< HEAD
    private final AlgebricksAbsolutePartitionConstraint constraint;
    private final int[][] partitionsMap;

    public DumpIndexDatasource(INodeDomain domain, IndexDataflowHelperFactory indexDataflowHelperFactory,
            RecordDescriptor recDesc, IBinaryComparatorFactory[] comparatorFactories,
            AlgebricksAbsolutePartitionConstraint constraint, int[][] partitionsMap) throws AlgebricksException {
=======
    private final AlgebricksAbsolutePartitionConstraint storageLocations;
    private final Index index;

    public DumpIndexDatasource(INodeDomain domain, IndexDataflowHelperFactory indexDataflowHelperFactory,
            RecordDescriptor recDesc, IBinaryComparatorFactory[] comparatorFactories,
            AlgebricksAbsolutePartitionConstraint storageLocations, Index index) throws AlgebricksException {
>>>>>>> 3f20e39b
        super(DUMP_INDEX_DATASOURCE_ID, DumpIndexRewriter.DUMP_INDEX, domain);
        this.indexDataflowHelperFactory = indexDataflowHelperFactory;
        this.recDesc = recDesc;
        this.comparatorFactories = comparatorFactories;
<<<<<<< HEAD
        this.constraint = constraint;
        this.partitionsMap = partitionsMap;
=======
        this.storageLocations = storageLocations;
        this.index = index;
    }

    public Index getIndex() {
        return index;
>>>>>>> 3f20e39b
    }

    @Override
    protected AlgebricksAbsolutePartitionConstraint getLocations(IClusterStateManager csm, MetadataProvider md) {
        return constraint;
    }

    @Override
    protected IDatasourceFunction createFunction(MetadataProvider metadataProvider,
            AlgebricksAbsolutePartitionConstraint locations) {
        return new DumpIndexFunction(locations, indexDataflowHelperFactory, recDesc, comparatorFactories,
                partitionsMap);
    }

    @Override
    protected IDataParserFactory createDataParserFactory() {
        return new JSONDataParserFactory();
    }

    @Override
    public boolean sameFunctionDatasource(FunctionDataSource other) {
        if (!Objects.equals(this.functionId, other.getFunctionId())) {
            return false;
        }
        DumpIndexDatasource that = (DumpIndexDatasource) other;
        return Objects.equals(this.index, that.getIndex());
    }
}<|MERGE_RESOLUTION|>--- conflicted
+++ resolved
@@ -42,36 +42,25 @@
     private final IndexDataflowHelperFactory indexDataflowHelperFactory;
     private final RecordDescriptor recDesc;
     private final IBinaryComparatorFactory[] comparatorFactories;
-<<<<<<< HEAD
     private final AlgebricksAbsolutePartitionConstraint constraint;
     private final int[][] partitionsMap;
-
-    public DumpIndexDatasource(INodeDomain domain, IndexDataflowHelperFactory indexDataflowHelperFactory,
-            RecordDescriptor recDesc, IBinaryComparatorFactory[] comparatorFactories,
-            AlgebricksAbsolutePartitionConstraint constraint, int[][] partitionsMap) throws AlgebricksException {
-=======
-    private final AlgebricksAbsolutePartitionConstraint storageLocations;
     private final Index index;
 
     public DumpIndexDatasource(INodeDomain domain, IndexDataflowHelperFactory indexDataflowHelperFactory,
             RecordDescriptor recDesc, IBinaryComparatorFactory[] comparatorFactories,
-            AlgebricksAbsolutePartitionConstraint storageLocations, Index index) throws AlgebricksException {
->>>>>>> 3f20e39b
+            AlgebricksAbsolutePartitionConstraint constraint, int[][] partitionsMap, Index index)
+            throws AlgebricksException {
         super(DUMP_INDEX_DATASOURCE_ID, DumpIndexRewriter.DUMP_INDEX, domain);
         this.indexDataflowHelperFactory = indexDataflowHelperFactory;
         this.recDesc = recDesc;
         this.comparatorFactories = comparatorFactories;
-<<<<<<< HEAD
         this.constraint = constraint;
         this.partitionsMap = partitionsMap;
-=======
-        this.storageLocations = storageLocations;
         this.index = index;
     }
 
     public Index getIndex() {
         return index;
->>>>>>> 3f20e39b
     }
 
     @Override
