--- conflicted
+++ resolved
@@ -4796,7 +4796,6 @@
             appCtx.getReceptionist().ensureSchedulable(schedulableRequest);
             // ensure request not cancelled before running job
             ensureNotCancelled(clientRequest);
-<<<<<<< HEAD
             if (atomicStatement != null) {
                 Dataset ds = metadataProvider.findDataset(((InsertStatement) atomicStatement).getDataverseName(),
                         ((InsertStatement) atomicStatement).getDatasetName());
@@ -4814,13 +4813,10 @@
                 }
             }
             jobId = JobUtils.runJob(hcc, jobSpec, jobFlags, false);
-=======
-            final JobId jobId = JobUtils.runJob(hcc, jobSpec, jobFlags, false);
             if (LOGGER.isDebugEnabled()) {
                 LOGGER.debug("createAndRunJob jobId:{}, uuid:{}", jobId,
                         requestParameters.getRequestReference().getUuid());
             }
->>>>>>> 0f3fb3b0
             clientRequest.setJobId(jobId);
             if (jId != null) {
                 jId.setValue(jobId);
