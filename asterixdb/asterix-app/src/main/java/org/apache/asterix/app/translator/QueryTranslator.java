/*
 * Licensed to the Apache Software Foundation (ASF) under one
 * or more contributor license agreements.  See the NOTICE file
 * distributed with this work for additional information
 * regarding copyright ownership.  The ASF licenses this file
 * to you under the Apache License, Version 2.0 (the
 * "License"); you may not use this file except in compliance
 * with the License.  You may obtain a copy of the License at
 *
 *   http://www.apache.org/licenses/LICENSE-2.0
 *
 * Unless required by applicable law or agreed to in writing,
 * software distributed under the License is distributed on an
 * "AS IS" BASIS, WITHOUT WARRANTIES OR CONDITIONS OF ANY
 * KIND, either express or implied.  See the License for the
 * specific language governing permissions and limitations
 * under the License.
 */
package org.apache.asterix.app.translator;

import static org.apache.asterix.common.api.IIdentifierMapper.Modifier.PLURAL;
import static org.apache.asterix.common.utils.IdentifierUtil.dataset;
import static org.apache.asterix.common.utils.IdentifierUtil.dataverse;
import static org.apache.asterix.lang.common.statement.CreateFullTextFilterStatement.FIELD_TYPE_STOPWORDS;

import java.io.FileInputStream;
import java.io.InputStream;
import java.rmi.RemoteException;
import java.util.ArrayList;
import java.util.Collection;
import java.util.Collections;
import java.util.Date;
import java.util.EnumSet;
import java.util.HashMap;
import java.util.HashSet;
import java.util.LinkedHashSet;
import java.util.List;
import java.util.Map;
import java.util.Objects;
import java.util.Optional;
import java.util.Properties;
import java.util.Set;
import java.util.concurrent.ExecutorService;
import java.util.concurrent.locks.ReentrantReadWriteLock;
import java.util.stream.Collectors;

import org.apache.asterix.active.ActivityState;
import org.apache.asterix.active.EntityId;
import org.apache.asterix.active.IActiveEntityEventsListener;
import org.apache.asterix.active.NoRetryPolicyFactory;
import org.apache.asterix.algebra.extension.ExtensionStatement;
import org.apache.asterix.api.common.APIFramework;
import org.apache.asterix.api.http.server.AbstractQueryApiServlet;
import org.apache.asterix.api.http.server.ApiServlet;
import org.apache.asterix.app.active.ActiveEntityEventsListener;
import org.apache.asterix.app.active.ActiveNotificationHandler;
import org.apache.asterix.app.active.FeedEventsListener;
import org.apache.asterix.app.cc.GlobalTxManager;
import org.apache.asterix.app.external.ExternalLibraryJobUtils;
import org.apache.asterix.app.result.ExecutionError;
import org.apache.asterix.app.result.ResultHandle;
import org.apache.asterix.app.result.ResultReader;
import org.apache.asterix.app.result.fields.ErrorsPrinter;
import org.apache.asterix.app.result.fields.ResultHandlePrinter;
import org.apache.asterix.app.result.fields.ResultsPrinter;
import org.apache.asterix.app.result.fields.StatusPrinter;
import org.apache.asterix.column.validation.ColumnPropertiesValidationUtil;
import org.apache.asterix.column.validation.ColumnSupportedTypesValidator;
import org.apache.asterix.common.api.IApplicationContext;
import org.apache.asterix.common.api.IClientRequest;
import org.apache.asterix.common.api.IMetadataLockManager;
import org.apache.asterix.common.api.INamespaceResolver;
import org.apache.asterix.common.api.IRequestTracker;
import org.apache.asterix.common.api.IResponsePrinter;
import org.apache.asterix.common.cluster.IClusterStateManager;
import org.apache.asterix.common.cluster.IGlobalTxManager;
import org.apache.asterix.common.config.DatasetConfig;
import org.apache.asterix.common.config.DatasetConfig.DatasetType;
import org.apache.asterix.common.config.DatasetConfig.IndexType;
import org.apache.asterix.common.config.DatasetConfig.TransactionState;
import org.apache.asterix.common.config.GlobalConfig;
import org.apache.asterix.common.config.StorageProperties;
import org.apache.asterix.common.dataflow.ICcApplicationContext;
import org.apache.asterix.common.exceptions.ACIDException;
import org.apache.asterix.common.exceptions.AsterixException;
import org.apache.asterix.common.exceptions.CompilationException;
import org.apache.asterix.common.exceptions.ErrorCode;
import org.apache.asterix.common.exceptions.MetadataException;
import org.apache.asterix.common.exceptions.RuntimeDataException;
import org.apache.asterix.common.exceptions.WarningCollector;
import org.apache.asterix.common.exceptions.WarningUtil;
import org.apache.asterix.common.external.IDataSourceAdapter;
import org.apache.asterix.common.functions.ExternalFunctionLanguage;
import org.apache.asterix.common.functions.FunctionSignature;
import org.apache.asterix.common.metadata.DatasetFullyQualifiedName;
import org.apache.asterix.common.metadata.DataverseName;
import org.apache.asterix.common.metadata.DependencyFullyQualifiedName;
import org.apache.asterix.common.metadata.IDataset;
import org.apache.asterix.common.metadata.IMetadataLockUtil;
import org.apache.asterix.common.metadata.MetadataConstants;
import org.apache.asterix.common.metadata.MetadataUtil;
import org.apache.asterix.common.metadata.Namespace;
import org.apache.asterix.common.utils.JobUtils;
import org.apache.asterix.common.utils.JobUtils.ProgressState;
import org.apache.asterix.common.utils.StorageConstants;
import org.apache.asterix.compiler.provider.ILangCompilationProvider;
import org.apache.asterix.dataflow.data.nontagged.printers.csv.CSVUtils;
import org.apache.asterix.external.dataset.adapter.AdapterIdentifier;
import org.apache.asterix.external.operators.FeedIntakeOperatorNodePushable;
import org.apache.asterix.external.util.ExternalDataConstants;
import org.apache.asterix.external.util.ExternalDataUtils;
import org.apache.asterix.external.util.WriterValidationUtil;
import org.apache.asterix.external.writer.printer.parquet.SchemaConverterVisitor;
import org.apache.asterix.lang.common.base.IQueryRewriter;
import org.apache.asterix.lang.common.base.IReturningStatement;
import org.apache.asterix.lang.common.base.IRewriterFactory;
import org.apache.asterix.lang.common.base.IStatementRewriter;
import org.apache.asterix.lang.common.base.Statement;
import org.apache.asterix.lang.common.expression.IndexedTypeExpression;
import org.apache.asterix.lang.common.expression.TypeExpression;
import org.apache.asterix.lang.common.expression.TypeReferenceExpression;
import org.apache.asterix.lang.common.expression.VariableExpr;
import org.apache.asterix.lang.common.rewrites.LangRewritingContext;
import org.apache.asterix.lang.common.statement.AdapterDropStatement;
import org.apache.asterix.lang.common.statement.AnalyzeDropStatement;
import org.apache.asterix.lang.common.statement.AnalyzeStatement;
import org.apache.asterix.lang.common.statement.CompactStatement;
import org.apache.asterix.lang.common.statement.ConnectFeedStatement;
import org.apache.asterix.lang.common.statement.CopyFromStatement;
import org.apache.asterix.lang.common.statement.CopyToStatement;
import org.apache.asterix.lang.common.statement.CreateAdapterStatement;
import org.apache.asterix.lang.common.statement.CreateDatabaseStatement;
import org.apache.asterix.lang.common.statement.CreateDataverseStatement;
import org.apache.asterix.lang.common.statement.CreateFeedPolicyStatement;
import org.apache.asterix.lang.common.statement.CreateFeedStatement;
import org.apache.asterix.lang.common.statement.CreateFullTextConfigStatement;
import org.apache.asterix.lang.common.statement.CreateFullTextFilterStatement;
import org.apache.asterix.lang.common.statement.CreateFunctionStatement;
import org.apache.asterix.lang.common.statement.CreateIndexStatement;
import org.apache.asterix.lang.common.statement.CreateLibraryStatement;
import org.apache.asterix.lang.common.statement.CreateSynonymStatement;
import org.apache.asterix.lang.common.statement.CreateViewStatement;
import org.apache.asterix.lang.common.statement.DatabaseDropStatement;
import org.apache.asterix.lang.common.statement.DatasetDecl;
import org.apache.asterix.lang.common.statement.DataverseDecl;
import org.apache.asterix.lang.common.statement.DataverseDropStatement;
import org.apache.asterix.lang.common.statement.DeleteStatement;
import org.apache.asterix.lang.common.statement.DisconnectFeedStatement;
import org.apache.asterix.lang.common.statement.DropDatasetStatement;
import org.apache.asterix.lang.common.statement.ExternalDetailsDecl;
import org.apache.asterix.lang.common.statement.FeedDropStatement;
import org.apache.asterix.lang.common.statement.FeedPolicyDropStatement;
import org.apache.asterix.lang.common.statement.FullTextConfigDropStatement;
import org.apache.asterix.lang.common.statement.FullTextFilterDropStatement;
import org.apache.asterix.lang.common.statement.FunctionDecl;
import org.apache.asterix.lang.common.statement.FunctionDropStatement;
import org.apache.asterix.lang.common.statement.IndexDropStatement;
import org.apache.asterix.lang.common.statement.InsertStatement;
import org.apache.asterix.lang.common.statement.InternalDetailsDecl;
import org.apache.asterix.lang.common.statement.LibraryDropStatement;
import org.apache.asterix.lang.common.statement.LoadStatement;
import org.apache.asterix.lang.common.statement.NodeGroupDropStatement;
import org.apache.asterix.lang.common.statement.NodegroupDecl;
import org.apache.asterix.lang.common.statement.Query;
import org.apache.asterix.lang.common.statement.SetStatement;
import org.apache.asterix.lang.common.statement.StartFeedStatement;
import org.apache.asterix.lang.common.statement.StopFeedStatement;
import org.apache.asterix.lang.common.statement.SynonymDropStatement;
import org.apache.asterix.lang.common.statement.TruncateDatasetStatement;
import org.apache.asterix.lang.common.statement.TypeDecl;
import org.apache.asterix.lang.common.statement.TypeDropStatement;
import org.apache.asterix.lang.common.statement.UpsertStatement;
import org.apache.asterix.lang.common.statement.ViewDecl;
import org.apache.asterix.lang.common.statement.ViewDropStatement;
import org.apache.asterix.lang.common.struct.Identifier;
import org.apache.asterix.lang.common.struct.VarIdentifier;
import org.apache.asterix.lang.common.util.FunctionUtil;
import org.apache.asterix.lang.common.util.LangDatasetUtil;
import org.apache.asterix.lang.common.util.ViewUtil;
import org.apache.asterix.lang.sqlpp.rewrites.SqlppQueryRewriter;
import org.apache.asterix.metadata.IDatasetDetails;
import org.apache.asterix.metadata.MetadataManager;
import org.apache.asterix.metadata.MetadataTransactionContext;
import org.apache.asterix.metadata.bootstrap.MetadataBuiltinEntities;
import org.apache.asterix.metadata.dataset.DatasetFormatInfo;
import org.apache.asterix.metadata.dataset.hints.DatasetHints;
import org.apache.asterix.metadata.dataset.hints.DatasetHints.DatasetNodegroupCardinalityHint;
import org.apache.asterix.metadata.declared.MetadataProvider;
import org.apache.asterix.metadata.entities.CompactionPolicy;
import org.apache.asterix.metadata.entities.Database;
import org.apache.asterix.metadata.entities.Dataset;
import org.apache.asterix.metadata.entities.DatasourceAdapter;
import org.apache.asterix.metadata.entities.Datatype;
import org.apache.asterix.metadata.entities.Dataverse;
import org.apache.asterix.metadata.entities.EntityDetails;
import org.apache.asterix.metadata.entities.ExternalDatasetDetails;
import org.apache.asterix.metadata.entities.Feed;
import org.apache.asterix.metadata.entities.FeedConnection;
import org.apache.asterix.metadata.entities.FeedPolicyEntity;
import org.apache.asterix.metadata.entities.FullTextConfigMetadataEntity;
import org.apache.asterix.metadata.entities.FullTextFilterMetadataEntity;
import org.apache.asterix.metadata.entities.Function;
import org.apache.asterix.metadata.entities.Index;
import org.apache.asterix.metadata.entities.InternalDatasetDetails;
import org.apache.asterix.metadata.entities.Library;
import org.apache.asterix.metadata.entities.NodeGroup;
import org.apache.asterix.metadata.entities.Synonym;
import org.apache.asterix.metadata.entities.ViewDetails;
import org.apache.asterix.metadata.feeds.FeedMetadataUtil;
import org.apache.asterix.metadata.functions.ExternalFunctionCompilerUtil;
import org.apache.asterix.metadata.utils.Creator;
import org.apache.asterix.metadata.utils.DatasetUtil;
import org.apache.asterix.metadata.utils.IndexUtil;
import org.apache.asterix.metadata.utils.KeyFieldTypeUtil;
import org.apache.asterix.metadata.utils.SampleOperationsHelper;
import org.apache.asterix.metadata.utils.TypeUtil;
import org.apache.asterix.om.base.ANull;
import org.apache.asterix.om.base.IAObject;
import org.apache.asterix.om.types.ARecordType;
import org.apache.asterix.om.types.ATypeTag;
import org.apache.asterix.om.types.BuiltinType;
import org.apache.asterix.om.types.BuiltinTypeMap;
import org.apache.asterix.om.types.IAType;
import org.apache.asterix.om.types.TypeSignature;
import org.apache.asterix.om.utils.RecordUtil;
import org.apache.asterix.runtime.fulltext.AbstractFullTextFilterDescriptor;
import org.apache.asterix.runtime.fulltext.FullTextConfigDescriptor;
import org.apache.asterix.runtime.fulltext.StopwordsFullTextFilterDescriptor;
import org.apache.asterix.runtime.operators.DatasetStreamStats;
import org.apache.asterix.transaction.management.service.transaction.DatasetIdFactory;
import org.apache.asterix.transaction.management.service.transaction.GlobalTxInfo;
import org.apache.asterix.translator.AbstractLangTranslator;
import org.apache.asterix.translator.ClientRequest;
import org.apache.asterix.translator.CompiledStatements;
import org.apache.asterix.translator.CompiledStatements.CompiledCopyFromFileStatement;
import org.apache.asterix.translator.CompiledStatements.CompiledDeleteStatement;
import org.apache.asterix.translator.CompiledStatements.CompiledInsertStatement;
import org.apache.asterix.translator.CompiledStatements.CompiledLoadFromFileStatement;
import org.apache.asterix.translator.CompiledStatements.CompiledUpsertStatement;
import org.apache.asterix.translator.CompiledStatements.ICompiledDmlStatement;
import org.apache.asterix.translator.ExecutionPlans;
import org.apache.asterix.translator.ExecutionPlansHtmlPrintUtil;
import org.apache.asterix.translator.IRequestParameters;
import org.apache.asterix.translator.IStatementExecutor;
import org.apache.asterix.translator.SchedulableClientRequest;
import org.apache.asterix.translator.SessionConfig;
import org.apache.asterix.translator.SessionOutput;
import org.apache.asterix.translator.TypeTranslator;
import org.apache.asterix.translator.util.ValidateUtil;
import org.apache.asterix.utils.DataverseUtil;
import org.apache.asterix.utils.FeedOperations;
import org.apache.asterix.utils.FlushDatasetUtil;
import org.apache.commons.lang3.StringUtils;
import org.apache.commons.lang3.mutable.Mutable;
import org.apache.commons.lang3.mutable.MutableBoolean;
import org.apache.commons.lang3.mutable.MutableObject;
import org.apache.hyracks.algebricks.common.exceptions.AlgebricksException;
import org.apache.hyracks.algebricks.common.utils.Pair;
import org.apache.hyracks.algebricks.common.utils.Triple;
import org.apache.hyracks.algebricks.core.algebra.base.Counter;
import org.apache.hyracks.algebricks.core.algebra.expressions.AbstractFunctionCallExpression.FunctionKind;
import org.apache.hyracks.algebricks.core.algebra.functions.FunctionIdentifier;
import org.apache.hyracks.algebricks.core.algebra.util.OperatorPropertiesUtil;
import org.apache.hyracks.api.client.IClusterInfoCollector;
import org.apache.hyracks.api.client.IHyracksClientConnection;
import org.apache.hyracks.api.exceptions.HyracksDataException;
import org.apache.hyracks.api.exceptions.IWarningCollector;
import org.apache.hyracks.api.exceptions.SourceLocation;
import org.apache.hyracks.api.exceptions.Warning;
import org.apache.hyracks.api.io.FileSplit;
import org.apache.hyracks.api.job.JobFlag;
import org.apache.hyracks.api.job.JobId;
import org.apache.hyracks.api.job.JobSpecification;
import org.apache.hyracks.api.job.profiling.IOperatorStats;
import org.apache.hyracks.api.result.IResultSet;
import org.apache.hyracks.api.result.ResultSetId;
import org.apache.hyracks.api.util.ExceptionUtils;
import org.apache.hyracks.control.cc.ClusterControllerService;
import org.apache.hyracks.control.common.controllers.CCConfig;
import org.apache.hyracks.storage.am.common.dataflow.IndexDropOperatorDescriptor.DropOption;
import org.apache.hyracks.storage.am.lsm.common.api.ILSMMergePolicyFactory;
import org.apache.hyracks.storage.am.lsm.common.dataflow.LSMTreeIndexInsertUpdateDeleteOperatorDescriptor;
import org.apache.hyracks.storage.am.lsm.invertedindex.fulltext.TokenizerCategory;
import org.apache.hyracks.util.LogRedactionUtil;
import org.apache.logging.log4j.Level;
import org.apache.logging.log4j.LogManager;
import org.apache.logging.log4j.Logger;

import com.google.common.base.Strings;
import com.google.common.collect.ImmutableList;

/*
 * Provides functionality for executing a batch of Query statements (queries included)
 * sequentially.
 */
public class QueryTranslator extends AbstractLangTranslator implements IStatementExecutor {

    private static final Logger LOGGER = LogManager.getLogger();

    public static final boolean IS_DEBUG_MODE = false;// true
    protected final List<Statement> statements;
    protected final ICcApplicationContext appCtx;
    protected final SessionOutput sessionOutput;
    protected final SessionConfig sessionConfig;
    protected Namespace activeNamespace;
    protected final List<FunctionDecl> declaredFunctions;
    protected final ILangCompilationProvider compilationProvider;
    protected final APIFramework apiFramework;
    protected final IRewriterFactory rewriterFactory;
    protected final ExecutorService executorService;
    protected final EnumSet<JobFlag> jobFlags = EnumSet.of(JobFlag.ENSURE_RUNNABLE);
    protected final IMetadataLockManager lockManager;
    protected final IMetadataLockUtil lockUtil;
    protected final IResponsePrinter responsePrinter;
    protected final WarningCollector warningCollector;
    protected final ReentrantReadWriteLock compilationLock;
    protected final IGlobalTxManager globalTxManager;
    protected final INamespaceResolver namespaceResolver;

    public QueryTranslator(ICcApplicationContext appCtx, List<Statement> statements, SessionOutput output,
            ILangCompilationProvider compilationProvider, ExecutorService executorService,
            IResponsePrinter responsePrinter) {
        this.appCtx = appCtx;
        this.lockManager = appCtx.getMetadataLockManager();
        this.lockUtil = appCtx.getMetadataLockUtil();
        this.statements = statements;
        this.sessionOutput = output;
        this.sessionConfig = output.config();
        this.compilationProvider = compilationProvider;
        declaredFunctions = new ArrayList<>();
        apiFramework = new APIFramework(compilationProvider);
        rewriterFactory = compilationProvider.getRewriterFactory();
        activeNamespace = MetadataBuiltinEntities.DEFAULT_NAMESPACE;
        this.executorService = executorService;
        this.responsePrinter = responsePrinter;
        this.warningCollector = new WarningCollector();
        this.compilationLock = appCtx.getCompilationLock();
        if (appCtx.getServiceContext().getAppConfig().getBoolean(CCConfig.Option.ENFORCE_FRAME_WRITER_PROTOCOL)) {
            this.jobFlags.add(JobFlag.ENFORCE_CONTRACT);
        }
        this.globalTxManager = appCtx.getGlobalTxManager();
        this.namespaceResolver = appCtx.getNamespaceResolver();
    }

    public SessionOutput getSessionOutput() {
        return sessionOutput;
    }

    public IWarningCollector getWarningCollector() {
        return warningCollector;
    }

    @Override
    public void compileAndExecute(IHyracksClientConnection hcc, IRequestParameters requestParameters) throws Exception {
        validateStatements(requestParameters);
        trackRequest(requestParameters);
        Counter resultSetIdCounter = new Counter(0);
        FileSplit outputFile = null;
        String threadName = Thread.currentThread().getName();
        Thread.currentThread().setName(
                QueryTranslator.class.getSimpleName() + ":" + requestParameters.getRequestReference().getUuid());
        Map<String, String> config = new HashMap<>();
        final IResultSet resultSet = requestParameters.getResultSet();
        final ResultDelivery resultDelivery = requestParameters.getResultProperties().getDelivery();
        final long maxResultReads = requestParameters.getResultProperties().getMaxReads();
        final Stats stats = requestParameters.getStats();
        final StatementProperties statementProperties = requestParameters.getStatementProperties();
        final ResultMetadata outMetadata = requestParameters.getOutMetadata();
        final Map<String, IAObject> stmtParams = requestParameters.getStatementParameters();
        warningCollector.setMaxWarnings(sessionConfig.getMaxWarnings());
        try {
            for (Statement stmt : statements) {
                if (sessionConfig.is(SessionConfig.FORMAT_HTML)) {
                    sessionOutput.out().println(ApiServlet.HTML_STATEMENT_SEPARATOR);
                }
                validateOperation(appCtx, activeNamespace, stmt);
                MetadataProvider metadataProvider = MetadataProvider.create(appCtx, activeNamespace);
                configureMetadataProvider(metadataProvider, config, resultSetIdCounter, outputFile, requestParameters,
                        stmt);
                IStatementRewriter stmtRewriter = rewriterFactory.createStatementRewriter();
                rewriteStatement(stmt, stmtRewriter, metadataProvider); // Rewrite the statement's AST.
                Statement.Kind kind = stmt.getKind();
                statementProperties.setKind(kind);
                switch (kind) {
                    case SET:
                        handleSetStatement(stmt, config);
                        break;
                    case DATAVERSE_DECL:
                        activeNamespace = handleUseDataverseStatement(metadataProvider, stmt);
                        break;
                    case CREATE_DATABASE:
                        handleCreateDatabaseStatement(metadataProvider, stmt, requestParameters,
                                Creator.DEFAULT_CREATOR);
                        break;
                    case CREATE_DATAVERSE:
                        handleCreateDataverseStatement(metadataProvider, stmt, requestParameters,
                                Creator.DEFAULT_CREATOR);
                        break;
                    case DATASET_DECL:
                        handleCreateDatasetStatement(metadataProvider, stmt, hcc, requestParameters,
                                Creator.DEFAULT_CREATOR);
                        break;
                    case CREATE_INDEX:
                        handleCreateIndexStatement(metadataProvider, stmt, hcc, requestParameters,
                                Creator.DEFAULT_CREATOR);
                        break;
                    case CREATE_FULL_TEXT_FILTER:
                        handleCreateFullTextFilterStatement(metadataProvider, stmt);
                        break;
                    case CREATE_FULL_TEXT_CONFIG:
                        handleCreateFullTextConfigStatement(metadataProvider, stmt);
                        break;
                    case TYPE_DECL:
                        handleCreateTypeStatement(metadataProvider, stmt);
                        break;
                    case NODEGROUP_DECL:
                        handleCreateNodeGroupStatement(metadataProvider, stmt);
                        break;
                    case DATABASE_DROP:
                        handleDatabaseDropStatement(metadataProvider, stmt, hcc, requestParameters);
                        break;
                    case DATAVERSE_DROP:
                        handleDataverseDropStatement(metadataProvider, stmt, hcc, requestParameters);
                        break;
                    case TRUNCATE:
                        handleDatasetTruncateStatement(metadataProvider, stmt, requestParameters);
                        break;
                    case DATASET_DROP:
                        handleDatasetDropStatement(metadataProvider, stmt, hcc, requestParameters);
                        break;
                    case INDEX_DROP:
                        handleIndexDropStatement(metadataProvider, stmt, hcc, requestParameters);
                        break;
                    case FULL_TEXT_FILTER_DROP:
                        handleFullTextFilterDrop(metadataProvider, stmt, hcc, requestParameters);
                        break;
                    case FULL_TEXT_CONFIG_DROP:
                        handleFullTextConfigDrop(metadataProvider, stmt, hcc, requestParameters);
                        break;
                    case TYPE_DROP:
                        handleTypeDropStatement(metadataProvider, stmt);
                        break;
                    case NODEGROUP_DROP:
                        handleNodegroupDropStatement(metadataProvider, stmt);
                        break;
                    case CREATE_ADAPTER:
                        handleCreateAdapterStatement(metadataProvider, stmt);
                        break;
                    case ADAPTER_DROP:
                        handleAdapterDropStatement(metadataProvider, stmt);
                        break;
                    case CREATE_FUNCTION:
                        handleCreateFunctionStatement(metadataProvider, stmt, stmtRewriter, requestParameters,
                                Creator.DEFAULT_CREATOR);
                        break;
                    case FUNCTION_DROP:
                        handleFunctionDropStatement(metadataProvider, stmt, requestParameters);
                        break;
                    case CREATE_LIBRARY:
                        handleCreateLibraryStatement(metadataProvider, stmt, hcc, requestParameters);
                        break;
                    case LIBRARY_DROP:
                        handleLibraryDropStatement(metadataProvider, stmt, hcc, requestParameters);
                        break;
                    case CREATE_SYNONYM:
                        handleCreateSynonymStatement(metadataProvider, stmt, requestParameters,
                                Creator.DEFAULT_CREATOR);
                        break;
                    case SYNONYM_DROP:
                        handleDropSynonymStatement(metadataProvider, stmt, requestParameters);
                        break;
                    case CREATE_VIEW:
                        handleCreateViewStatement(metadataProvider, stmt, stmtRewriter, requestParameters,
                                Creator.DEFAULT_CREATOR);
                        break;
                    case VIEW_DROP:
                        handleViewDropStatement(metadataProvider, stmt, requestParameters);
                        break;
                    case LOAD:
                        if (stats.getProfileType() == Stats.ProfileType.FULL) {
                            this.jobFlags.add(JobFlag.PROFILE_RUNTIME);
                        }
                        handleLoadStatement(metadataProvider, stmt, hcc, requestParameters);
                        break;
                    case COPY_FROM:
                        if (stats.getProfileType() == Stats.ProfileType.FULL) {
                            this.jobFlags.add(JobFlag.PROFILE_RUNTIME);
                        }
                        handleCopyFromStatement(metadataProvider, stmt, hcc, requestParameters);
                        break;
                    case COPY_TO:
                        metadataProvider.setResultSetId(new ResultSetId(resultSetIdCounter.getAndInc()));
                        // The result should to be read just once
                        metadataProvider.setMaxResultReads(1);
                        if (stats.getProfileType() == Stats.ProfileType.FULL) {
                            this.jobFlags.add(JobFlag.PROFILE_RUNTIME);
                        }
                        handleCopyToStatement(metadataProvider, stmt, hcc, resultSet, resultDelivery, outMetadata,
                                requestParameters, stmtParams, stats);
                        break;
                    case INSERT:
                    case UPSERT:
                        if (((InsertStatement) stmt).getReturnExpression() != null) {
                            metadataProvider.setResultSetId(new ResultSetId(resultSetIdCounter.getAndInc()));
                            metadataProvider.setResultAsyncMode(resultDelivery == ResultDelivery.ASYNC
                                    || resultDelivery == ResultDelivery.DEFERRED);
                            metadataProvider.setMaxResultReads(maxResultReads);
                        }
                        if (stats.getProfileType() == Stats.ProfileType.FULL) {
                            this.jobFlags.add(JobFlag.PROFILE_RUNTIME);
                        }
                        handleInsertUpsertStatement(metadataProvider, stmt, hcc, resultSet, resultDelivery, outMetadata,
                                stats, requestParameters, stmtParams, stmtRewriter);
                        break;
                    case DELETE:
                        handleDeleteStatement(metadataProvider, stmt, hcc, stmtParams, stmtRewriter, requestParameters);
                        break;
                    case CREATE_FEED:
                        handleCreateFeedStatement(metadataProvider, stmt);
                        break;
                    case DROP_FEED:
                        handleDropFeedStatement(metadataProvider, stmt, hcc);
                        break;
                    case DROP_FEED_POLICY:
                        handleDropFeedPolicyStatement(metadataProvider, stmt);
                        break;
                    case CONNECT_FEED:
                        handleConnectFeedStatement(metadataProvider, stmt);
                        break;
                    case DISCONNECT_FEED:
                        handleDisconnectFeedStatement(metadataProvider, stmt);
                        break;
                    case START_FEED:
                        handleStartFeedStatement(metadataProvider, stmt, hcc);
                        break;
                    case STOP_FEED:
                        handleStopFeedStatement(metadataProvider, stmt);
                        break;
                    case CREATE_FEED_POLICY:
                        handleCreateFeedPolicyStatement(metadataProvider, stmt);
                        break;
                    case QUERY:
                        metadataProvider.setResultSetId(new ResultSetId(resultSetIdCounter.getAndInc()));
                        metadataProvider.setResultAsyncMode(
                                resultDelivery == ResultDelivery.ASYNC || resultDelivery == ResultDelivery.DEFERRED);
                        metadataProvider.setMaxResultReads(maxResultReads);
                        if (stats.getProfileType() == Stats.ProfileType.FULL) {
                            this.jobFlags.add(JobFlag.PROFILE_RUNTIME);
                        }
                        handleQuery(metadataProvider, (Query) stmt, hcc, resultSet, resultDelivery, outMetadata, stats,
                                requestParameters, stmtParams, stmtRewriter);
                        break;
                    case ANALYZE:
                        handleAnalyzeStatement(metadataProvider, stmt, hcc, requestParameters);
                        break;
                    case ANALYZE_DROP:
                        handleAnalyzeDropStatement(metadataProvider, stmt, hcc, requestParameters);
                        break;
                    case COMPACT:
                        handleCompactStatement(metadataProvider, stmt, hcc);
                        break;
                    case FUNCTION_DECL:
                        handleDeclareFunctionStatement(metadataProvider, stmt);
                        break;
                    case EXTENSION:
                        final ExtensionStatement extStmt = (ExtensionStatement) stmt;
                        statementProperties.setName(extStmt.getName());
                        if (!isCompileOnly()) {
                            extStmt.handle(hcc, this, requestParameters, metadataProvider,
                                    resultSetIdCounter.getAndInc());
                        }
                        break;
                    default:
                        throw new CompilationException(ErrorCode.COMPILATION_ILLEGAL_STATE, stmt.getSourceLocation(),
                                "Unexpected statement: " + kind);
                }
            }
        } catch (Exception ex) {
            this.appCtx.getRequestTracker().incrementFailedRequests();
            throw ex;
        } finally {
            // async queries are completed after their job completes
            if (ResultDelivery.ASYNC != resultDelivery) {
                appCtx.getRequestTracker().complete(requestParameters.getRequestReference().getUuid());
            }
            Thread.currentThread().setName(threadName);
        }
    }

    protected void configureMetadataProvider(MetadataProvider metadataProvider, Map<String, String> config,
            Counter resultSetIdCounter, FileSplit outputFile, IRequestParameters requestParameters,
            Statement statement) {
        if (statement.getKind() == Statement.Kind.QUERY && requestParameters.isSQLCompatMode()) {
            metadataProvider.getConfig().put(SqlppQueryRewriter.SQL_COMPAT_OPTION, Boolean.TRUE.toString());
        }
        metadataProvider.getConfig().putAll(config);
        metadataProvider.setResultSetIdCounter(resultSetIdCounter);
        metadataProvider.setOutputFile(outputFile);
    }

    protected DataverseDecl getRequestDataverseDecl(IRequestParameters requestParameters) throws AlgebricksException {
        String requestDataverseName = requestParameters.getDefaultDataverseName();
        if (requestDataverseName == null) {
            return null;
        }
        Namespace requestNamespace = namespaceResolver.resolve(requestDataverseName);
        return new DataverseDecl(requestNamespace, true);
    }

    protected void handleSetStatement(Statement stmt, Map<String, String> config) throws CompilationException {
        SetStatement ss = (SetStatement) stmt;
        String pname = ss.getPropName();
        String pvalue = ss.getPropValue();
        if (pname.startsWith(APIFramework.PREFIX_INTERNAL_PARAMETERS)) {
            throw new CompilationException(ErrorCode.ILLEGAL_SET_PARAMETER, pname);
        }
        config.put(pname, pvalue);
    }

    protected LangRewritingContext createLangRewritingContext(MetadataProvider metadataProvider,
            List<FunctionDecl> declaredFunctions, List<ViewDecl> declaredViews, List<DatasetDecl> declaredDatasets,
            IWarningCollector warningCollector, int varCounter) {
        return new LangRewritingContext(metadataProvider, declaredFunctions, declaredViews, warningCollector,
                declaredDatasets, varCounter);
    }

    protected Namespace handleUseDataverseStatement(MetadataProvider metadataProvider, Statement stmt)
            throws Exception {
        DataverseDecl dvd = (DataverseDecl) stmt;
        DataverseName dvName = dvd.getDataverseName();
        String database = dvd.getDatabaseName();
        metadataProvider.validateNamespaceName(dvd.getNamespace(), dvd.getSourceLocation());
        //TODO(DB): read lock on database
        lockManager.acquireDataverseReadLock(metadataProvider.getLocks(), database, dvName);
        try {
            return doUseDataverseStatement(metadataProvider, dvd);
        } finally {
            metadataProvider.getLocks().unlock();
        }
    }

    protected Namespace doUseDataverseStatement(MetadataProvider metadataProvider, DataverseDecl stmtUseDataverse)
            throws Exception {
        MetadataTransactionContext mdTxnCtx = MetadataManager.INSTANCE.beginTransaction();
        metadataProvider.setMetadataTxnContext(mdTxnCtx);
        try {
            DataverseName dvName = stmtUseDataverse.getDataverseName();
            String dbName = stmtUseDataverse.getDatabaseName();
            Dataverse dv =
                    MetadataManager.INSTANCE.getDataverse(metadataProvider.getMetadataTxnContext(), dbName, dvName);
            if (dv == null) {
                if (stmtUseDataverse.getIfExists()) {
                    if (warningCollector.shouldWarn()) {
                        warningCollector.warn(Warning.of(stmtUseDataverse.getSourceLocation(),
                                ErrorCode.UNKNOWN_DATAVERSE,
                                MetadataUtil.dataverseName(dbName, dvName, metadataProvider.isUsingDatabase())));
                    }
                    MetadataManager.INSTANCE.commitTransaction(mdTxnCtx);
                    return activeNamespace;
                } else {
                    throw new MetadataException(ErrorCode.UNKNOWN_DATAVERSE, stmtUseDataverse.getSourceLocation(),
                            MetadataUtil.dataverseName(dbName, dvName, metadataProvider.isUsingDatabase()));
                }
            }
            MetadataManager.INSTANCE.commitTransaction(mdTxnCtx);
            //TODO(DB): should the stmt namespace be used?
            return new Namespace(dv.getDatabaseName(), dv.getDataverseName());
        } catch (Exception e) {
            abort(e, e, mdTxnCtx);
            throw e;
        }
    }

    protected void handleCreateDatabaseStatement(MetadataProvider metadataProvider, Statement stmt,
            IRequestParameters requestParameters, Creator creator) throws Exception {
        CreateDatabaseStatement stmtCreateDatabase = (CreateDatabaseStatement) stmt;
        String database = stmtCreateDatabase.getDatabaseName().getValue();
        metadataProvider.validateDatabaseName(database, stmt.getSourceLocation());
        if (isCompileOnly()) {
            return;
        }
        lockUtil.createDatabaseBegin(lockManager, metadataProvider.getLocks(), database);
        try {
            doCreateDatabaseStatement(metadataProvider, stmtCreateDatabase, requestParameters, creator);
        } finally {
            metadataProvider.getLocks().unlock();
        }
    }

    protected boolean doCreateDatabaseStatement(MetadataProvider mdProvider, CreateDatabaseStatement stmtCreateDatabase,
            IRequestParameters requestParameters, Creator creator) throws Exception {
        MetadataTransactionContext mdTxnCtx = MetadataManager.INSTANCE.beginTransaction();
        mdProvider.setMetadataTxnContext(mdTxnCtx);
        try {
            String databaseName = stmtCreateDatabase.getDatabaseName().getValue();
            Database database = MetadataManager.INSTANCE.getDatabase(mdTxnCtx, databaseName);
            if (database != null) {
                if (stmtCreateDatabase.ifNotExists()) {
                    MetadataManager.INSTANCE.commitTransaction(mdTxnCtx);
                    return false;
                } else {
                    throw new CompilationException(ErrorCode.DATABASE_EXISTS, stmtCreateDatabase.getSourceLocation(),
                            databaseName);
                }
            }

            beforeTxnCommit(mdProvider, creator, EntityDetails.newDatabase(databaseName));
            MetadataManager.INSTANCE.addDatabase(mdTxnCtx,
                    new Database(databaseName, false, MetadataUtil.PENDING_NO_OP, creator));
            MetadataManager.INSTANCE.commitTransaction(mdTxnCtx);
            return true;
        } catch (Exception e) {
            abort(e, e, mdTxnCtx);
            throw e;
        }
    }

    protected void handleCreateDataverseStatement(MetadataProvider metadataProvider, Statement stmt,
            IRequestParameters requestParameters, Creator creator) throws Exception {
        CreateDataverseStatement stmtCreateDataverse = (CreateDataverseStatement) stmt;
        DataverseName dvName = stmtCreateDataverse.getDataverseName();
        String dbName = stmtCreateDataverse.getDatabaseName();
        Namespace stmtNamespace = stmtCreateDataverse.getNamespace();
        metadataProvider.validateNamespaceName(stmtNamespace, stmtCreateDataverse.getSourceLocation());
        if (isCompileOnly()) {
            return;
        }
        lockUtil.createDataverseBegin(lockManager, metadataProvider.getLocks(), dbName, dvName);
        try {
            doCreateDataverseStatement(metadataProvider, stmtCreateDataverse, requestParameters, creator);
        } finally {
            metadataProvider.getLocks().unlock();
        }
    }

    @SuppressWarnings("squid:S00112")
    protected boolean doCreateDataverseStatement(MetadataProvider metadataProvider,
            CreateDataverseStatement stmtCreateDataverse, IRequestParameters requestParameters, Creator creator)
            throws Exception {
        MetadataTransactionContext mdTxnCtx = MetadataManager.INSTANCE.beginTransaction();
        metadataProvider.setMetadataTxnContext(mdTxnCtx);
        try {
            DataverseName dvName = stmtCreateDataverse.getDataverseName();
            String dbName = stmtCreateDataverse.getDatabaseName();
            Database db = MetadataManager.INSTANCE.getDatabase(mdTxnCtx, dbName);
            if (db == null) {
                throw new CompilationException(ErrorCode.UNKNOWN_DATABASE, stmtCreateDataverse.getSourceLocation(),
                        dbName);
            }

            Dataverse dv =
                    MetadataManager.INSTANCE.getDataverse(metadataProvider.getMetadataTxnContext(), dbName, dvName);
            if (dv != null) {
                if (stmtCreateDataverse.getIfNotExists()) {
                    MetadataManager.INSTANCE.commitTransaction(mdTxnCtx);
                    return false;
                } else {
                    throw new CompilationException(ErrorCode.DATAVERSE_EXISTS, stmtCreateDataverse.getSourceLocation(),
                            dvName);
                }
            }
            beforeTxnCommit(metadataProvider, creator, EntityDetails.newDataverse(dbName, dvName));
            MetadataManager.INSTANCE.addDataverse(metadataProvider.getMetadataTxnContext(), new Dataverse(dbName,
                    dvName, stmtCreateDataverse.getFormat(), MetadataUtil.PENDING_NO_OP, creator));
            MetadataManager.INSTANCE.commitTransaction(mdTxnCtx);
            return true;
        } catch (Exception e) {
            abort(e, e, mdTxnCtx);
            throw e;
        }
    }

    protected static void validateCompactionPolicy(String compactionPolicy,
            Map<String, String> compactionPolicyProperties, MetadataTransactionContext mdTxnCtx,
            boolean isExternalDataset, SourceLocation sourceLoc) throws Exception {
        CompactionPolicy compactionPolicyEntity = MetadataManager.INSTANCE.getCompactionPolicy(mdTxnCtx,
                MetadataConstants.SYSTEM_DATABASE, MetadataConstants.METADATA_DATAVERSE_NAME, compactionPolicy);
        if (compactionPolicyEntity == null) {
            throw new CompilationException(ErrorCode.COMPILATION_ERROR, sourceLoc,
                    "Unknown compaction policy: " + compactionPolicy);
        }
        String compactionPolicyFactoryClassName = compactionPolicyEntity.getClassName();
        ILSMMergePolicyFactory mergePolicyFactory =
                (ILSMMergePolicyFactory) Class.forName(compactionPolicyFactoryClassName).newInstance();
        if (isExternalDataset && mergePolicyFactory.getName().compareTo("correlated-prefix") == 0) {
            throw new CompilationException(ErrorCode.COMPILATION_ERROR, sourceLoc,
                    "The correlated-prefix merge policy cannot be used with external " + dataset(PLURAL));
        }
        if (compactionPolicyProperties == null) {
            if (mergePolicyFactory.getName().compareTo("no-merge") != 0) {
                throw new CompilationException(ErrorCode.COMPILATION_ERROR, sourceLoc,
                        "Compaction policy properties are missing.");
            }
        } else {
            for (Map.Entry<String, String> entry : compactionPolicyProperties.entrySet()) {
                if (!mergePolicyFactory.getPropertiesNames().contains(entry.getKey())) {
                    throw new CompilationException(ErrorCode.COMPILATION_ERROR, sourceLoc,
                            "Invalid compaction policy property: " + entry.getKey());
                }
            }
            for (String p : mergePolicyFactory.getPropertiesNames()) {
                if (!compactionPolicyProperties.containsKey(p)) {
                    throw new CompilationException(ErrorCode.COMPILATION_ERROR, sourceLoc,
                            "Missing compaction policy property: " + p);
                }
            }
        }
    }

    public void handleCreateDatasetStatement(MetadataProvider metadataProvider, Statement stmt,
            IHyracksClientConnection hcc, IRequestParameters requestParameters, Creator creator) throws Exception {
        DatasetDecl dd = (DatasetDecl) stmt;
        String datasetName = dd.getName().getValue();
        metadataProvider.validateDatabaseObjectName(dd.getNamespace(), datasetName, stmt.getSourceLocation());
        Namespace stmtActiveNamespace = getActiveNamespace(dd.getNamespace());
        DataverseName dataverseName = stmtActiveNamespace.getDataverseName();
        String databaseName = stmtActiveNamespace.getDatabaseName();
        TypeExpression itemTypeExpr = dd.getItemType();
        Triple<Namespace, String, Boolean> itemTypeQualifiedName = extractDatasetItemTypeName(stmtActiveNamespace,
                datasetName, itemTypeExpr, false, stmt.getSourceLocation());
        Namespace itemTypeNamespace = itemTypeQualifiedName.first;
        DataverseName itemTypeDataverseName = itemTypeNamespace.getDataverseName();
        String itemTypeDatabase = itemTypeNamespace.getDatabaseName();

        String itemTypeName = itemTypeQualifiedName.second;
        boolean itemTypeAnonymous = itemTypeQualifiedName.third;

        TypeExpression metaItemTypeExpr = dd.getMetaItemType();
        Namespace metaItemTypeNamespace = null;
        DataverseName metaItemTypeDataverseName = null;
        String metaItemTypeDatabase = null;
        String metaItemTypeName = null;
        boolean metaItemTypeAnonymous;
        if (metaItemTypeExpr != null) {
            Triple<Namespace, String, Boolean> metaItemTypeQualifiedName = extractDatasetItemTypeName(
                    stmtActiveNamespace, datasetName, metaItemTypeExpr, true, stmt.getSourceLocation());
            metaItemTypeNamespace = metaItemTypeQualifiedName.first;
            metaItemTypeDataverseName = metaItemTypeNamespace.getDataverseName();
            metaItemTypeDatabase = metaItemTypeNamespace.getDatabaseName();
            metaItemTypeName = metaItemTypeQualifiedName.second;
            metaItemTypeAnonymous = metaItemTypeQualifiedName.third;
        } else {
            metaItemTypeAnonymous = true; // doesn't matter
        }

        String nodegroupName = dd.getNodegroupName();
        String compactionPolicy = dd.getCompactionPolicy();
        boolean defaultCompactionPolicy = compactionPolicy == null;

        if (isCompileOnly()) {
            return;
        }

        lockUtil.createDatasetBegin(lockManager, metadataProvider.getLocks(), databaseName, dataverseName, datasetName,
                itemTypeDatabase, itemTypeDataverseName, itemTypeName, itemTypeAnonymous, metaItemTypeDatabase,
                metaItemTypeDataverseName, metaItemTypeName, metaItemTypeAnonymous, nodegroupName, compactionPolicy,
                defaultCompactionPolicy, dd.getDatasetType(), dd.getDatasetDetailsDecl(), metadataProvider);
        try {
            doCreateDatasetStatement(metadataProvider, dd, stmtActiveNamespace, datasetName, itemTypeNamespace,
                    itemTypeExpr, itemTypeName, metaItemTypeExpr, metaItemTypeNamespace, metaItemTypeName, hcc,
                    requestParameters, creator);
            if (dd.getQuery() != null) {
                final IResultSet resultSet = requestParameters.getResultSet();
                final ResultDelivery resultDelivery = requestParameters.getResultProperties().getDelivery();
                final Stats stats = requestParameters.getStats();
                IStatementRewriter stmtRewriter = rewriterFactory.createStatementRewriter();
                final ResultMetadata outMetadata = requestParameters.getOutMetadata();
                final Map<String, IAObject> stmtParams = requestParameters.getStatementParameters();
                UpsertStatement upsertStmt =
                        new UpsertStatement(stmtActiveNamespace, datasetName, dd.getQuery(), -1, null, null);
                handleInsertUpsertStatement(metadataProvider, upsertStmt, hcc, resultSet, resultDelivery, outMetadata,
                        stats, requestParameters, stmtParams, stmtRewriter);
            }
        } finally {
            metadataProvider.getLocks().unlock();
        }

    }

    protected Optional<? extends Dataset> doCreateDatasetStatement(MetadataProvider metadataProvider, DatasetDecl dd,
            Namespace namespace, String datasetName, Namespace itemTypeNamespace, TypeExpression itemTypeExpr,
            String itemTypeName, TypeExpression metaItemTypeExpr, Namespace metaItemTypeNamespace,
            String metaItemTypeName, IHyracksClientConnection hcc, IRequestParameters requestParameters,
            Creator creator) throws Exception {
        DataverseName dataverseName = namespace.getDataverseName();
        String databaseName = namespace.getDatabaseName();

        DataverseName itemTypeDataverseName = null;
        String itemTypeDatabaseName = null;
        if (itemTypeNamespace != null) {
            itemTypeDataverseName = itemTypeNamespace.getDataverseName();
            itemTypeDatabaseName = itemTypeNamespace.getDatabaseName();
        }

        DataverseName metaItemTypeDataverseName = null;
        String metaItemTypeDatabaseName = null;
        if (metaItemTypeNamespace != null) {
            metaItemTypeDataverseName = metaItemTypeNamespace.getDataverseName();
            metaItemTypeDatabaseName = metaItemTypeNamespace.getDatabaseName();
        }

        MutableObject<ProgressState> progress = new MutableObject<>(ProgressState.NO_PROGRESS);
        SourceLocation sourceLoc = dd.getSourceLocation();
        DatasetType dsType = dd.getDatasetType();
        String ngNameId = dd.getNodegroupName();
        String compactionPolicy = dd.getCompactionPolicy();
        Map<String, String> compactionPolicyProperties = dd.getCompactionPolicyProperties();
        String compressionScheme = metadataProvider.getCompressionManager()
                .getDdlOrDefaultCompressionScheme(dd.getDatasetCompressionScheme());
        MetadataTransactionContext mdTxnCtx = MetadataManager.INSTANCE.beginTransaction();
        boolean bActiveTxn = true;
        metadataProvider.setMetadataTxnContext(mdTxnCtx);
        Dataset dataset = null;
        Datatype itemTypeEntity = null, metaItemTypeEntity = null;
        boolean itemTypeAdded = false, metaItemTypeAdded = false;

        StorageProperties storageProperties = metadataProvider.getStorageProperties();
        DatasetFormatInfo datasetFormatInfo = dd.getDatasetFormatInfo(storageProperties.getStorageFormat(),
                storageProperties.getColumnMaxTupleCount(), storageProperties.getColumnFreeSpaceTolerance(),
                storageProperties.getColumnMaxLeafNodeSize());
        try {
            //TODO(DB): also check for database existence?

            // Check if the dataverse exists
            Dataverse dv = MetadataManager.INSTANCE.getDataverse(mdTxnCtx, databaseName, dataverseName);
            if (dv == null) {
                throw new CompilationException(ErrorCode.UNKNOWN_DATAVERSE, sourceLoc,
                        MetadataUtil.dataverseName(databaseName, dataverseName, metadataProvider.isUsingDatabase()));
            }

            IDatasetDetails datasetDetails;
            Dataset ds = metadataProvider.findDataset(databaseName, dataverseName, datasetName, true);
            if (ds != null) {
                if (ds.getDatasetType() == DatasetType.VIEW) {
                    throw new CompilationException(ErrorCode.VIEW_EXISTS, sourceLoc,
                            DatasetUtil.getFullyQualifiedDisplayName(ds));
                }
                if (dd.getIfNotExists()) {
                    MetadataManager.INSTANCE.commitTransaction(mdTxnCtx);
                    return Optional.empty();
                } else {
                    throw new CompilationException(ErrorCode.DATASET_EXISTS, sourceLoc, datasetName, dataverseName);
                }
            }
            if (dd.getQuery() != null) {
                IQueryRewriter queryRewriter = rewriterFactory.createQueryRewriter();
                Query wrappedQuery = queryRewriter.createDatasetAccessorQuery(dd, namespaceResolver, namespace);
                dd.setNamespace(namespace);
                LangRewritingContext langRewritingContext =
                        createLangRewritingContext(metadataProvider, declaredFunctions, null,
                                Collections.singletonList(dd), warningCollector, wrappedQuery.getVarCounter());
                apiFramework.reWriteQuery(langRewritingContext, wrappedQuery, sessionOutput, false, false,
                        Collections.emptyList());

                LangDatasetUtil.getDatasetDependencies(metadataProvider, dd, queryRewriter);
                appCtx.getReceptionist().ensureAuthorized(requestParameters, metadataProvider);
            }

            List<TypeExpression> partitioningExprTypes = null;
            if (dsType == DatasetType.INTERNAL) {
                partitioningExprTypes = ((InternalDetailsDecl) dd.getDatasetDetailsDecl()).getPartitioningExprTypes();
            }

            Pair<Datatype, Boolean> itemTypePair = fetchDatasetItemType(mdTxnCtx, dsType, datasetFormatInfo.getFormat(),
                    partitioningExprTypes, itemTypeDatabaseName, itemTypeDataverseName, itemTypeName, itemTypeExpr,
                    false, metadataProvider, sourceLoc);
            itemTypeEntity = itemTypePair.first;
            IAType itemType = itemTypeEntity.getDatatype();
            boolean itemTypeIsInline = itemTypePair.second;

            String ngName = ngNameId != null ? ngNameId
                    : configureNodegroupForDataset(appCtx, dd.getHints(), databaseName, dataverseName, datasetName,
                            metadataProvider, sourceLoc);

            if (compactionPolicy == null) {
                compactionPolicy = StorageConstants.DEFAULT_COMPACTION_POLICY_NAME;
                compactionPolicyProperties = StorageConstants.DEFAULT_COMPACTION_POLICY_PROPERTIES;
            } else {
                validateCompactionPolicy(compactionPolicy, compactionPolicyProperties, mdTxnCtx, false, sourceLoc);
            }

            IAType metaItemType = null;
            boolean metaItemTypeIsInline = false;
            switch (dsType) {
                case INTERNAL:
                    if (metaItemTypeExpr != null) {
                        Pair<Datatype, Boolean> metaItemTypePair =
                                fetchDatasetItemType(mdTxnCtx, dsType, datasetFormatInfo.getFormat(),
                                        partitioningExprTypes, metaItemTypeDatabaseName, metaItemTypeDataverseName,
                                        metaItemTypeName, metaItemTypeExpr, true, metadataProvider, sourceLoc);
                        metaItemTypeEntity = metaItemTypePair.first;
                        metaItemType = metaItemTypeEntity.getDatatype();
                        metaItemTypeIsInline = metaItemTypePair.second;
                    }
                    ARecordType metaRecType = (ARecordType) metaItemType;

                    List<List<String>> partitioningExprs =
                            ((InternalDetailsDecl) dd.getDatasetDetailsDecl()).getPartitioningExprs();

                    List<Integer> keySourceIndicators =
                            ((InternalDetailsDecl) dd.getDatasetDetailsDecl()).getKeySourceIndicators();
                    boolean autogenerated = ((InternalDetailsDecl) dd.getDatasetDetailsDecl()).isAutogenerated();
                    ARecordType aRecordType = (ARecordType) itemType;
                    List<IAType> partitioningTypes = validatePartitioningExpressions(aRecordType, metaRecType,
                            partitioningExprs, keySourceIndicators, autogenerated, sourceLoc, partitioningExprTypes);

                    List<String> filterField = ((InternalDetailsDecl) dd.getDatasetDetailsDecl()).getFilterField();
                    Integer filterSourceIndicator =
                            ((InternalDetailsDecl) dd.getDatasetDetailsDecl()).getFilterSourceIndicator();

                    if (filterField != null) {
                        ValidateUtil.validateFilterField(aRecordType, metaRecType, filterSourceIndicator, filterField,
                                sourceLoc);
                    }
                    if (compactionPolicy == null && filterField != null) {
                        // If the dataset has a filter and the user didn't specify a merge
                        // policy, then we will pick the
                        // correlated-prefix as the default merge policy.
                        compactionPolicy = StorageConstants.DEFAULT_FILTERED_DATASET_COMPACTION_POLICY_NAME;
                        compactionPolicyProperties = StorageConstants.DEFAULT_COMPACTION_POLICY_PROPERTIES;
                    }
                    boolean isDatasetWithoutTypeSpec = isDatasetWithoutTypeSpec(dd, aRecordType, metaRecType);
                    // Validate dataset properties if the format is COLUMN
                    ColumnPropertiesValidationUtil.validate(sourceLoc, datasetFormatInfo.getFormat(), compactionPolicy,
                            filterField);
                    datasetDetails = new InternalDatasetDetails(InternalDatasetDetails.FileStructure.BTREE,
                            InternalDatasetDetails.PartitioningStrategy.HASH, partitioningExprs, partitioningExprs,
                            keySourceIndicators, partitioningTypes, autogenerated, filterSourceIndicator, filterField,
                            isDatasetWithoutTypeSpec);
                    break;
                case EXTERNAL:
                    ExternalDetailsDecl externalDetails = (ExternalDetailsDecl) dd.getDatasetDetailsDecl();
                    Map<String, String> properties = createExternalDatasetProperties(databaseName, dataverseName, dd,
                            itemTypeEntity, metadataProvider, mdTxnCtx);
                    ExternalDataUtils.normalize(properties);
                    ExternalDataUtils.validate(properties);
                    ExternalDataUtils.validateType(properties, (ARecordType) itemType);
                    validateExternalDatasetProperties(externalDetails, properties, dd.getSourceLocation(), mdTxnCtx,
                            appCtx, metadataProvider);
                    datasetDetails = new ExternalDatasetDetails(externalDetails.getAdapter(), properties, new Date(),
                            TransactionState.COMMIT);
                    break;
                default:
                    throw new CompilationException(ErrorCode.COMPILATION_UNKNOWN_DATASET_TYPE,
                            dataset.getDatasetType().toString());
            }

            // #. initialize DatasetIdFactory if it is not initialized.
            if (!DatasetIdFactory.isInitialized()) {
                DatasetIdFactory.initialize(MetadataManager.INSTANCE.getMostRecentDatasetId());
            }

            // #. add a new dataset with PendingAddOp
            dataset = (Dataset) createDataset(dd, databaseName, dataverseName, datasetName, itemTypeDatabaseName,
                    itemTypeDataverseName, itemTypeName, metaItemTypeDatabaseName, metaItemTypeDataverseName,
                    metaItemTypeName, dsType, compactionPolicy, compactionPolicyProperties, compressionScheme,
                    datasetFormatInfo, datasetDetails, ngName, creator);
            MetadataManager.INSTANCE.addDataset(metadataProvider.getMetadataTxnContext(), dataset);

            if (itemTypeIsInline) {
                MetadataManager.INSTANCE.addDatatype(mdTxnCtx, itemTypeEntity);
                itemTypeAdded = true;
            }
            if (metaItemTypeIsInline) {
                MetadataManager.INSTANCE.addDatatype(mdTxnCtx, metaItemTypeEntity);
                metaItemTypeAdded = true;
            }

            if (dsType == DatasetType.INTERNAL) {
                JobSpecification jobSpec = DatasetUtil.createDatasetJobSpec(dataset, metadataProvider);
                // #. make metadataTxn commit before calling runJob.
                MetadataManager.INSTANCE.commitTransaction(mdTxnCtx);
                bActiveTxn = false;
                progress.setValue(ProgressState.ADDED_PENDINGOP_RECORD_TO_METADATA);

                // #. runJob
                runJob(hcc, jobSpec);

                // #. begin new metadataTxn
                mdTxnCtx = MetadataManager.INSTANCE.beginTransaction();
                bActiveTxn = true;
                metadataProvider.setMetadataTxnContext(mdTxnCtx);
            }

            // #. add a new dataset with PendingNoOp after deleting the dataset with
            // PendingAddOp
            MetadataManager.INSTANCE.dropDataset(metadataProvider.getMetadataTxnContext(), databaseName, dataverseName,
                    datasetName, requestParameters.isForceDropDataset());
            dataset.setPendingOp(MetadataUtil.PENDING_NO_OP);
            MetadataManager.INSTANCE.addDataset(metadataProvider.getMetadataTxnContext(), dataset);
            beforeTxnCommit(metadataProvider, creator,
                    EntityDetails.newDataset(databaseName, dataverseName, datasetName));
            MetadataManager.INSTANCE.commitTransaction(mdTxnCtx);
        } catch (Exception e) {
            if (bActiveTxn) {
                abort(e, e, mdTxnCtx);
            }

            if (progress.getValue() == ProgressState.ADDED_PENDINGOP_RECORD_TO_METADATA) {

                // #. execute compensation operations
                // remove the index in NC
                // [Notice]
                // As long as we updated(and committed) metadata, we should remove any effect of
                // the job
                // because an exception occurs during runJob.
                mdTxnCtx = MetadataManager.INSTANCE.beginTransaction();
                bActiveTxn = true;
                metadataProvider.setMetadataTxnContext(mdTxnCtx);
                try {
                    JobSpecification jobSpec =
                            DatasetUtil.dropDatasetJobSpec(dataset, metadataProvider, EnumSet.of(DropOption.IF_EXISTS));
                    MetadataManager.INSTANCE.commitTransaction(mdTxnCtx);
                    bActiveTxn = false;
                    runJob(hcc, jobSpec);
                } catch (Exception e2) {
                    e.addSuppressed(e2);
                    if (bActiveTxn) {
                        abort(e, e2, mdTxnCtx);
                    }
                }

                // remove the record from the metadata.
                mdTxnCtx = MetadataManager.INSTANCE.beginTransaction();
                metadataProvider.setMetadataTxnContext(mdTxnCtx);
                try {
                    MetadataManager.INSTANCE.dropDataset(mdTxnCtx, databaseName, dataverseName, datasetName,
                            requestParameters.isForceDropDataset());
                    if (itemTypeAdded) {
                        MetadataManager.INSTANCE.dropDatatype(mdTxnCtx, itemTypeEntity.getDatabaseName(),
                                itemTypeEntity.getDataverseName(), itemTypeEntity.getDatatypeName());
                    }
                    if (metaItemTypeAdded) {
                        MetadataManager.INSTANCE.dropDatatype(mdTxnCtx, metaItemTypeEntity.getDatabaseName(),
                                metaItemTypeEntity.getDataverseName(), metaItemTypeEntity.getDatatypeName());
                    }
                    MetadataManager.INSTANCE.commitTransaction(mdTxnCtx);
                } catch (Exception e2) {
                    e.addSuppressed(e2);
                    abort(e, e2, mdTxnCtx);
                    throw new IllegalStateException("System is inconsistent state: pending dataset(" + dataverseName
                            + "." + datasetName + ") couldn't be removed from the metadata", e);
                }
            }
            throw e;
        }
        return Optional.of(dataset);
    }

    protected boolean isDatasetWithoutTypeSpec(DatasetDecl datasetDecl, ARecordType aRecordType,
            ARecordType metaRecType) {
        return aRecordType.getFieldNames().length == 0 && metaRecType == null;
    }

    protected IDataset createDataset(DatasetDecl dd, String database, DataverseName dataverseName, String datasetName,
            String itemTypeDatabase, DataverseName itemTypeDataverseName, String itemTypeName,
            String metaItemTypeDatabase, DataverseName metaItemTypeDataverseName, String metaItemTypeName,
            DatasetType dsType, String compactionPolicy, Map<String, String> compactionPolicyProperties,
            String compressionScheme, DatasetFormatInfo datasetFormatInfo, IDatasetDetails datasetDetails,
            String ngName, Creator creator) throws AlgebricksException {
        return new Dataset(database, dataverseName, datasetName, itemTypeDatabase, itemTypeDataverseName, itemTypeName,
                metaItemTypeDatabase, metaItemTypeDataverseName, metaItemTypeName, ngName, compactionPolicy,
                compactionPolicyProperties, datasetDetails, dd.getHints(), dsType, DatasetIdFactory.generateDatasetId(),
                MetadataUtil.PENDING_ADD_OP, compressionScheme, datasetFormatInfo, creator);
    }

    protected Triple<Namespace, String, Boolean> extractDatasetItemTypeName(Namespace datasetNamespace,
            String datasetName, TypeExpression itemTypeExpr, boolean isMetaItemType, SourceLocation sourceLoc)
            throws CompilationException {
        switch (itemTypeExpr.getTypeKind()) {
            case TYPEREFERENCE:
                TypeReferenceExpression itemTypeRefExpr = (TypeReferenceExpression) itemTypeExpr;
                Pair<Namespace, Identifier> itemTypeIdent = itemTypeRefExpr.getIdent();
                Namespace typeNamespace = itemTypeIdent.first != null ? itemTypeIdent.first : datasetNamespace;
                String typeName = itemTypeRefExpr.getIdent().second.getValue();
                return new Triple<>(typeNamespace, typeName, false);
            case RECORD:
                String inlineTypeName = TypeUtil.createDatasetInlineTypeName(datasetName, isMetaItemType);
                return new Triple<>(datasetNamespace, inlineTypeName, true);
            default:
                throw new CompilationException(ErrorCode.COMPILATION_ILLEGAL_STATE, sourceLoc,
                        String.valueOf(itemTypeExpr.getTypeKind()));
        }
    }

    protected Pair<Datatype, Boolean> fetchDatasetItemType(MetadataTransactionContext mdTxnCtx, DatasetType datasetType,
            DatasetConfig.DatasetFormat format, List<TypeExpression> partitioningExprTypes, String itemTypeDatabaseName,
            DataverseName itemTypeDataverseName, String itemTypeName, TypeExpression itemTypeExpr,
            boolean isMetaItemType, MetadataProvider metadataProvider, SourceLocation sourceLoc)
            throws AlgebricksException {
        switch (itemTypeExpr.getTypeKind()) {
            case TYPEREFERENCE:
                Datatype itemTypeEntity =
                        metadataProvider.findTypeEntity(itemTypeDatabaseName, itemTypeDataverseName, itemTypeName);
                if (itemTypeEntity == null || itemTypeEntity.getIsAnonymous()) {
                    // anonymous types cannot be referred from CREATE DATASET/VIEW
                    throw new AsterixException(ErrorCode.UNKNOWN_TYPE, sourceLoc,
                            DatasetUtil.getFullyQualifiedDisplayName(itemTypeDataverseName, itemTypeName));
                }
                IAType itemType = itemTypeEntity.getDatatype();
                validateDatasetItemType(datasetType, format, partitioningExprTypes, itemType, isMetaItemType,
                        sourceLoc);
                return new Pair<>(itemTypeEntity, false);
            case RECORD:
                itemType = translateType(itemTypeDatabaseName, itemTypeDataverseName, itemTypeName, itemTypeExpr,
                        mdTxnCtx);
                validateDatasetItemType(datasetType, format, partitioningExprTypes, itemType, isMetaItemType,
                        sourceLoc);
                itemTypeEntity =
                        new Datatype(itemTypeDatabaseName, itemTypeDataverseName, itemTypeName, itemType, true);
                return new Pair<>(itemTypeEntity, true);
            default:
                throw new CompilationException(ErrorCode.COMPILATION_ILLEGAL_STATE, sourceLoc,
                        String.valueOf(itemTypeExpr.getTypeKind()));
        }
    }

    protected void validateDatasetItemType(DatasetType datasetType, DatasetConfig.DatasetFormat format,
            List<TypeExpression> partitioningExprTypes, IAType itemType, boolean isMetaItemType,
            SourceLocation sourceLoc) throws AlgebricksException {
        if (itemType.getTypeTag() != ATypeTag.OBJECT) {
            throw new CompilationException(ErrorCode.COMPILATION_ERROR, sourceLoc,
                    String.format("%s %s has to be a record type.",
                            datasetType == DatasetType.VIEW ? "view" : StringUtils.capitalize(dataset()),
                            isMetaItemType ? "meta type" : "type"));
        }
        if (datasetType == DatasetType.VIEW) {
            ViewUtil.validateViewItemType((ARecordType) itemType, sourceLoc);
        }

        // Validate columnar type
        if (datasetType == DatasetType.INTERNAL) {
            ColumnSupportedTypesValidator.validate(format, itemType, sourceLoc);
            if (partitioningExprTypes != null) {
                for (TypeExpression typeExpr : partitioningExprTypes) {
                    String typeName = ((TypeReferenceExpression) typeExpr).getIdent().second.getValue();
                    IAType type = BuiltinTypeMap.getBuiltinType(typeName);
                    if (type != null) {
                        // type will be validated next
                        ColumnSupportedTypesValidator.validate(format, type, sourceLoc);
                    }
                }
            }
        }
    }

    protected Map<String, String> createExternalDatasetProperties(String databaseName, DataverseName dataverseName,
            DatasetDecl dd, Datatype itemType, MetadataProvider metadataProvider, MetadataTransactionContext mdTxnCtx)
            throws AlgebricksException {
        ExternalDetailsDecl externalDetails = (ExternalDetailsDecl) dd.getDatasetDetailsDecl();
        Map<String, String> properties = externalDetails.getProperties();
        ExternalDataUtils.validateParquetTypeAndConfiguration(properties, (ARecordType) itemType.getDatatype());
        ExternalDataUtils.validateAvroTypeAndConfiguration(properties, (ARecordType) itemType.getDatatype());
        return properties;
    }

    protected static void validateIfResourceIsActiveInFeed(ICcApplicationContext appCtx, Dataset dataset,
            SourceLocation sourceLoc) throws CompilationException {
        ActiveNotificationHandler activeEventHandler =
                (ActiveNotificationHandler) appCtx.getActiveNotificationHandler();
        IActiveEntityEventsListener[] listeners = activeEventHandler.getEventListeners();
        for (IActiveEntityEventsListener listener : listeners) {
            if (listener.isEntityUsingDataset(dataset) && listener.isActive()) {
                throw new CompilationException(ErrorCode.COMPILATION_CANT_DROP_ACTIVE_DATASET, sourceLoc,
                        DatasetUtil.getFullyQualifiedDisplayName(dataset), listener.getEntityId().toString());
            }
        }
    }

    protected static String configureNodegroupForDataset(ICcApplicationContext appCtx, Map<String, String> hints,
            String databaseName, DataverseName dataverseName, String datasetName, MetadataProvider metadataProvider,
            SourceLocation sourceLoc) throws Exception {
        IClusterStateManager csm = appCtx.getClusterStateManager();
        Set<String> allNodes = csm.getParticipantNodes(true);
        Set<String> selectedNodes = new LinkedHashSet<>();
        String hintValue = hints.get(DatasetNodegroupCardinalityHint.NAME);
        if (hintValue == null) {
            selectedNodes.addAll(allNodes);
        } else {
            int nodegroupCardinality;
            final Pair<Boolean, String> validation = DatasetHints.validate(appCtx, DatasetNodegroupCardinalityHint.NAME,
                    hints.get(DatasetNodegroupCardinalityHint.NAME));
            boolean valid = validation.first;
            if (!valid) {
                throw new CompilationException(ErrorCode.COMPILATION_ERROR, sourceLoc,
                        "Incorrect use of hint '" + DatasetNodegroupCardinalityHint.NAME + "': " + validation.second);
            } else {
                nodegroupCardinality = Integer.parseInt(hints.get(DatasetNodegroupCardinalityHint.NAME));
            }
            List<String> allNodeList = new ArrayList<>(allNodes);
            Collections.shuffle(allNodeList);
            selectedNodes.addAll(allNodeList.subList(0, nodegroupCardinality));
        }
        // Creates the associated node group for the dataset.
        return DatasetUtil.createNodeGroupForNewDataset(databaseName, dataverseName, datasetName, selectedNodes,
                metadataProvider);
    }

    public void handleCreateIndexStatement(MetadataProvider metadataProvider, Statement stmt,
            IHyracksClientConnection hcc, IRequestParameters requestParameters, Creator creator) throws Exception {
        CreateIndexStatement stmtCreateIndex = (CreateIndexStatement) stmt;
        String datasetName = stmtCreateIndex.getDatasetName().getValue();
        String indexName = stmtCreateIndex.getIndexName().getValue();
        String fullTextConfigName = stmtCreateIndex.getFullTextConfigName();
        metadataProvider.validateDatabaseObjectName(stmtCreateIndex.getNamespace(), indexName,
                stmt.getSourceLocation());
        Namespace stmtActiveNamespace = getActiveNamespace(stmtCreateIndex.getNamespace());
        DataverseName dataverseName = stmtActiveNamespace.getDataverseName();
        String databaseName = stmtActiveNamespace.getDatabaseName();
        if (isCompileOnly()) {
            return;
        }
        lockUtil.createIndexBegin(lockManager, metadataProvider.getLocks(), databaseName, dataverseName, datasetName,
                fullTextConfigName);
        try {
            doCreateIndex(metadataProvider, stmtCreateIndex, databaseName, dataverseName, datasetName, hcc,
                    requestParameters, creator);
        } finally {
            metadataProvider.getLocks().unlock();
        }
    }

    protected void doCreateIndex(MetadataProvider metadataProvider, CreateIndexStatement stmtCreateIndex,
            String databaseName, DataverseName dataverseName, String datasetName, IHyracksClientConnection hcc,
            IRequestParameters requestParameters, Creator creator) throws Exception {
        SourceLocation sourceLoc = stmtCreateIndex.getSourceLocation();
        MetadataTransactionContext mdTxnCtx = MetadataManager.INSTANCE.beginTransaction();
        boolean bActiveTxn = true;
        metadataProvider.setMetadataTxnContext(mdTxnCtx);
        try {
            // Check if the dataverse exists
            Dataverse dv = MetadataManager.INSTANCE.getDataverse(mdTxnCtx, databaseName, dataverseName);
            if (dv == null) {
                throw new CompilationException(ErrorCode.UNKNOWN_DATAVERSE, sourceLoc,
                        MetadataUtil.dataverseName(databaseName, dataverseName, metadataProvider.isUsingDatabase()));
            }

            Dataset ds = metadataProvider.findDataset(databaseName, dataverseName, datasetName);
            if (ds == null) {
                throw new CompilationException(ErrorCode.UNKNOWN_DATASET_IN_DATAVERSE, sourceLoc, datasetName,
                        MetadataUtil.dataverseName(databaseName, dataverseName, metadataProvider.isUsingDatabase()));
            }

            DatasetType datasetType = ds.getDatasetType();
            IndexType indexType = stmtCreateIndex.getIndexType();
            List<CreateIndexStatement.IndexedElement> indexedElements = stmtCreateIndex.getIndexedElements();
            int indexedElementsCount = indexedElements.size();
            boolean isSecondaryPrimary = indexedElementsCount == 0;
            validateIndexType(datasetType, indexType, isSecondaryPrimary, sourceLoc);

            String indexName = stmtCreateIndex.getIndexName().getValue();
            Index index = MetadataManager.INSTANCE.getIndex(metadataProvider.getMetadataTxnContext(), databaseName,
                    dataverseName, datasetName, indexName);
            if (index != null) {
                if (stmtCreateIndex.getIfNotExists()) {
                    MetadataManager.INSTANCE.commitTransaction(mdTxnCtx);
                    return;
                } else {
                    throw new CompilationException(ErrorCode.INDEX_EXISTS, sourceLoc, indexName);
                }
            }

            Datatype dt = MetadataManager.INSTANCE.getDatatype(metadataProvider.getMetadataTxnContext(),
                    ds.getItemTypeDatabaseName(), ds.getItemTypeDataverseName(), ds.getItemTypeName());
            ARecordType aRecordType = (ARecordType) dt.getDatatype();
            /* TODO: unused for now becase indexes on meta are disabled -- see below
            ARecordType metaRecordType = null;
            if (ds.hasMetaPart()) {
                Datatype metaDt = MetadataManager.INSTANCE.getDatatype(metadataProvider.getMetadataTxnContext(),
                        ds.getMetaItemTypeDataverseName(), ds.getMetaItemTypeName());
                metaRecordType = (ARecordType) metaDt.getDatatype();
            }
            */
            if (!ds.hasMetaPart()) {
                aRecordType = (ARecordType) metadataProvider.findTypeForDatasetWithoutType(aRecordType, null, ds);
            }

            List<List<IAType>> indexFieldTypes = new ArrayList<>(indexedElementsCount);
            boolean hadUnnest = false;
            boolean overridesFieldTypes = false;
            boolean isHeterogeneousIndex = false;

            // this set is used to detect duplicates in the specified keys in the create
            // index statement
            // e.g. CREATE INDEX someIdx on dataset(id,id).
            // checking only the names is not enough.
            // Need also to check the source indicators for the most general case
            // (even though indexes on meta fields are curently disabled -- see below)
            Set<Triple<Integer, List<List<String>>, List<List<String>>>> indexKeysSet = new HashSet<>();

            for (CreateIndexStatement.IndexedElement indexedElement : indexedElements) {
                // disable creating an index on meta fields (fields with source indicator == 1 are meta fields)
                if (indexedElement.getSourceIndicator() != Index.RECORD_INDICATOR) {
                    throw new AsterixException(ErrorCode.COMPILATION_ERROR, indexedElement.getSourceLocation(),
                            "Cannot create index on meta fields");
                }
                ARecordType sourceRecordType = aRecordType;
                IAType inputTypePrime;
                boolean inputTypeNullable, inputTypeMissable;
                List<Pair<List<String>, IndexedTypeExpression>> projectList = indexedElement.getProjectList();
                int projectCount = projectList.size();
                if (indexedElement.hasUnnest()) {
                    if (indexType != IndexType.ARRAY) {
                        throw new CompilationException(ErrorCode.COMPILATION_INCOMPATIBLE_INDEX_TYPE,
                                indexedElement.getSourceLocation(), String.valueOf(indexType));
                    }
                    // allow only 1 unnesting element in ARRAY index
                    if (hadUnnest) {
                        throw new CompilationException(ErrorCode.COMPILATION_ERROR, indexedElement.getSourceLocation(),
                                "Cannot create composite index with multiple array fields using different arrays");
                    }
                    hadUnnest = true;
                    if (projectCount == 0) {
                        // Note. UNNEST with no SELECT is supposed to have 1 project element with 'null' path
                        throw new CompilationException(ErrorCode.COMPILATION_ERROR, indexedElement.getSourceLocation(),
                                "Invalid index element");
                    }
                    Triple<IAType, Boolean, Boolean> unnestTypeResult = KeyFieldTypeUtil.getKeyUnnestType(
                            sourceRecordType, indexedElement.getUnnestList(), indexedElement.getSourceLocation());
                    if (unnestTypeResult == null) {
                        inputTypePrime = null; // = ANY
                        inputTypeNullable = inputTypeMissable = true;
                    } else {
                        inputTypePrime = unnestTypeResult.first;
                        inputTypeNullable = unnestTypeResult.second;
                        inputTypeMissable = unnestTypeResult.third;
                    }
                } else {
                    if (projectCount != 1) {
                        throw new CompilationException(ErrorCode.COMPILATION_ERROR, indexedElement.getSourceLocation(),
                                "Invalid index element");
                    }
                    inputTypePrime = sourceRecordType;
                    inputTypeNullable = inputTypeMissable = false;
                }

                // at this point 'inputTypePrime' is either a record, or if we had unnest then it could also be anything else.
                List<IAType> fieldTypes = new ArrayList<>(projectCount);
                for (int i = 0; i < projectCount; i++) {
                    Pair<List<String>, IndexedTypeExpression> projectPair = projectList.get(i);
                    List<String> projectPath = projectPair.first;
                    IndexedTypeExpression projectTypeExpr = projectPair.second;
                    IAType projectTypePrime;
                    boolean projectTypeNullable, projectTypeMissable;
                    if (projectPath == null) {
                        boolean emptyPathOk = indexedElement.hasUnnest() && i == 0;
                        if (!emptyPathOk) {
                            throw new CompilationException(ErrorCode.COMPILATION_ERROR,
                                    indexedElement.getSourceLocation(), "Invalid index element");
                        }
                        projectTypePrime = inputTypePrime;
                        projectTypeNullable = inputTypeNullable;
                        projectTypeMissable = inputTypeMissable;
                    } else if (inputTypePrime == null) {
                        projectTypePrime = null;
                        projectTypeNullable = projectTypeMissable = true;
                    } else {
                        if (inputTypePrime.getTypeTag() != ATypeTag.OBJECT) {
                            throw new CompilationException(ErrorCode.TYPE_MISMATCH_GENERIC, sourceLoc, ATypeTag.OBJECT,
                                    inputTypePrime.getTypeTag());
                        }
                        ARecordType inputTypePrimeRecord = (ARecordType) inputTypePrime;
                        Triple<IAType, Boolean, Boolean> projectTypeResult = KeyFieldTypeUtil.getKeyProjectType(
                                inputTypePrimeRecord, projectPath, indexedElement.getSourceLocation());
                        if (projectTypeResult != null) {
                            projectTypePrime = projectTypeResult.first;
                            projectTypeNullable = inputTypeNullable || projectTypeResult.second;
                            projectTypeMissable = inputTypeMissable || projectTypeResult.third;
                        } else {
                            projectTypePrime = null; // ANY
                            projectTypeNullable = projectTypeMissable = true;
                        }
                    }

                    boolean isFieldFromSchema = projectTypePrime != null;
                    IAType fieldTypePrime;
                    boolean fieldTypeNullable, fieldTypeMissable;
                    if (projectTypeExpr == null) {
                        // the type of the indexed field is NOT specified in the DDL
                        if (stmtCreateIndex.hasCastDefaultNull()) {
                            throw new CompilationException(ErrorCode.COMPILATION_ERROR,
                                    stmtCreateIndex.getSourceLocation(),
                                    "CAST modifier is used without specifying the type of the indexed field");
                        }
                        fieldTypePrime = projectTypePrime;
                        fieldTypeNullable = projectTypeNullable;
                        fieldTypeMissable = projectTypeMissable;
                    } else {
                        // the type of the indexed field is explicitly specified in the DDL
                        Map<TypeSignature, IAType> typeMap = TypeTranslator.computeTypes(databaseName, dataverseName,
                                indexName, projectTypeExpr.getType(), databaseName, dataverseName, mdTxnCtx);
                        TypeSignature typeSignature = new TypeSignature(databaseName, dataverseName, indexName);
                        fieldTypePrime = typeMap.get(typeSignature);
                        // BACK-COMPAT: keep prime type only if we're overriding field types
                        fieldTypeNullable = fieldTypeMissable = false;
                        overridesFieldTypes = true;

                        if (stmtCreateIndex.isEnforced()) {
                            if (!projectTypeExpr.isUnknownable()) {
                                throw new CompilationException(ErrorCode.INDEX_ILLEGAL_ENFORCED_NON_OPTIONAL,
                                        indexedElement.getSourceLocation(),
                                        LogRedactionUtil.userData(String.valueOf(projectPath)));
                            }
                            // don't allow creating an enforced index on a closed-type field having field type different
                            // from the closed-type
                            if (isFieldFromSchema) {
                                if (fieldTypePrime == null) {
                                    throw new CompilationException(ErrorCode.COMPILATION_ILLEGAL_STATE,
                                            indexedElement.getSourceLocation(), "cannot find type of field");
                                } else if (!projectTypePrime.deepEqual(fieldTypePrime)) {
                                    throw new CompilationException(ErrorCode.TYPE_MISMATCH_GENERIC, sourceLoc,
                                            projectTypePrime.getTypeTag(), fieldTypePrime.getTypeTag());
                                }
                            }
                        } else {
                            if (indexType != IndexType.BTREE && indexType != IndexType.ARRAY) {
                                throw new CompilationException(ErrorCode.INDEX_ILLEGAL_NON_ENFORCED_TYPED,
                                        indexedElement.getSourceLocation(), indexType);
                            }
                            if (isFieldFromSchema) {
                                // allow overriding the type of the closed-field only if CAST modifier is used
                                if (!stmtCreateIndex.hasCastDefaultNull()) {
                                    if (fieldTypePrime == null) {
                                        throw new CompilationException(ErrorCode.COMPILATION_ILLEGAL_STATE,
                                                indexedElement.getSourceLocation(), "cannot find type of field");
                                    } else if (!projectTypePrime.deepEqual(fieldTypePrime)) {
                                        throw new CompilationException(ErrorCode.TYPE_MISMATCH_GENERIC, sourceLoc,
                                                projectTypePrime.getTypeTag(), fieldTypePrime.getTypeTag());
                                    }
                                }
                            }
                        }
                    }

                    if (fieldTypePrime == null) {
                        if (indexType != IndexType.BTREE) {
                            if (projectPath != null) {
                                String fieldName =
                                        LogRedactionUtil.userData(RecordUtil.toFullyQualifiedName(projectPath));
                                throw new CompilationException(ErrorCode.COMPILATION_ERROR,
                                        indexedElement.getSourceLocation(),
                                        "cannot find type of field '" + fieldName + "'");
                            }
                            // projectPath == null should only be the case with array index having UNNESTs only
                            if (indexedElement.hasUnnest()) {
                                List<List<String>> unnestList = indexedElement.getUnnestList();
                                List<String> arrayField = unnestList.get(unnestList.size() - 1);
                                String fieldName =
                                        LogRedactionUtil.userData(RecordUtil.toFullyQualifiedName(arrayField));
                                throw new CompilationException(ErrorCode.COMPILATION_ERROR,
                                        indexedElement.getSourceLocation(),
                                        "cannot find type of elements of field '" + fieldName + "'");
                            }
                        } else {
                            fieldTypePrime = BuiltinType.ANY;
                            isHeterogeneousIndex = true;
                            fieldTypeNullable = fieldTypeMissable = false;
                        }
                    }
                    if (ATypeTag.ANY.equals(fieldTypePrime.getTypeTag()) && stmtCreateIndex.hasExcludeUnknownKey()) {
                        throw new CompilationException(ErrorCode.COMPILATION_ERROR, indexedElement.getSourceLocation(),
                                "Cannot specify exclude/include unknown for untyped keys in the index definition.");
                    }
                    validateIndexFieldType(indexType, fieldTypePrime, projectPath, indexedElement.getSourceLocation(),
                            isHeterogeneousIndex);

                    IAType fieldType =
                            KeyFieldTypeUtil.makeUnknownableType(fieldTypePrime, fieldTypeNullable, fieldTypeMissable);
                    if (isHeterogeneousIndex && !ATypeTag.ANY.equals(fieldType.getTypeTag())) {
                        throw new CompilationException(ErrorCode.COMPILATION_ERROR, sourceLoc,
                                "Typed keys cannot be combined with untyped keys in the index definition.");
                    }
                    fieldTypes.add(fieldType);
                }
                // Try to add the key & its source to the set of keys for duplicate detection.
                if (!indexKeysSet.add(indexedElement.toIdentifier())) {
                    throw new AsterixException(ErrorCode.INDEX_ILLEGAL_REPETITIVE_FIELD,
                            indexedElement.getSourceLocation(),
                            LogRedactionUtil.userData(indexedElement.getProjectListDisplayForm()));
                }
                indexFieldTypes.add(fieldTypes);
            }

            boolean unknownKeyOptionAllowed =
                    (indexType == IndexType.BTREE || indexType == IndexType.ARRAY) && !isSecondaryPrimary;
            if (stmtCreateIndex.hasExcludeUnknownKey() && !unknownKeyOptionAllowed) {
                throw new CompilationException(ErrorCode.COMPILATION_ERROR, sourceLoc,
                        "can only specify exclude/include unknown key for B-Tree & Array indexes");
            }
            boolean castDefaultNullAllowed = indexType == IndexType.BTREE && !isSecondaryPrimary;
            if (stmtCreateIndex.hasCastDefaultNull() && !castDefaultNullAllowed) {
                throw new CompilationException(ErrorCode.COMPILATION_ERROR, sourceLoc,
                        "CAST modifier is only allowed for B-Tree indexes");
            }
            if (stmtCreateIndex.getCastDefaultNull().getOrElse(false)) {
                if (stmtCreateIndex.isEnforced()) {
                    throw new CompilationException(ErrorCode.COMPILATION_ERROR, sourceLoc,
                            "CAST modifier cannot be specified together with ENFORCED");
                }
            }
            Index.IIndexDetails indexDetails;
            if (Index.IndexCategory.of(indexType) == Index.IndexCategory.ARRAY) {
                if (!stmtCreateIndex.hasExcludeUnknownKey()
                        || !stmtCreateIndex.getExcludeUnknownKey().getOrElse(false)) {
                    throw new CompilationException(ErrorCode.COMPILATION_ERROR, sourceLoc,
                            "Array indexes must specify EXCLUDE UNKNOWN KEY.");
                }
                if (!hadUnnest) {
                    // prohibited by the grammar
                    throw new CompilationException(ErrorCode.COMPILATION_ILLEGAL_STATE, sourceLoc,
                            String.valueOf(indexType));
                }
                if (stmtCreateIndex.isEnforced()) {
                    // not supported yet.
                    throw new CompilationException(ErrorCode.COMPILATION_INCOMPATIBLE_INDEX_TYPE, sourceLoc,
                            String.valueOf(indexType));
                }

                List<Index.ArrayIndexElement> indexElementList = new ArrayList<>(indexedElementsCount);
                for (int i = 0; i < indexedElementsCount; i++) {
                    CreateIndexStatement.IndexedElement indexedElement = indexedElements.get(i);
                    List<List<String>> projectList =
                            indexedElement.getProjectList().stream().map(Pair::getFirst).collect(Collectors.toList());
                    indexElementList.add(new Index.ArrayIndexElement(indexedElement.getUnnestList(), projectList,
                            indexFieldTypes.get(i), indexedElement.getSourceIndicator()));
                }
                indexDetails = new Index.ArrayIndexDetails(indexElementList, overridesFieldTypes);
            } else {
                List<List<String>> keyFieldNames = new ArrayList<>(indexedElementsCount);
                List<IAType> keyFieldTypes = new ArrayList<>(indexedElementsCount);
                List<Integer> keyFieldSourceIndicators = new ArrayList<>(indexedElementsCount);
                // secondary primary indexes do not have search keys (no SKs), and thus no equivalent indicators
                if (!isSecondaryPrimary) {
                    for (int i = 0; i < indexedElementsCount; i++) {
                        CreateIndexStatement.IndexedElement indexedElement = indexedElements.get(i);
                        keyFieldNames.add(indexedElement.getProjectList().get(0).first);
                        keyFieldTypes.add(indexFieldTypes.get(i).get(0));
                        keyFieldSourceIndicators.add(indexedElement.getSourceIndicator());
                    }
                }
                switch (Index.IndexCategory.of(indexType)) {
                    case VALUE:
                        Map<String, String> castConfig = TypeUtil.validateConfiguration(stmtCreateIndex.getCastConfig(),
                                stmtCreateIndex.getSourceLocation());
                        String datetimeFormat = TypeUtil.getDatetimeFormat(castConfig);
                        String dateFormat = TypeUtil.getDateFormat(castConfig);
                        String timeFormat = TypeUtil.getTimeFormat(castConfig);
                        indexDetails = new Index.ValueIndexDetails(keyFieldNames, keyFieldSourceIndicators,
                                keyFieldTypes, overridesFieldTypes, stmtCreateIndex.getExcludeUnknownKey(),
                                stmtCreateIndex.getCastDefaultNull(), datetimeFormat, dateFormat, timeFormat);
                        break;
                    case TEXT:
                        indexDetails = new Index.TextIndexDetails(keyFieldNames, keyFieldSourceIndicators,
                                keyFieldTypes, overridesFieldTypes, stmtCreateIndex.getGramLength(),
                                stmtCreateIndex.getFullTextConfigName());
                        break;
                    default:
                        throw new CompilationException(ErrorCode.COMPILATION_ILLEGAL_STATE, sourceLoc,
                                String.valueOf(indexType));
                }
            }

            Index newIndex = new Index(databaseName, dataverseName, datasetName, indexName, indexType, indexDetails,
                    stmtCreateIndex.isEnforced(), false, MetadataUtil.PENDING_ADD_OP, creator);

            bActiveTxn = false; // doCreateIndexImpl() takes over the current transaction
            EntityDetails entityDetails = EntityDetails.newIndex(databaseName, dataverseName, indexName);
            doCreateIndexImpl(hcc, metadataProvider, ds, newIndex, jobFlags, sourceLoc, creator, entityDetails);

        } catch (Exception e) {
            if (bActiveTxn) {
                abort(e, e, mdTxnCtx);
            }
            throw e;
        }
    }

    public void handleCreateFullTextFilterStatement(MetadataProvider metadataProvider, Statement stmt)
            throws Exception {
        CreateFullTextFilterStatement stmtCreateFilter = (CreateFullTextFilterStatement) stmt;
        String fullTextFilterName = stmtCreateFilter.getFilterName();
        metadataProvider.validateDatabaseObjectName(stmtCreateFilter.getNamespace(), fullTextFilterName,
                stmt.getSourceLocation());
        Namespace stmtActiveNamespace = getActiveNamespace(stmtCreateFilter.getNamespace());
        DataverseName dataverseName = stmtActiveNamespace.getDataverseName();
        String databaseName = stmtActiveNamespace.getDatabaseName();
        if (isCompileOnly()) {
            return;
        }
        lockUtil.createFullTextFilterBegin(lockManager, metadataProvider.getLocks(), databaseName, dataverseName,
                fullTextFilterName);
        try {
            doCreateFullTextFilter(metadataProvider, stmtCreateFilter, databaseName, dataverseName);
        } finally {
            metadataProvider.getLocks().unlock();
        }
    }

    protected void doCreateFullTextFilter(MetadataProvider metadataProvider,
            CreateFullTextFilterStatement stmtCreateFilter, String databaseName, DataverseName dataverseName)
            throws Exception {
        AbstractFullTextFilterDescriptor filterDescriptor;
        String filterType = stmtCreateFilter.getFilterType();
        if (filterType == null) {
            throw new CompilationException(ErrorCode.PARSE_ERROR, stmtCreateFilter.getSourceLocation(),
                    "full-text filter type is null");
        }

        if (FIELD_TYPE_STOPWORDS.equals(filterType)) {
            filterDescriptor = new StopwordsFullTextFilterDescriptor(databaseName, dataverseName,
                    stmtCreateFilter.getFilterName(), stmtCreateFilter.getStopwordsList());
        } else {
            throw new CompilationException(ErrorCode.COMPILATION_ERROR, stmtCreateFilter.getSourceLocation(),
                    "Unexpected full-text filter type: " + filterType);
        }

        MetadataTransactionContext mdTxnCtx = MetadataManager.INSTANCE.beginTransaction();
        metadataProvider.setMetadataTxnContext(mdTxnCtx);
        try {
            Dataverse dv = MetadataManager.INSTANCE.getDataverse(mdTxnCtx, databaseName, dataverseName);
            if (dv == null) {
                throw new CompilationException(ErrorCode.UNKNOWN_DATAVERSE, stmtCreateFilter.getSourceLocation(),
                        MetadataUtil.dataverseName(databaseName, dataverseName, metadataProvider.isUsingDatabase()));
            }

            String filterName = stmtCreateFilter.getFilterName();
            FullTextFilterMetadataEntity existingFilter =
                    MetadataManager.INSTANCE.getFullTextFilter(mdTxnCtx, databaseName, dataverseName, filterName);
            if (existingFilter != null) {
                if (stmtCreateFilter.getIfNotExists()) {
                    MetadataManager.INSTANCE.commitTransaction(mdTxnCtx);
                    return;
                } else {
                    throw new CompilationException(ErrorCode.FULL_TEXT_FILTER_ALREADY_EXISTS,
                            stmtCreateFilter.getSourceLocation(), filterName);
                }
            }

            MetadataManager.INSTANCE.addFullTextFilter(mdTxnCtx, new FullTextFilterMetadataEntity(filterDescriptor));
            MetadataManager.INSTANCE.commitTransaction(mdTxnCtx);
        } catch (Exception e) {
            abort(e, e, mdTxnCtx);
            throw e;
        }
    }

    public void handleCreateFullTextConfigStatement(MetadataProvider metadataProvider, Statement stmt)
            throws Exception {
        CreateFullTextConfigStatement stmtCreateConfig = (CreateFullTextConfigStatement) stmt;
        String configName = stmtCreateConfig.getConfigName();
        metadataProvider.validateDatabaseObjectName(stmtCreateConfig.getNamespace(), configName,
                stmt.getSourceLocation());
        Namespace stmtActiveNamespace = getActiveNamespace(stmtCreateConfig.getNamespace());
        DataverseName dataverseName = stmtActiveNamespace.getDataverseName();
        String databaseName = stmtActiveNamespace.getDatabaseName();
        ImmutableList<String> filterNames = stmtCreateConfig.getFilterNames();

        if (isCompileOnly()) {
            return;
        }
        lockUtil.createFullTextConfigBegin(lockManager, metadataProvider.getLocks(), databaseName, dataverseName,
                configName, filterNames);
        try {
            doCreateFullTextConfig(metadataProvider, stmtCreateConfig, databaseName, dataverseName, configName,
                    filterNames);
        } finally {
            metadataProvider.getLocks().unlock();
        }
    }

    protected void doCreateFullTextConfig(MetadataProvider metadataProvider,
            CreateFullTextConfigStatement stmtCreateConfig, String databaseName, DataverseName dataverseName,
            String configName, ImmutableList<String> filterNames) throws Exception {
        MetadataTransactionContext mdTxnCtx = MetadataManager.INSTANCE.beginTransaction();
        metadataProvider.setMetadataTxnContext(mdTxnCtx);

        try {
            FullTextConfigMetadataEntity existingConfig =
                    MetadataManager.INSTANCE.getFullTextConfig(mdTxnCtx, databaseName, dataverseName, configName);
            if (existingConfig != null) {
                if (stmtCreateConfig.getIfNotExists()) {
                    MetadataManager.INSTANCE.commitTransaction(mdTxnCtx);
                    return;
                } else {
                    throw new CompilationException(ErrorCode.FULL_TEXT_CONFIG_ALREADY_EXISTS,
                            stmtCreateConfig.getSourceLocation(), configName);
                }
            }

            for (String filterName : filterNames) {
                FullTextFilterMetadataEntity filterMetadataEntity =
                        MetadataManager.INSTANCE.getFullTextFilter(mdTxnCtx, databaseName, dataverseName, filterName);
                if (filterMetadataEntity == null) {
                    throw new CompilationException(ErrorCode.FULL_TEXT_FILTER_NOT_FOUND,
                            stmtCreateConfig.getSourceLocation(), filterName);
                }
            }

            TokenizerCategory tokenizerCategory = stmtCreateConfig.getTokenizerCategory();
            FullTextConfigDescriptor configDescriptor = new FullTextConfigDescriptor(databaseName, dataverseName,
                    configName, tokenizerCategory, filterNames);
            FullTextConfigMetadataEntity configMetadataEntity = new FullTextConfigMetadataEntity(configDescriptor);

            MetadataManager.INSTANCE.addFullTextConfig(mdTxnCtx, configMetadataEntity);
            MetadataManager.INSTANCE.commitTransaction(mdTxnCtx);
        } catch (Exception e) {
            abort(e, e, mdTxnCtx);
            throw e;
        }
    }

    private void doCreateIndexImpl(IHyracksClientConnection hcc, MetadataProvider metadataProvider, Dataset ds,
            Index index, EnumSet<JobFlag> jobFlags, SourceLocation sourceLoc, Creator creator,
            EntityDetails entityDetails) throws Exception {
        ProgressState progress = ProgressState.NO_PROGRESS;
        boolean bActiveTxn = true;
        MetadataTransactionContext mdTxnCtx = metadataProvider.getMetadataTxnContext();
        JobSpecification spec;
        try {
            index.setPendingOp(MetadataUtil.PENDING_ADD_OP);
            if (ds.getDatasetType() == DatasetType.INTERNAL) {
                validateDatasetState(metadataProvider, ds, sourceLoc);
            } else if (ds.getDatasetType() == DatasetType.EXTERNAL) {
                throw new CompilationException(ErrorCode.COMPILATION_ERROR, sourceLoc, dataset() + " using "
                        + ((ExternalDatasetDetails) ds.getDatasetDetails()).getAdapter() + " adapter can't be indexed");
            }

            // check whether there exists another enforced index on the same field
            if (index.isEnforced()) {
                List<List<String>> indexKeyFieldNames;
                List<IAType> indexKeyFieldTypes;
                switch (Index.IndexCategory.of(index.getIndexType())) {
                    case VALUE:
                        Index.ValueIndexDetails valueIndexDetails = (Index.ValueIndexDetails) index.getIndexDetails();
                        indexKeyFieldNames = valueIndexDetails.getKeyFieldNames();
                        indexKeyFieldTypes = valueIndexDetails.getKeyFieldTypes();
                        break;
                    case TEXT:
                        Index.TextIndexDetails textIndexDetails = (Index.TextIndexDetails) index.getIndexDetails();
                        indexKeyFieldNames = textIndexDetails.getKeyFieldNames();
                        indexKeyFieldTypes = textIndexDetails.getKeyFieldTypes();
                        break;
                    default:
                        throw new CompilationException(ErrorCode.COMPILATION_ILLEGAL_STATE, sourceLoc, "");
                }
                List<Index> indexes =
                        MetadataManager.INSTANCE.getDatasetIndexes(metadataProvider.getMetadataTxnContext(),
                                index.getDatabaseName(), index.getDataverseName(), index.getDatasetName());
                for (Index existingIndex : indexes) {
                    if (!existingIndex.isEnforced()) {
                        continue;
                    }
                    List<List<String>> existingIndexKeyFieldNames;
                    List<IAType> existingIndexKeyFieldTypes;
                    switch (Index.IndexCategory.of(existingIndex.getIndexType())) {
                        case VALUE:
                            Index.ValueIndexDetails valueIndexDetails =
                                    (Index.ValueIndexDetails) existingIndex.getIndexDetails();
                            existingIndexKeyFieldNames = valueIndexDetails.getKeyFieldNames();
                            existingIndexKeyFieldTypes = valueIndexDetails.getKeyFieldTypes();
                            break;
                        case TEXT:
                            Index.TextIndexDetails textIndexDetails =
                                    (Index.TextIndexDetails) existingIndex.getIndexDetails();
                            existingIndexKeyFieldNames = textIndexDetails.getKeyFieldNames();
                            existingIndexKeyFieldTypes = textIndexDetails.getKeyFieldTypes();
                            break;
                        default:
                            // ARRAY indexed cannot be enforced yet.
                            throw new CompilationException(ErrorCode.COMPILATION_ILLEGAL_STATE, sourceLoc, "");
                    }
                    if (existingIndexKeyFieldNames.equals(indexKeyFieldNames)
                            && !existingIndexKeyFieldTypes.equals(indexKeyFieldTypes)) {
                        String fieldNames = indexKeyFieldNames.stream().map(RecordUtil::toFullyQualifiedName)
                                .collect(Collectors.joining(","));
                        throw new CompilationException(ErrorCode.COMPILATION_ERROR, sourceLoc,
                                "Cannot create index " + index.getIndexName() + " , enforced index "
                                        + existingIndex.getIndexName() + " on field(s) '"
                                        + LogRedactionUtil.userData(fieldNames) + "' is already defined with type(s) '"
                                        + StringUtils.join(existingIndexKeyFieldTypes, ',') + "'");
                    }
                }
            }
            // #. add a new index with PendingAddOp
            MetadataManager.INSTANCE.addIndex(metadataProvider.getMetadataTxnContext(), index);
            // #. prepare to create the index artifact in NC.
            spec = IndexUtil.buildSecondaryIndexCreationJobSpec(ds, index, metadataProvider, sourceLoc);
            if (spec == null) {
                throw new CompilationException(ErrorCode.COMPILATION_ERROR, sourceLoc,
                        "Failed to create job spec for creating index '" + ds.getDatasetName() + "."
                                + index.getIndexName() + "'");
            }
            beforeTxnCommit(metadataProvider, creator, entityDetails);

            MetadataManager.INSTANCE.commitTransaction(mdTxnCtx);
            bActiveTxn = false;
            progress = ProgressState.ADDED_PENDINGOP_RECORD_TO_METADATA;
            // #. create the index artifact in NC.
            runJob(hcc, spec, jobFlags);

            // #. flush the internal dataset
            // We need this to guarantee the correctness of component Id acceleration for
            // secondary-to-primary index.
            // Otherwise, the new secondary index component would corresponding to a partial
            // memory component
            // of the primary index, which is incorrect.
            if (ds.getDatasetType() == DatasetType.INTERNAL) {
                FlushDatasetUtil.flushDataset(hcc, metadataProvider, index.getDatabaseName(), index.getDataverseName(),
                        index.getDatasetName());
            }

            mdTxnCtx = MetadataManager.INSTANCE.beginTransaction();
            bActiveTxn = true;
            metadataProvider.setMetadataTxnContext(mdTxnCtx);

            // #. load data into the index in NC.
            spec = IndexUtil.buildSecondaryIndexLoadingJobSpec(ds, index, metadataProvider, sourceLoc);
            MetadataManager.INSTANCE.commitTransaction(mdTxnCtx);
            bActiveTxn = false;

            runJob(hcc, spec, jobFlags);

            // #. begin new metadataTxn
            mdTxnCtx = MetadataManager.INSTANCE.beginTransaction();
            bActiveTxn = true;
            metadataProvider.setMetadataTxnContext(mdTxnCtx);

            // #. add another new index with PendingNoOp after deleting the index with
            // PendingAddOp
            MetadataManager.INSTANCE.dropIndex(metadataProvider.getMetadataTxnContext(), index.getDatabaseName(),
                    index.getDataverseName(), index.getDatasetName(), index.getIndexName());
            index.setPendingOp(MetadataUtil.PENDING_NO_OP);
            MetadataManager.INSTANCE.addIndex(metadataProvider.getMetadataTxnContext(), index);
            MetadataManager.INSTANCE.commitTransaction(mdTxnCtx);
        } catch (Exception e) {
            if (bActiveTxn) {
                abort(e, e, mdTxnCtx);
            }

            if (progress == ProgressState.ADDED_PENDINGOP_RECORD_TO_METADATA) {
                // #. execute compensation operations
                // remove the index in NC
                mdTxnCtx = MetadataManager.INSTANCE.beginTransaction();
                bActiveTxn = true;
                metadataProvider.setMetadataTxnContext(mdTxnCtx);
                try {
                    JobSpecification jobSpec = IndexUtil.buildDropIndexJobSpec(index, metadataProvider, ds, sourceLoc);
                    MetadataManager.INSTANCE.commitTransaction(mdTxnCtx);
                    bActiveTxn = false;
                    runJob(hcc, jobSpec, jobFlags);
                } catch (Exception e2) {
                    e.addSuppressed(e2);
                    if (bActiveTxn) {
                        abort(e, e2, mdTxnCtx);
                    }
                }

                // remove the record from the metadata.
                mdTxnCtx = MetadataManager.INSTANCE.beginTransaction();
                metadataProvider.setMetadataTxnContext(mdTxnCtx);
                try {
                    MetadataManager.INSTANCE.dropIndex(metadataProvider.getMetadataTxnContext(),
                            index.getDatabaseName(), index.getDataverseName(), index.getDatasetName(),
                            index.getIndexName());
                    MetadataManager.INSTANCE.commitTransaction(mdTxnCtx);
                } catch (Exception e2) {
                    e.addSuppressed(e2);
                    abort(e, e2, mdTxnCtx);
                    throw new IllegalStateException("System is in inconsistent state: pending index("
                            + index.getDataverseName() + "." + index.getDatasetName() + "." + index.getIndexName()
                            + ") couldn't be removed from the metadata", e);
                }
            }
            throw e;
        }
    }

    protected void validateIndexType(DatasetType datasetType, IndexType indexType, boolean isSecondaryPrimaryIndex,
            SourceLocation sourceLoc) throws AlgebricksException {
        // disable creating secondary primary index on an external dataset
        if (datasetType == DatasetType.EXTERNAL && isSecondaryPrimaryIndex) {
            throw new CompilationException(ErrorCode.CANNOT_CREATE_SEC_PRIMARY_IDX_ON_EXT_DATASET);
        }
        if (indexType != IndexType.BTREE && isSecondaryPrimaryIndex) {
            throw new CompilationException(ErrorCode.COMPILATION_INCOMPATIBLE_INDEX_TYPE, sourceLoc,
                    String.valueOf(indexType));
        }
    }

    protected void validateIndexFieldType(IndexType indexType, IAType fieldType, List<String> displayFieldName,
            SourceLocation sourceLoc, boolean isHeterogeneousIndex) throws AlgebricksException {
        ValidateUtil.validateIndexFieldType(indexType, fieldType, displayFieldName, sourceLoc);
    }

    protected List<IAType> validatePartitioningExpressions(ARecordType recType, ARecordType metaRecType,
            List<List<String>> partitioningExprs, List<Integer> keySourceIndicators, boolean autogenerated,
            SourceLocation sourceLoc, List<TypeExpression> partitioningExprTypes) throws AlgebricksException {
        return ValidateUtil.validatePartitioningExpressions(recType, metaRecType, partitioningExprs,
                keySourceIndicators, autogenerated, sourceLoc, partitioningExprTypes);
    }

    protected void handleCreateTypeStatement(MetadataProvider metadataProvider, Statement stmt) throws Exception {
        TypeDecl stmtCreateType = (TypeDecl) stmt;
        SourceLocation sourceLoc = stmtCreateType.getSourceLocation();
        String typeName = stmtCreateType.getIdent().getValue();
        metadataProvider.validateDatabaseObjectName(stmtCreateType.getNamespace(), typeName, sourceLoc);
        Namespace stmtActiveNamespace = getActiveNamespace(stmtCreateType.getNamespace());
        DataverseName dataverseName = stmtActiveNamespace.getDataverseName();
        String databaseName = stmtActiveNamespace.getDatabaseName();
        if (isCompileOnly()) {
            return;
        }
        MetadataTransactionContext mdTxnCtx = MetadataManager.INSTANCE.beginTransaction();
        metadataProvider.setMetadataTxnContext(mdTxnCtx);
        lockUtil.createTypeBegin(lockManager, metadataProvider.getLocks(), databaseName, dataverseName, typeName);
        try {
            Dataverse dv = MetadataManager.INSTANCE.getDataverse(mdTxnCtx, databaseName, dataverseName);
            if (dv == null) {
                throw new CompilationException(ErrorCode.UNKNOWN_DATAVERSE, sourceLoc,
                        MetadataUtil.dataverseName(databaseName, dataverseName, metadataProvider.isUsingDatabase()));
            }
            Datatype dt = MetadataManager.INSTANCE.getDatatype(mdTxnCtx, databaseName, dataverseName, typeName);
            if (dt != null) {
                if (!stmtCreateType.getIfNotExists()) {
                    throw new CompilationException(ErrorCode.TYPE_EXISTS, sourceLoc, typeName);
                }
            } else {
                if (BuiltinTypeMap.getBuiltinType(typeName) != null) {
                    throw new CompilationException(ErrorCode.COMPILATION_ERROR, sourceLoc,
                            "Cannot redefine builtin type " + typeName + ".");
                } else if (TypeUtil.isReservedInlineTypeName(typeName)) {
                    throw new CompilationException(ErrorCode.COMPILATION_ERROR, sourceLoc,
                            "Reserved type name " + typeName + ".");
                } else {
                    IAType type =
                            translateType(databaseName, dataverseName, typeName, stmtCreateType.getTypeDef(), mdTxnCtx);
                    MetadataManager.INSTANCE.addDatatype(mdTxnCtx,
                            new Datatype(databaseName, dataverseName, typeName, type, false));
                }
            }
            MetadataManager.INSTANCE.commitTransaction(mdTxnCtx);
        } catch (Exception e) {
            abort(e, e, mdTxnCtx);
            throw e;
        } finally {
            metadataProvider.getLocks().unlock();
        }
    }

    private IAType translateType(String databaseName, DataverseName dataverseName, String typeName,
            TypeExpression typeDef, MetadataTransactionContext mdTxnCtx) throws AlgebricksException {
        Map<TypeSignature, IAType> typeMap = TypeTranslator.computeTypes(databaseName, dataverseName, typeName, typeDef,
                databaseName, dataverseName, mdTxnCtx);
        TypeSignature typeSignature = new TypeSignature(databaseName, dataverseName, typeName);
        return typeMap.get(typeSignature);
    }

    protected void handleDatabaseDropStatement(MetadataProvider metadataProvider, Statement stmt,
            IHyracksClientConnection hcc, IRequestParameters requestParameters) throws Exception {
        DatabaseDropStatement stmtDropDatabase = (DatabaseDropStatement) stmt;
        SourceLocation sourceLoc = stmtDropDatabase.getSourceLocation();
        String databaseName = stmtDropDatabase.getDatabaseName().getValue();
        metadataProvider.validateDatabaseName(databaseName, sourceLoc);

        if (isSystemDatabase(databaseName) || isDefaultDatabase(databaseName)) {
            throw new CompilationException(ErrorCode.COMPILATION_ERROR, sourceLoc,
                    databaseName + " database can't be dropped");
        }
        if (isCompileOnly()) {
            return;
        }
        lockUtil.dropDatabaseBegin(lockManager, metadataProvider.getLocks(), databaseName);
        try {
            doDropDatabase(stmtDropDatabase, metadataProvider, hcc, requestParameters);
        } finally {
            metadataProvider.getLocks().unlock();
        }
    }

    protected boolean doDropDatabase(DatabaseDropStatement stmtDropDatabase, MetadataProvider mdProvider,
            IHyracksClientConnection hcc, IRequestParameters requestParameters) throws Exception {
        SourceLocation srcLoc = stmtDropDatabase.getSourceLocation();
        String databaseName = stmtDropDatabase.getDatabaseName().getValue();
        ProgressState progress = ProgressState.NO_PROGRESS;
        MetadataTransactionContext mdTxnCtx = MetadataManager.INSTANCE.beginTransaction();
        boolean bActiveTxn = true;
        mdProvider.setMetadataTxnContext(mdTxnCtx);
        List<FeedEventsListener> stopFeeds = new ArrayList<>();
        List<JobSpecification> dropJobs = new ArrayList<>();
        try {
            Database database = MetadataManager.INSTANCE.getDatabase(mdTxnCtx, databaseName);
            if (database == null) {
                if (stmtDropDatabase.ifExists()) {
                    MetadataManager.INSTANCE.commitTransaction(mdTxnCtx);
                    return false;
                } else {
                    throw new CompilationException(ErrorCode.UNKNOWN_DATABASE, srcLoc, databaseName);
                }
            }

            validateDatabaseStateBeforeDrop(mdProvider, database, srcLoc);

            List<Dataset> datasets =
                    prepareDatabaseDropJobs(mdProvider, srcLoc, databaseName, mdTxnCtx, stopFeeds, dropJobs);

            // #. mark PendingDropOp on the database record by
            // first, deleting the database record from the 'Database' collection
            // second, inserting the database record with the PendingDropOp value into the 'Database' collection
            // Note: the delete operation fails if the database cannot be deleted due to metadata dependencies
            MetadataManager.INSTANCE.dropDatabase(mdTxnCtx, databaseName);
            MetadataManager.INSTANCE.addDatabase(mdTxnCtx, new Database(databaseName, database.isSystemDatabase(),
                    MetadataUtil.PENDING_DROP_OP, database.getCreator()));

            MetadataManager.INSTANCE.commitTransaction(mdTxnCtx);
            bActiveTxn = false;
            progress = ProgressState.ADDED_PENDINGOP_RECORD_TO_METADATA;

            runDropJobs(mdProvider, hcc, stopFeeds, dropJobs);

            mdTxnCtx = MetadataManager.INSTANCE.beginTransaction();
            bActiveTxn = true;
            mdProvider.setMetadataTxnContext(mdTxnCtx);

            // #. finally, delete the database
            MetadataManager.INSTANCE.dropDatabase(mdTxnCtx, databaseName);

            // drop all node groups that no longer needed
            for (Dataset dataset : datasets) {
                String nodeGroup = dataset.getNodeGroupName();
                lockManager.acquireNodeGroupWriteLock(mdProvider.getLocks(), nodeGroup);
                if (MetadataManager.INSTANCE.getNodegroup(mdTxnCtx, nodeGroup) != null) {
                    MetadataManager.INSTANCE.dropNodegroup(mdTxnCtx, nodeGroup, true);
                }
            }

            if (activeNamespace.getDatabaseName().equals(databaseName)) {
                activeNamespace = MetadataBuiltinEntities.DEFAULT_NAMESPACE;
            }

            validateDatasetsStateAfterNamespaceDrop(mdProvider, mdTxnCtx, datasets);

            MetadataManager.INSTANCE.commitTransaction(mdTxnCtx);
            return true;
        } catch (Exception e) {
            if (bActiveTxn) {
                abort(e, e, mdTxnCtx);
            }

            if (progress == ProgressState.ADDED_PENDINGOP_RECORD_TO_METADATA) {
                if (activeNamespace.getDatabaseName().equals(databaseName)) {
                    activeNamespace = MetadataBuiltinEntities.DEFAULT_NAMESPACE;
                }

                // #. execute compensation operations
                // remove the all artifacts in NC
                try {
                    for (JobSpecification jobSpec : dropJobs) {
                        runJob(hcc, jobSpec);
                    }
                } catch (Exception e2) {
                    // do no throw exception since still the metadata needs to be compensated.
                    e.addSuppressed(e2);
                }

                // remove the record from the metadata.
                mdTxnCtx = MetadataManager.INSTANCE.beginTransaction();
                try {
                    MetadataManager.INSTANCE.dropDatabase(mdTxnCtx, databaseName);
                    MetadataManager.INSTANCE.commitTransaction(mdTxnCtx);
                } catch (Exception e2) {
                    e.addSuppressed(e2);
                    abort(e, e2, mdTxnCtx);
                    throw new IllegalStateException("System is inconsistent state: pending database(" + databaseName
                            + ") couldn't be removed from the metadata", e);
                }
            }
            throw e;
        }
    }

    protected void handleDataverseDropStatement(MetadataProvider metadataProvider, Statement stmt,
            IHyracksClientConnection hcc, IRequestParameters requestParameters) throws Exception {
        DataverseDropStatement stmtDropDataverse = (DataverseDropStatement) stmt;
        SourceLocation sourceLoc = stmtDropDataverse.getSourceLocation();
        DataverseName dataverseName = stmtDropDataverse.getDataverseName();
        String databaseName = stmtDropDataverse.getDatabaseName();
        metadataProvider.validateNamespaceName(stmtDropDataverse.getNamespace(), sourceLoc);
        if (isDefaultDataverse(dataverseName) || isMetadataDataverse(dataverseName)) {
            throw new CompilationException(ErrorCode.COMPILATION_ERROR, sourceLoc,
                    dataverseName + " " + dataverse() + " can't be dropped");
        }
        if (isCompileOnly()) {
            return;
        }
        lockUtil.dropDataverseBegin(lockManager, metadataProvider.getLocks(), databaseName, dataverseName);
        try {
            doDropDataverse(stmtDropDataverse, metadataProvider, hcc, requestParameters);
        } finally {
            metadataProvider.getLocks().unlock();
        }
    }

    protected boolean doDropDataverse(DataverseDropStatement stmtDropDataverse, MetadataProvider metadataProvider,
            IHyracksClientConnection hcc, IRequestParameters requestParameters) throws Exception {
        SourceLocation sourceLoc = stmtDropDataverse.getSourceLocation();
        DataverseName dataverseName = stmtDropDataverse.getDataverseName();
        String databaseName = stmtDropDataverse.getDatabaseName();
        ProgressState progress = ProgressState.NO_PROGRESS;
        MetadataTransactionContext mdTxnCtx = MetadataManager.INSTANCE.beginTransaction();
        boolean bActiveTxn = true;
        metadataProvider.setMetadataTxnContext(mdTxnCtx);
        List<FeedEventsListener> feedsToStop = new ArrayList<>();
        List<JobSpecification> jobsToExecute = new ArrayList<>();
        try {
            Database db = MetadataManager.INSTANCE.getDatabase(mdTxnCtx, databaseName);
            if (db == null) {
                if (stmtDropDataverse.getIfExists()) {
                    if (warningCollector.shouldWarn()) {
                        warningCollector.warn(Warning.of(sourceLoc, ErrorCode.UNKNOWN_DATABASE, databaseName));
                    }
                    MetadataManager.INSTANCE.commitTransaction(mdTxnCtx);
                    return false;
                } else {
                    throw new CompilationException(ErrorCode.UNKNOWN_DATABASE, sourceLoc, databaseName);
                }
            }
            Dataverse dv = MetadataManager.INSTANCE.getDataverse(mdTxnCtx, databaseName, dataverseName);
            if (dv == null) {
                if (stmtDropDataverse.getIfExists()) {
                    MetadataManager.INSTANCE.commitTransaction(mdTxnCtx);
                    return false;
                } else {
                    throw new CompilationException(ErrorCode.UNKNOWN_DATAVERSE, sourceLoc, MetadataUtil
                            .dataverseName(databaseName, dataverseName, metadataProvider.isUsingDatabase()));
                }
            }

            if (stmtDropDataverse.getIfEmpty() && isDataverseNotEmpty(databaseName, dataverseName, mdTxnCtx)) {
                MetadataManager.INSTANCE.commitTransaction(mdTxnCtx);
                return false;
            }

            validateDataverseStateBeforeDrop(metadataProvider, dv, sourceLoc);

            // #. prepare jobs which will drop corresponding feed storage
            ActiveNotificationHandler activeEventHandler =
                    (ActiveNotificationHandler) appCtx.getActiveNotificationHandler();
            IActiveEntityEventsListener[] activeListeners = activeEventHandler.getEventListeners();
            for (IActiveEntityEventsListener listener : activeListeners) {
                EntityId activeEntityId = listener.getEntityId();
                if (activeEntityId.getExtensionName().equals(Feed.EXTENSION_NAME)
                        && activeEntityId.getDatabaseName().equals(databaseName)
                        && activeEntityId.getDataverseName().equals(dataverseName)) {
                    FeedEventsListener feedListener = (FeedEventsListener) listener;
                    feedsToStop.add(feedListener);
                    jobsToExecute
                            .add(FeedOperations.buildRemoveFeedStorageJob(metadataProvider, feedListener.getFeed()));
                }
            }

            // #. prepare jobs which will drop corresponding datasets with indexes.
            List<Dataset> datasets =
                    MetadataManager.INSTANCE.getDataverseDatasets(mdTxnCtx, databaseName, dataverseName);
            for (Dataset dataset : datasets) {
                String datasetName = dataset.getDatasetName();
                DatasetType dsType = dataset.getDatasetType();
                switch (dsType) {
                    case INTERNAL:
                        List<Index> indexes = MetadataManager.INSTANCE.getDatasetIndexes(mdTxnCtx, databaseName,
                                dataverseName, datasetName);
                        for (Index index : indexes) {
                            jobsToExecute
                                    .add(IndexUtil.buildDropIndexJobSpec(index, metadataProvider, dataset, sourceLoc));
                        }
                        break;
                    case EXTERNAL:
                    case VIEW:
                        break;
                }
            }

            // #. prepare jobs which will drop corresponding libraries.
            List<Library> libraries =
                    MetadataManager.INSTANCE.getDataverseLibraries(mdTxnCtx, databaseName, dataverseName);
            for (Library library : libraries) {
                jobsToExecute.add(ExternalLibraryJobUtils.buildDropLibraryJobSpec(stmtDropDataverse.getNamespace(),
                        library.getName(), metadataProvider));
            }

            jobsToExecute.add(DataverseUtil.dropDataverseJobSpec(dv, metadataProvider));

            // #. mark PendingDropOp on the dataverse record by
            // first, deleting the dataverse record from the DATAVERSE_DATASET
            // second, inserting the dataverse record with the PendingDropOp value into the DATAVERSE_DATASET
            // Note: the delete operation fails if the dataverse cannot be deleted due to metadata dependencies
            MetadataManager.INSTANCE.dropDataverse(mdTxnCtx, databaseName, dataverseName);
            MetadataManager.INSTANCE.addDataverse(mdTxnCtx, new Dataverse(databaseName, dataverseName,
                    dv.getDataFormat(), MetadataUtil.PENDING_DROP_OP, dv.getCreator()));

            MetadataManager.INSTANCE.commitTransaction(mdTxnCtx);
            bActiveTxn = false;
            progress = ProgressState.ADDED_PENDINGOP_RECORD_TO_METADATA;

            runDropJobs(metadataProvider, hcc, feedsToStop, jobsToExecute);

            mdTxnCtx = MetadataManager.INSTANCE.beginTransaction();
            bActiveTxn = true;
            metadataProvider.setMetadataTxnContext(mdTxnCtx);

            // #. finally, delete the dataverse.
            MetadataManager.INSTANCE.dropDataverse(mdTxnCtx, databaseName, dataverseName);

            // Drops all node groups that no longer needed
            for (Dataset dataset : datasets) {
                String nodeGroup = dataset.getNodeGroupName();
                lockManager.acquireNodeGroupWriteLock(metadataProvider.getLocks(), nodeGroup);
                if (MetadataManager.INSTANCE.getNodegroup(mdTxnCtx, nodeGroup) != null) {
                    MetadataManager.INSTANCE.dropNodegroup(mdTxnCtx, nodeGroup, true);
                }
            }

            if (activeNamespace.getDataverseName().equals(dataverseName)) {
                activeNamespace = MetadataBuiltinEntities.DEFAULT_NAMESPACE;
            }

            validateDatasetsStateAfterNamespaceDrop(metadataProvider, mdTxnCtx, datasets);
            MetadataManager.INSTANCE.commitTransaction(mdTxnCtx);
            return true;
        } catch (Exception e) {
            if (bActiveTxn) {
                abort(e, e, mdTxnCtx);
            }

            if (progress == ProgressState.ADDED_PENDINGOP_RECORD_TO_METADATA) {
                if (activeNamespace.getDataverseName().equals(dataverseName)) {
                    activeNamespace = MetadataBuiltinEntities.DEFAULT_NAMESPACE;
                }

                // #. execute compensation operations
                // remove the all artifacts in NC
                try {
                    for (JobSpecification jobSpec : jobsToExecute) {
                        runJob(hcc, jobSpec);
                    }
                } catch (Exception e2) {
                    // do no throw exception since still the metadata needs to be compensated.
                    e.addSuppressed(e2);
                }

                // remove the record from the metadata.
                mdTxnCtx = MetadataManager.INSTANCE.beginTransaction();
                try {
                    MetadataManager.INSTANCE.dropDataverse(mdTxnCtx, databaseName, dataverseName);
                    MetadataManager.INSTANCE.commitTransaction(mdTxnCtx);
                } catch (Exception e2) {
                    e.addSuppressed(e2);
                    abort(e, e2, mdTxnCtx);
                    throw new IllegalStateException("System is inconsistent state: pending dataverse(" + dataverseName
                            + ") couldn't be removed from the metadata", e);
                }
            }
            throw e;
        }
    }

    protected boolean isDataverseNotEmpty(String database, DataverseName dataverseName,
            MetadataTransactionContext mdTxnCtx) throws AlgebricksException {
        return MetadataManager.INSTANCE.isDataverseNotEmpty(mdTxnCtx, database, dataverseName);
    }

    protected void validateDatabaseStateBeforeDrop(MetadataProvider metadataProvider, Database database,
            SourceLocation sourceLoc) throws AlgebricksException, HyracksDataException {
        // may be overridden by product extensions for additional checks before dropping the database
    }

    protected void validateDataverseStateBeforeDrop(MetadataProvider metadataProvider, Dataverse dataverse,
            SourceLocation sourceLoc) throws AlgebricksException, HyracksDataException {
        // may be overridden by product extensions for additional checks before dropping the dataverse
    }

    protected void validateDatasetsStateAfterNamespaceDrop(MetadataProvider metadataProvider,
            MetadataTransactionContext mdTxnCtx, List<Dataset> datasets) throws AlgebricksException {
        // may be overridden by product extensions for additional checks after dropping a database/dataverse
    }

    public void handleDatasetTruncateStatement(MetadataProvider metadataProvider, Statement stmt,
            IRequestParameters requestParameters) throws Exception {
        TruncateDatasetStatement truncateStmt = (TruncateDatasetStatement) stmt;
        SourceLocation sourceLoc = truncateStmt.getSourceLocation();
        String datasetName = truncateStmt.getDatasetName();
        metadataProvider.validateDatabaseObjectName(truncateStmt.getNamespace(), datasetName, sourceLoc);
        Namespace stmtActiveNamespace = getActiveNamespace(truncateStmt.getNamespace());
        DataverseName dataverseName = stmtActiveNamespace.getDataverseName();
        String databaseName = stmtActiveNamespace.getDatabaseName();
        if (isCompileOnly()) {
            return;
        }
        lockUtil.truncateDatasetBegin(lockManager, metadataProvider.getLocks(), databaseName, dataverseName,
                datasetName);
        try {
            doTruncateDataset(databaseName, dataverseName, datasetName, metadataProvider, truncateStmt.getIfExists(),
                    sourceLoc);
        } finally {
            metadataProvider.getLocks().unlock();
        }
    }

    public void handleDatasetDropStatement(MetadataProvider metadataProvider, Statement stmt,
            IHyracksClientConnection hcc, IRequestParameters requestParameters) throws Exception {
        DropDatasetStatement stmtDelete = (DropDatasetStatement) stmt;
        SourceLocation sourceLoc = stmtDelete.getSourceLocation();
        String datasetName = stmtDelete.getDatasetName().getValue();
        metadataProvider.validateDatabaseObjectName(stmtDelete.getNamespace(), datasetName, sourceLoc);
        Namespace stmtActiveNamespace = getActiveNamespace(stmtDelete.getNamespace());
        DataverseName dataverseName = stmtActiveNamespace.getDataverseName();
        String databaseName = stmtActiveNamespace.getDatabaseName();
        if (isCompileOnly()) {
            return;
        }
        lockUtil.dropDatasetBegin(lockManager, metadataProvider.getLocks(), databaseName, dataverseName, datasetName);
        try {
            doDropDataset(databaseName, dataverseName, datasetName, metadataProvider, stmtDelete.getIfExists(), hcc,
                    requestParameters, true, sourceLoc);
        } finally {
            metadataProvider.getLocks().unlock();
        }
    }

    protected void doTruncateDataset(String databaseName, DataverseName dataverseName, String datasetName,
            MetadataProvider metadataProvider, boolean ifExists, SourceLocation sourceLoc) throws Exception {
        MetadataTransactionContext mdTxnCtx = MetadataManager.INSTANCE.beginTransaction();
        metadataProvider.setMetadataTxnContext(mdTxnCtx);
        Dataset ds = null;
        try {
            //TODO(DB): also check for database existence?

            // Check if the dataverse exists
            Dataverse dv = MetadataManager.INSTANCE.getDataverse(mdTxnCtx, databaseName, dataverseName);
            if (dv == null) {
                if (ifExists) {
                    if (warningCollector.shouldWarn()) {
                        warningCollector.warn(Warning.of(sourceLoc, ErrorCode.UNKNOWN_DATAVERSE, MetadataUtil
                                .dataverseName(databaseName, dataverseName, metadataProvider.isUsingDatabase())));
                    }
                    MetadataManager.INSTANCE.commitTransaction(mdTxnCtx);
                    return;
                } else {
                    throw new CompilationException(ErrorCode.UNKNOWN_DATAVERSE, sourceLoc, MetadataUtil
                            .dataverseName(databaseName, dataverseName, metadataProvider.isUsingDatabase()));
                }
            }
            ds = metadataProvider.findDataset(databaseName, dataverseName, datasetName, true);
            if (ds == null) {
                if (ifExists) {
                    MetadataManager.INSTANCE.commitTransaction(mdTxnCtx);
                    return;
                } else {
                    throw new CompilationException(ErrorCode.UNKNOWN_DATASET_IN_DATAVERSE, sourceLoc, datasetName,
                            MetadataUtil.dataverseName(databaseName, dataverseName,
                                    metadataProvider.isUsingDatabase()));
                }
            }
            DatasetType dsType = ds.getDatasetType();
            if (dsType != DatasetType.INTERNAL) {
                String dsTypeName = dsType.toString().toLowerCase();
                throw new CompilationException(ErrorCode.CANNOT_TRUNCATE_DATASET_TYPE, sourceLoc,
                        dsType == DatasetType.EXTERNAL ? dsTypeName + " collection" : dsTypeName,
                        ds.getDatasetFullyQualifiedName());
            }
            validateDatasetState(metadataProvider, ds, sourceLoc);
            DatasetUtil.truncate(metadataProvider, ds);

            MetadataManager.INSTANCE.commitTransaction(mdTxnCtx);
        } catch (Exception e) {
            LOGGER.error("failed to truncate collection {}",
                    new DatasetFullyQualifiedName(databaseName, dataverseName, datasetName), e);
            abort(e, e, mdTxnCtx);
            throw e;
        }
    }

    protected boolean doDropDataset(String databaseName, DataverseName dataverseName, String datasetName,
            MetadataProvider metadataProvider, boolean ifExists, IHyracksClientConnection hcc,
            IRequestParameters requestParameters, boolean dropCorrespondingNodeGroup, SourceLocation sourceLoc)
            throws Exception {
        MutableObject<ProgressState> progress = new MutableObject<>(ProgressState.NO_PROGRESS);
        MutableObject<MetadataTransactionContext> mdTxnCtx =
                new MutableObject<>(MetadataManager.INSTANCE.beginTransaction());
        MutableBoolean bActiveTxn = new MutableBoolean(true);
        metadataProvider.setMetadataTxnContext(mdTxnCtx.getValue());
        List<JobSpecification> jobsToExecute = new ArrayList<>();
        Dataset ds = null;
        try {
            //TODO(DB): also check for database existence?

            // Check if the dataverse exists
            Dataverse dv = MetadataManager.INSTANCE.getDataverse(mdTxnCtx.getValue(), databaseName, dataverseName);
            if (dv == null) {
                if (ifExists) {
                    if (warningCollector.shouldWarn()) {
                        warningCollector.warn(Warning.of(sourceLoc, ErrorCode.UNKNOWN_DATAVERSE, MetadataUtil
                                .dataverseName(databaseName, dataverseName, metadataProvider.isUsingDatabase())));
                    }
                    MetadataManager.INSTANCE.commitTransaction(mdTxnCtx.getValue());
                    return false;
                } else {
                    throw new CompilationException(ErrorCode.UNKNOWN_DATAVERSE, sourceLoc, MetadataUtil
                            .dataverseName(databaseName, dataverseName, metadataProvider.isUsingDatabase()));
                }
            }
            ds = metadataProvider.findDataset(databaseName, dataverseName, datasetName, true);
            if (ds == null) {
                if (ifExists) {
                    MetadataManager.INSTANCE.commitTransaction(mdTxnCtx.getValue());
                    return false;
                } else {
                    throw new CompilationException(ErrorCode.UNKNOWN_DATASET_IN_DATAVERSE, sourceLoc, datasetName,
                            MetadataUtil.dataverseName(databaseName, dataverseName,
                                    metadataProvider.isUsingDatabase()));
                }
            } else if (ds.getDatasetType() == DatasetType.VIEW) {
                throw new CompilationException(ErrorCode.UNKNOWN_DATASET_IN_DATAVERSE, sourceLoc, datasetName,
                        MetadataUtil.dataverseName(databaseName, dataverseName, metadataProvider.isUsingDatabase()));
            }
            validateDatasetState(metadataProvider, ds, sourceLoc);

            ds.drop(metadataProvider, mdTxnCtx, jobsToExecute, bActiveTxn, progress, hcc, dropCorrespondingNodeGroup,
                    sourceLoc, EnumSet.of(DropOption.IF_EXISTS), requestParameters.isForceDropDataset());

            MetadataManager.INSTANCE.commitTransaction(mdTxnCtx.getValue());
            return true;
        } catch (Exception e) {
            LOGGER.error("failed to drop dataset; executing compensating operations", e);
            if (bActiveTxn.booleanValue()) {
                abort(e, e, mdTxnCtx.getValue());
            }

            if (progress.getValue() == ProgressState.ADDED_PENDINGOP_RECORD_TO_METADATA) {
                // #. execute compensation operations
                // remove the all indexes in NC
                try {
                    if (ds != null) {
                        jobsToExecute.clear();
                        // start another txn for the compensating operations
                        mdTxnCtx.setValue(MetadataManager.INSTANCE.beginTransaction());
                        bActiveTxn.setValue(true);
                        metadataProvider.setMetadataTxnContext(mdTxnCtx.getValue());
                        ds.drop(metadataProvider, mdTxnCtx, jobsToExecute, bActiveTxn, progress, hcc,
                                dropCorrespondingNodeGroup, sourceLoc, EnumSet.of(DropOption.IF_EXISTS),
                                requestParameters.isForceDropDataset());
                    }
                    for (JobSpecification jobSpec : jobsToExecute) {
                        JobUtils.runJobIfActive(hcc, jobSpec, true);
                    }
                } catch (Exception e2) {
                    // do no throw exception since still the metadata needs to be compensated.
                    e.addSuppressed(e2);
                }

                // remove the record from the metadata.
                mdTxnCtx.setValue(MetadataManager.INSTANCE.beginTransaction());
                metadataProvider.setMetadataTxnContext(mdTxnCtx.getValue());
                try {
                    MetadataManager.INSTANCE.dropDataset(metadataProvider.getMetadataTxnContext(), databaseName,
                            dataverseName, datasetName, requestParameters.isForceDropDataset());
                    MetadataManager.INSTANCE.commitTransaction(mdTxnCtx.getValue());
                } catch (Exception e2) {
                    e.addSuppressed(e2);
                    abort(e, e2, mdTxnCtx.getValue());
                    throw new IllegalStateException("System is inconsistent state: pending dataset(" + dataverseName
                            + "." + datasetName + ") couldn't be removed from the metadata", e);
                }
            }
            throw e;
        }
    }

    protected void handleIndexDropStatement(MetadataProvider metadataProvider, Statement stmt,
            IHyracksClientConnection hcc, IRequestParameters requestParameters) throws Exception {
        IndexDropStatement stmtIndexDrop = (IndexDropStatement) stmt;
        metadataProvider.validateDatabaseObjectName(stmtIndexDrop.getNamespace(),
                stmtIndexDrop.getIndexName().getValue(), stmtIndexDrop.getSourceLocation());
        Namespace stmtActiveNamespace = getActiveNamespace(stmtIndexDrop.getNamespace());
        DataverseName dataverseName = stmtActiveNamespace.getDataverseName();
        String databaseName = stmtActiveNamespace.getDatabaseName();
        String datasetName = stmtIndexDrop.getDatasetName().getValue();
        if (isCompileOnly()) {
            return;
        }
        lockUtil.dropIndexBegin(lockManager, metadataProvider.getLocks(), databaseName, dataverseName, datasetName);
        try {
            doDropIndex(metadataProvider, stmtIndexDrop, databaseName, dataverseName, datasetName, hcc,
                    requestParameters);
        } finally {
            metadataProvider.getLocks().unlock();
        }
    }

    protected boolean doDropIndex(MetadataProvider metadataProvider, IndexDropStatement stmtIndexDrop,
            String databaseName, DataverseName dataverseName, String datasetName, IHyracksClientConnection hcc,
            IRequestParameters requestParameters) throws Exception {
        SourceLocation sourceLoc = stmtIndexDrop.getSourceLocation();
        String indexName = stmtIndexDrop.getIndexName().getValue();
        ProgressState progress = ProgressState.NO_PROGRESS;
        List<JobSpecification> jobsToExecute = new ArrayList<>();

        MetadataTransactionContext mdTxnCtx = MetadataManager.INSTANCE.beginTransaction();
        boolean bActiveTxn = true;
        metadataProvider.setMetadataTxnContext(mdTxnCtx);
        try {
            Dataset ds = metadataProvider.findDataset(databaseName, dataverseName, datasetName);
            if (ds == null) {
                throw new CompilationException(ErrorCode.UNKNOWN_DATASET_IN_DATAVERSE, sourceLoc, datasetName,
                        MetadataUtil.dataverseName(databaseName, dataverseName, metadataProvider.isUsingDatabase()));
            }
            if (ds.getDatasetType() == DatasetType.INTERNAL) {
                Index index = MetadataManager.INSTANCE.getIndex(mdTxnCtx, databaseName, dataverseName, datasetName,
                        indexName);
                if (index == null) {
                    if (stmtIndexDrop.getIfExists()) {
                        MetadataManager.INSTANCE.commitTransaction(mdTxnCtx);
                        return false;
                    } else {
                        throw new CompilationException(ErrorCode.UNKNOWN_INDEX, sourceLoc, indexName);
                    }
                }
                ensureNonPrimaryIndexDrop(index, sourceLoc);
                validateDatasetState(metadataProvider, ds, sourceLoc);
                prepareIndexDrop(metadataProvider, databaseName, dataverseName, datasetName, sourceLoc, indexName,
                        jobsToExecute, mdTxnCtx, ds, index);

                // #. commit the existing transaction before calling runJob.
                MetadataManager.INSTANCE.commitTransaction(mdTxnCtx);
                bActiveTxn = false;
                progress = ProgressState.ADDED_PENDINGOP_RECORD_TO_METADATA;

                for (JobSpecification jobSpec : jobsToExecute) {
                    runJob(hcc, jobSpec);
                }

                // #. begin a new transaction
                mdTxnCtx = MetadataManager.INSTANCE.beginTransaction();
                bActiveTxn = true;
                metadataProvider.setMetadataTxnContext(mdTxnCtx);

                // #. finally, delete the existing index
                MetadataManager.INSTANCE.dropIndex(mdTxnCtx, databaseName, dataverseName, datasetName, indexName);
            }
            MetadataManager.INSTANCE.commitTransaction(mdTxnCtx);
            return true;
        } catch (Exception e) {
            if (bActiveTxn) {
                abort(e, e, mdTxnCtx);
            }

            if (progress == ProgressState.ADDED_PENDINGOP_RECORD_TO_METADATA) {
                // #. execute compensation operations
                // remove the all indexes in NC
                try {
                    for (JobSpecification jobSpec : jobsToExecute) {
                        runJob(hcc, jobSpec);
                    }
                } catch (Exception e2) {
                    // do no throw exception since still the metadata needs to be compensated.
                    e.addSuppressed(e2);
                }

                // remove the record from the metadata.
                mdTxnCtx = MetadataManager.INSTANCE.beginTransaction();
                metadataProvider.setMetadataTxnContext(mdTxnCtx);
                try {
                    MetadataManager.INSTANCE.dropIndex(metadataProvider.getMetadataTxnContext(), databaseName,
                            dataverseName, datasetName, indexName);
                    MetadataManager.INSTANCE.commitTransaction(mdTxnCtx);
                } catch (Exception e2) {
                    e.addSuppressed(e2);
                    abort(e, e2, mdTxnCtx);
                    throw new IllegalStateException("System is inconsistent state: pending index(" + dataverseName + "."
                            + datasetName + "." + indexName + ") couldn't be removed from the metadata", e);
                }
            }

            throw e;
        }
    }

    protected void handleFullTextFilterDrop(MetadataProvider metadataProvider, Statement stmt,
            IHyracksClientConnection hcc, IRequestParameters requestParameters) throws Exception {
        FullTextFilterDropStatement stmtFilterDrop = (FullTextFilterDropStatement) stmt;
        Namespace stmtActiveNamespace = getActiveNamespace(stmtFilterDrop.getNamespace());
        DataverseName dataverseName = stmtActiveNamespace.getDataverseName();
        String databaseName = stmtActiveNamespace.getDatabaseName();
        String fullTextFilterName = stmtFilterDrop.getFilterName();

        if (isCompileOnly()) {
            return;
        }
        lockUtil.dropFullTextFilterBegin(lockManager, metadataProvider.getLocks(), databaseName, dataverseName,
                fullTextFilterName);
        try {
            doDropFullTextFilter(metadataProvider, stmtFilterDrop, databaseName, dataverseName, fullTextFilterName);
        } finally {
            metadataProvider.getLocks().unlock();
        }
    }

    protected void doDropFullTextFilter(MetadataProvider metadataProvider, FullTextFilterDropStatement stmtFilterDrop,
            String databaseName, DataverseName dataverseName, String fullTextFilterName)
            throws AlgebricksException, RemoteException {
        MetadataTransactionContext mdTxnCtx = MetadataManager.INSTANCE.beginTransaction();
        metadataProvider.setMetadataTxnContext(mdTxnCtx);
        try {
            FullTextFilterMetadataEntity filter = MetadataManager.INSTANCE.getFullTextFilter(mdTxnCtx, databaseName,
                    dataverseName, fullTextFilterName);
            if (filter == null) {
                if (stmtFilterDrop.getIfExists()) {
                    MetadataManager.INSTANCE.commitTransaction(mdTxnCtx);
                    return;
                } else {
                    throw new CompilationException(ErrorCode.FULL_TEXT_FILTER_NOT_FOUND,
                            stmtFilterDrop.getSourceLocation(), fullTextFilterName);
                }
            }

            MetadataManager.INSTANCE.dropFullTextFilter(mdTxnCtx, databaseName, dataverseName, fullTextFilterName);
            MetadataManager.INSTANCE.commitTransaction(mdTxnCtx);
        } catch (Exception e) {
            abort(e, e, mdTxnCtx);
            throw e;
        }
    }

    protected void handleFullTextConfigDrop(MetadataProvider metadataProvider, Statement stmt,
            IHyracksClientConnection hcc, IRequestParameters requestParameters)
            throws AlgebricksException, RemoteException {
        FullTextConfigDropStatement stmtConfigDrop = (FullTextConfigDropStatement) stmt;
        Namespace stmtActiveNamespace = getActiveNamespace(stmtConfigDrop.getNamespace());
        DataverseName dataverseName = stmtActiveNamespace.getDataverseName();
        String databaseName = stmtActiveNamespace.getDatabaseName();
        String configName = stmtConfigDrop.getConfigName();

        if (isCompileOnly()) {
            return;
        }
        lockUtil.dropFullTextConfigBegin(lockManager, metadataProvider.getLocks(), databaseName, dataverseName,
                configName);
        try {
            doDropFullTextConfig(metadataProvider, stmtConfigDrop, databaseName, dataverseName, hcc, requestParameters);
        } finally {
            metadataProvider.getLocks().unlock();
        }
    }

    private void doDropFullTextConfig(MetadataProvider metadataProvider, FullTextConfigDropStatement stmtConfigDrop,
            String databaseName, DataverseName dataverseName, IHyracksClientConnection hcc,
            IRequestParameters requestParameters) throws RemoteException, AlgebricksException {
        // If the config name is null, then it means the default config
        if (Strings.isNullOrEmpty(stmtConfigDrop.getConfigName())) {
            throw new CompilationException(ErrorCode.FULL_TEXT_DEFAULT_CONFIG_CANNOT_BE_DELETED_OR_CREATED,
                    stmtConfigDrop.getSourceLocation());
        }

        MetadataTransactionContext mdTxnCtx = MetadataManager.INSTANCE.beginTransaction();
        metadataProvider.setMetadataTxnContext(mdTxnCtx);
        String fullTextConfigName = stmtConfigDrop.getConfigName();

        try {
            FullTextConfigMetadataEntity configMetadataEntity = MetadataManager.INSTANCE.getFullTextConfig(mdTxnCtx,
                    databaseName, dataverseName, fullTextConfigName);
            if (configMetadataEntity == null) {
                if (stmtConfigDrop.getIfExists()) {
                    MetadataManager.INSTANCE.commitTransaction(mdTxnCtx);
                    return;
                } else {
                    throw new CompilationException(ErrorCode.FULL_TEXT_CONFIG_NOT_FOUND,
                            stmtConfigDrop.getSourceLocation(), fullTextConfigName);
                }
            }

            MetadataManager.INSTANCE.dropFullTextConfig(mdTxnCtx, databaseName, dataverseName, fullTextConfigName);
            MetadataManager.INSTANCE.commitTransaction(mdTxnCtx);
        } catch (Exception e) {
            abort(e, e, mdTxnCtx);
            throw e;
        }
    }

    protected void handleTypeDropStatement(MetadataProvider metadataProvider, Statement stmt) throws Exception {
        TypeDropStatement stmtTypeDrop = (TypeDropStatement) stmt;
        SourceLocation sourceLoc = stmtTypeDrop.getSourceLocation();
        String typeName = stmtTypeDrop.getTypeName().getValue();
        metadataProvider.validateDatabaseObjectName(stmtTypeDrop.getNamespace(), typeName, sourceLoc);
        Namespace stmtActiveNamespace = getActiveNamespace(stmtTypeDrop.getNamespace());
        DataverseName dataverseName = stmtActiveNamespace.getDataverseName();
        String databaseName = stmtActiveNamespace.getDatabaseName();
        if (isCompileOnly()) {
            return;
        }
        MetadataTransactionContext mdTxnCtx = MetadataManager.INSTANCE.beginTransaction();
        metadataProvider.setMetadataTxnContext(mdTxnCtx);
        lockUtil.dropTypeBegin(lockManager, metadataProvider.getLocks(), databaseName, dataverseName, typeName);
        try {
            // Check if the dataverse exists
            Dataverse dv = MetadataManager.INSTANCE.getDataverse(mdTxnCtx, databaseName, dataverseName);
            if (dv == null) {
                if (stmtTypeDrop.getIfExists()) {
                    if (warningCollector.shouldWarn()) {
                        warningCollector.warn(Warning.of(sourceLoc, ErrorCode.UNKNOWN_DATAVERSE, MetadataUtil
                                .dataverseName(databaseName, dataverseName, metadataProvider.isUsingDatabase())));
                    }
                    MetadataManager.INSTANCE.commitTransaction(mdTxnCtx);
                    return;
                } else {
                    throw new CompilationException(ErrorCode.UNKNOWN_DATAVERSE, sourceLoc, MetadataUtil
                            .dataverseName(databaseName, dataverseName, metadataProvider.isUsingDatabase()));
                }
            }

            Datatype dt = MetadataManager.INSTANCE.getDatatype(mdTxnCtx, databaseName, dataverseName, typeName);
            if (dt == null) {
                if (!stmtTypeDrop.getIfExists()) {
                    throw new CompilationException(ErrorCode.UNKNOWN_TYPE, sourceLoc, typeName);
                }
            } else {
                MetadataManager.INSTANCE.dropDatatype(mdTxnCtx, databaseName, dataverseName, typeName);
            }
            MetadataManager.INSTANCE.commitTransaction(mdTxnCtx);
        } catch (Exception e) {
            abort(e, e, mdTxnCtx);
            throw e;
        } finally {
            metadataProvider.getLocks().unlock();
        }
    }

    protected void handleNodegroupDropStatement(MetadataProvider metadataProvider, Statement stmt) throws Exception {
        NodeGroupDropStatement stmtDelete = (NodeGroupDropStatement) stmt;
        SourceLocation sourceLoc = stmtDelete.getSourceLocation();
        String nodegroupName = stmtDelete.getNodeGroupName().getValue();
        metadataProvider.validateDatabaseObjectName(null, nodegroupName, sourceLoc);
        if (isCompileOnly()) {
            return;
        }
        MetadataTransactionContext mdTxnCtx = MetadataManager.INSTANCE.beginTransaction();
        metadataProvider.setMetadataTxnContext(mdTxnCtx);
        lockManager.acquireNodeGroupWriteLock(metadataProvider.getLocks(), nodegroupName);
        try {
            NodeGroup ng = MetadataManager.INSTANCE.getNodegroup(mdTxnCtx, nodegroupName);
            if (ng == null) {
                if (!stmtDelete.getIfExists()) {
                    throw new CompilationException(ErrorCode.UNKNOWN_NODEGROUP, sourceLoc, nodegroupName);
                }
            } else {
                MetadataManager.INSTANCE.dropNodegroup(mdTxnCtx, nodegroupName, false);
            }

            MetadataManager.INSTANCE.commitTransaction(mdTxnCtx);
        } catch (Exception e) {
            abort(e, e, mdTxnCtx);
            throw e;
        } finally {
            metadataProvider.getLocks().unlock();
        }
    }

    public void handleCreateViewStatement(MetadataProvider metadataProvider, Statement stmt,
            IStatementRewriter stmtRewriter, IRequestParameters requestParameters, Creator creator) throws Exception {
        CreateViewStatement cvs = (CreateViewStatement) stmt;
        String viewName = cvs.getViewName();
        metadataProvider.validateDatabaseObjectName(cvs.getNamespace(), viewName, stmt.getSourceLocation());
        Namespace stmtActiveNamespace = getActiveNamespace(cvs.getNamespace());
        DataverseName dataverseName = stmtActiveNamespace.getDataverseName();
        String databaseName = stmtActiveNamespace.getDatabaseName();

        String itemTypeDatabaseName;
        DataverseName viewItemTypeDataverseName;
        String viewItemTypeName;
        boolean viewItemTypeAnonymous;
        if (cvs.hasItemType()) {
            Triple<Namespace, String, Boolean> viewTypeQualifiedName = extractDatasetItemTypeName(stmtActiveNamespace,
                    viewName, cvs.getItemType(), false, stmt.getSourceLocation());
            itemTypeDatabaseName = viewTypeQualifiedName.first.getDatabaseName();
            viewItemTypeDataverseName = viewTypeQualifiedName.first.getDataverseName();
            viewItemTypeName = viewTypeQualifiedName.second;
            viewItemTypeAnonymous = viewTypeQualifiedName.third;
        } else {
            itemTypeDatabaseName = MetadataBuiltinEntities.ANY_OBJECT_DATATYPE.getDatabaseName();
            viewItemTypeDataverseName = MetadataBuiltinEntities.ANY_OBJECT_DATATYPE.getDataverseName();
            viewItemTypeName = MetadataBuiltinEntities.ANY_OBJECT_DATATYPE.getDatatypeName();
            viewItemTypeAnonymous = false;
        }

        if (isCompileOnly()) {
            return;
        }
        lockUtil.createDatasetBegin(lockManager, metadataProvider.getLocks(), databaseName, dataverseName, viewName,
                itemTypeDatabaseName, viewItemTypeDataverseName, viewItemTypeName, viewItemTypeAnonymous, null, null,
                null, false, null, null, true, DatasetType.VIEW, null, metadataProvider);
        try {
            doCreateView(metadataProvider, cvs, databaseName, dataverseName, viewName, itemTypeDatabaseName,
                    viewItemTypeDataverseName, viewItemTypeName, stmtRewriter, requestParameters, creator);
        } finally {
            metadataProvider.getLocks().unlock();
            metadataProvider.setDefaultNamespace(activeNamespace);
        }
    }

    protected CreateResult doCreateView(MetadataProvider metadataProvider, CreateViewStatement cvs, String databaseName,
            DataverseName dataverseName, String viewName, String itemTypeDatabaseName,
            DataverseName itemTypeDataverseName, String itemTypeName, IStatementRewriter stmtRewriter,
            IRequestParameters requestParameters, Creator creator) throws Exception {
        SourceLocation sourceLoc = cvs.getSourceLocation();
        MetadataTransactionContext mdTxnCtx = MetadataManager.INSTANCE.beginTransaction();
        metadataProvider.setMetadataTxnContext(mdTxnCtx);
        try {
            Dataverse dv = MetadataManager.INSTANCE.getDataverse(mdTxnCtx, databaseName, dataverseName);
            if (dv == null) {
                throw new CompilationException(ErrorCode.UNKNOWN_DATAVERSE, sourceLoc,
                        MetadataUtil.dataverseName(databaseName, dataverseName, metadataProvider.isUsingDatabase()));
            }
            Namespace ns = new Namespace(dv.getDatabaseName(), dv.getDataverseName());
            Dataset existingDataset =
                    MetadataManager.INSTANCE.getDataset(mdTxnCtx, databaseName, dataverseName, viewName);
            if (existingDataset != null) {
                if (DatasetUtil.isNotView(existingDataset)) {
                    throw new CompilationException(ErrorCode.DATASET_EXISTS, sourceLoc,
                            existingDataset.getDatasetName(), existingDataset.getDataverseName());
                }
                if (cvs.getIfNotExists()) {
                    MetadataManager.INSTANCE.commitTransaction(mdTxnCtx);
                    return CreateResult.NOOP;
                } else if (!cvs.getReplaceIfExists()) {
                    throw new CompilationException(ErrorCode.VIEW_EXISTS, sourceLoc,
                            existingDataset.getDatasetFullyQualifiedName());
                }
            }

            DatasetFullyQualifiedName viewQualifiedName =
                    new DatasetFullyQualifiedName(databaseName, dataverseName, viewName);

            Datatype itemTypeEntity = null;
            boolean itemTypeIsInline = false;
            CreateViewStatement.KeyDecl primaryKeyDecl = cvs.getPrimaryKeyDecl();
            List<String> primaryKeyFields = null;
            List<CreateViewStatement.ForeignKeyDecl> foreignKeyDecls = cvs.getForeignKeyDecls();
            List<ViewDetails.ForeignKey> foreignKeys = null;
            String datetimeFormat = null, dateFormat = null, timeFormat = null;
            if (cvs.hasItemType()) {
                Pair<Datatype, Boolean> itemTypePair = fetchDatasetItemType(mdTxnCtx, DatasetType.VIEW,
                        DatasetConfig.DatasetFormat.ROW, null, itemTypeDatabaseName, itemTypeDataverseName,
                        itemTypeName, cvs.getItemType(), false, metadataProvider, sourceLoc);
                itemTypeEntity = itemTypePair.first;
                itemTypeIsInline = itemTypePair.second;
                ARecordType itemType = (ARecordType) itemTypeEntity.getDatatype();
                if (primaryKeyDecl != null) {
                    primaryKeyFields = ValidateUtil.validateViewKeyFields(primaryKeyDecl, itemType, false, sourceLoc);
                }
                if (foreignKeyDecls != null) {
                    foreignKeys = new ArrayList<>(foreignKeyDecls.size());
                    for (CreateViewStatement.ForeignKeyDecl foreignKeyDecl : foreignKeyDecls) {
                        List<String> foreignKeyFields =
                                ValidateUtil.validateViewKeyFields(foreignKeyDecl, itemType, true, sourceLoc);
                        DataverseName refDataverseName = foreignKeyDecl.getReferencedDataverseName();
                        String refDatabaseName = foreignKeyDecl.getReferencedDatabaseName();
                        if (refDataverseName == null) {
                            refDataverseName = dataverseName;
                            refDatabaseName = databaseName;
                        } else {
                            Dataverse refDataverse =
                                    MetadataManager.INSTANCE.getDataverse(mdTxnCtx, refDatabaseName, refDataverseName);
                            if (refDataverse == null) {
                                throw new CompilationException(ErrorCode.UNKNOWN_DATAVERSE, sourceLoc,
                                        MetadataUtil.dataverseName(refDatabaseName, refDataverseName,
                                                metadataProvider.isUsingDatabase()));
                            }
                        }
                        String refDatasetName = foreignKeyDecl.getReferencedDatasetName().getValue();
                        boolean isSelfRef = refDatabaseName.equals(databaseName)
                                && refDataverseName.equals(dataverseName) && refDatasetName.equals(viewName);
                        DatasetType refDatasetType;
                        DatasetFullyQualifiedName refQualifiedName;
                        List<String> refPrimaryKeyFields;
                        if (isSelfRef) {
                            refDatasetType = DatasetType.VIEW;
                            refQualifiedName = viewQualifiedName;
                            refPrimaryKeyFields = primaryKeyFields;
                        } else {
                            // findDataset() will acquire lock on referenced dataset (view)
                            Dataset refDataset = metadataProvider.findDataset(refDatabaseName, refDataverseName,
                                    refDatasetName, true);
                            if (refDataset == null || DatasetUtil.isNotView(refDataset)) {
                                throw new CompilationException(ErrorCode.UNKNOWN_VIEW, sourceLoc,
                                        DatasetUtil.getFullyQualifiedDisplayName(refDataverseName, refDatasetName));
                            }
                            ViewDetails refViewDetails = (ViewDetails) refDataset.getDatasetDetails();
                            refDatasetType = refDataset.getDatasetType();
                            refQualifiedName =
                                    new DatasetFullyQualifiedName(refDatabaseName, refDataverseName, refDatasetName);
                            refPrimaryKeyFields = refViewDetails.getPrimaryKeyFields();
                        }

                        if (refPrimaryKeyFields == null) {
                            throw new CompilationException(ErrorCode.INVALID_FOREIGN_KEY_DEFINITION_REF_PK_NOT_FOUND,
                                    sourceLoc, DatasetUtil.getDatasetTypeDisplayName(refDatasetType),
                                    DatasetUtil.getFullyQualifiedDisplayName(refDataverseName, refDatasetName));
                        } else if (refPrimaryKeyFields.size() != foreignKeyFields.size()) {
                            throw new CompilationException(ErrorCode.INVALID_FOREIGN_KEY_DEFINITION_REF_PK_MISMATCH,
                                    sourceLoc, DatasetUtil.getDatasetTypeDisplayName(refDatasetType),
                                    DatasetUtil.getFullyQualifiedDisplayName(refDataverseName, refDatasetName));
                        } else if (isSelfRef
                                && !OperatorPropertiesUtil.disjoint(refPrimaryKeyFields, foreignKeyFields)) {
                            throw new CompilationException(ErrorCode.INVALID_FOREIGN_KEY_DEFINITION, sourceLoc);
                        }

                        foreignKeys.add(new ViewDetails.ForeignKey(foreignKeyFields, refQualifiedName));
                    }
                }

                Map<String, String> viewConfig =
                        TypeUtil.validateConfiguration(cvs.getViewConfiguration(), cvs.getSourceLocation());
                datetimeFormat = TypeUtil.getDatetimeFormat(viewConfig);
                dateFormat = TypeUtil.getDateFormat(viewConfig);
                timeFormat = TypeUtil.getTimeFormat(viewConfig);

            } else {
                if (primaryKeyDecl != null) {
                    throw new CompilationException(ErrorCode.INVALID_PRIMARY_KEY_DEFINITION, cvs.getSourceLocation());
                }
                if (foreignKeyDecls != null) {
                    throw new CompilationException(ErrorCode.INVALID_FOREIGN_KEY_DEFINITION, cvs.getSourceLocation());
                }
                if (cvs.getViewConfiguration() != null) {
                    throw new CompilationException(ErrorCode.ILLEGAL_SET_PARAMETER, cvs.getSourceLocation(),
                            cvs.getViewConfiguration().keySet().iterator().next());
                }
            }

            if (existingDataset != null) {
                ViewDetails existingViewDetails = (ViewDetails) existingDataset.getDatasetDetails();
                List<String> existingPrimaryKeyFields = existingViewDetails.getPrimaryKeyFields();
                // For now don't allow view replacement if existing view has primary keys and they are different
                // from the new view's primary keys, because there could be another view that references
                // these primary keys via its foreign keys declaration.
                // In the future we should relax this check: scan datasets metadata and allow replacement in this case
                // if there's no view that references this view
                boolean allowToReplace =
                        existingPrimaryKeyFields == null || existingPrimaryKeyFields.equals(primaryKeyFields);
                if (!allowToReplace) {
                    throw new CompilationException(ErrorCode.CANNOT_CHANGE_PRIMARY_KEY, cvs.getSourceLocation(),
                            DatasetUtil.getDatasetTypeDisplayName(existingDataset.getDatasetType()),
                            DatasetUtil.getFullyQualifiedDisplayName(existingDataset));
                }
            }

            // Check whether the view is usable:
            // create a view declaration for this function,
            // and a query body that queries this view:
            ViewDecl viewDecl = new ViewDecl(viewQualifiedName, cvs.getViewBodyExpression());
            viewDecl.setSourceLocation(sourceLoc);
            IQueryRewriter queryRewriter = rewriterFactory.createQueryRewriter();
            Query wrappedQuery =
                    queryRewriter.createViewAccessorQuery(viewDecl, metadataProvider.getNamespaceResolver());
            metadataProvider.setDefaultNamespace(ns);

            LangRewritingContext langRewritingContext = createLangRewritingContext(metadataProvider, declaredFunctions,
                    Collections.singletonList(viewDecl), null, warningCollector, wrappedQuery.getVarCounter());
            apiFramework.reWriteQuery(langRewritingContext, wrappedQuery, sessionOutput, false, false,
                    Collections.emptyList());

            List<List<DependencyFullyQualifiedName>> dependencies =
                    ViewUtil.getViewDependencies(metadataProvider, viewDecl, foreignKeys, queryRewriter);
            appCtx.getReceptionist().ensureAuthorized(requestParameters, metadataProvider);

            ViewDetails viewDetails = new ViewDetails(cvs.getViewBody(), dependencies, cvs.getDefaultNull(),
                    primaryKeyFields, foreignKeys, datetimeFormat, dateFormat, timeFormat);

            Dataset view = new Dataset(databaseName, dataverseName, viewName, itemTypeDatabaseName,
                    itemTypeDataverseName, itemTypeName, MetadataConstants.METADATA_NODEGROUP_NAME, "",
                    Collections.emptyMap(), viewDetails, Collections.emptyMap(), DatasetType.VIEW, 0,
                    MetadataUtil.PENDING_NO_OP, creator);
            if (existingDataset == null) {
                if (itemTypeIsInline) {
                    MetadataManager.INSTANCE.addDatatype(mdTxnCtx, itemTypeEntity);
                }
                MetadataManager.INSTANCE.addDataset(mdTxnCtx, view);
            } else {
                if (itemTypeIsInline) {
                    MetadataManager.INSTANCE.updateDatatype(mdTxnCtx, itemTypeEntity);
                }
                MetadataManager.INSTANCE.updateDataset(mdTxnCtx, view);
            }
            beforeTxnCommit(metadataProvider, creator, EntityDetails.newView(databaseName, dataverseName, viewName));
            MetadataManager.INSTANCE.commitTransaction(mdTxnCtx);
            return existingDataset != null ? CreateResult.REPLACED : CreateResult.CREATED;
        } catch (Exception e) {
            abort(e, e, mdTxnCtx);
            throw e;
        }
    }

    public void handleViewDropStatement(MetadataProvider metadataProvider, Statement stmt,
            IRequestParameters requestParameters) throws Exception {
        ViewDropStatement stmtDrop = (ViewDropStatement) stmt;
        SourceLocation sourceLoc = stmtDrop.getSourceLocation();
        String viewName = stmtDrop.getViewName().getValue();
        metadataProvider.validateDatabaseObjectName(stmtDrop.getNamespace(), viewName, sourceLoc);
        Namespace stmtActiveNamespace = getActiveNamespace(stmtDrop.getNamespace());
        DataverseName dataverseName = stmtActiveNamespace.getDataverseName();
        String databaseName = stmtActiveNamespace.getDatabaseName();
        if (isCompileOnly()) {
            return;
        }
        lockUtil.dropDatasetBegin(lockManager, metadataProvider.getLocks(), databaseName, dataverseName, viewName);
        try {
            doDropView(metadataProvider, stmtDrop, databaseName, dataverseName, viewName, requestParameters);
        } finally {
            metadataProvider.getLocks().unlock();
        }
    }

    protected boolean doDropView(MetadataProvider metadataProvider, ViewDropStatement stmtViewDrop, String databaseName,
            DataverseName dataverseName, String viewName, IRequestParameters requestParameters) throws Exception {
        SourceLocation sourceLoc = stmtViewDrop.getSourceLocation();
        MetadataTransactionContext mdTxnCtx = MetadataManager.INSTANCE.beginTransaction();
        metadataProvider.setMetadataTxnContext(mdTxnCtx);
        try {
            // Check if the dataverse exists
            Dataverse dv = MetadataManager.INSTANCE.getDataverse(mdTxnCtx, databaseName, dataverseName);
            if (dv == null) {
                if (stmtViewDrop.getIfExists()) {
                    if (warningCollector.shouldWarn()) {
                        warningCollector.warn(Warning.of(stmtViewDrop.getSourceLocation(), ErrorCode.UNKNOWN_DATAVERSE,
                                MetadataUtil.dataverseName(databaseName, dataverseName,
                                        metadataProvider.isUsingDatabase())));
                    }
                    MetadataManager.INSTANCE.commitTransaction(mdTxnCtx);
                    return false;
                } else {
                    throw new CompilationException(ErrorCode.UNKNOWN_DATAVERSE, sourceLoc, MetadataUtil
                            .dataverseName(databaseName, dataverseName, metadataProvider.isUsingDatabase()));
                }
            }
            Dataset dataset = metadataProvider.findDataset(databaseName, dataverseName, viewName, true);
            if (dataset == null) {
                if (stmtViewDrop.getIfExists()) {
                    MetadataManager.INSTANCE.commitTransaction(mdTxnCtx);
                    return false;
                } else {
                    throw new CompilationException(ErrorCode.UNKNOWN_VIEW, sourceLoc,
                            DatasetUtil.getFullyQualifiedDisplayName(dataverseName, viewName));
                }
            } else if (DatasetUtil.isNotView(dataset)) {
                throw new CompilationException(ErrorCode.UNKNOWN_VIEW, sourceLoc,
                        DatasetUtil.getFullyQualifiedDisplayName(dataverseName, viewName));
            }
            MetadataManager.INSTANCE.dropDataset(mdTxnCtx, databaseName, dataverseName, viewName, false);
            String itemTypeDatabaseName = dataset.getItemTypeDatabaseName();
            if (TypeUtil.isDatasetInlineTypeName(dataset, itemTypeDatabaseName, dataset.getItemTypeDataverseName(),
                    dataset.getItemTypeName())) {
                MetadataManager.INSTANCE.dropDatatype(mdTxnCtx, itemTypeDatabaseName,
                        dataset.getItemTypeDataverseName(), dataset.getItemTypeName());
            }
            MetadataManager.INSTANCE.commitTransaction(mdTxnCtx);
            return true;
        } catch (Exception e) {
            abort(e, e, mdTxnCtx);
            throw e;
        }
    }

    protected void handleDeclareFunctionStatement(MetadataProvider metadataProvider, Statement stmt) throws Exception {
        FunctionDecl fds = (FunctionDecl) stmt;
        FunctionSignature signature = fds.getSignature();
        DataverseName funDataverse = signature.getDataverseName();
        Namespace funNamespace = signature.getNamespace();
        metadataProvider.validateDatabaseObjectName(funNamespace, signature.getName(), stmt.getSourceLocation());
        if (funDataverse == null) {
            signature.setDataverseName(activeNamespace.getDatabaseName(), activeNamespace.getDataverseName());
        }
        declaredFunctions.add(fds);
    }

    public void handleCreateFunctionStatement(MetadataProvider metadataProvider, Statement stmt,
            IStatementRewriter stmtRewriter, IRequestParameters requestParameters, Creator creator) throws Exception {
        CreateFunctionStatement cfs = (CreateFunctionStatement) stmt;
        FunctionSignature signature = cfs.getFunctionSignature();
        DataverseName funDataverse = signature.getDataverseName();
        Namespace funNamespace = signature.getNamespace();
        metadataProvider.validateDatabaseObjectName(funNamespace, signature.getName(), stmt.getSourceLocation());
        DataverseName dataverseName;
        String databaseName;
        if (funDataverse == null) {
            dataverseName = activeNamespace.getDataverseName();
            databaseName = activeNamespace.getDatabaseName();
            signature.setDataverseName(databaseName, dataverseName);
        } else {
            dataverseName = funDataverse;
            databaseName = signature.getDatabaseName();
        }
        DataverseName libraryDataverseName = null;
        String libraryDatabaseName = null;
        String libraryName = cfs.getLibraryName();
        if (libraryName != null) {
            libraryDataverseName = cfs.getLibraryDataverseName();
            libraryDatabaseName = cfs.getLibraryDatabaseName();
            if (libraryDataverseName == null) {
                libraryDataverseName = dataverseName;
                libraryDatabaseName = databaseName;
            }
        }
        if (isCompileOnly()) {
            return;
        }
        lockUtil.createFunctionBegin(lockManager, metadataProvider.getLocks(), databaseName, dataverseName,
                signature.getName(), libraryDatabaseName, libraryDataverseName, libraryName);
        try {
            doCreateFunction(metadataProvider, cfs, signature, stmtRewriter, requestParameters, creator);
        } finally {
            metadataProvider.getLocks().unlock();
            metadataProvider.setDefaultNamespace(activeNamespace);
        }
    }

    protected CreateResult doCreateFunction(MetadataProvider metadataProvider, CreateFunctionStatement cfs,
            FunctionSignature functionSignature, IStatementRewriter stmtRewriter, IRequestParameters requestParameters,
            Creator creator) throws Exception {
        DataverseName dataverseName = functionSignature.getDataverseName();
        String databaseName = functionSignature.getDatabaseName();
        SourceLocation sourceLoc = cfs.getSourceLocation();
        MetadataTransactionContext mdTxnCtx = MetadataManager.INSTANCE.beginTransaction();
        metadataProvider.setMetadataTxnContext(mdTxnCtx);
        try {
            Dataverse dv = MetadataManager.INSTANCE.getDataverse(mdTxnCtx, databaseName, dataverseName);
            if (dv == null) {
                throw new CompilationException(ErrorCode.UNKNOWN_DATAVERSE, sourceLoc,
                        MetadataUtil.dataverseName(databaseName, dataverseName, metadataProvider.isUsingDatabase()));
            }
            Namespace ns = new Namespace(dv.getDatabaseName(), dv.getDataverseName());
            List<TypeSignature> existingInlineTypes;
            Function existingFunction = MetadataManager.INSTANCE.getFunction(mdTxnCtx, functionSignature);
            if (existingFunction != null) {
                if (cfs.getIfNotExists()) {
                    MetadataManager.INSTANCE.commitTransaction(mdTxnCtx);
                    return CreateResult.NOOP;
                } else if (!cfs.getReplaceIfExists()) {
                    throw new CompilationException(ErrorCode.FUNCTION_EXISTS, cfs.getSourceLocation(),
                            functionSignature.toString(false));
                }
                existingInlineTypes = TypeUtil.getFunctionInlineTypes(existingFunction);
            } else {
                existingInlineTypes = Collections.emptyList();
            }

            IQueryRewriter queryRewriter = rewriterFactory.createQueryRewriter();
            Map<TypeSignature, Datatype> newInlineTypes;
            Function function;
            if (cfs.isExternal()) {
                if (functionSignature.getArity() == FunctionIdentifier.VARARGS) {
                    throw new CompilationException(ErrorCode.COMPILATION_ERROR, cfs.getSourceLocation(),
                            "Variable number of parameters is not supported for external functions");
                }
                List<Pair<VarIdentifier, TypeExpression>> paramList = cfs.getParameters();
                int paramCount = paramList.size();
                List<String> paramNames = new ArrayList<>(paramCount);
                List<TypeSignature> paramTypes = new ArrayList<>(paramCount);
                LinkedHashSet<TypeSignature> depTypes = new LinkedHashSet<>();
                newInlineTypes = new HashMap<>();

                for (int i = 0; i < paramCount; i++) {
                    Pair<VarIdentifier, TypeExpression> paramPair = paramList.get(i);
                    TypeSignature paramTypeSignature;
                    TypeSignature paramDepTypeSignature;
                    Datatype paramInlineTypeEntity;
                    TypeExpression paramTypeExpr = paramPair.getSecond();
                    if (paramTypeExpr != null) {
                        Triple<TypeSignature, TypeSignature, Datatype> paramTypeInfo = translateFunctionParameterType(
                                functionSignature, i, paramTypeExpr, sourceLoc, metadataProvider, mdTxnCtx);
                        paramTypeSignature = paramTypeInfo.first;
                        paramDepTypeSignature = paramTypeInfo.second;
                        paramInlineTypeEntity = paramTypeInfo.third;
                    } else {
                        paramTypeSignature = null; // == any
                        paramDepTypeSignature = null;
                        paramInlineTypeEntity = null;
                    }
                    paramTypes.add(paramTypeSignature); // null == any
                    if (paramDepTypeSignature != null) {
                        depTypes.add(paramDepTypeSignature);
                    }
                    if (paramInlineTypeEntity != null) {
                        newInlineTypes.put(paramTypeSignature, paramInlineTypeEntity);
                    }
                    VarIdentifier paramName = paramPair.getFirst();
                    paramNames.add(queryRewriter.toFunctionParameterName(paramName));
                }

                TypeSignature returnTypeSignature;
                TypeSignature returnDepTypeSignature;
                Datatype returnInlineTypeEntity;
                TypeExpression returnTypeExpr = cfs.getReturnType();
                if (returnTypeExpr != null) {
                    Triple<TypeSignature, TypeSignature, Datatype> returnTypeInfo = translateFunctionParameterType(
                            functionSignature, -1, returnTypeExpr, sourceLoc, metadataProvider, mdTxnCtx);
                    returnTypeSignature = returnTypeInfo.first;
                    returnDepTypeSignature = returnTypeInfo.second;
                    returnInlineTypeEntity = returnTypeInfo.third;
                } else {
                    returnTypeSignature = null; // == any
                    returnDepTypeSignature = null;
                    returnInlineTypeEntity = null;
                }
                if (returnDepTypeSignature != null) {
                    depTypes.add(returnDepTypeSignature);
                }
                if (returnInlineTypeEntity != null) {
                    newInlineTypes.put(returnTypeSignature, returnInlineTypeEntity);
                }

                DataverseName libraryDataverseName = cfs.getLibraryDataverseName();
                String libraryDatabaseName = cfs.getLibraryDatabaseName();
                if (libraryDataverseName == null) {
                    libraryDataverseName = dataverseName;
                    libraryDatabaseName = databaseName;
                }
                String libraryName = cfs.getLibraryName();
                Library library = MetadataManager.INSTANCE.getLibrary(mdTxnCtx, libraryDatabaseName,
                        libraryDataverseName, libraryName);
                if (library == null) {
                    throw new CompilationException(ErrorCode.UNKNOWN_LIBRARY, sourceLoc, libraryName);
                }

                ExternalFunctionLanguage language =
                        ExternalFunctionCompilerUtil.getExternalFunctionLanguage(library.getLanguage());
                List<String> externalIdentifier = cfs.getExternalIdentifier();
                ExternalFunctionCompilerUtil.validateExternalIdentifier(externalIdentifier, language,
                        cfs.getSourceLocation());
                List<List<DependencyFullyQualifiedName>> dependencies =
                        FunctionUtil.getExternalFunctionDependencies(depTypes);

                function = new Function(functionSignature, paramNames, paramTypes, returnTypeSignature, null,
                        FunctionKind.SCALAR.toString(), library.getLanguage(), libraryDatabaseName,
                        libraryDataverseName, libraryName, externalIdentifier, cfs.getNullCall(),
                        cfs.getDeterministic(), cfs.getResources(), dependencies, creator);
            } else {
                List<Pair<VarIdentifier, TypeExpression>> paramList = cfs.getParameters();
                int paramCount = paramList.size();
                List<VarIdentifier> paramVars = new ArrayList<>(paramCount);
                List<String> paramNames = new ArrayList<>(paramCount);
                for (Pair<VarIdentifier, TypeExpression> paramPair : paramList) {
                    VarIdentifier paramName = paramPair.getFirst();
                    paramVars.add(paramName);
                    paramNames.add(queryRewriter.toFunctionParameterName(paramName));
                    if (paramPair.getSecond() != null) {
                        throw new CompilationException(ErrorCode.COMPILATION_ILLEGAL_STATE, sourceLoc,
                                paramName.toString());
                    }
                }

                // Check whether the function is usable:
                // create a function declaration for this function,
                // and a query body calls this function with each argument set to 'missing'
                FunctionDecl fd = new FunctionDecl(functionSignature, paramVars, cfs.getFunctionBodyExpression(), true);
                fd.setSourceLocation(sourceLoc);

                Query wrappedQuery = queryRewriter.createFunctionAccessorQuery(fd);
                List<FunctionDecl> fdList = new ArrayList<>(declaredFunctions.size() + 1);
                fdList.addAll(declaredFunctions);
                fdList.add(fd);
                metadataProvider.setDefaultNamespace(ns);
                LangRewritingContext langRewritingContext = createLangRewritingContext(metadataProvider, fdList, null,
                        null, warningCollector, wrappedQuery.getVarCounter());
                apiFramework.reWriteQuery(langRewritingContext, wrappedQuery, sessionOutput, false, false,
                        Collections.emptyList());

                List<List<DependencyFullyQualifiedName>> dependencies =
                        FunctionUtil.getFunctionDependencies(metadataProvider, fd, queryRewriter);
                appCtx.getReceptionist().ensureAuthorized(requestParameters, metadataProvider);

                newInlineTypes = Collections.emptyMap();
                function = new Function(functionSignature, paramNames, null, null, cfs.getFunctionBody(),
                        FunctionKind.SCALAR.toString(), compilationProvider.getParserFactory().getLanguage(), null,
                        null, null, null, null, null, null, dependencies, creator);
            }

            if (existingFunction == null) {
                // add new function and its inline types
                for (Datatype newInlineType : newInlineTypes.values()) {
                    MetadataManager.INSTANCE.addDatatype(mdTxnCtx, newInlineType);
                }
                MetadataManager.INSTANCE.addFunction(mdTxnCtx, function);
            } else {
                // replace existing function and its inline types
                for (TypeSignature existingInlineType : existingInlineTypes) {
                    Datatype newInlineType =
                            newInlineTypes.isEmpty() ? null : newInlineTypes.remove(existingInlineType);
                    if (newInlineType == null) {
                        MetadataManager.INSTANCE.dropDatatype(mdTxnCtx, existingInlineType.getDatabaseName(),
                                existingInlineType.getDataverseName(), existingInlineType.getName());
                    } else {
                        MetadataManager.INSTANCE.updateDatatype(mdTxnCtx, newInlineType);
                    }
                }
                for (Datatype inlineType : newInlineTypes.values()) {
                    MetadataManager.INSTANCE.addDatatype(mdTxnCtx, inlineType);
                }
                MetadataManager.INSTANCE.updateFunction(mdTxnCtx, function);
            }
            beforeTxnCommit(metadataProvider, creator,
                    EntityDetails.newFunction(databaseName, dataverseName, function.getName(), function.getArity()));
            MetadataManager.INSTANCE.commitTransaction(mdTxnCtx);
            if (LOGGER.isInfoEnabled()) {
                LOGGER.info("Installed function: " + functionSignature);
            }
            return existingFunction != null ? CreateResult.REPLACED : CreateResult.CREATED;
        } catch (Exception e) {
            abort(e, e, mdTxnCtx);
            throw e;
        }
    }

    private Triple<TypeSignature, TypeSignature, Datatype> translateFunctionParameterType(
            FunctionSignature functionSignature, int paramIdx, TypeExpression paramTypeExpr, SourceLocation sourceLoc,
            MetadataProvider metadataProvider, MetadataTransactionContext mdTxnCtx) throws AlgebricksException {
        TypeSignature paramTypeSignature, depTypeSignature;
        Datatype paramInlineTypeEntity = null;
        switch (paramTypeExpr.getTypeKind()) {
            case TYPEREFERENCE:
                TypeReferenceExpression paramTypeRefExpr = (TypeReferenceExpression) paramTypeExpr;
                String paramTypeName = paramTypeRefExpr.getIdent().second.getValue();
                BuiltinType builtinType = BuiltinTypeMap.getBuiltinType(paramTypeName);
                if (builtinType != null) {
                    // built-in type
                    paramTypeSignature = new TypeSignature(builtinType);
                    depTypeSignature = null;
                } else {
                    // user-defined type
                    Namespace paramTypeRefNamespace = paramTypeRefExpr.getIdent().first;
                    DataverseName paramTypeDataverseName;
                    String paramTypeDatabaseName;
                    if (paramTypeRefNamespace == null) {
                        paramTypeDataverseName = functionSignature.getDataverseName();
                        paramTypeDatabaseName = functionSignature.getDatabaseName();
                    } else {
                        paramTypeDataverseName = paramTypeRefNamespace.getDataverseName();
                        paramTypeDatabaseName = paramTypeRefNamespace.getDatabaseName();
                    }

                    Datatype paramTypeEntity = metadataProvider.findTypeEntity(paramTypeDatabaseName,
                            paramTypeDataverseName, paramTypeName);
                    if (paramTypeEntity == null || paramTypeEntity.getIsAnonymous()) {
                        throw new CompilationException(ErrorCode.UNKNOWN_TYPE, sourceLoc, paramTypeName);
                    }
                    paramTypeSignature = depTypeSignature =
                            new TypeSignature(paramTypeDatabaseName, paramTypeDataverseName, paramTypeName);
                }
                break;
            case ORDEREDLIST:
            case UNORDEREDLIST:
                DataverseName paramTypeDataverseName = functionSignature.getDataverseName();
                String paramTypeDatabaseName = functionSignature.getDatabaseName();
                paramTypeName = TypeUtil.createFunctionParameterTypeName(functionSignature.getName(),
                        functionSignature.getArity(), paramIdx);
                IAType paramType = translateType(paramTypeDatabaseName, paramTypeDataverseName, paramTypeName,
                        paramTypeExpr, mdTxnCtx);
                paramTypeSignature = new TypeSignature(paramTypeDatabaseName, paramTypeDataverseName, paramTypeName);
                depTypeSignature = FunctionUtil.getTypeDependencyFromFunctionParameter(paramTypeExpr,
                        paramTypeDatabaseName, paramTypeDataverseName);
                paramInlineTypeEntity =
                        new Datatype(paramTypeDatabaseName, paramTypeDataverseName, paramTypeName, paramType, true);
                break;
            default:
                throw new CompilationException(ErrorCode.COMPILATION_ILLEGAL_STATE, sourceLoc);
        }

        return new Triple<>(paramTypeSignature, depTypeSignature, paramInlineTypeEntity);
    }

    protected void handleFunctionDropStatement(MetadataProvider metadataProvider, Statement stmt,
            IRequestParameters requestParameters) throws Exception {
        FunctionDropStatement stmtDropFunction = (FunctionDropStatement) stmt;
        FunctionSignature signature = stmtDropFunction.getFunctionSignature();
        DataverseName funDataverse = signature.getDataverseName();
        Namespace funNamespace = signature.getNamespace();
        metadataProvider.validateDatabaseObjectName(funNamespace, signature.getName(),
                stmtDropFunction.getSourceLocation());
        DataverseName dataverseName;
        String databaseName;
        if (funDataverse == null) {
            dataverseName = activeNamespace.getDataverseName();
            databaseName = activeNamespace.getDatabaseName();
            signature.setDataverseName(databaseName, dataverseName);
        } else {
            dataverseName = funDataverse;
            databaseName = signature.getDatabaseName();
        }
        if (isCompileOnly()) {
            return;
        }
        lockUtil.dropFunctionBegin(lockManager, metadataProvider.getLocks(), databaseName, dataverseName,
                signature.getName());
        try {
            doDropFunction(metadataProvider, stmtDropFunction, signature, requestParameters);
        } finally {
            metadataProvider.getLocks().unlock();
        }
    }

    protected boolean doDropFunction(MetadataProvider metadataProvider, FunctionDropStatement stmtDropFunction,
            FunctionSignature signature, IRequestParameters requestParameters) throws Exception {
        DataverseName dataverseName = signature.getDataverseName();
        String databaseName = signature.getDatabaseName();
        SourceLocation sourceLoc = stmtDropFunction.getSourceLocation();
        MetadataTransactionContext mdTxnCtx = MetadataManager.INSTANCE.beginTransaction();
        metadataProvider.setMetadataTxnContext(mdTxnCtx);
        try {
            Dataverse dataverse = MetadataManager.INSTANCE.getDataverse(mdTxnCtx, databaseName, dataverseName);
            if (dataverse == null) {
                if (stmtDropFunction.getIfExists()) {
                    MetadataManager.INSTANCE.commitTransaction(mdTxnCtx);
                    return false;
                } else {
                    throw new CompilationException(ErrorCode.UNKNOWN_DATAVERSE, sourceLoc, MetadataUtil
                            .dataverseName(databaseName, dataverseName, metadataProvider.isUsingDatabase()));
                }
            }
            Function function = MetadataManager.INSTANCE.getFunction(mdTxnCtx, signature);
            if (function == null) {
                if (stmtDropFunction.getIfExists()) {
                    MetadataManager.INSTANCE.commitTransaction(mdTxnCtx);
                    return false;
                } else {
                    throw new CompilationException(ErrorCode.UNKNOWN_FUNCTION, sourceLoc, signature.toString());
                }
            }

            List<TypeSignature> inlineTypes = TypeUtil.getFunctionInlineTypes(function);

            MetadataManager.INSTANCE.dropFunction(mdTxnCtx, signature);
            for (TypeSignature inlineType : inlineTypes) {
                MetadataManager.INSTANCE.dropDatatype(mdTxnCtx, inlineType.getDatabaseName(),
                        inlineType.getDataverseName(), inlineType.getName());
            }
            MetadataManager.INSTANCE.commitTransaction(mdTxnCtx);
            return true;
        } catch (Exception e) {
            abort(e, e, mdTxnCtx);
            throw e;
        }
    }

    protected void handleCreateAdapterStatement(MetadataProvider metadataProvider, Statement stmt) throws Exception {
        CreateAdapterStatement cas = (CreateAdapterStatement) stmt;
        String adapterName = cas.getAdapterName();
        metadataProvider.validateDatabaseObjectName(cas.getNamespace(), adapterName, cas.getSourceLocation());
        Namespace stmtActiveNamespace = getActiveNamespace(cas.getNamespace());
        DataverseName dataverseName = stmtActiveNamespace.getDataverseName();
        String databaseName = stmtActiveNamespace.getDatabaseName();
        DataverseName libraryDataverseName = cas.getLibraryDataverseName();
        String libraryDatabaseName = cas.getLibraryDatabaseName();
        if (libraryDataverseName == null) {
            libraryDataverseName = dataverseName;
            libraryDatabaseName = databaseName;
        }
        String libraryName = cas.getLibraryName();
        if (isCompileOnly()) {
            return;
        }
        lockUtil.createAdapterBegin(lockManager, metadataProvider.getLocks(), databaseName, dataverseName, adapterName,
                libraryDatabaseName, libraryDataverseName, libraryName);
        try {
            doCreateAdapter(metadataProvider, databaseName, dataverseName, cas);
        } finally {
            metadataProvider.getLocks().unlock();
        }
    }

    protected void doCreateAdapter(MetadataProvider metadataProvider, String databaseName, DataverseName dataverseName,
            CreateAdapterStatement cas) throws Exception {
        SourceLocation sourceLoc = cas.getSourceLocation();
        MetadataTransactionContext mdTxnCtx = MetadataManager.INSTANCE.beginTransaction();
        metadataProvider.setMetadataTxnContext(mdTxnCtx);
        try {
            Dataverse dv = MetadataManager.INSTANCE.getDataverse(mdTxnCtx, databaseName, dataverseName);
            if (dv == null) {
                throw new CompilationException(ErrorCode.UNKNOWN_DATAVERSE, sourceLoc,
                        MetadataUtil.dataverseName(databaseName, dataverseName, metadataProvider.isUsingDatabase()));
            }
            String adapterName = cas.getAdapterName();
            DatasourceAdapter adapter =
                    MetadataManager.INSTANCE.getAdapter(mdTxnCtx, databaseName, dataverseName, adapterName);
            if (adapter != null) {
                if (cas.getIfNotExists()) {
                    MetadataManager.INSTANCE.commitTransaction(mdTxnCtx);
                    return;
                }
                throw new CompilationException(ErrorCode.ADAPTER_EXISTS, sourceLoc, adapterName);
            }

            DataverseName libraryDataverseName = cas.getLibraryDataverseName();
            String libraryDatabaseName = cas.getLibraryDatabaseName();
            if (libraryDataverseName == null) {
                libraryDataverseName = dataverseName;
                libraryDatabaseName = databaseName;
            }
            String libraryName = cas.getLibraryName();
            Library library = MetadataManager.INSTANCE.getLibrary(mdTxnCtx, libraryDatabaseName, libraryDataverseName,
                    libraryName);
            if (library == null) {
                throw new CompilationException(ErrorCode.UNKNOWN_LIBRARY, sourceLoc, libraryName);
            }
            // Add adapters
            ExternalFunctionLanguage language =
                    ExternalFunctionCompilerUtil.getExternalFunctionLanguage(library.getLanguage());
            List<String> externalIdentifier = cas.getExternalIdentifier();
            ExternalFunctionCompilerUtil.validateExternalIdentifier(externalIdentifier, language,
                    cas.getSourceLocation());

            if (language != ExternalFunctionLanguage.JAVA) {
                throw new CompilationException(ErrorCode.UNSUPPORTED_ADAPTER_LANGUAGE, cas.getSourceLocation(),
                        language.name());
            }
            String adapterFactoryClass = externalIdentifier.get(0);

            adapter = new DatasourceAdapter(new AdapterIdentifier(databaseName, dataverseName, adapterName),
                    IDataSourceAdapter.AdapterType.EXTERNAL, adapterFactoryClass, libraryDatabaseName,
                    libraryDataverseName, libraryName);
            MetadataManager.INSTANCE.addAdapter(mdTxnCtx, adapter);
            if (LOGGER.isInfoEnabled()) {
                LOGGER.info("Installed adapter: " + adapterName);
            }
            MetadataManager.INSTANCE.commitTransaction(mdTxnCtx);
        } catch (Exception e) {
            abort(e, e, mdTxnCtx);
            throw e;
        }
    }

    protected void handleAdapterDropStatement(MetadataProvider metadataProvider, Statement stmt) throws Exception {
        AdapterDropStatement stmtDropAdapter = (AdapterDropStatement) stmt;
        SourceLocation sourceLoc = stmtDropAdapter.getSourceLocation();
        String adapterName = stmtDropAdapter.getAdapterName();
        metadataProvider.validateDatabaseObjectName(stmtDropAdapter.getNamespace(), adapterName, sourceLoc);
        Namespace stmtActiveNamespace = getActiveNamespace(stmtDropAdapter.getNamespace());
        DataverseName dataverseName = stmtActiveNamespace.getDataverseName();
        String databaseName = stmtActiveNamespace.getDatabaseName();
        if (isCompileOnly()) {
            return;
        }
        lockUtil.dropAdapterBegin(lockManager, metadataProvider.getLocks(), databaseName, dataverseName, adapterName);
        try {
            doDropAdapter(metadataProvider, stmtDropAdapter, databaseName, dataverseName, adapterName);
        } finally {
            metadataProvider.getLocks().unlock();
        }
    }

    protected boolean doDropAdapter(MetadataProvider metadataProvider, AdapterDropStatement stmtDropAdapter,
            String databaseName, DataverseName dataverseName, String adapterName) throws Exception {
        SourceLocation sourceLoc = stmtDropAdapter.getSourceLocation();
        MetadataTransactionContext mdTxnCtx = MetadataManager.INSTANCE.beginTransaction();
        metadataProvider.setMetadataTxnContext(mdTxnCtx);
        try {
            Dataverse dataverse = MetadataManager.INSTANCE.getDataverse(mdTxnCtx, databaseName, dataverseName);
            if (dataverse == null) {
                if (stmtDropAdapter.getIfExists()) {
                    MetadataManager.INSTANCE.commitTransaction(mdTxnCtx);
                    return false;
                } else {
                    throw new CompilationException(ErrorCode.UNKNOWN_DATAVERSE, sourceLoc, MetadataUtil
                            .dataverseName(databaseName, dataverseName, metadataProvider.isUsingDatabase()));
                }
            }
            DatasourceAdapter adapter =
                    MetadataManager.INSTANCE.getAdapter(mdTxnCtx, databaseName, dataverseName, adapterName);
            if (adapter == null) {
                if (stmtDropAdapter.getIfExists()) {
                    MetadataManager.INSTANCE.commitTransaction(mdTxnCtx);
                    return false;
                } else {
                    throw new CompilationException(ErrorCode.UNKNOWN_ADAPTER, sourceLoc, adapterName);
                }
            }

            MetadataManager.INSTANCE.dropAdapter(mdTxnCtx, databaseName, dataverseName, adapterName);
            MetadataManager.INSTANCE.commitTransaction(mdTxnCtx);
            return true;
        } catch (Exception e) {
            abort(e, e, mdTxnCtx);
            throw e;
        }
    }

    protected void handleCreateLibraryStatement(MetadataProvider metadataProvider, Statement stmt,
            IHyracksClientConnection hcc, IRequestParameters requestParameters) throws Exception {
        CreateLibraryStatement cls = (CreateLibraryStatement) stmt;
        metadataProvider.validateDatabaseObjectName(cls.getNamespace(), cls.getLibraryName(), cls.getSourceLocation());
        Namespace stmtActiveNamespace = getActiveNamespace(cls.getNamespace());
        DataverseName dataverseName = stmtActiveNamespace.getDataverseName();
        String databaseName = stmtActiveNamespace.getDatabaseName();
        String libraryName = cls.getLibraryName();
        String libraryHash = cls.getHash();
        if (isCompileOnly()) {
            return;
        }
        lockUtil.createLibraryBegin(lockManager, metadataProvider.getLocks(), databaseName, dataverseName, libraryName);
        try {
            doCreateLibrary(metadataProvider, databaseName, dataverseName, libraryName, libraryHash, cls, hcc,
                    requestParameters);
        } finally {
            metadataProvider.getLocks().unlock();
        }
    }

    protected CreateResult doCreateLibrary(MetadataProvider metadataProvider, String databaseName,
            DataverseName dataverseName, String libraryName, String libraryHash, CreateLibraryStatement cls,
            IHyracksClientConnection hcc, IRequestParameters requestParameters) throws Exception {
        ProgressState progress = ProgressState.NO_PROGRESS;
        boolean prepareJobSuccessful = false;
        JobSpecification abortJobSpec = null;
        Library existingLibrary = null;
        MetadataTransactionContext mdTxnCtx = MetadataManager.INSTANCE.beginTransaction();
        boolean bActiveTxn = true;
        metadataProvider.setMetadataTxnContext(mdTxnCtx);
        Namespace stmtActiveNamespace = getActiveNamespace(cls.getNamespace());
        try {
            Dataverse dv = MetadataManager.INSTANCE.getDataverse(mdTxnCtx, databaseName, dataverseName);
            if (dv == null) {
                throw new CompilationException(ErrorCode.UNKNOWN_DATAVERSE,
                        MetadataUtil.dataverseName(databaseName, dataverseName, metadataProvider.isUsingDatabase()));
            }
            ExternalFunctionLanguage language = cls.getLang();
            existingLibrary = MetadataManager.INSTANCE.getLibrary(mdTxnCtx, databaseName, dataverseName, libraryName);
            if (existingLibrary != null && !cls.getReplaceIfExists()) {
                throw new CompilationException(ErrorCode.COMPILATION_ERROR,
                        "A library with this name " + libraryName + " already exists.");
            }

            // #. add/update library with PendingAddOp
            Library libraryPendingAdd = new Library(databaseName, dataverseName, libraryName, language.name(),
                    libraryHash, MetadataUtil.PENDING_ADD_OP);
            if (existingLibrary == null) {
                MetadataManager.INSTANCE.addLibrary(mdTxnCtx, libraryPendingAdd);
            } else {
                MetadataManager.INSTANCE.updateLibrary(mdTxnCtx, libraryPendingAdd);
            }

            // #. prepare to create library artifacts in NC.
            Triple<JobSpecification, JobSpecification, JobSpecification> jobSpecs =
                    ExternalLibraryJobUtils.buildCreateLibraryJobSpec(stmtActiveNamespace, libraryName, language,
                            cls.getLocation(), cls.getAuthToken(), metadataProvider);
            JobSpecification prepareJobSpec = jobSpecs.first;
            JobSpecification commitJobSpec = jobSpecs.second;
            abortJobSpec = jobSpecs.third;

            MetadataManager.INSTANCE.commitTransaction(mdTxnCtx);
            bActiveTxn = false;
            progress = ProgressState.ADDED_PENDINGOP_RECORD_TO_METADATA;

            // #. create library artifacts in NCs.
            runJob(hcc, prepareJobSpec, jobFlags);
            prepareJobSuccessful = true;
            runJob(hcc, commitJobSpec, jobFlags);

            // #. begin new metadataTxn
            mdTxnCtx = MetadataManager.INSTANCE.beginTransaction();
            bActiveTxn = true;
            metadataProvider.setMetadataTxnContext(mdTxnCtx);

            Library newLibrary = new Library(databaseName, dataverseName, libraryName, language.name(), libraryHash,
                    MetadataUtil.PENDING_NO_OP);
            MetadataManager.INSTANCE.updateLibrary(mdTxnCtx, newLibrary);

            MetadataManager.INSTANCE.commitTransaction(mdTxnCtx);
            return existingLibrary != null ? CreateResult.REPLACED : CreateResult.CREATED;
        } catch (Exception e) {
            if (bActiveTxn) {
                abort(e, e, mdTxnCtx);
            }
            if (progress == ProgressState.ADDED_PENDINGOP_RECORD_TO_METADATA) {
                boolean undoFailure = false;
                if (!prepareJobSuccessful) {
                    // 'prepare' job failed -> try running 'abort' job
                    try {
                        runJob(hcc, abortJobSpec, jobFlags);
                    } catch (Exception e2) {
                        e.addSuppressed(e2);
                        undoFailure = true;
                    }
                } else if (existingLibrary == null) {
                    // 'commit' job failed for a new library -> try removing the library
                    try {
                        JobSpecification dropLibraryJobSpec = ExternalLibraryJobUtils
                                .buildDropLibraryJobSpec(stmtActiveNamespace, libraryName, metadataProvider);
                        runJob(hcc, dropLibraryJobSpec, jobFlags);
                    } catch (Exception e2) {
                        e.addSuppressed(e2);
                        undoFailure = true;
                    }
                } else {
                    // 'commit' job failed for an existing library -> bad state
                    undoFailure = true;
                }

                // revert/remove the record from the metadata.
                mdTxnCtx = MetadataManager.INSTANCE.beginTransaction();
                try {
                    if (existingLibrary == null) {
                        MetadataManager.INSTANCE.dropLibrary(mdTxnCtx, databaseName, dataverseName, libraryName);
                    } else {
                        MetadataManager.INSTANCE.updateLibrary(mdTxnCtx, existingLibrary);
                    }
                    MetadataManager.INSTANCE.commitTransaction(mdTxnCtx);
                } catch (Exception e2) {
                    e.addSuppressed(e2);
                    abort(e, e2, mdTxnCtx);
                    throw new IllegalStateException("System is inconsistent state: pending library(" + libraryName
                            + ") couldn't be reverted/removed from the metadata", e);
                }

                if (undoFailure) {
                    throw new IllegalStateException(
                            "System is inconsistent state: library(" + libraryName + ") couldn't be deployed", e);
                }
            }
            throw e;
        }
    }

    protected void handleLibraryDropStatement(MetadataProvider metadataProvider, Statement stmt,
            IHyracksClientConnection hcc, IRequestParameters requestParameters) throws Exception {
        LibraryDropStatement stmtDropLibrary = (LibraryDropStatement) stmt;
        String libraryName = stmtDropLibrary.getLibraryName();
        metadataProvider.validateDatabaseObjectName(stmtDropLibrary.getNamespace(), libraryName,
                stmtDropLibrary.getSourceLocation());
        Namespace stmtActiveNamespace = getActiveNamespace(stmtDropLibrary.getNamespace());
        DataverseName dataverseName = stmtActiveNamespace.getDataverseName();
        String databaseName = stmtActiveNamespace.getDatabaseName();
        if (isCompileOnly()) {
            return;
        }
        lockUtil.dropLibraryBegin(lockManager, metadataProvider.getLocks(), databaseName, dataverseName, libraryName);
        try {
            doDropLibrary(metadataProvider, stmtDropLibrary, databaseName, dataverseName, libraryName, hcc,
                    requestParameters);
        } finally {
            metadataProvider.getLocks().unlock();
        }
    }

    protected boolean doDropLibrary(MetadataProvider metadataProvider, LibraryDropStatement stmtDropLibrary,
            String databaseName, DataverseName dataverseName, String libraryName, IHyracksClientConnection hcc,
            IRequestParameters requestParameters) throws Exception {
        ProgressState progress = ProgressState.NO_PROGRESS;
        MetadataTransactionContext mdTxnCtx = MetadataManager.INSTANCE.beginTransaction();
        boolean bActiveTxn = true;
        metadataProvider.setMetadataTxnContext(mdTxnCtx);
        Namespace stmtActiveNamespace = getActiveNamespace(stmtDropLibrary.getNamespace());
        try {
            Dataverse dataverse = MetadataManager.INSTANCE.getDataverse(mdTxnCtx, databaseName, dataverseName);
            if (dataverse == null) {
                if (stmtDropLibrary.getIfExists()) {
                    MetadataManager.INSTANCE.commitTransaction(mdTxnCtx);
                    return false;
                } else {
                    throw new CompilationException(ErrorCode.UNKNOWN_DATAVERSE, stmtDropLibrary.getSourceLocation(),
                            MetadataUtil.dataverseName(databaseName, dataverseName,
                                    metadataProvider.isUsingDatabase()));
                }
            }
            Library library = MetadataManager.INSTANCE.getLibrary(mdTxnCtx, databaseName, dataverseName, libraryName);
            if (library == null) {
                if (stmtDropLibrary.getIfExists()) {
                    MetadataManager.INSTANCE.commitTransaction(mdTxnCtx);
                    return false;
                } else {
                    throw new CompilationException(ErrorCode.UNKNOWN_LIBRARY, stmtDropLibrary.getSourceLocation(),
                            libraryName);
                }
            }

            // #. mark the existing library as PendingDropOp
            // do drop instead of update because drop will fail if the library is used by functions/adapters
            MetadataManager.INSTANCE.dropLibrary(mdTxnCtx, databaseName, dataverseName, libraryName);
            MetadataManager.INSTANCE.addLibrary(mdTxnCtx, new Library(databaseName, dataverseName, libraryName,
                    library.getLanguage(), library.getHash(), MetadataUtil.PENDING_DROP_OP));

            // #. drop library artifacts in NCs.
            JobSpecification jobSpec =
                    ExternalLibraryJobUtils.buildDropLibraryJobSpec(stmtActiveNamespace, libraryName, metadataProvider);

            MetadataManager.INSTANCE.commitTransaction(mdTxnCtx);
            bActiveTxn = false;
            progress = ProgressState.ADDED_PENDINGOP_RECORD_TO_METADATA;

            // #. drop library artifacts in NCs.
            runJob(hcc, jobSpec, jobFlags);

            // #. begin new metadataTxn
            mdTxnCtx = MetadataManager.INSTANCE.beginTransaction();
            bActiveTxn = true;
            metadataProvider.setMetadataTxnContext(mdTxnCtx);

            // #. drop library
            MetadataManager.INSTANCE.dropLibrary(mdTxnCtx, databaseName, dataverseName, libraryName);

            MetadataManager.INSTANCE.commitTransaction(mdTxnCtx);
            return true;
        } catch (Exception e) {
            if (bActiveTxn) {
                abort(e, e, mdTxnCtx);
            }
            if (progress == ProgressState.ADDED_PENDINGOP_RECORD_TO_METADATA) {
                // remove the record from the metadata.
                mdTxnCtx = MetadataManager.INSTANCE.beginTransaction();
                try {
                    MetadataManager.INSTANCE.dropLibrary(mdTxnCtx, databaseName, dataverseName, libraryName);
                    MetadataManager.INSTANCE.commitTransaction(mdTxnCtx);
                } catch (Exception e2) {
                    e.addSuppressed(e2);
                    abort(e, e2, mdTxnCtx);
                    throw new IllegalStateException("System is inconsistent state: pending library(" + libraryName
                            + ") couldn't be removed from the metadata", e);
                }
            }
            throw e;
        }
    }

    protected void handleCreateSynonymStatement(MetadataProvider metadataProvider, Statement stmt,
            IRequestParameters requestParameters, Creator creator) throws Exception {
        CreateSynonymStatement css = (CreateSynonymStatement) stmt;
        metadataProvider.validateDatabaseObjectName(css.getNamespace(), css.getSynonymName(), css.getSourceLocation());
        Namespace stmtActiveNamespace = getActiveNamespace(css.getNamespace());
        DataverseName dataverseName = stmtActiveNamespace.getDataverseName();
        String databaseName = stmtActiveNamespace.getDatabaseName();
        String synonymName = css.getSynonymName();
        Namespace objectNamespace = css.getObjectNamespace() != null ? css.getObjectNamespace() : stmtActiveNamespace;
        String objectName = css.getObjectName();
        if (isCompileOnly()) {
            return;
        }
        lockUtil.createSynonymBegin(lockManager, metadataProvider.getLocks(), databaseName, dataverseName, synonymName);
        try {
            doCreateSynonym(metadataProvider, css, stmtActiveNamespace, synonymName, objectNamespace, objectName,
                    creator);
        } finally {
            metadataProvider.getLocks().unlock();
        }
    }

    protected CreateResult doCreateSynonym(MetadataProvider metadataProvider, CreateSynonymStatement css,
            Namespace namespace, String synonymName, Namespace objectNamespace, String objectName, Creator creator)
            throws Exception {
        String databaseName = namespace.getDatabaseName();
        DataverseName dataverseName = namespace.getDataverseName();
        MetadataTransactionContext mdTxnCtx = MetadataManager.INSTANCE.beginTransaction();
        metadataProvider.setMetadataTxnContext(mdTxnCtx);
        try {
            Dataverse dv = MetadataManager.INSTANCE.getDataverse(mdTxnCtx, databaseName, dataverseName);
            if (dv == null) {
                throw new CompilationException(ErrorCode.UNKNOWN_DATAVERSE, css.getSourceLocation(),
                        MetadataUtil.dataverseName(databaseName, dataverseName, metadataProvider.isUsingDatabase()));
            }
            Synonym synonym = MetadataManager.INSTANCE.getSynonym(metadataProvider.getMetadataTxnContext(),
                    databaseName, dataverseName, synonymName);
            if (synonym != null) {
                if (css.getIfNotExists()) {
                    MetadataManager.INSTANCE.commitTransaction(mdTxnCtx);
                    if (warningCollector.shouldWarn()) {
                        warningCollector
                                .warn(Warning.of(css.getSourceLocation(), ErrorCode.SYNONYM_EXISTS, synonymName));
                    }
                    return CreateResult.NOOP;
                }
                throw new CompilationException(ErrorCode.SYNONYM_EXISTS, css.getSourceLocation(), synonymName);
            }
            synonym = new Synonym(databaseName, dataverseName, synonymName, objectNamespace.getDatabaseName(),
                    objectNamespace.getDataverseName(), objectName, creator);
            MetadataManager.INSTANCE.addSynonym(metadataProvider.getMetadataTxnContext(), synonym);
            beforeTxnCommit(metadataProvider, creator,
                    EntityDetails.newSynonym(databaseName, dataverseName, synonymName));
            MetadataManager.INSTANCE.commitTransaction(mdTxnCtx);
            return CreateResult.CREATED;
        } catch (Exception e) {
            abort(e, e, mdTxnCtx);
            throw e;
        }
    }

    protected void handleDropSynonymStatement(MetadataProvider metadataProvider, Statement stmt,
            IRequestParameters requestParameters) throws Exception {
        SynonymDropStatement stmtSynDrop = (SynonymDropStatement) stmt;
        String synonymName = stmtSynDrop.getSynonymName();
        metadataProvider.validateDatabaseObjectName(stmtSynDrop.getNamespace(), synonymName,
                stmtSynDrop.getSourceLocation());
        Namespace stmtActiveNamespace = getActiveNamespace(stmtSynDrop.getNamespace());
        DataverseName dataverseName = stmtActiveNamespace.getDataverseName();
        String databaseName = stmtActiveNamespace.getDatabaseName();
        if (isCompileOnly()) {
            return;
        }
        lockUtil.dropSynonymBegin(lockManager, metadataProvider.getLocks(), databaseName, dataverseName, synonymName);
        try {
            doDropSynonym(metadataProvider, stmtSynDrop, databaseName, dataverseName, synonymName);
        } finally {
            metadataProvider.getLocks().unlock();
        }
    }

    protected boolean doDropSynonym(MetadataProvider metadataProvider, SynonymDropStatement stmtSynDrop,
            String databaseName, DataverseName dataverseName, String synonymName) throws Exception {
        MetadataTransactionContext mdTxnCtx = MetadataManager.INSTANCE.beginTransaction();
        metadataProvider.setMetadataTxnContext(mdTxnCtx);
        try {
            Synonym synonym = MetadataManager.INSTANCE.getSynonym(mdTxnCtx, databaseName, dataverseName, synonymName);
            if (synonym == null) {
                if (stmtSynDrop.getIfExists()) {
                    MetadataManager.INSTANCE.commitTransaction(mdTxnCtx);
                    return false;
                }
                throw new CompilationException(ErrorCode.UNKNOWN_SYNONYM, stmtSynDrop.getSourceLocation(), synonymName);
            }
            MetadataManager.INSTANCE.dropSynonym(mdTxnCtx, databaseName, dataverseName, synonymName);
            MetadataManager.INSTANCE.commitTransaction(mdTxnCtx);
            return true;
        } catch (Exception e) {
            abort(e, e, mdTxnCtx);
            throw e;
        }
    }

    protected void handleLoadStatement(MetadataProvider metadataProvider, Statement stmt, IHyracksClientConnection hcc,
            IRequestParameters requestParameters) throws Exception {
        LoadStatement loadStmt = (LoadStatement) stmt;
        String datasetName = loadStmt.getDatasetName();
        metadataProvider.validateDatabaseObjectName(loadStmt.getNamespace(), datasetName, loadStmt.getSourceLocation());
        Namespace stmtActiveNamespace = getActiveNamespace(loadStmt.getNamespace());
        DataverseName dataverseName = stmtActiveNamespace.getDataverseName();
        String databaseName = stmtActiveNamespace.getDatabaseName();
        MetadataTransactionContext mdTxnCtx = MetadataManager.INSTANCE.beginTransaction();
        boolean bActiveTxn = true;
        metadataProvider.setMetadataTxnContext(mdTxnCtx);
        lockUtil.modifyDatasetBegin(lockManager, metadataProvider.getLocks(), databaseName, dataverseName, datasetName);
        try {
            Map<String, String> properties = loadStmt.getProperties();
            ExternalDataUtils.normalize(properties);
            ExternalDataUtils.validate(properties);
            CompiledLoadFromFileStatement cls = new CompiledLoadFromFileStatement(databaseName, dataverseName,
                    loadStmt.getDatasetName(), loadStmt.getAdapter(), properties, loadStmt.dataIsAlreadySorted());
            cls.setSourceLocation(stmt.getSourceLocation());
            JobSpecification spec = apiFramework.compileQuery(hcc, metadataProvider, null, 0, null, sessionOutput, cls,
                    null, responsePrinter, warningCollector, null, jobFlags);
            afterCompile();
            MetadataManager.INSTANCE.commitTransaction(mdTxnCtx);
            bActiveTxn = false;
            if (spec != null && !isCompileOnly()) {
                runJob(hcc, spec);
            }
        } catch (Exception e) {
            if (bActiveTxn) {
                abort(e, e, mdTxnCtx);
            }
            throw e;
        } finally {
            metadataProvider.getLocks().unlock();
        }
    }

    protected Map<String, String> createExternalDataPropertiesForCopyFromStmt(String databaseName,
            DataverseName dataverseName, CopyFromStatement copyFromStatement, Datatype itemType,
            MetadataTransactionContext mdTxnCtx, MetadataProvider md) throws AlgebricksException {
        ExternalDetailsDecl edd = copyFromStatement.getExternalDetails();
        Map<String, String> properties = copyFromStatement.getExternalDetails().getProperties();
        String path = copyFromStatement.getPath();
        String pathKey = ExternalDataUtils.getPathKey(edd.getAdapter());
        properties.put(pathKey, path);
        return properties;
    }

    protected void handleCopyFromStatement(MetadataProvider metadataProvider, Statement stmt,
            IHyracksClientConnection hcc, IRequestParameters requestParameters) throws Exception {
        CopyFromStatement copyStmt = (CopyFromStatement) stmt;
        String datasetName = copyStmt.getDatasetName();
        metadataProvider.validateDatabaseObjectName(copyStmt.getNamespace(), datasetName, copyStmt.getSourceLocation());
        Namespace stmtActiveNamespace = getActiveNamespace(copyStmt.getNamespace());
        DataverseName dataverseName = stmtActiveNamespace.getDataverseName();
        String databaseName = stmtActiveNamespace.getDatabaseName();
        MetadataTransactionContext mdTxnCtx = MetadataManager.INSTANCE.beginTransaction();
        boolean bActiveTxn = true;
        metadataProvider.setMetadataTxnContext(mdTxnCtx);
        lockUtil.insertDeleteUpsertBegin(lockManager, metadataProvider.getLocks(), databaseName, dataverseName,
                datasetName);
        JobId jobId = null;
        boolean atomic = false;
        try {
            metadataProvider.setWriteTransaction(true);
            Dataset dataset = metadataProvider.findDataset(databaseName, dataverseName, copyStmt.getDatasetName());
            if (dataset == null) {
                throw new CompilationException(ErrorCode.UNKNOWN_DATASET_IN_DATAVERSE, stmt.getSourceLocation(),
                        datasetName,
                        MetadataUtil.dataverseName(databaseName, dataverseName, metadataProvider.isUsingDatabase()));
            }
            Datatype itemType = MetadataManager.INSTANCE.getDatatype(mdTxnCtx, dataset.getItemTypeDatabaseName(),
                    dataset.getItemTypeDataverseName(), dataset.getItemTypeName());
            // Copy statement with csv files will have a type expression
            if (copyStmt.getTypeExpr() != null) {
                TypeExpression itemTypeExpr = copyStmt.getTypeExpr();
                Triple<Namespace, String, Boolean> itemTypeQualifiedName = extractDatasetItemTypeName(
                        stmtActiveNamespace, datasetName, itemTypeExpr, false, stmt.getSourceLocation());
                Namespace itemTypeNamespace = itemTypeQualifiedName.first;
                DataverseName itemTypeDataverseName = itemTypeNamespace.getDataverseName();
                String itemTypeName = itemTypeQualifiedName.second;
                String itemTypeDatabaseName = itemTypeNamespace.getDatabaseName();
                IAType itemTypeEntity = translateType(itemTypeDatabaseName, itemTypeDataverseName, itemTypeName,
                        itemTypeExpr, mdTxnCtx);
                itemType =
                        new Datatype(itemTypeDatabaseName, itemTypeDataverseName, itemTypeName, itemTypeEntity, true);
            }
            ExternalDetailsDecl externalDetails = copyStmt.getExternalDetails();
            Map<String, String> properties = createExternalDataPropertiesForCopyFromStmt(databaseName, dataverseName,
                    copyStmt, itemType, mdTxnCtx, metadataProvider);
            ExternalDataUtils.normalize(properties);
            ExternalDataUtils.validate(properties);
            validateExternalDatasetProperties(externalDetails, properties, copyStmt.getSourceLocation(), mdTxnCtx,
                    appCtx, metadataProvider);
            CompiledCopyFromFileStatement cls = new CompiledCopyFromFileStatement(databaseName, dataverseName,
                    copyStmt.getDatasetName(), itemType, externalDetails.getAdapter(), properties);
            cls.setSourceLocation(stmt.getSourceLocation());
            JobSpecification spec = apiFramework.compileQuery(hcc, metadataProvider, null, 0, null, sessionOutput, cls,
                    null, responsePrinter, warningCollector, null, jobFlags);
            afterCompile();
            MetadataManager.INSTANCE.commitTransaction(mdTxnCtx);
            bActiveTxn = false;
            if (spec != null && !isCompileOnly()) {
                atomic = dataset.isAtomic();
                if (atomic) {
                    int numParticipatingNodes = appCtx.getNodeJobTracker()
                            .getJobParticipatingNodes(spec, LSMTreeIndexInsertUpdateDeleteOperatorDescriptor.class)
                            .size();
                    int numParticipatingPartitions = appCtx.getNodeJobTracker().getNumParticipatingPartitions(spec,
                            LSMTreeIndexInsertUpdateDeleteOperatorDescriptor.class);
                    List<Integer> participatingDatasetIds = new ArrayList<>();
                    participatingDatasetIds.add(dataset.getDatasetId());
                    spec.setProperty(GlobalTxManager.GlOBAL_TX_PROPERTY_NAME, new GlobalTxInfo(participatingDatasetIds,
                            numParticipatingNodes, numParticipatingPartitions));
                }
                String reqId = requestParameters.getRequestReference().getUuid();
                final IRequestTracker requestTracker = appCtx.getRequestTracker();
                final ClientRequest clientRequest = (ClientRequest) requestTracker.get(reqId);
                jobId = runTrackJob(hcc, spec, jobFlags, reqId, requestParameters.getClientContextId(), clientRequest);
                clientRequest.markCancellable();
                String nameBefore = Thread.currentThread().getName();
                try {
                    Thread.currentThread().setName(nameBefore + " : WaitForCompletionForJobId: " + jobId);
                    hcc.waitForCompletion(jobId);
                    ensureNotCancelled(clientRequest);
                } finally {
                    Thread.currentThread().setName(nameBefore);
                }
                if (atomic) {
                    globalTxManager.commitTransaction(jobId);
                }
            }
        } catch (Exception e) {
            if (atomic && jobId != null) {
                globalTxManager.abortTransaction(jobId);
            }
            if (bActiveTxn) {
                abort(e, e, mdTxnCtx);
            }
            throw e;
        } finally {
            metadataProvider.getLocks().unlock();
        }
    }

    protected void handleCopyToStatement(MetadataProvider metadataProvider, Statement stmt,
            IHyracksClientConnection hcc, IResultSet resultSet, ResultDelivery resultDelivery,
            ResultMetadata outMetadata, IRequestParameters requestParameters, Map<String, IAObject> stmtParams,
            Stats stats) throws Exception {
        CopyToStatement copyTo = (CopyToStatement) stmt;
        final IRequestTracker requestTracker = appCtx.getRequestTracker();
        final ClientRequest clientRequest =
                (ClientRequest) requestTracker.get(requestParameters.getRequestReference().getUuid());
        final IMetadataLocker locker = new IMetadataLocker() {
            @Override
            public void lock() throws RuntimeDataException, InterruptedException {
                try {
                    compilationLock.readLock().lockInterruptibly();
                } catch (InterruptedException e) {
                    Thread.currentThread().interrupt();
                    ensureNotCancelled(clientRequest);
                    throw e;
                }
            }

            @Override
            public void unlock() {
                metadataProvider.getLocks().unlock();
                compilationLock.readLock().unlock();
            }
        };
        final IStatementCompiler compiler = () -> {
            long compileStart = System.nanoTime();
            MetadataTransactionContext mdTxnCtx = MetadataManager.INSTANCE.beginTransaction();
            boolean bActiveTxn = true;
            metadataProvider.setMetadataTxnContext(mdTxnCtx);
            try {
                ExternalDetailsDecl edd = copyTo.getExternalDetailsDecl();
                edd.setProperties(createAndValidateAdapterConfigurationForCopyToStmt(edd,
                        ExternalDataConstants.WRITER_SUPPORTED_ADAPTERS, copyTo.getSourceLocation(), mdTxnCtx,
                        metadataProvider));

                String format = edd.getProperties().get(ExternalDataConstants.KEY_FORMAT);
                switch (format.toLowerCase()) {
                    case ExternalDataConstants.FORMAT_PARQUET:
                        if (copyTo.getType() != null) {
                            DataverseName dummyDataverse =
                                    DataverseName.createFromCanonicalForm(ExternalDataConstants.DUMMY_DATAVERSE_NAME);
                            IAType iaType = translateType(ExternalDataConstants.DUMMY_DATABASE_NAME, dummyDataverse,
                                    ExternalDataConstants.DUMMY_TYPE_NAME, copyTo.getType(), mdTxnCtx);
                            edd.setParquetSchema((ARecordType) iaType);
                            SchemaConverterVisitor.convertToParquetSchema((ARecordType) iaType);
                        }
                        break;
                    case ExternalDataConstants.FORMAT_CSV:
                        DataverseName dummyDataverse =
                                DataverseName.createFromCanonicalForm(ExternalDataConstants.DUMMY_DATAVERSE_NAME);
                        IAType iaType;
                        if (copyTo.getType() != null) {
                            iaType = translateType(ExternalDataConstants.DUMMY_DATABASE_NAME, dummyDataverse,
                                    ExternalDataConstants.DUMMY_TYPE_NAME, copyTo.getType(), mdTxnCtx);
                        } else if (copyTo.getTypeExpressionItemType() != null) {
                            iaType = translateType(ExternalDataConstants.DUMMY_DATABASE_NAME, dummyDataverse,
                                    ExternalDataConstants.DUMMY_TYPE_NAME, copyTo.getTypeExpressionItemType(),
                                    mdTxnCtx);
                        } else {
                            throw new CompilationException(ErrorCode.COMPILATION_ERROR,
                                    "TYPE/AS Expression is required for csv format");
                        }
                        ARecordType recordType = (ARecordType) iaType;
                        CSVUtils.validateSchema(recordType, ExternalDataConstants.CSV_WRITER_SUPPORTED_DATA_TYPES);
                        edd.setItemType(recordType);
                        break;
                }

                Map<VarIdentifier, IAObject> externalVars = createExternalVariables(copyTo, stmtParams);
                // Query Rewriting (happens under the same ongoing metadata transaction)
                LangRewritingContext langRewritingContext = createLangRewritingContext(metadataProvider,
                        declaredFunctions, null, null, warningCollector, copyTo.getVarCounter());
                Pair<IReturningStatement, Integer> rewrittenResult = apiFramework.reWriteQuery(langRewritingContext,
                        copyTo, sessionOutput, true, true, externalVars.keySet());

                CompiledStatements.CompiledCopyToStatement compiledCopyToStatement =
                        new CompiledStatements.CompiledCopyToStatement(copyTo);

                // Query Compilation (happens under the same ongoing metadata transaction)
                final JobSpecification jobSpec = apiFramework.compileQuery(hcc, metadataProvider, copyTo.getQuery(),
                        rewrittenResult.second, null, sessionOutput, compiledCopyToStatement, externalVars,
                        responsePrinter, warningCollector, requestParameters, jobFlags);
                // update stats with count of compile-time warnings. needs to be adapted for multi-statement.
                stats.updateTotalWarningsCount(warningCollector.getTotalWarningsCount());
                afterCompile();
                MetadataManager.INSTANCE.commitTransaction(mdTxnCtx);
                stats.setCompileTime(System.nanoTime() - compileStart);
                bActiveTxn = false;
                return isCompileOnly() ? null : jobSpec;
            } catch (Exception e) {
                LOGGER.log(Level.INFO, e.getMessage(), e);
                if (bActiveTxn) {
                    abort(e, e, mdTxnCtx);
                }
                throw e;
            }
        };

        deliverResult(hcc, resultSet, compiler, metadataProvider, locker, resultDelivery, outMetadata, stats,
                requestParameters, true, null, clientRequest);
    }

    public JobSpecification handleInsertUpsertStatement(MetadataProvider metadataProvider, Statement stmt,
            IHyracksClientConnection hcc, IResultSet resultSet, ResultDelivery resultDelivery,
            ResultMetadata outMetadata, Stats stats, IRequestParameters reqParams, Map<String, IAObject> stmtParams,
            IStatementRewriter stmtRewriter) throws Exception {
        InsertStatement stmtInsertUpsert = (InsertStatement) stmt;
        String datasetName = stmtInsertUpsert.getDatasetName();
        metadataProvider.validateDatabaseObjectName(stmtInsertUpsert.getNamespace(), datasetName,
                stmtInsertUpsert.getSourceLocation());
        Namespace stmtActiveNamespace = getActiveNamespace(stmtInsertUpsert.getNamespace());
        DataverseName dataverseName = stmtActiveNamespace.getDataverseName();
        String databaseName = stmtActiveNamespace.getDatabaseName();
        final IMetadataLocker locker = new IMetadataLocker() {
            @Override
            public void lock() throws AlgebricksException {
                compilationLock.readLock().lock();
                lockUtil.insertDeleteUpsertBegin(lockManager, metadataProvider.getLocks(), databaseName, dataverseName,
                        datasetName);
            }

            @Override
            public void unlock() {
                metadataProvider.getLocks().unlock();
                compilationLock.readLock().unlock();
            }
        };
        final IStatementCompiler compiler = () -> {
            MetadataTransactionContext mdTxnCtx = MetadataManager.INSTANCE.beginTransaction();
            boolean bActiveTxn = true;
            metadataProvider.setMetadataTxnContext(mdTxnCtx);
            try {
                metadataProvider.setWriteTransaction(true);
                final JobSpecification jobSpec =
                        rewriteCompileInsertUpsert(hcc, metadataProvider, stmtInsertUpsert, stmtParams);
                appCtx.getReceptionist().ensureAuthorized(reqParams, metadataProvider);
                MetadataManager.INSTANCE.commitTransaction(mdTxnCtx);
                bActiveTxn = false;
                return isCompileOnly() ? null : jobSpec;
            } catch (Exception e) {
                if (bActiveTxn) {
                    abort(e, e, mdTxnCtx);
                }
                throw e;
            }
        };
        String reqId = reqParams.getRequestReference().getUuid();
        IRequestTracker requestTracker = appCtx.getRequestTracker();
        ClientRequest clientRequest = (ClientRequest) requestTracker.get(reqId);
        if (stmtInsertUpsert.getReturnExpression() != null) {
            deliverResult(hcc, resultSet, compiler, metadataProvider, locker, resultDelivery, outMetadata, stats,
                    reqParams, true, stmt, clientRequest);
        } else {
            locker.lock();
            JobId jobId = null;
            boolean atomic = false;
            try {
                final JobSpecification jobSpec = compiler.compile();
                if (jobSpec == null) {
                    return jobSpec;
                }
                Dataset ds = metadataProvider.findDataset(databaseName, dataverseName, datasetName);
                atomic = ds.isAtomic();
                if (atomic) {
                    int numParticipatingNodes = appCtx.getNodeJobTracker()
                            .getJobParticipatingNodes(jobSpec, LSMTreeIndexInsertUpdateDeleteOperatorDescriptor.class)
                            .size();
                    int numParticipatingPartitions = appCtx.getNodeJobTracker().getNumParticipatingPartitions(jobSpec,
                            LSMTreeIndexInsertUpdateDeleteOperatorDescriptor.class);
                    List<Integer> participatingDatasetIds = new ArrayList<>();
                    participatingDatasetIds.add(ds.getDatasetId());
                    jobSpec.setProperty(GlobalTxManager.GlOBAL_TX_PROPERTY_NAME, new GlobalTxInfo(
                            participatingDatasetIds, numParticipatingNodes, numParticipatingPartitions));
                }
                jobId = runTrackJob(hcc, jobSpec, jobFlags, reqId, reqParams.getClientContextId(), clientRequest);
                clientRequest.markCancellable();
                String nameBefore = Thread.currentThread().getName();
                try {
                    Thread.currentThread().setName(nameBefore + " : WaitForCompletionForJobId: " + jobId);
                    hcc.waitForCompletion(jobId);
                    ensureNotCancelled(clientRequest);
                } finally {
                    Thread.currentThread().setName(nameBefore);
                }
                if (atomic) {
                    globalTxManager.commitTransaction(jobId);
                }
            } catch (Exception e) {
                if (atomic && jobId != null) {
                    globalTxManager.abortTransaction(jobId);
                }
                throw e;
            } finally {
                locker.unlock();
            }
        }
        return null;
    }

    public JobSpecification handleDeleteStatement(MetadataProvider metadataProvider, Statement stmt,
            IHyracksClientConnection hcc, Map<String, IAObject> stmtParams, IStatementRewriter stmtRewriter,
            IRequestParameters requestParameters) throws Exception {
        DeleteStatement stmtDelete = (DeleteStatement) stmt;
        String datasetName = stmtDelete.getDatasetName();
        metadataProvider.validateDatabaseObjectName(stmtDelete.getNamespace(), datasetName, stmt.getSourceLocation());
        Namespace stmtActiveNamespace = getActiveNamespace(stmtDelete.getNamespace());
        DataverseName dataverseName = stmtActiveNamespace.getDataverseName();
        String databaseName = stmtActiveNamespace.getDatabaseName();
        MetadataTransactionContext mdTxnCtx = MetadataManager.INSTANCE.beginTransaction();
        boolean bActiveTxn = true;
        metadataProvider.setMetadataTxnContext(mdTxnCtx);
        lockUtil.insertDeleteUpsertBegin(lockManager, metadataProvider.getLocks(), databaseName, dataverseName,
                datasetName);
        boolean atomic = false;
        JobId jobId = null;
        try {
            metadataProvider.setWriteTransaction(true);
            CompiledDeleteStatement clfrqs =
                    new CompiledDeleteStatement(stmtDelete.getVariableExpr(), databaseName, dataverseName, datasetName,
                            stmtDelete.getCondition(), stmtDelete.getVarCounter(), stmtDelete.getQuery());
            clfrqs.setSourceLocation(stmt.getSourceLocation());
            JobSpecification jobSpec =
                    rewriteCompileQuery(hcc, metadataProvider, clfrqs.getQuery(), clfrqs, stmtParams, null);
            appCtx.getReceptionist().ensureAuthorized(requestParameters, metadataProvider);
            afterCompile();

            MetadataManager.INSTANCE.commitTransaction(mdTxnCtx);
            bActiveTxn = false;
            if (jobSpec != null && !isCompileOnly()) {
                Dataset ds = metadataProvider.findDataset(databaseName, dataverseName, datasetName);
                atomic = ds.isAtomic();
                if (atomic) {
                    int numParticipatingNodes = appCtx.getNodeJobTracker()
                            .getJobParticipatingNodes(jobSpec, LSMTreeIndexInsertUpdateDeleteOperatorDescriptor.class)
                            .size();
                    int numParticipatingPartitions = appCtx.getNodeJobTracker().getNumParticipatingPartitions(jobSpec,
                            LSMTreeIndexInsertUpdateDeleteOperatorDescriptor.class);
                    List<Integer> participatingDatasetIds = new ArrayList<>();
                    participatingDatasetIds.add(ds.getDatasetId());
                    jobSpec.setProperty(GlobalTxManager.GlOBAL_TX_PROPERTY_NAME, new GlobalTxInfo(
                            participatingDatasetIds, numParticipatingNodes, numParticipatingPartitions));
                }
                String reqId = requestParameters.getRequestReference().getUuid();
                final IRequestTracker requestTracker = appCtx.getRequestTracker();
                final ClientRequest clientRequest = (ClientRequest) requestTracker.get(reqId);
                jobId = runTrackJob(hcc, jobSpec, jobFlags, reqId, requestParameters.getClientContextId(),
                        clientRequest);
                clientRequest.markCancellable();
                String nameBefore = Thread.currentThread().getName();
                try {
                    Thread.currentThread().setName(nameBefore + " : WaitForCompletionForJobId: " + jobId);
                    hcc.waitForCompletion(jobId);
                    ensureNotCancelled(clientRequest);
                } finally {
                    Thread.currentThread().setName(nameBefore);
                }
                if (atomic) {
                    globalTxManager.commitTransaction(jobId);
                }
            }
            return jobSpec;
        } catch (Exception e) {
            if (atomic && jobId != null) {
                globalTxManager.abortTransaction(jobId);
            }
            if (bActiveTxn) {
                abort(e, e, mdTxnCtx);
            }
            throw e;
        } finally {
            metadataProvider.getLocks().unlock();
        }
    }

    private static JobId runTrackJob(IHyracksClientConnection hcc, JobSpecification jobSpec, EnumSet<JobFlag> jobFlags,
            String reqId, String clientCtxId, ClientRequest clientRequest) throws Exception {
        jobSpec.setRequestId(reqId);
        JobId jobId = JobUtils.runJobIfActive(hcc, jobSpec, jobFlags, false);
        LOGGER.info("Created job {} for uuid:{}, clientContextID:{}", jobId, reqId, clientCtxId);
        clientRequest.setJobId(jobId);
        return jobId;
    }

    @Override
    public JobSpecification rewriteCompileQuery(IClusterInfoCollector clusterInfoCollector,
            MetadataProvider metadataProvider, Query query, ICompiledDmlStatement stmt,
            Map<String, IAObject> stmtParams, IRequestParameters requestParameters)
            throws AlgebricksException, ACIDException {

        Map<VarIdentifier, IAObject> externalVars = createExternalVariables(query, stmtParams);

        // Query Rewriting (happens under the same ongoing metadata transaction)
        LangRewritingContext langRewritingContext = createLangRewritingContext(metadataProvider, declaredFunctions,
                null, null, warningCollector, query.getVarCounter());
        Pair<IReturningStatement, Integer> rewrittenResult = apiFramework.reWriteQuery(langRewritingContext, query,
                sessionOutput, true, true, externalVars.keySet());

        // Query Compilation (happens under the same ongoing metadata transaction)
        return apiFramework.compileQuery(clusterInfoCollector, metadataProvider, (Query) rewrittenResult.first,
                rewrittenResult.second, stmt == null ? null : stmt.getDatasetName(), sessionOutput, stmt, externalVars,
                responsePrinter, warningCollector, requestParameters, jobFlags);
    }

    protected JobSpecification rewriteCompileInsertUpsert(IClusterInfoCollector clusterInfoCollector,
            MetadataProvider metadataProvider, InsertStatement insertUpsert, Map<String, IAObject> stmtParams)
            throws AlgebricksException, ACIDException {
        SourceLocation sourceLoc = insertUpsert.getSourceLocation();

        Map<VarIdentifier, IAObject> externalVars = createExternalVariables(insertUpsert, stmtParams);

        // Insert/upsert statement rewriting (happens under the same ongoing metadata transaction)
        LangRewritingContext langRewritingContext = createLangRewritingContext(metadataProvider, declaredFunctions,
                null, null, warningCollector, insertUpsert.getVarCounter());
        Pair<IReturningStatement, Integer> rewrittenResult = apiFramework.reWriteQuery(langRewritingContext,
                insertUpsert, sessionOutput, true, true, externalVars.keySet());

        InsertStatement rewrittenInsertUpsert = (InsertStatement) rewrittenResult.first;
        Namespace stmtActiveNamespace = getActiveNamespace(rewrittenInsertUpsert.getNamespace());
        DataverseName dataverseName = stmtActiveNamespace.getDataverseName();
        String databaseName = stmtActiveNamespace.getDatabaseName();
        String datasetName = rewrittenInsertUpsert.getDatasetName();
        CompiledInsertStatement clfrqs;
        switch (insertUpsert.getKind()) {
            case INSERT:
                clfrqs = new CompiledInsertStatement(databaseName, dataverseName, datasetName,
                        rewrittenInsertUpsert.getQuery(), rewrittenInsertUpsert.getVarCounter(),
                        rewrittenInsertUpsert.getVar(), rewrittenInsertUpsert.getReturnExpression());
                clfrqs.setSourceLocation(insertUpsert.getSourceLocation());
                break;
            case UPSERT:
                clfrqs = new CompiledUpsertStatement(databaseName, dataverseName, datasetName,
                        rewrittenInsertUpsert.getQuery(), rewrittenInsertUpsert.getVarCounter(),
                        rewrittenInsertUpsert.getVar(), rewrittenInsertUpsert.getReturnExpression());
                clfrqs.setSourceLocation(insertUpsert.getSourceLocation());
                break;
            default:
                throw new CompilationException(ErrorCode.COMPILATION_ERROR, sourceLoc,
                        "Unsupported statement type " + rewrittenInsertUpsert.getKind());
        }
        // Insert/upsert statement compilation (happens under the same ongoing metadata
        // transaction)
        return apiFramework.compileQuery(clusterInfoCollector, metadataProvider, rewrittenInsertUpsert.getQuery(),
                rewrittenResult.second, datasetName, sessionOutput, clfrqs, externalVars, responsePrinter,
                warningCollector, null, jobFlags);
    }

    protected void handleCreateFeedStatement(MetadataProvider metadataProvider, Statement stmt) throws Exception {
        CreateFeedStatement cfs = (CreateFeedStatement) stmt;
        SourceLocation sourceLoc = cfs.getSourceLocation();
        String feedName = cfs.getFeedName().getValue();
        metadataProvider.validateDatabaseObjectName(cfs.getNamespace(), feedName, sourceLoc);
        Namespace stmtActiveNamespace = getActiveNamespace(cfs.getNamespace());
        DataverseName dataverseName = stmtActiveNamespace.getDataverseName();
        String databaseName = stmtActiveNamespace.getDatabaseName();
        if (isCompileOnly()) {
            return;
        }
        MetadataTransactionContext mdTxnCtx = MetadataManager.INSTANCE.beginTransaction();
        metadataProvider.setMetadataTxnContext(mdTxnCtx);
        lockUtil.createFeedBegin(lockManager, metadataProvider.getLocks(), databaseName, dataverseName, feedName);
        try {
            Feed feed = MetadataManager.INSTANCE.getFeed(metadataProvider.getMetadataTxnContext(), databaseName,
                    dataverseName, feedName);
            if (feed != null) {
                if (cfs.getIfNotExists()) {
                    MetadataManager.INSTANCE.commitTransaction(mdTxnCtx);
                    return;
                } else {
                    throw new CompilationException(ErrorCode.COMPILATION_ERROR, sourceLoc,
                            "A feed with this name " + feedName + " already exists.");
                }
            }
            Map<String, String> configuration = cfs.getConfiguration();
            ExternalDataUtils.normalize(configuration);
            ExternalDataUtils.validate(configuration);
            feed = new Feed(databaseName, dataverseName, feedName, configuration);
            FeedMetadataUtil.validateFeed(feed, mdTxnCtx, appCtx, warningCollector);
            MetadataManager.INSTANCE.addFeed(metadataProvider.getMetadataTxnContext(), feed);
            MetadataManager.INSTANCE.commitTransaction(mdTxnCtx);
        } catch (Exception e) {
            abort(e, e, mdTxnCtx);
            throw e;
        } finally {
            metadataProvider.getLocks().unlock();
        }
    }

    protected void handleCreateFeedPolicyStatement(MetadataProvider metadataProvider, Statement stmt)
            throws AlgebricksException, HyracksDataException {
        FeedPolicyEntity newPolicy;
        MetadataTransactionContext mdTxnCtx = null;
        CreateFeedPolicyStatement cfps = (CreateFeedPolicyStatement) stmt;
        SourceLocation sourceLoc = cfps.getSourceLocation();
        String policyName = cfps.getPolicyName();
        metadataProvider.validateDatabaseObjectName(null, policyName, sourceLoc);
        DataverseName dataverseName = activeNamespace.getDataverseName();
        String databaseName = activeNamespace.getDatabaseName();
        if (isCompileOnly()) {
            return;
        }
        lockUtil.createFeedPolicyBegin(lockManager, metadataProvider.getLocks(), databaseName, dataverseName,
                policyName);
        try {
            mdTxnCtx = MetadataManager.INSTANCE.beginTransaction();
            metadataProvider.setMetadataTxnContext(mdTxnCtx);
            FeedPolicyEntity feedPolicy = MetadataManager.INSTANCE
                    .getFeedPolicy(metadataProvider.getMetadataTxnContext(), databaseName, dataverseName, policyName);
            if (feedPolicy != null) {
                if (cfps.getIfNotExists()) {
                    MetadataManager.INSTANCE.commitTransaction(mdTxnCtx);
                    return;
                } else {
                    throw new CompilationException(ErrorCode.COMPILATION_ERROR, sourceLoc,
                            "A policy with this name " + policyName + " already exists.");
                }
            }
            boolean extendingExisting = cfps.getSourcePolicyName() != null;
            String description = cfps.getDescription() == null ? "" : cfps.getDescription();
            if (extendingExisting) {
                FeedPolicyEntity sourceFeedPolicy =
                        MetadataManager.INSTANCE.getFeedPolicy(metadataProvider.getMetadataTxnContext(), databaseName,
                                dataverseName, cfps.getSourcePolicyName());
                if (sourceFeedPolicy == null) {
                    sourceFeedPolicy = MetadataManager.INSTANCE.getFeedPolicy(metadataProvider.getMetadataTxnContext(),
                            MetadataConstants.SYSTEM_DATABASE, MetadataConstants.METADATA_DATAVERSE_NAME,
                            cfps.getSourcePolicyName());
                    if (sourceFeedPolicy == null) {
                        throw new CompilationException(ErrorCode.COMPILATION_ERROR, sourceLoc,
                                "Unknown policy " + cfps.getSourcePolicyName());
                    }
                }
                Map<String, String> policyProperties = sourceFeedPolicy.getProperties();
                policyProperties.putAll(cfps.getProperties());
                newPolicy =
                        new FeedPolicyEntity(databaseName, dataverseName, policyName, description, policyProperties);
            } else {
                Properties prop = new Properties();
                try {
                    InputStream stream = new FileInputStream(cfps.getSourcePolicyFile());
                    prop.load(stream);
                } catch (Exception e) {
                    throw new CompilationException(ErrorCode.COMPILATION_ERROR, sourceLoc,
                            "Unable to read policy file" + cfps.getSourcePolicyFile(), e);
                }
                Map<String, String> policyProperties = new HashMap<>();
                prop.forEach((key, value) -> policyProperties.put((String) key, (String) value));
                newPolicy =
                        new FeedPolicyEntity(databaseName, dataverseName, policyName, description, policyProperties);
            }
            MetadataManager.INSTANCE.addFeedPolicy(mdTxnCtx, newPolicy);
            MetadataManager.INSTANCE.commitTransaction(mdTxnCtx);
        } catch (RemoteException | ACIDException e) {
            abort(e, e, mdTxnCtx);
            throw HyracksDataException.create(e);
        } finally {
            metadataProvider.getLocks().unlock();
        }
    }

    protected void handleDropFeedStatement(MetadataProvider metadataProvider, Statement stmt,
            IHyracksClientConnection hcc) throws Exception {
        FeedDropStatement stmtFeedDrop = (FeedDropStatement) stmt;
        SourceLocation sourceLoc = stmtFeedDrop.getSourceLocation();
        String feedName = stmtFeedDrop.getFeedName().getValue();
        metadataProvider.validateDatabaseObjectName(stmtFeedDrop.getNamespace(), feedName, sourceLoc);
        Namespace stmtActiveNamespace = getActiveNamespace(stmtFeedDrop.getNamespace());
        DataverseName dataverseName = stmtActiveNamespace.getDataverseName();
        String databaseName = stmtActiveNamespace.getDatabaseName();
        if (isCompileOnly()) {
            return;
        }
        MetadataTransactionContext mdTxnCtx = MetadataManager.INSTANCE.beginTransaction();
        metadataProvider.setMetadataTxnContext(mdTxnCtx);
        lockUtil.dropFeedBegin(lockManager, metadataProvider.getLocks(), databaseName, dataverseName, feedName);
        try {
            Feed feed = MetadataManager.INSTANCE.getFeed(mdTxnCtx, databaseName, dataverseName, feedName);
            if (feed == null) {
                if (!stmtFeedDrop.getIfExists()) {
                    throw new CompilationException(ErrorCode.COMPILATION_ERROR, sourceLoc,
                            "There is no feed with this name " + feedName + ".");
                }
                MetadataManager.INSTANCE.commitTransaction(mdTxnCtx);
                return;
            }
            doDropFeed(hcc, metadataProvider, feed, sourceLoc);
            MetadataManager.INSTANCE.commitTransaction(mdTxnCtx);
        } catch (Exception e) {
            abort(e, e, mdTxnCtx);
            throw e;
        } finally {
            metadataProvider.getLocks().unlock();
        }
    }

    protected void doDropFeed(IHyracksClientConnection hcc, MetadataProvider metadataProvider, Feed feed,
            SourceLocation sourceLoc) throws Exception {
        MetadataTransactionContext mdTxnCtx = metadataProvider.getMetadataTxnContext();
        EntityId feedId = feed.getFeedId();
        ActiveNotificationHandler activeNotificationHandler =
                (ActiveNotificationHandler) appCtx.getActiveNotificationHandler();
        ActiveEntityEventsListener listener =
                (ActiveEntityEventsListener) activeNotificationHandler.getListener(feedId);
        if (listener != null && listener.getState() != ActivityState.STOPPED) {
            throw new CompilationException(ErrorCode.COMPILATION_ERROR, sourceLoc, "Feed " + feedId
                    + " is currently active and connected to the following " + dataset(PLURAL) + "\n" + listener);
        } else if (listener != null) {
            listener.unregister();
        }
        JobSpecification spec = FeedOperations.buildRemoveFeedStorageJob(metadataProvider, MetadataManager.INSTANCE
                .getFeed(mdTxnCtx, feedId.getDatabaseName(), feedId.getDataverseName(), feedId.getEntityName()));
        runJob(hcc, spec);
        MetadataManager.INSTANCE.dropFeed(mdTxnCtx, feed.getDatabaseName(), feed.getDataverseName(),
                feed.getFeedName());
        if (LOGGER.isInfoEnabled()) {
            LOGGER.info("Removed feed " + feedId);
        }
    }

    protected void handleDropFeedPolicyStatement(MetadataProvider metadataProvider, Statement stmt) throws Exception {
        FeedPolicyDropStatement stmtFeedPolicyDrop = (FeedPolicyDropStatement) stmt;
        SourceLocation sourceLoc = stmtFeedPolicyDrop.getSourceLocation();
        String policyName = stmtFeedPolicyDrop.getPolicyName().getValue();
        metadataProvider.validateDatabaseObjectName(stmtFeedPolicyDrop.getNamespace(), policyName, sourceLoc);
        Namespace stmtActiveNamespace = getActiveNamespace(stmtFeedPolicyDrop.getNamespace());
        DataverseName dataverseName = stmtActiveNamespace.getDataverseName();
        String databaseName = stmtActiveNamespace.getDatabaseName();
        if (isCompileOnly()) {
            return;
        }
        MetadataTransactionContext mdTxnCtx = MetadataManager.INSTANCE.beginTransaction();
        metadataProvider.setMetadataTxnContext(mdTxnCtx);
        lockUtil.dropFeedPolicyBegin(lockManager, metadataProvider.getLocks(), databaseName, dataverseName, policyName);
        try {
            FeedPolicyEntity feedPolicy =
                    MetadataManager.INSTANCE.getFeedPolicy(mdTxnCtx, databaseName, dataverseName, policyName);
            if (feedPolicy == null) {
                if (!stmtFeedPolicyDrop.getIfExists()) {
                    throw new CompilationException(ErrorCode.COMPILATION_ERROR, sourceLoc,
                            "Unknown policy " + policyName + " in " + dataverse() + " " + dataverseName);
                }
                MetadataManager.INSTANCE.commitTransaction(mdTxnCtx);
                return;
            }
            MetadataManager.INSTANCE.dropFeedPolicy(mdTxnCtx, databaseName, dataverseName, policyName);
            MetadataManager.INSTANCE.commitTransaction(mdTxnCtx);
        } catch (Exception e) {
            abort(e, e, mdTxnCtx);
            throw e;
        } finally {
            metadataProvider.getLocks().unlock();
        }
    }

    protected void handleStartFeedStatement(MetadataProvider metadataProvider, Statement stmt,
            IHyracksClientConnection hcc) throws Exception {
        StartFeedStatement sfs = (StartFeedStatement) stmt;
        SourceLocation sourceLoc = sfs.getSourceLocation();
        Namespace stmtActiveNamespace = getActiveNamespace(sfs.getNamespace());
        DataverseName dataverseName = stmtActiveNamespace.getDataverseName();
        String databaseName = stmtActiveNamespace.getDatabaseName();
        String feedName = sfs.getFeedName().getValue();
        if (isCompileOnly()) {
            return;
        }
        MetadataTransactionContext mdTxnCtx = MetadataManager.INSTANCE.beginTransaction();
        boolean committed = false;
        lockUtil.startFeedBegin(lockManager, metadataProvider.getLocks(), databaseName, dataverseName, feedName);
        try {
            metadataProvider.setMetadataTxnContext(mdTxnCtx);
            // Runtime handler
            EntityId entityId = new EntityId(Feed.EXTENSION_NAME, databaseName, dataverseName, feedName);
            // Feed & Feed Connections
            Feed feed = FeedMetadataUtil.validateIfFeedExists(databaseName, dataverseName, feedName,
                    metadataProvider.getMetadataTxnContext());
            List<FeedConnection> feedConnections = MetadataManager.INSTANCE
                    .getFeedConections(metadataProvider.getMetadataTxnContext(), databaseName, dataverseName, feedName);
            if (feedConnections.isEmpty()) {
                throw new CompilationException(ErrorCode.FEED_START_FEED_WITHOUT_CONNECTION, sourceLoc, feedName);
            }
            for (FeedConnection feedConnection : feedConnections) {
                // what if the dataset is in a different dataverse
                lockManager.acquireDatasetReadLock(metadataProvider.getLocks(), feedConnection.getDatabaseName(),
                        feedConnection.getDataverseName(), feedConnection.getDatasetName());
            }
            ActiveNotificationHandler activeEventHandler =
                    (ActiveNotificationHandler) appCtx.getActiveNotificationHandler();
            ActiveEntityEventsListener listener = (ActiveEntityEventsListener) activeEventHandler.getListener(entityId);
            if (listener == null) {
                // Prepare policy
                List<Dataset> datasets = new ArrayList<>();
                for (FeedConnection connection : feedConnections) {
                    Dataset ds = metadataProvider.findDataset(connection.getDatabaseName(),
                            connection.getDataverseName(), connection.getDatasetName());
                    datasets.add(ds);
                }
                listener = new FeedEventsListener(this, metadataProvider.getApplicationContext(), hcc, entityId,
                        datasets, null, FeedIntakeOperatorNodePushable.class.getSimpleName(),
                        NoRetryPolicyFactory.INSTANCE, feed, feedConnections, compilationProvider.getLanguage());
            }
            MetadataManager.INSTANCE.commitTransaction(mdTxnCtx);
            committed = true;
            listener.start(metadataProvider);
        } catch (Exception e) {
            if (!committed) {
                abort(e, e, mdTxnCtx);
            }
            throw e;
        } finally {
            metadataProvider.getLocks().unlock();
        }
    }

    protected void handleStopFeedStatement(MetadataProvider metadataProvider, Statement stmt) throws Exception {
        StopFeedStatement sfst = (StopFeedStatement) stmt;
        SourceLocation sourceLoc = sfst.getSourceLocation();
        Namespace stmtActiveNamespace = getActiveNamespace(sfst.getNamespace());
        DataverseName dataverseName = stmtActiveNamespace.getDataverseName();
        String databaseName = stmtActiveNamespace.getDatabaseName();
        String feedName = sfst.getFeedName().getValue();
        EntityId entityId = new EntityId(Feed.EXTENSION_NAME, databaseName, dataverseName, feedName);
        ActiveNotificationHandler activeEventHandler =
                (ActiveNotificationHandler) appCtx.getActiveNotificationHandler();
        // Obtain runtime info from ActiveListener
        ActiveEntityEventsListener listener = (ActiveEntityEventsListener) activeEventHandler.getListener(entityId);
        if (listener == null) {
            throw new CompilationException(ErrorCode.COMPILATION_ERROR, sourceLoc,
                    "Feed " + feedName + " is not started.");
        }
        if (isCompileOnly()) {
            return;
        }
        lockUtil.stopFeedBegin(lockManager, metadataProvider.getLocks(), databaseName, dataverseName, feedName);
        try {
            listener.stop(metadataProvider);
        } finally {
            metadataProvider.getLocks().unlock();
        }
    }

    private void handleConnectFeedStatement(MetadataProvider metadataProvider, Statement stmt) throws Exception {
        FeedConnection fc;
        ConnectFeedStatement cfs = (ConnectFeedStatement) stmt;
        SourceLocation sourceLoc = cfs.getSourceLocation();
        Namespace stmtActiveNamespace = getActiveNamespace(cfs.getNamespace());
        DataverseName dataverseName = stmtActiveNamespace.getDataverseName();
        String databaseName = stmtActiveNamespace.getDatabaseName();
        String feedName = cfs.getFeedName();
        String datasetName = cfs.getDatasetName().getValue();
        String policyName = cfs.getPolicy();
        String whereClauseBody = cfs.getWhereClauseBody();
        if (isCompileOnly()) {
            return;
        }
        MetadataTransactionContext mdTxnCtx = MetadataManager.INSTANCE.beginTransaction();
        metadataProvider.setMetadataTxnContext(mdTxnCtx);
        // TODO: Check whether we are connecting a change feed to a non-meta dataset
        // Check whether feed is alive
        ActiveNotificationHandler activeEventHandler =
                (ActiveNotificationHandler) appCtx.getActiveNotificationHandler();
        // Transaction handling
        lockUtil.connectFeedBegin(lockManager, metadataProvider.getLocks(), databaseName, dataverseName, datasetName,
                feedName);
        try {
            // validation
            Dataset dataset = FeedMetadataUtil.validateIfDatasetExists(metadataProvider, databaseName, dataverseName,
                    datasetName);
            Feed feed = FeedMetadataUtil.validateIfFeedExists(databaseName, dataverseName, feedName,
                    metadataProvider.getMetadataTxnContext());
            FeedEventsListener listener = (FeedEventsListener) activeEventHandler.getListener(feed.getFeedId());
            if (listener != null && listener.isActive()) {
                throw new CompilationException(ErrorCode.FEED_CHANGE_FEED_CONNECTIVITY_ON_ALIVE_FEED, sourceLoc,
                        feedName);
            }
            ARecordType outputType = FeedMetadataUtil.getOutputType(feed,
                    feed.getConfiguration().get(ExternalDataConstants.KEY_TYPE_NAME));
            List<FunctionSignature> appliedFunctions = cfs.getAppliedFunctions();
            for (FunctionSignature func : appliedFunctions) {
                if (MetadataManager.INSTANCE.getFunction(mdTxnCtx, func) == null) {
                    throw new CompilationException(ErrorCode.FEED_CONNECT_FEED_APPLIED_INVALID_FUNCTION, sourceLoc,
                            func.getName());
                }
            }
            fc = MetadataManager.INSTANCE.getFeedConnection(metadataProvider.getMetadataTxnContext(), databaseName,
                    dataverseName, feedName, datasetName);
            if (fc != null) {
                throw new CompilationException(ErrorCode.COMPILATION_ERROR, sourceLoc,
                        "Feed" + feedName + " is already connected to " + dataset() + " " + datasetName);
            }
            fc = new FeedConnection(databaseName, dataverseName, feedName, datasetName, appliedFunctions, policyName,
                    whereClauseBody, outputType.getTypeName());
            MetadataManager.INSTANCE.addFeedConnection(metadataProvider.getMetadataTxnContext(), fc);
            MetadataManager.INSTANCE.commitTransaction(mdTxnCtx);
            if (listener != null) {
                listener.add(dataset);
                listener.addFeedConnection(fc);
            }
        } catch (Exception e) {
            abort(e, e, mdTxnCtx);
            throw e;
        } finally {
            metadataProvider.getLocks().unlock();
        }
    }

    protected void handleDisconnectFeedStatement(MetadataProvider metadataProvider, Statement stmt) throws Exception {
        DisconnectFeedStatement cfs = (DisconnectFeedStatement) stmt;
        SourceLocation sourceLoc = cfs.getSourceLocation();
        Namespace stmtActiveNamespace = getActiveNamespace(cfs.getNamespace());
        DataverseName dataverseName = stmtActiveNamespace.getDataverseName();
        String databaseName = stmtActiveNamespace.getDatabaseName();
        String datasetName = cfs.getDatasetName().getValue();
        String feedName = cfs.getFeedName().getValue();
        if (isCompileOnly()) {
            return;
        }
        MetadataTransactionContext mdTxnCtx = MetadataManager.INSTANCE.beginTransaction();
        metadataProvider.setMetadataTxnContext(mdTxnCtx);
        lockUtil.disconnectFeedBegin(lockManager, metadataProvider.getLocks(), databaseName, dataverseName, datasetName,
                feedName);
        try {
            ActiveNotificationHandler activeEventHandler =
                    (ActiveNotificationHandler) appCtx.getActiveNotificationHandler();
            // Check whether feed is alive
            ActiveEntityEventsListener listener = (ActiveEntityEventsListener) activeEventHandler
                    .getListener(new EntityId(Feed.EXTENSION_NAME, databaseName, dataverseName, feedName));
            if (listener != null && listener.isActive()) {
                throw new CompilationException(ErrorCode.FEED_CHANGE_FEED_CONNECTIVITY_ON_ALIVE_FEED, sourceLoc,
                        feedName);
            }
            FeedMetadataUtil.validateIfDatasetExists(metadataProvider, databaseName, dataverseName,
                    cfs.getDatasetName().getValue());
            FeedMetadataUtil.validateIfFeedExists(databaseName, dataverseName, cfs.getFeedName().getValue(), mdTxnCtx);
            FeedConnection fc = MetadataManager.INSTANCE.getFeedConnection(metadataProvider.getMetadataTxnContext(),
                    databaseName, dataverseName, feedName, datasetName);
            Dataset ds = metadataProvider.findDataset(databaseName, dataverseName, datasetName);
            if (ds == null) {
                throw new CompilationException(ErrorCode.UNKNOWN_DATASET_IN_DATAVERSE, sourceLoc, datasetName,
                        MetadataUtil.dataverseName(databaseName, dataverseName, metadataProvider.isUsingDatabase()));
            }
            if (fc == null) {
                throw new CompilationException(ErrorCode.COMPILATION_ERROR, sourceLoc, "Feed " + feedName
                        + " is currently not connected to " + cfs.getDatasetName().getValue() + ". Invalid operation!");
            }
            MetadataManager.INSTANCE.dropFeedConnection(mdTxnCtx, databaseName, dataverseName, feedName, datasetName);
            MetadataManager.INSTANCE.commitTransaction(mdTxnCtx);
            if (listener != null) {
                listener.remove(ds);
            }
        } catch (Exception e) {
            abort(e, e, mdTxnCtx);
            throw e;
        } finally {
            metadataProvider.getLocks().unlock();
        }
    }

    protected void handleAnalyzeStatement(MetadataProvider metadataProvider, Statement stmt,
            IHyracksClientConnection hcc, IRequestParameters requestParameters) throws Exception {
        AnalyzeStatement analyzeStatement = (AnalyzeStatement) stmt;
        metadataProvider.validateDatabaseObjectName(analyzeStatement.getNamespace(), analyzeStatement.getDatasetName(),
                analyzeStatement.getSourceLocation());
        Namespace stmtActiveNamespace = getActiveNamespace(analyzeStatement.getNamespace());
        DataverseName dataverseName = stmtActiveNamespace.getDataverseName();
        String databaseName = stmtActiveNamespace.getDatabaseName();
        String datasetName = analyzeStatement.getDatasetName();
        if (isCompileOnly()) {
            return;
        }
        lockUtil.analyzeDatasetBegin(lockManager, metadataProvider.getLocks(), databaseName, dataverseName,
                datasetName);
        try {
            doAnalyzeDataset(metadataProvider, analyzeStatement, databaseName, dataverseName, datasetName, hcc,
                    requestParameters);
        } finally {
            metadataProvider.getLocks().unlock();
        }
    }

    protected void doAnalyzeDataset(MetadataProvider metadataProvider, AnalyzeStatement stmtAnalyze,
            String databaseName, DataverseName dataverseName, String datasetName, IHyracksClientConnection hcc,
            IRequestParameters requestParameters) throws Exception {
        SourceLocation sourceLoc = stmtAnalyze.getSourceLocation();
        ProgressState progressNewIndexCreate = ProgressState.NO_PROGRESS;
        ProgressState progressExistingIndexDrop = ProgressState.NO_PROGRESS;
        Dataset ds = null;
        Index existingIndex = null, newIndexPendingAdd = null;
        JobSpecification existingIndexDropSpec = null;
        MetadataTransactionContext mdTxnCtx = MetadataManager.INSTANCE.beginTransaction();
        boolean bActiveTxn = true;
        metadataProvider.setMetadataTxnContext(mdTxnCtx);
        try {
            // Check if the dataverse exists
            Dataverse dv = MetadataManager.INSTANCE.getDataverse(mdTxnCtx, databaseName, dataverseName);
            if (dv == null) {
                throw new CompilationException(ErrorCode.UNKNOWN_DATAVERSE, sourceLoc,
                        MetadataUtil.dataverseName(databaseName, dataverseName, metadataProvider.isUsingDatabase()));
            }
            // Check if the dataset exists
            ds = metadataProvider.findDataset(databaseName, dataverseName, datasetName);
            if (ds == null) {
                throw new CompilationException(ErrorCode.UNKNOWN_DATASET_IN_DATAVERSE, sourceLoc, datasetName,
                        MetadataUtil.dataverseName(databaseName, dataverseName, metadataProvider.isUsingDatabase()));
            }
            if (ds.getDatasetType() == DatasetType.INTERNAL) {
                validateDatasetState(metadataProvider, ds, sourceLoc);
            } else {
                throw new CompilationException(ErrorCode.OPERATION_NOT_SUPPORTED, sourceLoc);
            }

            IndexType sampleIndexType = IndexType.SAMPLE;
            Pair<String, String> sampleIndexNames = IndexUtil.getSampleIndexNames(datasetName);
            String newIndexName;
            existingIndex = MetadataManager.INSTANCE.getIndex(metadataProvider.getMetadataTxnContext(), databaseName,
                    dataverseName, datasetName, sampleIndexNames.first);
            if (existingIndex != null) {
                newIndexName = sampleIndexNames.second;
            } else {
                existingIndex = MetadataManager.INSTANCE.getIndex(metadataProvider.getMetadataTxnContext(),
                        databaseName, dataverseName, datasetName, sampleIndexNames.second);
                newIndexName = sampleIndexNames.first;
            }

            InternalDatasetDetails dsDetails = (InternalDatasetDetails) ds.getDatasetDetails();
            int sampleCardinalityTarget = stmtAnalyze.getSampleSize();
            long sampleSeed = stmtAnalyze.getOrCreateSampleSeed();

            Index.SampleIndexDetails newIndexDetailsPendingAdd = new Index.SampleIndexDetails(dsDetails.getPrimaryKey(),
                    dsDetails.getKeySourceIndicator(), dsDetails.getPrimaryKeyType(), sampleCardinalityTarget, 0, 0,
                    sampleSeed, Collections.emptyMap());
            newIndexPendingAdd = new Index(databaseName, dataverseName, datasetName, newIndexName, sampleIndexType,
                    newIndexDetailsPendingAdd, false, false, MetadataUtil.PENDING_ADD_OP, Creator.DEFAULT_CREATOR);

            // #. add a new index with PendingAddOp
            MetadataManager.INSTANCE.addIndex(metadataProvider.getMetadataTxnContext(), newIndexPendingAdd);
            // #. prepare to create the index artifact in NC.
            JobSpecification spec =
                    IndexUtil.buildSecondaryIndexCreationJobSpec(ds, newIndexPendingAdd, metadataProvider, sourceLoc);
            if (spec == null) {
                throw new CompilationException(ErrorCode.COMPILATION_ERROR, sourceLoc,
                        "Failed to create job spec for creating index '" + ds.getDatasetName() + "."
                                + newIndexPendingAdd.getIndexName() + "'");
            }
            MetadataManager.INSTANCE.commitTransaction(mdTxnCtx);
            bActiveTxn = false;
            progressNewIndexCreate = ProgressState.ADDED_PENDINGOP_RECORD_TO_METADATA;

            // #. create the index artifact in NC.
            runJob(hcc, spec);

            // #. flush dataset
            FlushDatasetUtil.flushDataset(hcc, metadataProvider, databaseName, dataverseName, datasetName);

            mdTxnCtx = MetadataManager.INSTANCE.beginTransaction();
            bActiveTxn = true;
            metadataProvider.setMetadataTxnContext(mdTxnCtx);

            // #. load data into the index in NC.
            spec = IndexUtil.buildSecondaryIndexLoadingJobSpec(ds, newIndexPendingAdd, metadataProvider, sourceLoc);
            MetadataManager.INSTANCE.commitTransaction(mdTxnCtx);
            bActiveTxn = false;

            List<IOperatorStats> opStats = runJob(hcc, spec, jobFlags,
                    Collections.singletonList(SampleOperationsHelper.DATASET_STATS_OPERATOR_NAME));
            if (opStats == null || opStats.size() == 0) {
                throw new CompilationException(ErrorCode.COMPILATION_ILLEGAL_STATE, "", sourceLoc);
            }
            DatasetStreamStats stats = new DatasetStreamStats(opStats.get(0));

            Index.SampleIndexDetails newIndexDetailsFinal = new Index.SampleIndexDetails(dsDetails.getPrimaryKey(),
                    dsDetails.getKeySourceIndicator(), dsDetails.getPrimaryKeyType(), sampleCardinalityTarget,
                    stats.getCardinality(), stats.getAvgTupleSize(), sampleSeed, stats.getIndexesStats());
            Index newIndexFinal = new Index(databaseName, dataverseName, datasetName, newIndexName, sampleIndexType,
                    newIndexDetailsFinal, false, false, MetadataUtil.PENDING_NO_OP, Creator.DEFAULT_CREATOR);

            // #. begin new metadataTxn
            mdTxnCtx = MetadataManager.INSTANCE.beginTransaction();
            bActiveTxn = true;
            metadataProvider.setMetadataTxnContext(mdTxnCtx);
            // #. add same new index with PendingNoOp after deleting its entry with PendingAddOp
            MetadataManager.INSTANCE.dropIndex(metadataProvider.getMetadataTxnContext(),
                    newIndexPendingAdd.getDatabaseName(), newIndexPendingAdd.getDataverseName(),
                    newIndexPendingAdd.getDatasetName(), newIndexPendingAdd.getIndexName());
            MetadataManager.INSTANCE.addIndex(metadataProvider.getMetadataTxnContext(), newIndexFinal);
            MetadataManager.INSTANCE.commitTransaction(mdTxnCtx);
            bActiveTxn = false;
            progressNewIndexCreate = ProgressState.NO_PROGRESS;

            if (existingIndex != null) {
                // #. set existing index to PendingDropOp because we'll be dropping it next
                mdTxnCtx = MetadataManager.INSTANCE.beginTransaction();
                bActiveTxn = true;
                metadataProvider.setMetadataTxnContext(mdTxnCtx);
                MetadataManager.INSTANCE.dropIndex(metadataProvider.getMetadataTxnContext(),
                        existingIndex.getDatabaseName(), existingIndex.getDataverseName(),
                        existingIndex.getDatasetName(), existingIndex.getIndexName());
                existingIndex.setPendingOp(MetadataUtil.PENDING_DROP_OP);
                MetadataManager.INSTANCE.addIndex(metadataProvider.getMetadataTxnContext(), existingIndex);
                existingIndexDropSpec = IndexUtil.buildDropIndexJobSpec(existingIndex, metadataProvider, ds, sourceLoc);
                MetadataManager.INSTANCE.commitTransaction(mdTxnCtx);
                progressExistingIndexDrop = ProgressState.ADDED_PENDINGOP_RECORD_TO_METADATA;
                bActiveTxn = false;

                // #. drop existing index on NCs
                runJob(hcc, existingIndexDropSpec);

                // #. drop existing index metadata
                mdTxnCtx = MetadataManager.INSTANCE.beginTransaction();
                bActiveTxn = true;
                metadataProvider.setMetadataTxnContext(mdTxnCtx);
                MetadataManager.INSTANCE.dropIndex(metadataProvider.getMetadataTxnContext(),
                        existingIndex.getDatabaseName(), existingIndex.getDataverseName(),
                        existingIndex.getDatasetName(), existingIndex.getIndexName());
                MetadataManager.INSTANCE.commitTransaction(mdTxnCtx);
                bActiveTxn = false;
                progressExistingIndexDrop = ProgressState.NO_PROGRESS;
            }

        } catch (Exception e) {
            LOGGER.error("failed to analyze dataset; executing compensating operations", e);
            if (bActiveTxn) {
                abort(e, e, mdTxnCtx);
            }

            if (progressExistingIndexDrop == ProgressState.ADDED_PENDINGOP_RECORD_TO_METADATA) {
                // #. execute compensation operations remove the index in NCs
                try {
                    runJob(hcc, existingIndexDropSpec);
                } catch (Exception e2) {
                    // do no throw exception since still the metadata needs to be compensated.
                    e.addSuppressed(e2);
                }
                // #. remove the record from the metadata.
                mdTxnCtx = MetadataManager.INSTANCE.beginTransaction();
                metadataProvider.setMetadataTxnContext(mdTxnCtx);
                try {
                    MetadataManager.INSTANCE.dropIndex(metadataProvider.getMetadataTxnContext(),
                            existingIndex.getDatabaseName(), existingIndex.getDataverseName(),
                            existingIndex.getDatasetName(), existingIndex.getIndexName());
                    MetadataManager.INSTANCE.commitTransaction(mdTxnCtx);
                } catch (Exception e2) {
                    e.addSuppressed(e2);
                    abort(e, e2, mdTxnCtx);
                    throw new IllegalStateException("System is inconsistent state: pending index("
                            + existingIndex.getDataverseName() + "." + existingIndex.getDatasetName() + "."
                            + existingIndex.getIndexName() + ") couldn't be removed from the metadata", e);
                }
            } else if (progressNewIndexCreate == ProgressState.ADDED_PENDINGOP_RECORD_TO_METADATA) {
                // #. execute compensation operations remove the index in NCs
                mdTxnCtx = MetadataManager.INSTANCE.beginTransaction();
                bActiveTxn = true;
                metadataProvider.setMetadataTxnContext(mdTxnCtx);
                try {
                    JobSpecification jobSpec =
                            IndexUtil.buildDropIndexJobSpec(newIndexPendingAdd, metadataProvider, ds, sourceLoc);
                    MetadataManager.INSTANCE.commitTransaction(mdTxnCtx);
                    bActiveTxn = false;
                    runJob(hcc, jobSpec);
                } catch (Exception e2) {
                    e.addSuppressed(e2);
                    if (bActiveTxn) {
                        abort(e, e2, mdTxnCtx);
                    }
                }
                // #. remove the record from the metadata.
                mdTxnCtx = MetadataManager.INSTANCE.beginTransaction();
                metadataProvider.setMetadataTxnContext(mdTxnCtx);
                try {
                    MetadataManager.INSTANCE.dropIndex(metadataProvider.getMetadataTxnContext(),
                            newIndexPendingAdd.getDatabaseName(), newIndexPendingAdd.getDataverseName(),
                            newIndexPendingAdd.getDatasetName(), newIndexPendingAdd.getIndexName());
                    MetadataManager.INSTANCE.commitTransaction(mdTxnCtx);
                } catch (Exception e2) {
                    e.addSuppressed(e2);
                    abort(e, e2, mdTxnCtx);
                    throw new IllegalStateException("System is in inconsistent state: pending index("
                            + newIndexPendingAdd.getDataverseName() + "." + newIndexPendingAdd.getDatasetName() + "."
                            + newIndexPendingAdd.getIndexName() + ") couldn't be removed from the metadata", e);
                }
            }

            throw e;
        }
    }

    protected void handleAnalyzeDropStatement(MetadataProvider metadataProvider, Statement stmt,
            IHyracksClientConnection hcc, IRequestParameters requestParams) throws Exception {
        AnalyzeDropStatement analyzeDropStmt = (AnalyzeDropStatement) stmt;
        metadataProvider.validateDatabaseObjectName(analyzeDropStmt.getNamespace(), analyzeDropStmt.getDatasetName(),
                analyzeDropStmt.getSourceLocation());
        Namespace stmtActiveNamespace = getActiveNamespace(analyzeDropStmt.getNamespace());
        DataverseName dataverseName = stmtActiveNamespace.getDataverseName();
        String databaseName = stmtActiveNamespace.getDatabaseName();
        String datasetName = analyzeDropStmt.getDatasetName();
        if (isCompileOnly()) {
            return;
        }
        lockUtil.analyzeDatasetDropBegin(lockManager, metadataProvider.getLocks(), databaseName, dataverseName,
                datasetName);
        try {
            doAnalyzeDatasetDrop(metadataProvider, analyzeDropStmt, databaseName, dataverseName, datasetName, hcc,
                    requestParams);
        } finally {
            metadataProvider.getLocks().unlock();
        }
    }

    protected boolean doAnalyzeDatasetDrop(MetadataProvider metadataProvider, AnalyzeDropStatement stmtIndexDrop,
            String databaseName, DataverseName dataverseName, String datasetName, IHyracksClientConnection hcc,
            IRequestParameters requestParams) throws Exception {
        SourceLocation sourceLoc = stmtIndexDrop.getSourceLocation();
        Pair<String, String> sampleIndexNames = IndexUtil.getSampleIndexNames(datasetName);
        String indexName1 = sampleIndexNames.first;
        String indexName2 = sampleIndexNames.second;
        ProgressState progress = ProgressState.NO_PROGRESS;
        List<JobSpecification> jobsToExecute = new ArrayList<>();

        MetadataTransactionContext mdTxnCtx = MetadataManager.INSTANCE.beginTransaction();
        boolean bActiveTxn = true;
        metadataProvider.setMetadataTxnContext(mdTxnCtx);
        boolean index1Exists = false, index2Exists = false;
        try {
            Dataset ds = metadataProvider.findDataset(databaseName, dataverseName, datasetName);
            if (ds == null) {
                throw new CompilationException(ErrorCode.UNKNOWN_DATASET_IN_DATAVERSE, sourceLoc, datasetName,
                        MetadataUtil.dataverseName(databaseName, dataverseName, metadataProvider.isUsingDatabase()));
            }
            if (ds.getDatasetType() != DatasetType.INTERNAL) {
                throw new CompilationException(ErrorCode.OPERATION_NOT_SUPPORTED, sourceLoc);
            }
            Index index1 =
                    MetadataManager.INSTANCE.getIndex(mdTxnCtx, databaseName, dataverseName, datasetName, indexName1);
            Index index2 =
                    MetadataManager.INSTANCE.getIndex(mdTxnCtx, databaseName, dataverseName, datasetName, indexName2);
            index1Exists = index1 != null;
            index2Exists = index2 != null;
            if (!index1Exists && !index2Exists) {
                MetadataManager.INSTANCE.commitTransaction(mdTxnCtx);
                return false;
            }
            ensureNonPrimaryIndexesDrop(index1, index2, sourceLoc);
            validateDatasetState(metadataProvider, ds, sourceLoc);
            prepareIndexDrop(metadataProvider, databaseName, dataverseName, datasetName, sourceLoc, indexName1,
                    jobsToExecute, mdTxnCtx, ds, index1);
            prepareIndexDrop(metadataProvider, databaseName, dataverseName, datasetName, sourceLoc, indexName2,
                    jobsToExecute, mdTxnCtx, ds, index2);

            // #. commit the existing transaction before calling runJob.
            MetadataManager.INSTANCE.commitTransaction(mdTxnCtx);
            bActiveTxn = false;
            progress = ProgressState.ADDED_PENDINGOP_RECORD_TO_METADATA;

            for (JobSpecification jobSpec : jobsToExecute) {
                runJob(hcc, jobSpec);
            }

            // #. begin a new transaction
            mdTxnCtx = MetadataManager.INSTANCE.beginTransaction();
            bActiveTxn = true;
            metadataProvider.setMetadataTxnContext(mdTxnCtx);

            // #. finally, delete the existing indexes
            if (index1Exists) {
                MetadataManager.INSTANCE.dropIndex(mdTxnCtx, databaseName, dataverseName, datasetName, indexName1);
            }
            if (index2Exists) {
                MetadataManager.INSTANCE.dropIndex(mdTxnCtx, databaseName, dataverseName, datasetName, indexName2);
            }

            MetadataManager.INSTANCE.commitTransaction(mdTxnCtx);
            return true;
        } catch (Exception e) {
            if (bActiveTxn) {
                abort(e, e, mdTxnCtx);
            }

            if (progress == ProgressState.ADDED_PENDINGOP_RECORD_TO_METADATA) {
                // #. execute compensation operations remove the all indexes in NC
                try {
                    for (JobSpecification jobSpec : jobsToExecute) {
                        runJob(hcc, jobSpec);
                    }
                } catch (Exception e2) {
                    // do no throw exception since still the metadata needs to be compensated.
                    e.addSuppressed(e2);
                }

                // remove the record from the metadata.
                mdTxnCtx = MetadataManager.INSTANCE.beginTransaction();
                metadataProvider.setMetadataTxnContext(mdTxnCtx);
                try {
                    if (index1Exists) {
                        MetadataManager.INSTANCE.dropIndex(metadataProvider.getMetadataTxnContext(), databaseName,
                                dataverseName, datasetName, indexName1);
                    }
                    if (index2Exists) {
                        MetadataManager.INSTANCE.dropIndex(metadataProvider.getMetadataTxnContext(), databaseName,
                                dataverseName, datasetName, indexName2);
                    }
                    MetadataManager.INSTANCE.commitTransaction(mdTxnCtx);
                } catch (Exception e2) {
                    e.addSuppressed(e2);
                    abort(e, e2, mdTxnCtx);
                    String msg = String.format(
                            "System is in inconsistent state: pending index %1$s.%2$s.%3$s and/or %1$s.%2$s.%4$s "
                                    + "couldn't be removed from the metadata",
                            dataverseName, datasetName, indexName1, indexName2);
                    throw new IllegalStateException(msg, e);
                }
            }

            throw e;
        }
    }

    private void ensureNonPrimaryIndexesDrop(Index index1, Index index2, SourceLocation sourceLoc)
            throws AlgebricksException {
        if (index1 != null) {
            ensureNonPrimaryIndexDrop(index1, sourceLoc);
        }
        if (index2 != null) {
            ensureNonPrimaryIndexDrop(index2, sourceLoc);
        }
    }

    private void prepareIndexDrop(MetadataProvider metadataProvider, String databaseName, DataverseName dataverseName,
            String datasetName, SourceLocation sourceLoc, String indexName, List<JobSpecification> jobsToExecute,
            MetadataTransactionContext mdTxnCtx, Dataset ds, Index index) throws AlgebricksException {
        if (index != null) {
            // #. prepare a job to drop the index in NC.
            jobsToExecute.add(IndexUtil.buildDropIndexJobSpec(index, metadataProvider, ds, sourceLoc));

            // #. mark PendingDropOp on the existing index
            MetadataManager.INSTANCE.dropIndex(mdTxnCtx, databaseName, dataverseName, datasetName, indexName);
            MetadataManager.INSTANCE.addIndex(mdTxnCtx,
                    new Index(databaseName, dataverseName, datasetName, indexName, index.getIndexType(),
                            index.getIndexDetails(), index.isEnforced(), index.isPrimaryIndex(),
                            MetadataUtil.PENDING_DROP_OP, index.getCreator()));
        }
    }

    protected void handleCompactStatement(MetadataProvider metadataProvider, Statement stmt,
            IHyracksClientConnection hcc) throws Exception {
        CompactStatement compactStatement = (CompactStatement) stmt;
        SourceLocation sourceLoc = compactStatement.getSourceLocation();
        Namespace stmtActiveNamespace = getActiveNamespace(compactStatement.getNamespace());
        DataverseName dataverseName = stmtActiveNamespace.getDataverseName();
        String databaseName = stmtActiveNamespace.getDatabaseName();
        String datasetName = compactStatement.getDatasetName().getValue();
        if (isCompileOnly()) {
            return;
        }
        MetadataTransactionContext mdTxnCtx = MetadataManager.INSTANCE.beginTransaction();
        boolean bActiveTxn = true;
        metadataProvider.setMetadataTxnContext(mdTxnCtx);
        List<JobSpecification> jobsToExecute = new ArrayList<>();
        lockUtil.compactBegin(lockManager, metadataProvider.getLocks(), databaseName, dataverseName, datasetName);
        try {
            Dataset ds = metadataProvider.findDataset(databaseName, dataverseName, datasetName);
            if (ds == null) {
                throw new CompilationException(ErrorCode.UNKNOWN_DATASET_IN_DATAVERSE, sourceLoc, datasetName,
                        MetadataUtil.dataverseName(databaseName, dataverseName, metadataProvider.isUsingDatabase()));
            }
            // Prepare jobs to compact the datatset and its indexes
            List<Index> indexes =
                    MetadataManager.INSTANCE.getDatasetIndexes(mdTxnCtx, databaseName, dataverseName, datasetName);
            if (indexes.isEmpty()) {
                throw new CompilationException(ErrorCode.COMPILATION_ERROR, sourceLoc,
                        "Cannot compact the external " + dataset() + " " + datasetName + " because it has no indexes");
            }
            Dataverse dataverse = MetadataManager.INSTANCE.getDataverse(metadataProvider.getMetadataTxnContext(),
                    databaseName, dataverseName);
            jobsToExecute.add(DatasetUtil.compactDatasetJobSpec(dataverse, datasetName, metadataProvider));

            if (ds.getDatasetType() == DatasetType.INTERNAL) {
                for (Index index : indexes) {
                    if (index.isSecondaryIndex() && !index.isSampleIndex()) {
                        jobsToExecute.add(
                                IndexUtil.buildSecondaryIndexCompactJobSpec(ds, index, metadataProvider, sourceLoc));
                    }
                }
            } else {
                prepareCompactJobsForExternalDataset(indexes, ds, jobsToExecute, metadataProvider, sourceLoc);
            }
            MetadataManager.INSTANCE.commitTransaction(mdTxnCtx);
            bActiveTxn = false;

            // #. run the jobs
            for (JobSpecification jobSpec : jobsToExecute) {
                runJob(hcc, jobSpec);
            }
        } catch (Exception e) {
            if (bActiveTxn) {
                abort(e, e, mdTxnCtx);
            }
            throw e;
        } finally {
            metadataProvider.getLocks().unlock();
        }
    }

    protected void prepareCompactJobsForExternalDataset(List<Index> indexes, Dataset ds,
            List<JobSpecification> jobsToExecute, MetadataProvider metadataProvider, SourceLocation sourceLoc)
            throws AlgebricksException {
        for (int j = 0; j < indexes.size(); j++) {
            jobsToExecute
                    .add(IndexUtil.buildSecondaryIndexCompactJobSpec(ds, indexes.get(j), metadataProvider, sourceLoc));

        }
    }

    private interface IMetadataLocker {
        void lock() throws HyracksDataException, AlgebricksException, InterruptedException;

        void unlock() throws HyracksDataException, AlgebricksException;
    }

    private interface IResultPrinter {
        void print(JobId jobId) throws HyracksDataException, AlgebricksException;
    }

    private interface IStatementCompiler {
        JobSpecification compile() throws AlgebricksException, RemoteException, ACIDException, HyracksDataException;
    }

    protected void handleQuery(MetadataProvider metadataProvider, Query query, IHyracksClientConnection hcc,
            IResultSet resultSet, ResultDelivery resultDelivery, ResultMetadata outMetadata, Stats stats,
            IRequestParameters requestParameters, Map<String, IAObject> stmtParams, IStatementRewriter stmtRewriter)
            throws Exception {
        final IRequestTracker requestTracker = appCtx.getRequestTracker();
        final ClientRequest clientRequest =
                (ClientRequest) requestTracker.get(requestParameters.getRequestReference().getUuid());
        final IMetadataLocker locker = new IMetadataLocker() {
            @Override
            public void lock() throws RuntimeDataException, InterruptedException {
                try {
                    compilationLock.readLock().lockInterruptibly();
                } catch (InterruptedException e) {
                    Thread.currentThread().interrupt();
                    ensureNotCancelled(clientRequest);
                    throw e;
                }
            }

            @Override
            public void unlock() {
                metadataProvider.getLocks().unlock();
                compilationLock.readLock().unlock();
            }
        };
        final IStatementCompiler compiler = () -> {
            long compileStart = System.nanoTime();
            MetadataTransactionContext mdTxnCtx = MetadataManager.INSTANCE.beginTransaction();
            boolean bActiveTxn = true;
            metadataProvider.setMetadataTxnContext(mdTxnCtx);
            try {
                final JobSpecification jobSpec =
                        rewriteCompileQuery(hcc, metadataProvider, query, null, stmtParams, requestParameters);
                // update stats with count of compile-time warnings. needs to be adapted for multi-statement.
                stats.updateTotalWarningsCount(warningCollector.getTotalWarningsCount());
                afterCompile();
                MetadataManager.INSTANCE.commitTransaction(mdTxnCtx);
                stats.setCompileTime(System.nanoTime() - compileStart);
                bActiveTxn = false;
                return query.isExplain() || isCompileOnly() ? null : jobSpec;
            } catch (Exception e) {
                LOGGER.log(Level.INFO, e.getMessage(), e);
                if (bActiveTxn) {
                    abort(e, e, mdTxnCtx);
                }
                throw e;
            }
        };
        deliverResult(hcc, resultSet, compiler, metadataProvider, locker, resultDelivery, outMetadata, stats,
                requestParameters, true, null, clientRequest);
    }

    private void deliverResult(IHyracksClientConnection hcc, IResultSet resultSet, IStatementCompiler compiler,
            MetadataProvider metadataProvider, IMetadataLocker locker, ResultDelivery resultDelivery,
            ResultMetadata outMetadata, Stats stats, IRequestParameters requestParameters, boolean cancellable,
            Statement atomicStmt, ClientRequest clientRequest) throws Exception {
        final ResultSetId resultSetId = metadataProvider.getResultSetId();
        switch (resultDelivery) {
            case ASYNC:
                MutableBoolean printed = new MutableBoolean(false);
                executorService.submit(() -> asyncCreateAndRunJob(hcc, compiler, locker, resultDelivery,
                        requestParameters, cancellable, resultSetId, printed, metadataProvider, atomicStmt));
                synchronized (printed) {
                    while (!printed.booleanValue()) {
                        printed.wait();
                    }
                }
                break;
            case IMMEDIATE:
                createAndRunJob(hcc, jobFlags, null, compiler, locker, resultDelivery, id -> {
                    final ResultReader resultReader = new ResultReader(resultSet, id, resultSetId);
                    updateJobStats(id, stats, metadataProvider.getResultSetId(), clientRequest);
                    responsePrinter.addResultPrinter(new ResultsPrinter(appCtx, resultReader,
                            metadataProvider.findOutputRecordType(), stats, sessionOutput));
                    responsePrinter.printResults();
                }, requestParameters, cancellable, appCtx, metadataProvider, atomicStmt);
                break;
            case DEFERRED:
                createAndRunJob(hcc, jobFlags, null, compiler, locker, resultDelivery, id -> {
                    updateJobStats(id, stats, metadataProvider.getResultSetId(), clientRequest);
                    responsePrinter.addResultPrinter(
                            new ResultHandlePrinter(sessionOutput, new ResultHandle(id, resultSetId)));
                    responsePrinter.printResults();
                    if (outMetadata != null) {
                        outMetadata.getResultSets().add(org.apache.commons.lang3.tuple.Triple.of(id, resultSetId,
                                metadataProvider.findOutputRecordType()));
                    }
                }, requestParameters, cancellable, appCtx, metadataProvider, atomicStmt);
                break;
            default:
                break;
        }
    }

    private void updateJobStats(JobId jobId, Stats stats, ResultSetId rsId, ClientRequest clientRequest)
            throws HyracksDataException {
        final ClusterControllerService controllerService =
                (ClusterControllerService) appCtx.getServiceContext().getControllerService();
        org.apache.asterix.translator.ResultMetadata resultMetadata =
                (org.apache.asterix.translator.ResultMetadata) controllerService.getResultDirectoryService()
                        .getResultMetadata(jobId, rsId);
        stats.setProcessedObjects(resultMetadata.getProcessedObjects());
        stats.setQueueWaitTime(resultMetadata.getQueueWaitTimeInNanos());
        stats.setBufferCacheHitRatio(resultMetadata.getBufferCacheHitRatio());
        stats.setBufferCachePageReadCount(resultMetadata.getBufferCachePageReadCount());
        stats.setCloudReadRequestsCount(resultMetadata.getCloudReadRequestsCount());
        stats.setCloudPagesReadCount(resultMetadata.getCloudPagesReadCount());
        stats.setCloudPagesPersistedCount(resultMetadata.getCloudPagesPersistedCount());
        if (jobFlags.contains(JobFlag.PROFILE_RUNTIME)) {
            stats.setJobProfile(resultMetadata.getJobProfile());
            apiFramework.generateOptimizedLogicalPlanWithProfile(resultMetadata.getJobProfile());
        }
        clientRequest.setPlan(apiFramework.getExecutionPlans().getOptimizedLogicalPlan());
        stats.updateTotalWarningsCount(resultMetadata.getTotalWarningsCount());
        WarningUtil.mergeWarnings(resultMetadata.getWarnings(), warningCollector);
    }

    private void asyncCreateAndRunJob(IHyracksClientConnection hcc, IStatementCompiler compiler, IMetadataLocker locker,
            ResultDelivery resultDelivery, IRequestParameters requestParameters, boolean cancellable,
            ResultSetId resultSetId, MutableBoolean printed, MetadataProvider metadataProvider, Statement atomicStmt) {
        Mutable<JobId> jobId = new MutableObject<>(JobId.INVALID);
        try {
            createAndRunJob(hcc, jobFlags, jobId, compiler, locker, resultDelivery, id -> {
                final ResultHandle handle = new ResultHandle(id, resultSetId);
                responsePrinter.addResultPrinter(new StatusPrinter(AbstractQueryApiServlet.ResultStatus.RUNNING));
                responsePrinter.addResultPrinter(new ResultHandlePrinter(sessionOutput, handle));
                responsePrinter.printResults();
                synchronized (printed) {
                    printed.setTrue();
                    printed.notify();
                }
            }, requestParameters, cancellable, appCtx, metadataProvider, atomicStmt);
        } catch (Exception e) {
            if (Objects.equals(JobId.INVALID, jobId.getValue())) {
                // compilation failed
                responsePrinter.addResultPrinter(new StatusPrinter(AbstractQueryApiServlet.ResultStatus.FAILED));
                responsePrinter.addResultPrinter(new ErrorsPrinter(Collections.singletonList(ExecutionError.of(e))));
                try {
                    responsePrinter.printResults();
                } catch (HyracksDataException ex) {
                    LOGGER.error("failed to print result", ex);
                }
            } else {
                GlobalConfig.ASTERIX_LOGGER.log(Level.ERROR,
                        resultDelivery.name() + " job with id " + jobId.getValue() + " " + "failed", e);
            }
        } finally {
            synchronized (printed) {
                if (printed.isFalse()) {
                    printed.setTrue();
                    printed.notify();
                }
            }
        }
    }

    private void runJob(IHyracksClientConnection hcc, JobSpecification jobSpec) throws Exception {
        runJob(hcc, jobSpec, jobFlags);
    }

    private static void runJob(IHyracksClientConnection hcc, JobSpecification jobSpec, EnumSet<JobFlag> jobFlags)
            throws Exception {
        JobUtils.runJobIfActive(hcc, jobSpec, jobFlags, true);
    }

    private static List<IOperatorStats> runJob(IHyracksClientConnection hcc, JobSpecification jobSpec,
            EnumSet<JobFlag> jobFlags, List<String> statOperatorNames) throws Exception {
        Pair<JobId, List<IOperatorStats>> p = JobUtils.runJobIfActive(hcc, jobSpec, jobFlags, true, statOperatorNames);
        return p.second;
    }

    private void createAndRunJob(IHyracksClientConnection hcc, EnumSet<JobFlag> jobFlags, Mutable<JobId> jId,
            IStatementCompiler compiler, IMetadataLocker locker, ResultDelivery resultDelivery, IResultPrinter printer,
            IRequestParameters requestParameters, boolean cancellable, ICcApplicationContext appCtx,
            MetadataProvider metadataProvider, Statement atomicStatement) throws Exception {
        String reqId = requestParameters.getRequestReference().getUuid();
        final IRequestTracker requestTracker = appCtx.getRequestTracker();
        final ClientRequest clientRequest = (ClientRequest) requestTracker.get(reqId);
        if (cancellable) {
            clientRequest.markCancellable();
        }
        locker.lock();
        JobId jobId = null;
        boolean atomic = false;
        try {
            final JobSpecification jobSpec = compiler.compile();
            if (jobSpec == null) {
                return;
            }
            final SchedulableClientRequest schedulableRequest =
                    SchedulableClientRequest.of(clientRequest, requestParameters, metadataProvider, jobSpec);
            appCtx.getReceptionist().ensureSchedulable(schedulableRequest);
            // ensure request not cancelled before running job
            ensureNotCancelled(clientRequest);
            if (atomicStatement != null) {
                Dataset ds = metadataProvider.findDataset(((InsertStatement) atomicStatement).getDatabaseName(),
                        ((InsertStatement) atomicStatement).getDataverseName(),
                        ((InsertStatement) atomicStatement).getDatasetName());
                atomic = ds.isAtomic();
                if (atomic) {
                    int numParticipatingNodes = appCtx.getNodeJobTracker()
                            .getJobParticipatingNodes(jobSpec, LSMTreeIndexInsertUpdateDeleteOperatorDescriptor.class)
                            .size();
                    int numParticipatingPartitions = appCtx.getNodeJobTracker().getNumParticipatingPartitions(jobSpec,
                            LSMTreeIndexInsertUpdateDeleteOperatorDescriptor.class);
                    List<Integer> participatingDatasetIds = new ArrayList<>();
                    participatingDatasetIds.add(ds.getDatasetId());
                    jobSpec.setProperty(GlobalTxManager.GlOBAL_TX_PROPERTY_NAME, new GlobalTxInfo(
                            participatingDatasetIds, numParticipatingNodes, numParticipatingPartitions));
                }
            }

            jobId = runTrackJob(hcc, jobSpec, jobFlags, reqId, requestParameters.getClientContextId(), clientRequest);
            if (jId != null) {
                jId.setValue(jobId);
            }
            if (ResultDelivery.ASYNC == resultDelivery) {
                printer.print(jobId);
                hcc.waitForCompletion(jobId);
            } else {
                hcc.waitForCompletion(jobId);
                ensureNotCancelled(clientRequest);
                printer.print(jobId);
            }
            if (atomic) {
                globalTxManager.commitTransaction(jobId);
            }
        } catch (Exception e) {
<<<<<<< HEAD
            if (atomic && jobId != null) {
                globalTxManager.abortTransaction(jobId);
            }
            if (ExceptionUtils.getRootCause(e) instanceof InterruptedException) {
=======
            if (ExceptionUtils.causedByInterrupt(e)) {
>>>>>>> 32a34426
                Thread.currentThread().interrupt();
                throw new RuntimeDataException(ErrorCode.REQUEST_CANCELLED, clientRequest.getId());
            }
            throw e;
        } finally {
            // complete async jobs after their job completes
            if (ResultDelivery.ASYNC == resultDelivery) {
                requestTracker.complete(clientRequest.getId());
            }
            locker.unlock();
        }
    }

    protected void handleCreateNodeGroupStatement(MetadataProvider metadataProvider, Statement stmt) throws Exception {
        NodegroupDecl stmtCreateNodegroup = (NodegroupDecl) stmt;
        SourceLocation sourceLoc = stmtCreateNodegroup.getSourceLocation();
        String ngName = stmtCreateNodegroup.getNodegroupName().getValue();
        metadataProvider.validateDatabaseObjectName(null, ngName, sourceLoc);

        if (isCompileOnly()) {
            return;
        }
        MetadataTransactionContext mdTxnCtx = MetadataManager.INSTANCE.beginTransaction();
        metadataProvider.setMetadataTxnContext(mdTxnCtx);
        lockManager.acquireNodeGroupWriteLock(metadataProvider.getLocks(), ngName);
        try {
            NodeGroup ng = MetadataManager.INSTANCE.getNodegroup(mdTxnCtx, ngName);
            if (ng != null) {
                if (!stmtCreateNodegroup.getIfNotExists()) {
                    throw new CompilationException(ErrorCode.COMPILATION_ERROR, sourceLoc,
                            "A nodegroup with this name " + ngName + " already exists.");
                }
            } else {
                List<Identifier> ncIdentifiers = stmtCreateNodegroup.getNodeControllerNames();
                List<String> ncNames = new ArrayList<>(ncIdentifiers.size());
                for (Identifier id : ncIdentifiers) {
                    ncNames.add(id.getValue());
                }
                MetadataManager.INSTANCE.addNodegroup(mdTxnCtx, new NodeGroup(ngName, ncNames));
            }
            MetadataManager.INSTANCE.commitTransaction(mdTxnCtx);
        } catch (Exception e) {
            abort(e, e, mdTxnCtx);
            throw e;
        } finally {
            metadataProvider.getLocks().unlock();
        }
    }

    @Override
    public Namespace getActiveNamespace(Namespace namespace) {
        return namespace != null ? namespace : activeNamespace;
    }

    @Override
    public ExecutionPlans getExecutionPlans() {
        return apiFramework.getExecutionPlans();
    }

    @Override
    public IResponsePrinter getResponsePrinter() {
        return responsePrinter;
    }

    @Override
    public void getWarnings(Collection<? super Warning> outWarnings, long maxWarnings) {
        warningCollector.getWarnings(outWarnings, maxWarnings);
    }

    /**
     * Abort the ongoing metadata transaction logging the error cause
     *
     * @param rootE
     * @param parentE
     * @param mdTxnCtx
     */
    public static void abort(Exception rootE, Exception parentE, MetadataTransactionContext mdTxnCtx) {
        boolean interrupted = Thread.interrupted();
        try {
            if (IS_DEBUG_MODE) {
                LOGGER.log(Level.ERROR, rootE.getMessage(), rootE);
            }
            if (mdTxnCtx != null) {
                MetadataManager.INSTANCE.abortTransaction(mdTxnCtx);
            }
        } catch (Exception e2) {
            parentE.addSuppressed(e2);
            throw new IllegalStateException(rootE);
        } finally {
            if (interrupted) {
                Thread.currentThread().interrupt();
            }
        }
    }

    protected void rewriteStatement(Statement stmt, IStatementRewriter rewriter, MetadataProvider metadataProvider)
            throws CompilationException, RemoteException {
        if (!rewriter.isRewritable(stmt.getKind())) {
            return;
        }
        MetadataTransactionContext mdTxnCtx = MetadataManager.INSTANCE.beginTransaction();
        metadataProvider.setMetadataTxnContext(mdTxnCtx);
        try {
            rewriter.rewrite(stmt, metadataProvider);
            MetadataManager.INSTANCE.commitTransaction(mdTxnCtx);
        } catch (Exception e) {
            abort(e, e, mdTxnCtx);
            throw e;
        }
    }

    private void ensureNonPrimaryIndexDrop(Index index, SourceLocation sourceLoc) throws AlgebricksException {
        if (index.isPrimaryIndex()) {
            throw new MetadataException(ErrorCode.CANNOT_DROP_INDEX, sourceLoc, index.getIndexName(),
                    index.getDatasetName());
        }
    }

    protected void afterCompile() {
        if (sessionOutput.config().is(SessionConfig.FORMAT_HTML)) {
            ExecutionPlansHtmlPrintUtil.print(sessionOutput.out(), getExecutionPlans());
        }
    }

    protected void trackRequest(IRequestParameters requestParameters) throws HyracksDataException {
        final IClientRequest clientRequest = appCtx.getReceptionist().requestReceived(requestParameters);
        this.appCtx.getRequestTracker().track(clientRequest);
    }

    protected void validateStatements(IRequestParameters requestParameters)
            throws AlgebricksException, HyracksDataException {
        validateStatements(statements, requestParameters.isMultiStatement(),
                requestParameters.getStatementCategoryRestrictionMask());
        DataverseDecl requestDataverseDecl = getRequestDataverseDecl(requestParameters);
        if (requestDataverseDecl != null) {
            statements.add(0, requestDataverseDecl);
        }
    }

    public static void validateStatements(List<Statement> statements, boolean allowMultiStatement,
            int stmtCategoryRestrictionMask) throws CompilationException {
        if (!allowMultiStatement) {
            if (statements.stream().filter(QueryTranslator::isNotAllowedMultiStatement).count() > 1) {
                throw new CompilationException(ErrorCode.UNSUPPORTED_MULTIPLE_STATEMENTS);
            }
        }
        if (stmtCategoryRestrictionMask != RequestParameters.NO_CATEGORY_RESTRICTION_MASK) {
            for (Statement stmt : statements) {
                if (isNotAllowedStatementCategory(stmt, stmtCategoryRestrictionMask)) {
                    throw new CompilationException(ErrorCode.PROHIBITED_STATEMENT_CATEGORY, stmt.getSourceLocation(),
                            stmt.getKind());
                }
            }
        }
    }

    protected static boolean isNotAllowedMultiStatement(Statement statement) {
        switch (statement.getKind()) {
            case DATAVERSE_DECL:
            case FUNCTION_DECL:
            case SET:
                return false;
            default:
                return true;
        }
    }

    private static boolean isNotAllowedStatementCategory(Statement statement, int categoryRestrictionMask) {
        int category = statement.getCategory();
        if (category <= 0) {
            throw new IllegalArgumentException(String.valueOf(category));
        }
        int i = category & categoryRestrictionMask;
        return i == 0;
    }

    private Map<VarIdentifier, IAObject> createExternalVariables(IReturningStatement stmt,
            Map<String, IAObject> stmtParams) throws CompilationException {
        if (!isCompileOnly()) {
            if (stmtParams == null || stmtParams.isEmpty()) {
                return Collections.emptyMap();
            }
            IQueryRewriter queryRewriter = rewriterFactory.createQueryRewriter();
            Map<VarIdentifier, IAObject> result = new HashMap<>();
            for (Map.Entry<String, IAObject> me : stmtParams.entrySet()) {
                result.put(queryRewriter.toExternalVariableName(me.getKey()), me.getValue());
            }
            return result;
        } else {
            // compile only. extract statement parameters from the statement body and bind to NULL
            IQueryRewriter queryRewriter = rewriterFactory.createQueryRewriter();
            Set<VariableExpr> extVars = queryRewriter.getExternalVariables(stmt.getBody());
            if (extVars.isEmpty()) {
                return Collections.emptyMap();
            }
            Map<VarIdentifier, IAObject> result = new HashMap<>();
            for (VariableExpr extVar : extVars) {
                result.put(extVar.getVar(), ANull.NULL);
            }
            return result;
        }
    }

    protected boolean isCompileOnly() {
        return !sessionConfig.isExecuteQuery();
    }

    protected void validateDatasetState(MetadataProvider metadataProvider, Dataset dataset, SourceLocation sourceLoc)
            throws Exception {
        validateIfResourceIsActiveInFeed(metadataProvider.getApplicationContext(), dataset, sourceLoc);
    }

    private static void ensureNotCancelled(ClientRequest clientRequest) throws RuntimeDataException {
        if (clientRequest.isCancelled()) {
            throw new RuntimeDataException(ErrorCode.REQUEST_CANCELLED, clientRequest.getId());
        }
    }

    /**
     * Normalizes the value of the adapter and ensures that it is supported
     *
     * @param details external details
     * @param sourceLoc source location
     */
    private void normalizeAdapters(ExternalDetailsDecl details, SourceLocation sourceLoc) throws CompilationException {
        String adapter = details.getAdapter();
        Optional<String> normalizedAdapter =
                getSupportedAdapters().stream().filter(k -> k.equalsIgnoreCase(adapter)).findFirst();
        if (normalizedAdapter.isEmpty()) {
            throw CompilationException.create(ErrorCode.UNKNOWN_ADAPTER, sourceLoc, adapter);
        }
        details.setAdapter(normalizedAdapter.get());
    }

    protected Set<String> getSupportedAdapters() {
        return ExternalDataConstants.EXTERNAL_READ_ADAPTERS;
    }

    protected void validateExternalDatasetProperties(ExternalDetailsDecl externalDetails,
            Map<String, String> properties, SourceLocation srcLoc, MetadataTransactionContext mdTxnCtx,
            IApplicationContext appCtx, MetadataProvider metadataProvider)
            throws AlgebricksException, HyracksDataException {
        // Validate adapter specific properties
        normalizeAdapters(externalDetails, srcLoc);
        String adapter = externalDetails.getAdapter();
        Map<String, String> details = new HashMap<>(properties);
        details.put(ExternalDataConstants.KEY_EXTERNAL_SOURCE_TYPE, adapter);
        metadataProvider.setExternalEntityId(details);
        validateAdapterSpecificProperties(details, srcLoc, appCtx);
    }

    protected Map<String, String> createAndValidateAdapterConfigurationForCopyToStmt(
            ExternalDetailsDecl externalDetailsDecl, Set<String> supportedAdapters, SourceLocation sourceLocation,
            MetadataTransactionContext mdTxnCtx, MetadataProvider md) throws AlgebricksException {
        normalizeAdapters(externalDetailsDecl, sourceLocation);
        String adapterName = externalDetailsDecl.getAdapter();
        Map<String, String> properties = externalDetailsDecl.getProperties();
        properties.put(ExternalDataConstants.KEY_EXTERNAL_SOURCE_TYPE, adapterName);
        md.setExternalEntityId(properties);
        WriterValidationUtil.validateWriterConfiguration(adapterName, supportedAdapters, properties, sourceLocation);
        return properties;
    }

    /**
     * Ensures that the external source container is present
     *
     * @param configuration external source properties
     */
    protected void validateAdapterSpecificProperties(Map<String, String> configuration, SourceLocation srcLoc,
            IApplicationContext appCtx) throws CompilationException {
        ExternalDataUtils.validateAdapterSpecificProperties(configuration, srcLoc, warningCollector, appCtx);
    }

    private List<Dataset> prepareDatabaseDropJobs(MetadataProvider metadataProvider, SourceLocation sourceLoc,
            String databaseName, MetadataTransactionContext mdTxnCtx, List<FeedEventsListener> feedsToStop,
            List<JobSpecification> jobsToExecute) throws AlgebricksException {
        // #. prepare jobs which will drop corresponding feed storage
        addFeedDropJob(metadataProvider, databaseName, feedsToStop, jobsToExecute);

        // #. prepare jobs which will drop corresponding datasets with indexes
        List<Dataset> datasets = addDatasetDropJob(metadataProvider, sourceLoc, databaseName, mdTxnCtx, jobsToExecute);

        // #. prepare jobs which will drop corresponding libraries
        List<Library> libraries = MetadataManager.INSTANCE.getDatabaseLibraries(mdTxnCtx, databaseName);
        for (Library library : libraries) {
            jobsToExecute.add(ExternalLibraryJobUtils.buildDropLibraryJobSpec(
                    new Namespace(library.getDatabaseName(), library.getDataverseName()), library.getName(),
                    metadataProvider));
        }

        // #. prepare jobs which will drop the database
        jobsToExecute.add(DataverseUtil.dropDatabaseJobSpec(databaseName, metadataProvider));

        return datasets;
    }

    private static List<Dataset> addDatasetDropJob(MetadataProvider metadataProvider, SourceLocation sourceLoc,
            String databaseName, MetadataTransactionContext mdTxnCtx, List<JobSpecification> jobsToExecute)
            throws AlgebricksException {
        List<Dataset> datasets = MetadataManager.INSTANCE.getDatabaseDatasets(mdTxnCtx, databaseName);
        for (Dataset dataset : datasets) {
            String datasetName = dataset.getDatasetName();
            DatasetType dsType = dataset.getDatasetType();
            switch (dsType) {
                case INTERNAL:
                    List<Index> indexes = MetadataManager.INSTANCE.getDatasetIndexes(mdTxnCtx, databaseName,
                            dataset.getDataverseName(), datasetName);
                    for (Index index : indexes) {
                        jobsToExecute.add(IndexUtil.buildDropIndexJobSpec(index, metadataProvider, dataset, sourceLoc));
                    }
                    break;
                case EXTERNAL:
                case VIEW:
                    break;
            }
        }
        return datasets;
    }

    private void addFeedDropJob(MetadataProvider metadataProvider, String databaseName,
            List<FeedEventsListener> feedsToStop, List<JobSpecification> jobsToExecute) throws AlgebricksException {
        ActiveNotificationHandler activeEventHandler =
                (ActiveNotificationHandler) appCtx.getActiveNotificationHandler();
        IActiveEntityEventsListener[] activeListeners = activeEventHandler.getEventListeners();
        for (IActiveEntityEventsListener listener : activeListeners) {
            EntityId activeEntityId = listener.getEntityId();
            if (activeEntityId.getExtensionName().equals(Feed.EXTENSION_NAME)
                    && activeEntityId.getDatabaseName().equals(databaseName)) {
                FeedEventsListener feedListener = (FeedEventsListener) listener;
                feedsToStop.add(feedListener);
                jobsToExecute.add(FeedOperations.buildRemoveFeedStorageJob(metadataProvider, feedListener.getFeed()));
            }
        }
    }

    private void runDropJobs(MetadataProvider mdProvider, IHyracksClientConnection hcc,
            List<FeedEventsListener> feedsToStop, List<JobSpecification> jobsToExecute) throws Exception {
        for (FeedEventsListener feedListener : feedsToStop) {
            if (feedListener.getState() != ActivityState.STOPPED) {
                feedListener.stop(mdProvider);
            }
            feedListener.unregister();
        }

        for (JobSpecification jobSpec : jobsToExecute) {
            runJob(hcc, jobSpec);
        }
    }

    protected void beforeTxnCommit(MetadataProvider metadataProvider, Creator creator, EntityDetails entityDetails)
            throws AlgebricksException {
        //no op
    }

    protected enum CreateResult {
        NOOP,
        CREATED,
        REPLACED
    }
}<|MERGE_RESOLUTION|>--- conflicted
+++ resolved
@@ -5628,14 +5628,10 @@
                 globalTxManager.commitTransaction(jobId);
             }
         } catch (Exception e) {
-<<<<<<< HEAD
             if (atomic && jobId != null) {
                 globalTxManager.abortTransaction(jobId);
             }
-            if (ExceptionUtils.getRootCause(e) instanceof InterruptedException) {
-=======
             if (ExceptionUtils.causedByInterrupt(e)) {
->>>>>>> 32a34426
                 Thread.currentThread().interrupt();
                 throw new RuntimeDataException(ErrorCode.REQUEST_CANCELLED, clientRequest.getId());
             }
