/*
 * Licensed to the Apache Software Foundation (ASF) under one
 * or more contributor license agreements.  See the NOTICE file
 * distributed with this work for additional information
 * regarding copyright ownership.  The ASF licenses this file
 * to you under the Apache License, Version 2.0 (the
 * "License"); you may not use this file except in compliance
 * with the License.  You may obtain a copy of the License at
 *
 *   http://www.apache.org/licenses/LICENSE-2.0
 *
 * Unless required by applicable law or agreed to in writing,
 * software distributed under the License is distributed on an
 * "AS IS" BASIS, WITHOUT WARRANTIES OR CONDITIONS OF ANY
 * KIND, either express or implied.  See the License for the
 * specific language governing permissions and limitations
 * under the License.
 */
package org.apache.asterix.app.translator;

import java.io.File;
import java.io.FileInputStream;
import java.io.InputStream;
import java.rmi.RemoteException;
import java.util.ArrayList;
import java.util.Collection;
import java.util.Collections;
import java.util.Date;
import java.util.EnumSet;
import java.util.HashMap;
import java.util.HashSet;
import java.util.Iterator;
import java.util.LinkedHashSet;
import java.util.List;
import java.util.Map;
import java.util.Objects;
import java.util.Properties;
import java.util.Set;
import java.util.concurrent.ExecutorService;

import org.apache.asterix.active.ActivityState;
import org.apache.asterix.active.EntityId;
import org.apache.asterix.active.IActiveEntityEventsListener;
import org.apache.asterix.active.NoRetryPolicyFactory;
import org.apache.asterix.algebra.extension.ExtensionStatement;
import org.apache.asterix.api.common.APIFramework;
import org.apache.asterix.api.http.server.AbstractQueryApiServlet;
import org.apache.asterix.api.http.server.ApiServlet;
import org.apache.asterix.app.active.ActiveEntityEventsListener;
import org.apache.asterix.app.active.ActiveNotificationHandler;
import org.apache.asterix.app.active.FeedEventsListener;
import org.apache.asterix.app.external.ExternalLibraryUtil;
import org.apache.asterix.app.result.ExecutionError;
import org.apache.asterix.app.result.ResultHandle;
import org.apache.asterix.app.result.ResultReader;
import org.apache.asterix.app.result.fields.ErrorsPrinter;
import org.apache.asterix.app.result.fields.ResultHandlePrinter;
import org.apache.asterix.app.result.fields.ResultsPrinter;
import org.apache.asterix.app.result.fields.StatusPrinter;
import org.apache.asterix.common.api.IClientRequest;
import org.apache.asterix.common.api.IMetadataLockManager;
import org.apache.asterix.common.api.IRequestTracker;
import org.apache.asterix.common.api.IResponsePrinter;
import org.apache.asterix.common.cluster.IClusterStateManager;
import org.apache.asterix.common.config.DatasetConfig.DatasetType;
import org.apache.asterix.common.config.DatasetConfig.ExternalFilePendingOp;
import org.apache.asterix.common.config.DatasetConfig.IndexType;
import org.apache.asterix.common.config.DatasetConfig.TransactionState;
import org.apache.asterix.common.config.GlobalConfig;
import org.apache.asterix.common.dataflow.ICcApplicationContext;
import org.apache.asterix.common.exceptions.ACIDException;
import org.apache.asterix.common.exceptions.AsterixException;
import org.apache.asterix.common.exceptions.CompilationException;
import org.apache.asterix.common.exceptions.ErrorCode;
import org.apache.asterix.common.exceptions.ExceptionUtils;
import org.apache.asterix.common.exceptions.MetadataException;
import org.apache.asterix.common.exceptions.RuntimeDataException;
import org.apache.asterix.common.exceptions.WarningCollector;
import org.apache.asterix.common.exceptions.WarningUtil;
import org.apache.asterix.common.external.IDataSourceAdapter;
import org.apache.asterix.common.functions.ExternalFunctionLanguage;
import org.apache.asterix.common.functions.FunctionSignature;
import org.apache.asterix.common.metadata.DataverseName;
import org.apache.asterix.common.metadata.IMetadataLockUtil;
import org.apache.asterix.common.utils.JobUtils;
import org.apache.asterix.common.utils.JobUtils.ProgressState;
import org.apache.asterix.common.utils.StorageConstants;
import org.apache.asterix.compiler.provider.ILangCompilationProvider;
import org.apache.asterix.external.dataset.adapter.AdapterIdentifier;
import org.apache.asterix.external.indexing.ExternalFile;
import org.apache.asterix.external.indexing.IndexingConstants;
import org.apache.asterix.external.operators.FeedIntakeOperatorNodePushable;
import org.apache.asterix.external.util.ExternalDataConstants;
import org.apache.asterix.external.util.ExternalDataUtils;
import org.apache.asterix.lang.common.base.IReturningStatement;
import org.apache.asterix.lang.common.base.IRewriterFactory;
import org.apache.asterix.lang.common.base.IStatementRewriter;
import org.apache.asterix.lang.common.base.Statement;
import org.apache.asterix.lang.common.expression.IndexedTypeExpression;
import org.apache.asterix.lang.common.expression.TypeExpression;
import org.apache.asterix.lang.common.expression.TypeReferenceExpression;
import org.apache.asterix.lang.common.statement.AdapterDropStatement;
import org.apache.asterix.lang.common.statement.CompactStatement;
import org.apache.asterix.lang.common.statement.ConnectFeedStatement;
import org.apache.asterix.lang.common.statement.CreateAdapterStatement;
import org.apache.asterix.lang.common.statement.CreateDataverseStatement;
import org.apache.asterix.lang.common.statement.CreateFeedPolicyStatement;
import org.apache.asterix.lang.common.statement.CreateFeedStatement;
import org.apache.asterix.lang.common.statement.CreateFunctionStatement;
import org.apache.asterix.lang.common.statement.CreateIndexStatement;
import org.apache.asterix.lang.common.statement.CreateLibraryStatement;
import org.apache.asterix.lang.common.statement.CreateSynonymStatement;
import org.apache.asterix.lang.common.statement.DatasetDecl;
import org.apache.asterix.lang.common.statement.DataverseDecl;
import org.apache.asterix.lang.common.statement.DataverseDropStatement;
import org.apache.asterix.lang.common.statement.DeleteStatement;
import org.apache.asterix.lang.common.statement.DisconnectFeedStatement;
import org.apache.asterix.lang.common.statement.DropDatasetStatement;
import org.apache.asterix.lang.common.statement.ExternalDetailsDecl;
import org.apache.asterix.lang.common.statement.FeedDropStatement;
import org.apache.asterix.lang.common.statement.FeedPolicyDropStatement;
import org.apache.asterix.lang.common.statement.FunctionDecl;
import org.apache.asterix.lang.common.statement.FunctionDropStatement;
import org.apache.asterix.lang.common.statement.IndexDropStatement;
import org.apache.asterix.lang.common.statement.InsertStatement;
import org.apache.asterix.lang.common.statement.InternalDetailsDecl;
import org.apache.asterix.lang.common.statement.LibraryDropStatement;
import org.apache.asterix.lang.common.statement.LoadStatement;
import org.apache.asterix.lang.common.statement.NodeGroupDropStatement;
import org.apache.asterix.lang.common.statement.NodegroupDecl;
import org.apache.asterix.lang.common.statement.Query;
import org.apache.asterix.lang.common.statement.RefreshExternalDatasetStatement;
import org.apache.asterix.lang.common.statement.SetStatement;
import org.apache.asterix.lang.common.statement.StartFeedStatement;
import org.apache.asterix.lang.common.statement.StopFeedStatement;
import org.apache.asterix.lang.common.statement.SynonymDropStatement;
import org.apache.asterix.lang.common.statement.TypeDecl;
import org.apache.asterix.lang.common.statement.TypeDropStatement;
import org.apache.asterix.lang.common.statement.WriteStatement;
import org.apache.asterix.lang.common.struct.Identifier;
import org.apache.asterix.lang.common.struct.VarIdentifier;
import org.apache.asterix.lang.common.util.FunctionUtil;
import org.apache.asterix.metadata.IDatasetDetails;
import org.apache.asterix.metadata.MetadataManager;
import org.apache.asterix.metadata.MetadataTransactionContext;
import org.apache.asterix.metadata.bootstrap.MetadataBuiltinEntities;
import org.apache.asterix.metadata.dataset.hints.DatasetHints;
import org.apache.asterix.metadata.dataset.hints.DatasetHints.DatasetNodegroupCardinalityHint;
import org.apache.asterix.metadata.declared.MetadataProvider;
import org.apache.asterix.metadata.entities.BuiltinTypeMap;
import org.apache.asterix.metadata.entities.CompactionPolicy;
import org.apache.asterix.metadata.entities.Dataset;
import org.apache.asterix.metadata.entities.DatasourceAdapter;
import org.apache.asterix.metadata.entities.Datatype;
import org.apache.asterix.metadata.entities.Dataverse;
import org.apache.asterix.metadata.entities.ExternalDatasetDetails;
import org.apache.asterix.metadata.entities.Feed;
import org.apache.asterix.metadata.entities.FeedConnection;
import org.apache.asterix.metadata.entities.FeedPolicyEntity;
import org.apache.asterix.metadata.entities.Function;
import org.apache.asterix.metadata.entities.Index;
import org.apache.asterix.metadata.entities.InternalDatasetDetails;
import org.apache.asterix.metadata.entities.Library;
import org.apache.asterix.metadata.entities.NodeGroup;
import org.apache.asterix.metadata.entities.Synonym;
import org.apache.asterix.metadata.feeds.FeedMetadataUtil;
import org.apache.asterix.metadata.functions.ExternalFunctionCompilerUtil;
import org.apache.asterix.metadata.lock.ExternalDatasetsRegistry;
import org.apache.asterix.metadata.utils.DatasetUtil;
import org.apache.asterix.metadata.utils.ExternalIndexingOperations;
import org.apache.asterix.metadata.utils.IndexUtil;
import org.apache.asterix.metadata.utils.KeyFieldTypeUtil;
import org.apache.asterix.metadata.utils.MetadataConstants;
import org.apache.asterix.metadata.utils.MetadataUtil;
import org.apache.asterix.metadata.utils.TypeUtil;
import org.apache.asterix.om.base.IAObject;
import org.apache.asterix.om.types.ARecordType;
import org.apache.asterix.om.types.ATypeTag;
import org.apache.asterix.om.types.BuiltinType;
import org.apache.asterix.om.types.IAType;
import org.apache.asterix.om.types.TypeSignature;
import org.apache.asterix.transaction.management.service.transaction.DatasetIdFactory;
import org.apache.asterix.translator.AbstractLangTranslator;
import org.apache.asterix.translator.ClientRequest;
import org.apache.asterix.translator.CompiledStatements.CompiledDeleteStatement;
import org.apache.asterix.translator.CompiledStatements.CompiledInsertStatement;
import org.apache.asterix.translator.CompiledStatements.CompiledLoadFromFileStatement;
import org.apache.asterix.translator.CompiledStatements.CompiledUpsertStatement;
import org.apache.asterix.translator.CompiledStatements.ICompiledDmlStatement;
import org.apache.asterix.translator.ExecutionPlans;
import org.apache.asterix.translator.ExecutionPlansHtmlPrintUtil;
import org.apache.asterix.translator.IRequestParameters;
import org.apache.asterix.translator.IStatementExecutor;
import org.apache.asterix.translator.SchedulableClientRequest;
import org.apache.asterix.translator.SessionConfig;
import org.apache.asterix.translator.SessionOutput;
import org.apache.asterix.translator.TypeTranslator;
import org.apache.asterix.translator.util.ValidateUtil;
import org.apache.asterix.utils.DataverseUtil;
import org.apache.asterix.utils.FeedOperations;
import org.apache.asterix.utils.FlushDatasetUtil;
import org.apache.commons.lang3.StringUtils;
import org.apache.commons.lang3.mutable.Mutable;
import org.apache.commons.lang3.mutable.MutableBoolean;
import org.apache.commons.lang3.mutable.MutableObject;
import org.apache.hyracks.algebricks.common.exceptions.AlgebricksException;
import org.apache.hyracks.algebricks.common.utils.Pair;
import org.apache.hyracks.algebricks.common.utils.Triple;
import org.apache.hyracks.algebricks.core.algebra.expressions.AbstractFunctionCallExpression.FunctionKind;
import org.apache.hyracks.algebricks.data.IAWriterFactory;
import org.apache.hyracks.algebricks.data.IResultSerializerFactoryProvider;
import org.apache.hyracks.algebricks.runtime.serializer.ResultSerializerFactoryProvider;
import org.apache.hyracks.algebricks.runtime.writers.PrinterBasedWriterFactory;
import org.apache.hyracks.api.client.IClusterInfoCollector;
import org.apache.hyracks.api.client.IHyracksClientConnection;
import org.apache.hyracks.api.exceptions.HyracksDataException;
import org.apache.hyracks.api.exceptions.IWarningCollector;
import org.apache.hyracks.api.exceptions.SourceLocation;
import org.apache.hyracks.api.exceptions.Warning;
import org.apache.hyracks.api.io.FileSplit;
import org.apache.hyracks.api.io.UnmanagedFileSplit;
import org.apache.hyracks.api.job.JobFlag;
import org.apache.hyracks.api.job.JobId;
import org.apache.hyracks.api.job.JobSpecification;
import org.apache.hyracks.api.result.IResultSet;
import org.apache.hyracks.api.result.ResultSetId;
import org.apache.hyracks.control.cc.ClusterControllerService;
import org.apache.hyracks.control.common.controllers.CCConfig;
import org.apache.hyracks.storage.am.lsm.common.api.ILSMMergePolicyFactory;
import org.apache.logging.log4j.Level;
import org.apache.logging.log4j.LogManager;
import org.apache.logging.log4j.Logger;

/*
 * Provides functionality for executing a batch of Query statements (queries included)
 * sequentially.
 */
public class QueryTranslator extends AbstractLangTranslator implements IStatementExecutor {

    private static final Logger LOGGER = LogManager.getLogger();

    public static final boolean IS_DEBUG_MODE = false;// true
    protected final List<Statement> statements;
    protected final ICcApplicationContext appCtx;
    protected final SessionOutput sessionOutput;
    protected final SessionConfig sessionConfig;
    protected Dataverse activeDataverse;
    protected final List<FunctionDecl> declaredFunctions;
    protected final ILangCompilationProvider compilationProvider;
    protected final APIFramework apiFramework;
    protected final IRewriterFactory rewriterFactory;
    protected final ExecutorService executorService;
    protected final EnumSet<JobFlag> jobFlags = EnumSet.noneOf(JobFlag.class);
    protected final IMetadataLockManager lockManager;
    protected final IMetadataLockUtil lockUtil;
    protected final IResponsePrinter responsePrinter;
    protected final WarningCollector warningCollector;

    public QueryTranslator(ICcApplicationContext appCtx, List<Statement> statements, SessionOutput output,
            ILangCompilationProvider compilationProvider, ExecutorService executorService,
            IResponsePrinter responsePrinter) {
        this.appCtx = appCtx;
        this.lockManager = appCtx.getMetadataLockManager();
        this.lockUtil = appCtx.getMetadataLockUtil();
        this.statements = statements;
        this.sessionOutput = output;
        this.sessionConfig = output.config();
        this.compilationProvider = compilationProvider;
        declaredFunctions = new ArrayList<>();
        apiFramework = new APIFramework(compilationProvider);
        rewriterFactory = compilationProvider.getRewriterFactory();
        activeDataverse = MetadataBuiltinEntities.DEFAULT_DATAVERSE;
        this.executorService = executorService;
        this.responsePrinter = responsePrinter;
        this.warningCollector = new WarningCollector();
        if (appCtx.getServiceContext().getAppConfig().getBoolean(CCConfig.Option.ENFORCE_FRAME_WRITER_PROTOCOL)) {
            this.jobFlags.add(JobFlag.ENFORCE_CONTRACT);
        }
    }

    public SessionOutput getSessionOutput() {
        return sessionOutput;
    }

<<<<<<< HEAD
=======
    protected List<FunctionDecl> getDeclaredFunctions(List<Statement> statements) {
        List<FunctionDecl> functionDecls = new ArrayList<>();
        for (Statement st : statements) {
            if (st.getKind() == Statement.Kind.FUNCTION_DECL) {
                functionDecls.add((FunctionDecl) st);
            }
        }
        return functionDecls;
    }

    public IWarningCollector getWarningCollector() {
        return warningCollector;
    }

>>>>>>> d2aefdcc
    @Override
    public void compileAndExecute(IHyracksClientConnection hcc, IRequestParameters requestParameters) throws Exception {
        validateStatements(requestParameters);
        trackRequest(requestParameters);
        int resultSetIdCounter = 0;
        FileSplit outputFile = null;
        IAWriterFactory writerFactory = PrinterBasedWriterFactory.INSTANCE;
        IResultSerializerFactoryProvider resultSerializerFactoryProvider = ResultSerializerFactoryProvider.INSTANCE;
        String threadName = Thread.currentThread().getName();
        Thread.currentThread().setName(
                QueryTranslator.class.getSimpleName() + ":" + requestParameters.getRequestReference().getUuid());
        Map<String, String> config = new HashMap<>();
        final IResultSet resultSet = requestParameters.getResultSet();
        final ResultDelivery resultDelivery = requestParameters.getResultProperties().getDelivery();
        final long maxResultReads = requestParameters.getResultProperties().getMaxReads();
        final Stats stats = requestParameters.getStats();
        final StatementProperties statementProperties = requestParameters.getStatementProperties();
        final ResultMetadata outMetadata = requestParameters.getOutMetadata();
        final Map<String, IAObject> stmtParams = requestParameters.getStatementParameters();
        warningCollector.setMaxWarnings(sessionConfig.getMaxWarnings());
        try {
            for (Statement stmt : statements) {
                if (sessionConfig.is(SessionConfig.FORMAT_HTML)) {
                    sessionOutput.out().println(ApiServlet.HTML_STATEMENT_SEPARATOR);
                }
                validateOperation(appCtx, activeDataverse, stmt);
                MetadataProvider metadataProvider = MetadataProvider.create(appCtx, activeDataverse);
                metadataProvider.getConfig().putAll(config);
                metadataProvider.setWriterFactory(writerFactory);
                metadataProvider.setResultSerializerFactoryProvider(resultSerializerFactoryProvider);
                metadataProvider.setOutputFile(outputFile);
                IStatementRewriter stmtRewriter = rewriterFactory.createStatementRewriter();
                rewriteStatement(stmt, stmtRewriter, metadataProvider); // Rewrite the statement's AST.
                Statement.Kind kind = stmt.getKind();
                statementProperties.setKind(kind);
                switch (kind) {
                    case SET:
                        handleSetStatement(stmt, config);
                        break;
                    case DATAVERSE_DECL:
                        activeDataverse = handleUseDataverseStatement(metadataProvider, stmt);
                        break;
                    case CREATE_DATAVERSE:
                        handleCreateDataverseStatement(metadataProvider, stmt, requestParameters);
                        break;
                    case DATASET_DECL:
                        handleCreateDatasetStatement(metadataProvider, stmt, hcc, requestParameters);
                        break;
                    case CREATE_INDEX:
                        handleCreateIndexStatement(metadataProvider, stmt, hcc, requestParameters);
                        break;
                    case TYPE_DECL:
                        handleCreateTypeStatement(metadataProvider, stmt);
                        break;
                    case NODEGROUP_DECL:
                        handleCreateNodeGroupStatement(metadataProvider, stmt);
                        break;
                    case DATAVERSE_DROP:
                        handleDataverseDropStatement(metadataProvider, stmt, hcc, requestParameters);
                        break;
                    case DATASET_DROP:
                        handleDatasetDropStatement(metadataProvider, stmt, hcc, requestParameters);
                        break;
                    case INDEX_DROP:
                        handleIndexDropStatement(metadataProvider, stmt, hcc, requestParameters);
                        break;
                    case TYPE_DROP:
                        handleTypeDropStatement(metadataProvider, stmt);
                        break;
                    case NODEGROUP_DROP:
                        handleNodegroupDropStatement(metadataProvider, stmt);
                        break;
                    case CREATE_ADAPTER:
                        handleCreateAdapterStatement(metadataProvider, stmt);
                        break;
                    case ADAPTER_DROP:
                        handleAdapterDropStatement(metadataProvider, stmt);
                        break;
                    case CREATE_FUNCTION:
                        handleCreateFunctionStatement(metadataProvider, stmt, stmtRewriter);
                        break;
                    case FUNCTION_DROP:
                        handleFunctionDropStatement(metadataProvider, stmt);
                        break;
                    case CREATE_LIBRARY:
                        handleCreateLibraryStatement(metadataProvider, stmt, hcc);
                        break;
                    case LIBRARY_DROP:
                        handleLibraryDropStatement(metadataProvider, stmt, hcc);
                        break;
                    case CREATE_SYNONYM:
                        handleCreateSynonymStatement(metadataProvider, stmt);
                        break;
                    case SYNONYM_DROP:
                        handleDropSynonymStatement(metadataProvider, stmt);
                        break;
                    case LOAD:
                        handleLoadStatement(metadataProvider, stmt, hcc);
                        break;
                    case INSERT:
                    case UPSERT:
                        if (((InsertStatement) stmt).getReturnExpression() != null) {
                            metadataProvider.setResultSetId(new ResultSetId(resultSetIdCounter++));
                            metadataProvider.setResultAsyncMode(resultDelivery == ResultDelivery.ASYNC
                                    || resultDelivery == ResultDelivery.DEFERRED);
                            metadataProvider.setMaxResultReads(maxResultReads);
                        }
                        handleInsertUpsertStatement(metadataProvider, stmt, hcc, resultSet, resultDelivery, outMetadata,
                                stats, false, requestParameters, stmtParams, stmtRewriter);
                        break;
                    case DELETE:
                        handleDeleteStatement(metadataProvider, stmt, hcc, false, stmtParams, stmtRewriter);
                        break;
                    case CREATE_FEED:
                        handleCreateFeedStatement(metadataProvider, stmt);
                        break;
                    case DROP_FEED:
                        handleDropFeedStatement(metadataProvider, stmt, hcc);
                        break;
                    case DROP_FEED_POLICY:
                        handleDropFeedPolicyStatement(metadataProvider, stmt);
                        break;
                    case CONNECT_FEED:
                        handleConnectFeedStatement(metadataProvider, stmt);
                        break;
                    case DISCONNECT_FEED:
                        handleDisconnectFeedStatement(metadataProvider, stmt);
                        break;
                    case START_FEED:
                        handleStartFeedStatement(metadataProvider, stmt, hcc);
                        break;
                    case STOP_FEED:
                        handleStopFeedStatement(metadataProvider, stmt);
                        break;
                    case CREATE_FEED_POLICY:
                        handleCreateFeedPolicyStatement(metadataProvider, stmt);
                        break;
                    case QUERY:
                        metadataProvider.setResultSetId(new ResultSetId(resultSetIdCounter++));
                        metadataProvider.setResultAsyncMode(
                                resultDelivery == ResultDelivery.ASYNC || resultDelivery == ResultDelivery.DEFERRED);
                        metadataProvider.setMaxResultReads(maxResultReads);
                        if (stats.getProfileType() == Stats.ProfileType.FULL) {
                            this.jobFlags.add(JobFlag.PROFILE_RUNTIME);
                        }
                        handleQuery(metadataProvider, (Query) stmt, hcc, resultSet, resultDelivery, outMetadata, stats,
                                requestParameters, stmtParams, stmtRewriter);
                        break;
                    case COMPACT:
                        handleCompactStatement(metadataProvider, stmt, hcc);
                        break;
                    case EXTERNAL_DATASET_REFRESH:
                        handleExternalDatasetRefreshStatement(metadataProvider, stmt, hcc);
                        break;
                    case WRITE:
                        Pair<IAWriterFactory, FileSplit> result = handleWriteStatement(stmt);
                        writerFactory = (result.first != null) ? result.first : writerFactory;
                        outputFile = result.second;
                        break;
                    case FUNCTION_DECL:
                        handleDeclareFunctionStatement(stmt);
                        break;
                    case EXTENSION:
                        final ExtensionStatement extStmt = (ExtensionStatement) stmt;
                        statementProperties.setName(extStmt.getName());
                        extStmt.handle(hcc, this, requestParameters, metadataProvider, resultSetIdCounter);
                        break;
                    default:
                        throw new CompilationException(ErrorCode.COMPILATION_ILLEGAL_STATE, stmt.getSourceLocation(),
                                "Unexpected statement: " + kind);
                }
            }
        } finally {
            // async queries are completed after their job completes
            if (ResultDelivery.ASYNC != resultDelivery) {
                appCtx.getRequestTracker().complete(requestParameters.getRequestReference().getUuid());
            }
            Thread.currentThread().setName(threadName);
        }
    }

    protected void handleSetStatement(Statement stmt, Map<String, String> config) throws CompilationException {
        SetStatement ss = (SetStatement) stmt;
        String pname = ss.getPropName();
        String pvalue = ss.getPropValue();
        if (pname.startsWith(APIFramework.PREFIX_INTERNAL_PARAMETERS)) {
            throw new CompilationException(ErrorCode.ILLEGAL_SET_PARAMETER, pname);
        }
        config.put(pname, pvalue);
    }

    protected Pair<IAWriterFactory, FileSplit> handleWriteStatement(Statement stmt)
            throws InstantiationException, IllegalAccessException, ClassNotFoundException {
        WriteStatement ws = (WriteStatement) stmt;
        File f = new File(ws.getFileName());
        FileSplit outputFile = new UnmanagedFileSplit(ws.getNcName().getValue(), f.getPath());
        IAWriterFactory writerFactory = null;
        if (ws.getWriterClassName() != null) {
            writerFactory = (IAWriterFactory) Class.forName(ws.getWriterClassName()).newInstance();
        }
        return new Pair<>(writerFactory, outputFile);
    }

    protected Dataverse handleUseDataverseStatement(MetadataProvider metadataProvider, Statement stmt)
            throws Exception {
        DataverseDecl dvd = (DataverseDecl) stmt;
        SourceLocation sourceLoc = dvd.getSourceLocation();
        DataverseName dvName = dvd.getDataverseName();
        MetadataTransactionContext mdTxnCtx = MetadataManager.INSTANCE.beginTransaction();
        metadataProvider.setMetadataTxnContext(mdTxnCtx);
        lockManager.acquireDataverseReadLock(metadataProvider.getLocks(), dvName);
        try {
            Dataverse dv = MetadataManager.INSTANCE.getDataverse(metadataProvider.getMetadataTxnContext(), dvName);
            if (dv == null) {
                throw new MetadataException(ErrorCode.UNKNOWN_DATAVERSE, sourceLoc, dvName);
            }
            MetadataManager.INSTANCE.commitTransaction(mdTxnCtx);
            return dv;
        } catch (Exception e) {
            abort(e, e, mdTxnCtx);
            throw new MetadataException(ErrorCode.METADATA_ERROR, e, sourceLoc, e.toString());
        } finally {
            metadataProvider.getLocks().unlock();
        }
    }

    protected void handleCreateDataverseStatement(MetadataProvider metadataProvider, Statement stmt,
            IRequestParameters requestParameters) throws Exception {
        CreateDataverseStatement stmtCreateDataverse = (CreateDataverseStatement) stmt;
        DataverseName dvName = stmtCreateDataverse.getDataverseName();
        lockUtil.createDataverseBegin(lockManager, metadataProvider.getLocks(), dvName);
        try {
            doCreateDataverseStatement(metadataProvider, stmtCreateDataverse, requestParameters);
        } finally {
            metadataProvider.getLocks().unlock();
        }
    }

    @SuppressWarnings("squid:S00112")
    protected boolean doCreateDataverseStatement(MetadataProvider metadataProvider,
            CreateDataverseStatement stmtCreateDataverse, IRequestParameters requestParameters) throws Exception {
        MetadataTransactionContext mdTxnCtx = MetadataManager.INSTANCE.beginTransaction();
        metadataProvider.setMetadataTxnContext(mdTxnCtx);
        try {
            DataverseName dvName = stmtCreateDataverse.getDataverseName();
            Dataverse dv = MetadataManager.INSTANCE.getDataverse(metadataProvider.getMetadataTxnContext(), dvName);
            if (dv != null) {
                if (stmtCreateDataverse.getIfNotExists()) {
                    MetadataManager.INSTANCE.commitTransaction(mdTxnCtx);
                    return false;
                } else {
                    throw new CompilationException(ErrorCode.DATAVERSE_EXISTS, stmtCreateDataverse.getSourceLocation(),
                            dvName);
                }
            }
            MetadataManager.INSTANCE.addDataverse(metadataProvider.getMetadataTxnContext(),
                    new Dataverse(dvName, stmtCreateDataverse.getFormat(), MetadataUtil.PENDING_NO_OP));
            MetadataManager.INSTANCE.commitTransaction(mdTxnCtx);
            return true;
        } catch (Exception e) {
            abort(e, e, mdTxnCtx);
            throw e;
        }
    }

    protected static void validateCompactionPolicy(String compactionPolicy,
            Map<String, String> compactionPolicyProperties, MetadataTransactionContext mdTxnCtx,
            boolean isExternalDataset, SourceLocation sourceLoc) throws CompilationException, Exception {
        CompactionPolicy compactionPolicyEntity = MetadataManager.INSTANCE.getCompactionPolicy(mdTxnCtx,
                MetadataConstants.METADATA_DATAVERSE_NAME, compactionPolicy);
        if (compactionPolicyEntity == null) {
            throw new CompilationException(ErrorCode.COMPILATION_ERROR, sourceLoc,
                    "Unknown compaction policy: " + compactionPolicy);
        }
        String compactionPolicyFactoryClassName = compactionPolicyEntity.getClassName();
        ILSMMergePolicyFactory mergePolicyFactory =
                (ILSMMergePolicyFactory) Class.forName(compactionPolicyFactoryClassName).newInstance();
        if (isExternalDataset && mergePolicyFactory.getName().compareTo("correlated-prefix") == 0) {
            throw new CompilationException(ErrorCode.COMPILATION_ERROR, sourceLoc,
                    "The correlated-prefix merge policy cannot be used with external dataset.");
        }
        if (compactionPolicyProperties == null) {
            if (mergePolicyFactory.getName().compareTo("no-merge") != 0) {
                throw new CompilationException(ErrorCode.COMPILATION_ERROR, sourceLoc,
                        "Compaction policy properties are missing.");
            }
        } else {
            for (Map.Entry<String, String> entry : compactionPolicyProperties.entrySet()) {
                if (!mergePolicyFactory.getPropertiesNames().contains(entry.getKey())) {
                    throw new CompilationException(ErrorCode.COMPILATION_ERROR, sourceLoc,
                            "Invalid compaction policy property: " + entry.getKey());
                }
            }
            for (String p : mergePolicyFactory.getPropertiesNames()) {
                if (!compactionPolicyProperties.containsKey(p)) {
                    throw new CompilationException(ErrorCode.COMPILATION_ERROR, sourceLoc,
                            "Missing compaction policy property: " + p);
                }
            }
        }
    }

    public void handleCreateDatasetStatement(MetadataProvider metadataProvider, Statement stmt,
            IHyracksClientConnection hcc, IRequestParameters requestParameters) throws Exception {
        DatasetDecl dd = (DatasetDecl) stmt;
        DataverseName dataverseName = getActiveDataverseName(dd.getDataverse());
        String datasetName = dd.getName().getValue();
        TypeExpression itemTypeExpr = dd.getItemType();
        DataverseName itemTypeDataverseName;
        String itemTypeName;
        boolean itemTypeAnonymous;
        switch (itemTypeExpr.getTypeKind()) {
            case TYPEREFERENCE:
                TypeReferenceExpression itemTypeRefExpr = (TypeReferenceExpression) itemTypeExpr;
                Pair<DataverseName, Identifier> itemTypeIdent = itemTypeRefExpr.getIdent();
                itemTypeDataverseName = itemTypeIdent.first != null ? itemTypeIdent.first : dataverseName;
                itemTypeName = itemTypeRefExpr.getIdent().second.getValue();
                itemTypeAnonymous = false;
                break;
            case RECORD:
                itemTypeDataverseName = dataverseName;
                itemTypeName = TypeUtil.createDatasetInlineTypeName(datasetName, false);
                itemTypeAnonymous = true;
                break;
            default:
                throw new CompilationException(ErrorCode.COMPILATION_ILLEGAL_STATE, stmt.getSourceLocation(),
                        String.valueOf(itemTypeExpr.getTypeKind()));
        }

        TypeExpression metaItemTypeExpr = dd.getMetaItemType();
        DataverseName metaItemTypeDataverseName = null;
        String metaItemTypeName = null;
        boolean metaItemTypeAnonymous;
        if (metaItemTypeExpr != null) {
            switch (metaItemTypeExpr.getTypeKind()) {
                case TYPEREFERENCE:
                    TypeReferenceExpression metaItemTypeRefExpr = (TypeReferenceExpression) metaItemTypeExpr;
                    Pair<DataverseName, Identifier> metaItemTypeIdent = metaItemTypeRefExpr.getIdent();
                    metaItemTypeDataverseName =
                            metaItemTypeIdent.first != null ? metaItemTypeIdent.first : dataverseName;
                    metaItemTypeName = metaItemTypeRefExpr.getIdent().second.getValue();
                    metaItemTypeAnonymous = false;
                    break;
                case RECORD:
                    metaItemTypeDataverseName = dataverseName;
                    metaItemTypeName = TypeUtil.createDatasetInlineTypeName(datasetName, true);
                    metaItemTypeAnonymous = true;
                    break;
                default:
                    throw new CompilationException(ErrorCode.COMPILATION_ILLEGAL_STATE, stmt.getSourceLocation(),
                            String.valueOf(metaItemTypeExpr.getTypeKind()));
            }
        } else {
            metaItemTypeAnonymous = true; // doesn't matter
        }

        String nodegroupName = dd.getNodegroupName();
        String compactionPolicy = dd.getCompactionPolicy();
        boolean defaultCompactionPolicy = compactionPolicy == null;

        lockUtil.createDatasetBegin(lockManager, metadataProvider.getLocks(), dataverseName, datasetName,
                itemTypeDataverseName, itemTypeName, itemTypeAnonymous, metaItemTypeDataverseName, metaItemTypeName,
                metaItemTypeAnonymous, nodegroupName, compactionPolicy, defaultCompactionPolicy, dd.getDatasetType(),
                dd.getDatasetDetailsDecl());
        try {
            doCreateDatasetStatement(metadataProvider, dd, dataverseName, datasetName, itemTypeDataverseName,
                    itemTypeExpr, itemTypeName, metaItemTypeExpr, metaItemTypeDataverseName, metaItemTypeName, hcc,
                    requestParameters);
        } finally {
            metadataProvider.getLocks().unlock();
        }
    }

    protected void doCreateDatasetStatement(MetadataProvider metadataProvider, DatasetDecl dd,
            DataverseName dataverseName, String datasetName, DataverseName itemTypeDataverseName,
            TypeExpression itemTypeExpr, String itemTypeName, TypeExpression metaItemTypeExpr,
            DataverseName metaItemTypeDataverseName, String metaItemTypeName, IHyracksClientConnection hcc,
            IRequestParameters requestParameters) throws Exception {
        MutableObject<ProgressState> progress = new MutableObject<>(ProgressState.NO_PROGRESS);
        SourceLocation sourceLoc = dd.getSourceLocation();
        DatasetType dsType = dd.getDatasetType();
        String ngNameId = dd.getNodegroupName();
        String compactionPolicy = dd.getCompactionPolicy();
        Map<String, String> compactionPolicyProperties = dd.getCompactionPolicyProperties();
        String compressionScheme = metadataProvider.getCompressionManager()
                .getDdlOrDefaultCompressionScheme(dd.getDatasetCompressionScheme());
        MetadataTransactionContext mdTxnCtx = MetadataManager.INSTANCE.beginTransaction();
        boolean bActiveTxn = true;
        metadataProvider.setMetadataTxnContext(mdTxnCtx);
        Dataset dataset = null;
        Datatype itemTypeEntity = null, metaItemTypeEntity = null;
        boolean itemTypeAdded = false, metaItemTypeAdded = false;
        try {
            // Check if the dataverse exists
            Dataverse dv = MetadataManager.INSTANCE.getDataverse(mdTxnCtx, dataverseName);
            if (dv == null) {
                throw new CompilationException(ErrorCode.UNKNOWN_DATAVERSE, sourceLoc, dataverseName);
            }

            IDatasetDetails datasetDetails;
            Dataset ds = metadataProvider.findDataset(dataverseName, datasetName);
            if (ds != null) {
                if (dd.getIfNotExists()) {
                    MetadataManager.INSTANCE.commitTransaction(mdTxnCtx);
                    return;
                } else {
                    throw new CompilationException(ErrorCode.DATASET_EXISTS, sourceLoc, datasetName, dataverseName);
                }
            }

            IAType itemType;
            boolean itemTypeIsInline = false;
            switch (itemTypeExpr.getTypeKind()) {
                case TYPEREFERENCE:
                    itemTypeEntity = metadataProvider.findTypeEntity(itemTypeDataverseName, itemTypeName);
                    if (itemTypeEntity == null || itemTypeEntity.getIsAnonymous()) {
                        // anonymous types cannot be referred from CREATE DATASET
                        throw new AsterixException(ErrorCode.UNKNOWN_TYPE, sourceLoc,
                                DatasetUtil.getFullyQualifiedDisplayName(itemTypeDataverseName, itemTypeName));
                    }
                    itemType = itemTypeEntity.getDatatype();
                    validateDatasetItemType(dsType, itemType, false, sourceLoc);
                    break;
                case RECORD:
                    itemType = translateType(itemTypeDataverseName, itemTypeName, itemTypeExpr, mdTxnCtx);
                    validateDatasetItemType(dsType, itemType, false, sourceLoc);
                    itemTypeEntity = new Datatype(itemTypeDataverseName, itemTypeName, itemType, true);
                    itemTypeIsInline = true;
                    break;
                default:
                    throw new CompilationException(ErrorCode.COMPILATION_ILLEGAL_STATE, sourceLoc,
                            String.valueOf(itemTypeExpr.getTypeKind()));
            }
            String ngName = ngNameId != null ? ngNameId
                    : configureNodegroupForDataset(appCtx, dd.getHints(), dataverseName, datasetName, metadataProvider,
                            sourceLoc);

            if (compactionPolicy == null) {
                compactionPolicy = StorageConstants.DEFAULT_COMPACTION_POLICY_NAME;
                compactionPolicyProperties = StorageConstants.DEFAULT_COMPACTION_POLICY_PROPERTIES;
            } else {
                validateCompactionPolicy(compactionPolicy, compactionPolicyProperties, mdTxnCtx, false, sourceLoc);
            }

            IAType metaItemType = null;
            boolean metaItemTypeIsInline = false;
            switch (dsType) {
                case INTERNAL:
                    if (metaItemTypeExpr != null) {
                        switch (metaItemTypeExpr.getTypeKind()) {
                            case TYPEREFERENCE:
                                metaItemTypeEntity =
                                        metadataProvider.findTypeEntity(metaItemTypeDataverseName, metaItemTypeName);
                                if (metaItemTypeEntity == null || metaItemTypeEntity.getIsAnonymous()) {
                                    // anonymous types cannot be referred from CREATE DATASET
                                    throw new AsterixException(ErrorCode.UNKNOWN_TYPE, sourceLoc, DatasetUtil
                                            .getFullyQualifiedDisplayName(metaItemTypeDataverseName, metaItemTypeName));
                                }
                                metaItemType = metaItemTypeEntity.getDatatype();
                                validateDatasetItemType(dsType, metaItemType, true, sourceLoc);
                                break;
                            case RECORD:
                                metaItemType = translateType(metaItemTypeDataverseName, metaItemTypeName,
                                        metaItemTypeExpr, mdTxnCtx);
                                validateDatasetItemType(dsType, metaItemType, true, sourceLoc);
                                metaItemTypeEntity =
                                        new Datatype(metaItemTypeDataverseName, metaItemTypeName, metaItemType, true);
                                metaItemTypeIsInline = true;
                                break;
                            default:
                                throw new CompilationException(ErrorCode.COMPILATION_ILLEGAL_STATE, sourceLoc,
                                        String.valueOf(metaItemTypeExpr.getTypeKind()));
                        }
                    }
                    ARecordType metaRecType = (ARecordType) metaItemType;

                    List<List<String>> partitioningExprs =
                            ((InternalDetailsDecl) dd.getDatasetDetailsDecl()).getPartitioningExprs();
                    List<Integer> keySourceIndicators =
                            ((InternalDetailsDecl) dd.getDatasetDetailsDecl()).getKeySourceIndicators();
                    boolean autogenerated = ((InternalDetailsDecl) dd.getDatasetDetailsDecl()).isAutogenerated();
                    ARecordType aRecordType = (ARecordType) itemType;
                    List<IAType> partitioningTypes = ValidateUtil.validatePartitioningExpressions(aRecordType,
                            metaRecType, partitioningExprs, keySourceIndicators, autogenerated, sourceLoc);

                    List<String> filterField = ((InternalDetailsDecl) dd.getDatasetDetailsDecl()).getFilterField();
                    Integer filterSourceIndicator =
                            ((InternalDetailsDecl) dd.getDatasetDetailsDecl()).getFilterSourceIndicator();

                    if (filterField != null) {
                        ValidateUtil.validateFilterField(aRecordType, metaRecType, filterSourceIndicator, filterField,
                                sourceLoc);
                    }
                    if (compactionPolicy == null && filterField != null) {
                        // If the dataset has a filter and the user didn't specify a merge
                        // policy, then we will pick the
                        // correlated-prefix as the default merge policy.
                        compactionPolicy = StorageConstants.DEFAULT_FILTERED_DATASET_COMPACTION_POLICY_NAME;
                        compactionPolicyProperties = StorageConstants.DEFAULT_COMPACTION_POLICY_PROPERTIES;
                    }
                    datasetDetails = new InternalDatasetDetails(InternalDatasetDetails.FileStructure.BTREE,
                            InternalDatasetDetails.PartitioningStrategy.HASH, partitioningExprs, partitioningExprs,
                            keySourceIndicators, partitioningTypes, autogenerated, filterSourceIndicator, filterField);
                    break;
                case EXTERNAL:
                    ExternalDetailsDecl externalDetails = (ExternalDetailsDecl) dd.getDatasetDetailsDecl();
                    Map<String, String> properties = createExternalDatasetProperties(dataverseName, dd, itemTypeEntity,
                            metadataProvider, mdTxnCtx);
                    ExternalDataUtils.normalize(properties);
                    ExternalDataUtils.validate(properties);
                    validateExternalDatasetProperties(externalDetails, properties, dd.getSourceLocation(), mdTxnCtx);
                    datasetDetails = new ExternalDatasetDetails(externalDetails.getAdapter(), properties, new Date(),
                            TransactionState.COMMIT);
                    break;
                default:
                    throw new CompilationException(ErrorCode.COMPILATION_ERROR, sourceLoc,
                            "Unknown dataset type " + dsType);
            }

            // #. initialize DatasetIdFactory if it is not initialized.
            if (!DatasetIdFactory.isInitialized()) {
                DatasetIdFactory.initialize(MetadataManager.INSTANCE.getMostRecentDatasetId());
            }

            // #. add a new dataset with PendingAddOp
            dataset = new Dataset(dataverseName, datasetName, itemTypeDataverseName, itemTypeName,
                    metaItemTypeDataverseName, metaItemTypeName, ngName, compactionPolicy, compactionPolicyProperties,
                    datasetDetails, dd.getHints(), dsType, DatasetIdFactory.generateDatasetId(),
                    MetadataUtil.PENDING_ADD_OP, compressionScheme);
            MetadataManager.INSTANCE.addDataset(metadataProvider.getMetadataTxnContext(), dataset);

            if (itemTypeIsInline) {
                MetadataManager.INSTANCE.addDatatype(mdTxnCtx, itemTypeEntity);
                itemTypeAdded = true;
            }
            if (metaItemTypeIsInline) {
                MetadataManager.INSTANCE.addDatatype(mdTxnCtx, metaItemTypeEntity);
                metaItemTypeAdded = true;
            }

            if (dsType == DatasetType.INTERNAL) {
                JobSpecification jobSpec = DatasetUtil.createDatasetJobSpec(dataset, metadataProvider);

                // #. make metadataTxn commit before calling runJob.
                MetadataManager.INSTANCE.commitTransaction(mdTxnCtx);
                bActiveTxn = false;
                progress.setValue(ProgressState.ADDED_PENDINGOP_RECORD_TO_METADATA);

                // #. runJob
                runJob(hcc, jobSpec);

                // #. begin new metadataTxn
                mdTxnCtx = MetadataManager.INSTANCE.beginTransaction();
                bActiveTxn = true;
                metadataProvider.setMetadataTxnContext(mdTxnCtx);
            }

            // #. add a new dataset with PendingNoOp after deleting the dataset with
            // PendingAddOp
            MetadataManager.INSTANCE.dropDataset(metadataProvider.getMetadataTxnContext(), dataverseName, datasetName);
            dataset.setPendingOp(MetadataUtil.PENDING_NO_OP);
            MetadataManager.INSTANCE.addDataset(metadataProvider.getMetadataTxnContext(), dataset);
            MetadataManager.INSTANCE.commitTransaction(mdTxnCtx);
        } catch (Exception e) {
            if (bActiveTxn) {
                abort(e, e, mdTxnCtx);
            }

            if (progress.getValue() == ProgressState.ADDED_PENDINGOP_RECORD_TO_METADATA) {

                // #. execute compensation operations
                // remove the index in NC
                // [Notice]
                // As long as we updated(and committed) metadata, we should remove any effect of
                // the job
                // because an exception occurs during runJob.
                mdTxnCtx = MetadataManager.INSTANCE.beginTransaction();
                bActiveTxn = true;
                metadataProvider.setMetadataTxnContext(mdTxnCtx);
                try {
                    JobSpecification jobSpec = DatasetUtil.dropDatasetJobSpec(dataset, metadataProvider);
                    MetadataManager.INSTANCE.commitTransaction(mdTxnCtx);
                    bActiveTxn = false;
                    runJob(hcc, jobSpec);
                } catch (Exception e2) {
                    e.addSuppressed(e2);
                    if (bActiveTxn) {
                        abort(e, e2, mdTxnCtx);
                    }
                }

                // remove the record from the metadata.
                mdTxnCtx = MetadataManager.INSTANCE.beginTransaction();
                metadataProvider.setMetadataTxnContext(mdTxnCtx);
                try {
                    MetadataManager.INSTANCE.dropDataset(mdTxnCtx, dataverseName, datasetName);
                    if (itemTypeAdded) {
                        MetadataManager.INSTANCE.dropDatatype(mdTxnCtx, itemTypeEntity.getDataverseName(),
                                itemTypeEntity.getDatatypeName());
                    }
                    if (metaItemTypeAdded) {
                        MetadataManager.INSTANCE.dropDatatype(mdTxnCtx, metaItemTypeEntity.getDataverseName(),
                                metaItemTypeEntity.getDatatypeName());
                    }
                    MetadataManager.INSTANCE.commitTransaction(mdTxnCtx);
                } catch (Exception e2) {
                    e.addSuppressed(e2);
                    abort(e, e2, mdTxnCtx);
                    throw new IllegalStateException("System is inconsistent state: pending dataset(" + dataverseName
                            + "." + datasetName + ") couldn't be removed from the metadata", e);
                }
            }
            throw e;
        }
    }

    protected void validateDatasetItemType(DatasetType datasetType, IAType itemType, boolean isMetaItemType,
            SourceLocation sourceLoc) throws AlgebricksException {
        if (itemType.getTypeTag() != ATypeTag.OBJECT) {
            throw new CompilationException(ErrorCode.COMPILATION_ERROR, sourceLoc,
                    String.format("Dataset %s has to be a record type.", isMetaItemType ? "meta type" : "type"));
        }
    }

    protected Map<String, String> createExternalDatasetProperties(DataverseName dataverseName, DatasetDecl dd,
            Datatype itemType, MetadataProvider metadataProvider, MetadataTransactionContext mdTxnCtx)
            throws AlgebricksException {
        ExternalDetailsDecl externalDetails = (ExternalDetailsDecl) dd.getDatasetDetailsDecl();
        return externalDetails.getProperties();
    }

    protected static void validateIfResourceIsActiveInFeed(ICcApplicationContext appCtx, Dataset dataset,
            SourceLocation sourceLoc) throws CompilationException {
        ActiveNotificationHandler activeEventHandler =
                (ActiveNotificationHandler) appCtx.getActiveNotificationHandler();
        IActiveEntityEventsListener[] listeners = activeEventHandler.getEventListeners();
        for (IActiveEntityEventsListener listener : listeners) {
            if (listener.isEntityUsingDataset(dataset) && listener.isActive()) {
                throw new CompilationException(ErrorCode.COMPILATION_CANT_DROP_ACTIVE_DATASET, sourceLoc,
                        DatasetUtil.getFullyQualifiedDisplayName(dataset), listener.getEntityId().toString());
            }
        }
    }

    protected static String configureNodegroupForDataset(ICcApplicationContext appCtx, Map<String, String> hints,
            DataverseName dataverseName, String datasetName, MetadataProvider metadataProvider,
            SourceLocation sourceLoc) throws Exception {
        IClusterStateManager csm = appCtx.getClusterStateManager();
        Set<String> allNodes = csm.getParticipantNodes(true);
        Set<String> selectedNodes = new LinkedHashSet<>();
        String hintValue = hints.get(DatasetNodegroupCardinalityHint.NAME);
        if (hintValue == null) {
            selectedNodes.addAll(allNodes);
        } else {
            int nodegroupCardinality;
            final Pair<Boolean, String> validation = DatasetHints.validate(appCtx, DatasetNodegroupCardinalityHint.NAME,
                    hints.get(DatasetNodegroupCardinalityHint.NAME));
            boolean valid = validation.first;
            if (!valid) {
                throw new CompilationException(ErrorCode.COMPILATION_ERROR, sourceLoc,
                        "Incorrect use of hint '" + DatasetNodegroupCardinalityHint.NAME + "': " + validation.second);
            } else {
                nodegroupCardinality = Integer.parseInt(hints.get(DatasetNodegroupCardinalityHint.NAME));
            }
            List<String> allNodeList = new ArrayList<>(allNodes);
            Collections.shuffle(allNodeList);
            selectedNodes.addAll(allNodeList.subList(0, nodegroupCardinality));
        }
        // Creates the associated node group for the dataset.
        return DatasetUtil.createNodeGroupForNewDataset(dataverseName, datasetName, selectedNodes, metadataProvider);
    }

    public void handleCreateIndexStatement(MetadataProvider metadataProvider, Statement stmt,
            IHyracksClientConnection hcc, IRequestParameters requestParameters) throws Exception {
        CreateIndexStatement stmtCreateIndex = (CreateIndexStatement) stmt;
        DataverseName dataverseName = getActiveDataverseName(stmtCreateIndex.getDataverseName());
        String datasetName = stmtCreateIndex.getDatasetName().getValue();
        lockUtil.createIndexBegin(lockManager, metadataProvider.getLocks(), dataverseName, datasetName);
        try {
            doCreateIndex(metadataProvider, stmtCreateIndex, dataverseName, datasetName, hcc, requestParameters);
        } finally {
            metadataProvider.getLocks().unlock();
        }
    }

    protected void doCreateIndex(MetadataProvider metadataProvider, CreateIndexStatement stmtCreateIndex,
            DataverseName dataverseName, String datasetName, IHyracksClientConnection hcc,
            IRequestParameters requestParameters) throws Exception {
        SourceLocation sourceLoc = stmtCreateIndex.getSourceLocation();
        MetadataTransactionContext mdTxnCtx = MetadataManager.INSTANCE.beginTransaction();
        boolean bActiveTxn = true;
        metadataProvider.setMetadataTxnContext(mdTxnCtx);
        try {
            // Check if the dataverse exists
            Dataverse dv = MetadataManager.INSTANCE.getDataverse(mdTxnCtx, dataverseName);
            if (dv == null) {
                throw new CompilationException(ErrorCode.UNKNOWN_DATAVERSE, sourceLoc, dataverseName);
            }

            Dataset ds = metadataProvider.findDataset(dataverseName, datasetName);
            if (ds == null) {
                throw new CompilationException(ErrorCode.UNKNOWN_DATASET_IN_DATAVERSE, sourceLoc, datasetName,
                        dataverseName);
            }

            DatasetType datasetType = ds.getDatasetType();
            IndexType indexType = stmtCreateIndex.getIndexType();
            boolean isSecondaryPrimary = stmtCreateIndex.getFieldExprs().isEmpty();
            validateIndexType(datasetType, indexType, isSecondaryPrimary, sourceLoc);

            String indexName = stmtCreateIndex.getIndexName().getValue();
            Index index = MetadataManager.INSTANCE.getIndex(metadataProvider.getMetadataTxnContext(), dataverseName,
                    datasetName, indexName);
            if (index != null) {
                if (stmtCreateIndex.getIfNotExists()) {
                    MetadataManager.INSTANCE.commitTransaction(mdTxnCtx);
                    return;
                } else {
                    throw new CompilationException(ErrorCode.INDEX_EXISTS, sourceLoc, indexName);
                }
            }

            List<Integer> keySourceIndicators;
            if (isSecondaryPrimary && datasetType == DatasetType.INTERNAL) {
                // find keySourceIndicators for secondary primary index since the parser isn't aware of them
                keySourceIndicators = ((InternalDatasetDetails) ds.getDatasetDetails()).getKeySourceIndicator();
            } else {
                keySourceIndicators = stmtCreateIndex.getFieldSourceIndicators();
            }
            // disable creating an index on meta fields (fields with source indicator == 1 are meta fields)
            if (keySourceIndicators.stream().anyMatch(fieldSource -> fieldSource == 1) && !isSecondaryPrimary) {
                throw new AsterixException(ErrorCode.COMPILATION_ERROR, sourceLoc,
                        "Cannot create index on meta fields");
            }
            Datatype dt = MetadataManager.INSTANCE.getDatatype(metadataProvider.getMetadataTxnContext(),
                    ds.getItemTypeDataverseName(), ds.getItemTypeName());
            ARecordType aRecordType = (ARecordType) dt.getDatatype();
            ARecordType metaRecordType = null;
            if (ds.hasMetaPart()) {
                Datatype metaDt = MetadataManager.INSTANCE.getDatatype(metadataProvider.getMetadataTxnContext(),
                        ds.getMetaItemTypeDataverseName(), ds.getMetaItemTypeName());
                metaRecordType = (ARecordType) metaDt.getDatatype();
            }

            List<List<String>> indexFields = new ArrayList<>();
            List<IAType> indexFieldTypes = new ArrayList<>();
            int keyIndex = 0;
            boolean overridesFieldTypes = false;

            // this set is used to detect duplicates in the specified keys in the create
            // index statement
            // e.g. CREATE INDEX someIdx on dataset(id,id).
            // checking only the names is not enough. Need also to check the source
            // indicators for cases like:
            // CREATE INDEX someIdx on dataset(meta().id, id)
            Set<Pair<List<String>, Integer>> indexKeysSet = new HashSet<>();

            for (Pair<List<String>, IndexedTypeExpression> fieldExpr : stmtCreateIndex.getFieldExprs()) {
                IAType fieldType = null;
                ARecordType subType =
                        KeyFieldTypeUtil.chooseSource(keySourceIndicators, keyIndex, aRecordType, metaRecordType);
                boolean isOpen = subType.isOpen();
                int i = 0;
                if (fieldExpr.first.size() > 1 && !isOpen) {
                    while (i < fieldExpr.first.size() - 1 && !isOpen) {
                        subType = (ARecordType) subType.getFieldType(fieldExpr.first.get(i));
                        i++;
                        isOpen = subType.isOpen();
                    }
                }
                if (fieldExpr.second == null) {
                    fieldType = subType.getSubFieldType(fieldExpr.first.subList(i, fieldExpr.first.size()));
                } else {
                    if (!stmtCreateIndex.isEnforced() && indexType != IndexType.BTREE) {
                        throw new AsterixException(ErrorCode.INDEX_ILLEGAL_NON_ENFORCED_TYPED, sourceLoc, indexType);
                    }
                    if (stmtCreateIndex.isEnforced() && !fieldExpr.second.isUnknownable()) {
                        throw new AsterixException(ErrorCode.INDEX_ILLEGAL_ENFORCED_NON_OPTIONAL, sourceLoc,
                                String.valueOf(fieldExpr.first));
                    }
                    // don't allow creating an enforced index on a closed-type field, fields that
                    // are part of schema.
                    // get the field type, if it's not null, then the field is closed-type
                    if (stmtCreateIndex.isEnforced()
                            && subType.getSubFieldType(fieldExpr.first.subList(i, fieldExpr.first.size())) != null) {
                        throw new AsterixException(ErrorCode.INDEX_ILLEGAL_ENFORCED_ON_CLOSED_FIELD, sourceLoc,
                                String.valueOf(fieldExpr.first));
                    }
                    if (!isOpen) {
                        throw new CompilationException(ErrorCode.COMPILATION_ERROR, sourceLoc, "Typed index on \""
                                + fieldExpr.first + "\" field could be created only for open datatype");
                    }
                    if (stmtCreateIndex.hasMetaField()) {
                        throw new CompilationException(ErrorCode.COMPILATION_ERROR, sourceLoc,
                                "Typed open index can only be created on the record part");
                    }
                    Map<TypeSignature, IAType> typeMap = TypeTranslator.computeTypes(dataverseName, indexName,
                            fieldExpr.second.getType(), dataverseName, mdTxnCtx);
                    TypeSignature typeSignature = new TypeSignature(dataverseName, indexName);
                    fieldType = typeMap.get(typeSignature);
                    overridesFieldTypes = true;
                }
                if (fieldType == null) {
                    throw new CompilationException(ErrorCode.UNKNOWN_TYPE, sourceLoc, fieldExpr.second == null
                            ? String.valueOf(fieldExpr.first) : String.valueOf(fieldExpr.second));
                }

                // try to add the key & its source to the set of keys, if key couldn't be added,
                // there is a duplicate
                if (!indexKeysSet
                        .add(new Pair<>(fieldExpr.first, stmtCreateIndex.getFieldSourceIndicators().get(keyIndex)))) {
                    throw new AsterixException(ErrorCode.INDEX_ILLEGAL_REPETITIVE_FIELD, sourceLoc,
                            String.valueOf(fieldExpr.first));
                }

                indexFields.add(fieldExpr.first);
                indexFieldTypes.add(fieldType);
                ++keyIndex;
            }

            validateIndexKeyFields(stmtCreateIndex, keySourceIndicators, aRecordType, metaRecordType, indexFields,
                    indexFieldTypes);

            Index newIndex = new Index(dataverseName, datasetName, indexName, indexType, indexFields,
                    keySourceIndicators, indexFieldTypes, stmtCreateIndex.getGramLength(), overridesFieldTypes,
                    stmtCreateIndex.isEnforced(), false, MetadataUtil.PENDING_ADD_OP);

            bActiveTxn = false; // doCreateIndexImpl() takes over the current transaction
            doCreateIndexImpl(hcc, metadataProvider, ds, newIndex, jobFlags, sourceLoc);

        } catch (Exception e) {
            if (bActiveTxn) {
                abort(e, e, mdTxnCtx);
            }
            throw e;
        }
    }

    private void doCreateIndexImpl(IHyracksClientConnection hcc, MetadataProvider metadataProvider, Dataset ds,
            Index index, EnumSet<JobFlag> jobFlags, SourceLocation sourceLoc) throws Exception {
        ProgressState progress = ProgressState.NO_PROGRESS;
        boolean bActiveTxn = true;
        Index filesIndex = null;
        boolean firstExternalDatasetIndex = false;
        boolean datasetLocked = false;
        List<ExternalFile> externalFilesSnapshot;
        MetadataTransactionContext mdTxnCtx = metadataProvider.getMetadataTxnContext();
        JobSpecification spec;
        boolean filesIndexReplicated = false;
        try {
            index.setPendingOp(MetadataUtil.PENDING_ADD_OP);
            if (ds.getDatasetType() == DatasetType.INTERNAL) {
                validateDatasetState(metadataProvider, ds, sourceLoc);
            } else {
                // External dataset
                // Check if the dataset is indexible
                if (!ExternalIndexingOperations.isIndexible((ExternalDatasetDetails) ds.getDatasetDetails())) {
                    throw new CompilationException(ErrorCode.COMPILATION_ERROR, sourceLoc,
                            "dataset using " + ((ExternalDatasetDetails) ds.getDatasetDetails()).getAdapter()
                                    + " Adapter can't be indexed");
                }
                // Check if the name of the index is valid
                if (!ExternalIndexingOperations.isValidIndexName(index.getDatasetName(), index.getIndexName())) {
                    throw new CompilationException(ErrorCode.COMPILATION_ERROR, sourceLoc,
                            "external dataset index name is invalid");
                }

                // Check if the files index exist
                filesIndex = MetadataManager.INSTANCE.getIndex(metadataProvider.getMetadataTxnContext(),
                        index.getDataverseName(), index.getDatasetName(),
                        IndexingConstants.getFilesIndexName(index.getDatasetName()));
                firstExternalDatasetIndex = filesIndex == null;
                // Lock external dataset
                ExternalDatasetsRegistry.INSTANCE.buildIndexBegin(ds, firstExternalDatasetIndex);
                datasetLocked = true;
                if (firstExternalDatasetIndex) {
                    // Verify that no one has created an index before we acquire the lock
                    filesIndex = MetadataManager.INSTANCE.getIndex(metadataProvider.getMetadataTxnContext(),
                            index.getDataverseName(), index.getDatasetName(),
                            IndexingConstants.getFilesIndexName(index.getDatasetName()));
                    if (filesIndex != null) {
                        ExternalDatasetsRegistry.INSTANCE.buildIndexEnd(ds, firstExternalDatasetIndex);
                        firstExternalDatasetIndex = false;
                        ExternalDatasetsRegistry.INSTANCE.buildIndexBegin(ds, firstExternalDatasetIndex);
                    }
                }
                if (firstExternalDatasetIndex) {
                    // Get snapshot from External File System
                    externalFilesSnapshot = ExternalIndexingOperations.getSnapshotFromExternalFileSystem(ds);
                    // Add an entry for the files index
                    filesIndex = new Index(index.getDataverseName(), index.getDatasetName(),
                            IndexingConstants.getFilesIndexName(index.getDatasetName()), IndexType.BTREE,
                            ExternalIndexingOperations.FILE_INDEX_FIELD_NAMES, null,
                            ExternalIndexingOperations.FILE_INDEX_FIELD_TYPES, false, false, false,
                            MetadataUtil.PENDING_ADD_OP);
                    MetadataManager.INSTANCE.addIndex(metadataProvider.getMetadataTxnContext(), filesIndex);
                    // Add files to the external files index
                    for (ExternalFile file : externalFilesSnapshot) {
                        MetadataManager.INSTANCE.addExternalFile(mdTxnCtx, file);
                    }
                    // This is the first index for the external dataset, replicate the files index
                    spec = ExternalIndexingOperations.buildFilesIndexCreateJobSpec(ds, externalFilesSnapshot,
                            metadataProvider);
                    if (spec == null) {
                        throw new CompilationException(ErrorCode.COMPILATION_ERROR, sourceLoc,
                                "Failed to create job spec for replicating Files Index For external dataset");
                    }
                    filesIndexReplicated = true;
                    runJob(hcc, spec, jobFlags);
                }
            }

            // check whether there exists another enforced index on the same field
            if (index.isEnforced()) {
                List<Index> indexes = MetadataManager.INSTANCE.getDatasetIndexes(
                        metadataProvider.getMetadataTxnContext(), index.getDataverseName(), index.getDatasetName());
                for (Index existingIndex : indexes) {
                    if (existingIndex.getKeyFieldNames().equals(index.getKeyFieldNames())
                            && !existingIndex.getKeyFieldTypes().equals(index.getKeyFieldTypes())
                            && existingIndex.isEnforced()) {
                        throw new CompilationException(ErrorCode.COMPILATION_ERROR, sourceLoc, "Cannot create index "
                                + index.getIndexName() + " , enforced index " + existingIndex.getIndexName()
                                + " on field \"" + StringUtils.join(index.getKeyFieldNames(), ',')
                                + "\" is already defined with type \"" + existingIndex.getKeyFieldTypes() + "\"");
                    }
                }
            }
            // #. add a new index with PendingAddOp
            MetadataManager.INSTANCE.addIndex(metadataProvider.getMetadataTxnContext(), index);
            // #. prepare to create the index artifact in NC.
            spec = IndexUtil.buildSecondaryIndexCreationJobSpec(ds, index, metadataProvider, sourceLoc);
            if (spec == null) {
                throw new CompilationException(ErrorCode.COMPILATION_ERROR, sourceLoc,
                        "Failed to create job spec for creating index '" + ds.getDatasetName() + "."
                                + index.getIndexName() + "'");
            }
            MetadataManager.INSTANCE.commitTransaction(mdTxnCtx);
            bActiveTxn = false;
            progress = ProgressState.ADDED_PENDINGOP_RECORD_TO_METADATA;
            // #. create the index artifact in NC.
            runJob(hcc, spec, jobFlags);

            // #. flush the internal dataset
            // We need this to guarantee the correctness of component Id acceleration for
            // secondary-to-primary index.
            // Otherwise, the new secondary index component would corresponding to a partial
            // memory component
            // of the primary index, which is incorrect.
            if (ds.getDatasetType() == DatasetType.INTERNAL) {
                FlushDatasetUtil.flushDataset(hcc, metadataProvider, index.getDataverseName(), index.getDatasetName());
            }

            mdTxnCtx = MetadataManager.INSTANCE.beginTransaction();
            bActiveTxn = true;
            metadataProvider.setMetadataTxnContext(mdTxnCtx);

            // #. load data into the index in NC.
            spec = IndexUtil.buildSecondaryIndexLoadingJobSpec(ds, index, metadataProvider, sourceLoc);
            MetadataManager.INSTANCE.commitTransaction(mdTxnCtx);
            bActiveTxn = false;

            runJob(hcc, spec, jobFlags);

            // #. begin new metadataTxn
            mdTxnCtx = MetadataManager.INSTANCE.beginTransaction();
            bActiveTxn = true;
            metadataProvider.setMetadataTxnContext(mdTxnCtx);

            // #. add another new index with PendingNoOp after deleting the index with
            // PendingAddOp
            MetadataManager.INSTANCE.dropIndex(metadataProvider.getMetadataTxnContext(), index.getDataverseName(),
                    index.getDatasetName(), index.getIndexName());
            index.setPendingOp(MetadataUtil.PENDING_NO_OP);
            MetadataManager.INSTANCE.addIndex(metadataProvider.getMetadataTxnContext(), index);
            // add another new files index with PendingNoOp after deleting the index with
            // PendingAddOp
            if (firstExternalDatasetIndex) {
                MetadataManager.INSTANCE.dropIndex(metadataProvider.getMetadataTxnContext(), index.getDataverseName(),
                        index.getDatasetName(), filesIndex.getIndexName());
                filesIndex.setPendingOp(MetadataUtil.PENDING_NO_OP);
                MetadataManager.INSTANCE.addIndex(metadataProvider.getMetadataTxnContext(), filesIndex);
                // update transaction timestamp
                ((ExternalDatasetDetails) ds.getDatasetDetails()).setRefreshTimestamp(new Date());
                MetadataManager.INSTANCE.updateDataset(mdTxnCtx, ds);
            }
            MetadataManager.INSTANCE.commitTransaction(mdTxnCtx);
        } catch (Exception e) {
            if (bActiveTxn) {
                abort(e, e, mdTxnCtx);
            }
            // If files index was replicated for external dataset, it should be cleaned up
            // on NC side
            if (filesIndexReplicated) {
                mdTxnCtx = MetadataManager.INSTANCE.beginTransaction();
                bActiveTxn = true;
                try {
                    JobSpecification jobSpec =
                            ExternalIndexingOperations.buildDropFilesIndexJobSpec(metadataProvider, ds);
                    MetadataManager.INSTANCE.commitTransaction(mdTxnCtx);
                    bActiveTxn = false;
                    runJob(hcc, jobSpec, jobFlags);
                } catch (Exception e2) {
                    e.addSuppressed(e2);
                    if (bActiveTxn) {
                        abort(e, e2, mdTxnCtx);
                    }
                }
            }

            if (progress == ProgressState.ADDED_PENDINGOP_RECORD_TO_METADATA) {
                // #. execute compensation operations
                // remove the index in NC
                mdTxnCtx = MetadataManager.INSTANCE.beginTransaction();
                bActiveTxn = true;
                metadataProvider.setMetadataTxnContext(mdTxnCtx);
                try {
                    JobSpecification jobSpec = IndexUtil.buildDropIndexJobSpec(index, metadataProvider, ds, sourceLoc);
                    MetadataManager.INSTANCE.commitTransaction(mdTxnCtx);
                    bActiveTxn = false;
                    runJob(hcc, jobSpec, jobFlags);
                } catch (Exception e2) {
                    e.addSuppressed(e2);
                    if (bActiveTxn) {
                        abort(e, e2, mdTxnCtx);
                    }
                }

                if (firstExternalDatasetIndex) {
                    mdTxnCtx = MetadataManager.INSTANCE.beginTransaction();
                    metadataProvider.setMetadataTxnContext(mdTxnCtx);
                    try {
                        // Drop External Files from metadata
                        MetadataManager.INSTANCE.dropDatasetExternalFiles(mdTxnCtx, ds);
                        MetadataManager.INSTANCE.commitTransaction(mdTxnCtx);
                    } catch (Exception e2) {
                        e.addSuppressed(e2);
                        abort(e, e2, mdTxnCtx);
                        throw new IllegalStateException(
                                "System is inconsistent state: pending files for(" + index.getDataverseName() + "."
                                        + index.getDatasetName() + ") couldn't be removed from the metadata",
                                e);
                    }
                    mdTxnCtx = MetadataManager.INSTANCE.beginTransaction();
                    metadataProvider.setMetadataTxnContext(mdTxnCtx);
                    try {
                        // Drop the files index from metadata
                        MetadataManager.INSTANCE.dropIndex(metadataProvider.getMetadataTxnContext(),
                                index.getDataverseName(), index.getDatasetName(),
                                IndexingConstants.getFilesIndexName(index.getDatasetName()));
                        MetadataManager.INSTANCE.commitTransaction(mdTxnCtx);
                    } catch (Exception e2) {
                        e.addSuppressed(e2);
                        abort(e, e2, mdTxnCtx);
                        throw new IllegalStateException("System is inconsistent state: pending index("
                                + index.getDataverseName() + "." + index.getDatasetName() + "."
                                + IndexingConstants.getFilesIndexName(index.getDatasetName())
                                + ") couldn't be removed from the metadata", e);
                    }
                }
                // remove the record from the metadata.
                mdTxnCtx = MetadataManager.INSTANCE.beginTransaction();
                metadataProvider.setMetadataTxnContext(mdTxnCtx);
                try {
                    MetadataManager.INSTANCE.dropIndex(metadataProvider.getMetadataTxnContext(),
                            index.getDataverseName(), index.getDatasetName(), index.getIndexName());
                    MetadataManager.INSTANCE.commitTransaction(mdTxnCtx);
                } catch (Exception e2) {
                    e.addSuppressed(e2);
                    abort(e, e2, mdTxnCtx);
                    throw new IllegalStateException("System is in inconsistent state: pending index("
                            + index.getDataverseName() + "." + index.getDatasetName() + "." + index.getIndexName()
                            + ") couldn't be removed from the metadata", e);
                }
            }
            throw e;
        } finally {
            if (datasetLocked) {
                ExternalDatasetsRegistry.INSTANCE.buildIndexEnd(ds, firstExternalDatasetIndex);
            }
        }
    }

    protected void validateIndexType(DatasetType datasetType, IndexType indexType, boolean isSecondaryPrimaryIndex,
            SourceLocation sourceLoc) throws AlgebricksException {
        // disable creating secondary primary index on an external dataset
        if (datasetType == DatasetType.EXTERNAL && isSecondaryPrimaryIndex) {
            throw new CompilationException(ErrorCode.CANNOT_CREATE_SEC_PRIMARY_IDX_ON_EXT_DATASET);
        }
    }

    protected void validateIndexKeyFields(CreateIndexStatement stmtCreateIndex, List<Integer> keySourceIndicators,
            ARecordType aRecordType, ARecordType metaRecordType, List<List<String>> indexFields,
            List<IAType> indexFieldTypes) throws AlgebricksException {
        ValidateUtil.validateKeyFields(aRecordType, metaRecordType, indexFields, keySourceIndicators, indexFieldTypes,
                stmtCreateIndex.getIndexType());
    }

    protected void handleCreateTypeStatement(MetadataProvider metadataProvider, Statement stmt) throws Exception {
        TypeDecl stmtCreateType = (TypeDecl) stmt;
        SourceLocation sourceLoc = stmtCreateType.getSourceLocation();
        DataverseName dataverseName = getActiveDataverseName(stmtCreateType.getDataverseName());
        String typeName = stmtCreateType.getIdent().getValue();
        MetadataTransactionContext mdTxnCtx = MetadataManager.INSTANCE.beginTransaction();
        metadataProvider.setMetadataTxnContext(mdTxnCtx);
        lockUtil.createTypeBegin(lockManager, metadataProvider.getLocks(), dataverseName, typeName);
        try {
            Dataverse dv = MetadataManager.INSTANCE.getDataverse(mdTxnCtx, dataverseName);
            if (dv == null) {
                throw new CompilationException(ErrorCode.UNKNOWN_DATAVERSE, sourceLoc, dataverseName);
            }
            Datatype dt = MetadataManager.INSTANCE.getDatatype(mdTxnCtx, dataverseName, typeName);
            if (dt != null) {
                if (!stmtCreateType.getIfNotExists()) {
                    throw new CompilationException(ErrorCode.TYPE_EXISTS, sourceLoc, typeName);
                }
            } else {
                if (BuiltinTypeMap.getBuiltinType(typeName) != null) {
                    throw new CompilationException(ErrorCode.COMPILATION_ERROR, sourceLoc,
                            "Cannot redefine builtin type " + typeName + ".");
                } else if (TypeUtil.isReservedInlineTypeName(typeName)) {
                    throw new CompilationException(ErrorCode.COMPILATION_ERROR, sourceLoc,
                            "Reserved type name " + typeName + ".");
                } else {
                    IAType type = translateType(dataverseName, typeName, stmtCreateType.getTypeDef(), mdTxnCtx);
                    MetadataManager.INSTANCE.addDatatype(mdTxnCtx, new Datatype(dataverseName, typeName, type, false));
                }
            }
            MetadataManager.INSTANCE.commitTransaction(mdTxnCtx);
        } catch (Exception e) {
            abort(e, e, mdTxnCtx);
            throw e;
        } finally {
            metadataProvider.getLocks().unlock();
        }
    }

    private IAType translateType(DataverseName dataverseName, String typeName, TypeExpression typeDef,
            MetadataTransactionContext mdTxnCtx) throws AlgebricksException {
        Map<TypeSignature, IAType> typeMap =
                TypeTranslator.computeTypes(dataverseName, typeName, typeDef, dataverseName, mdTxnCtx);
        TypeSignature typeSignature = new TypeSignature(dataverseName, typeName);
        return typeMap.get(typeSignature);
    }

    protected void handleDataverseDropStatement(MetadataProvider metadataProvider, Statement stmt,
            IHyracksClientConnection hcc, IRequestParameters requestParameters) throws Exception {
        DataverseDropStatement stmtDropDataverse = (DataverseDropStatement) stmt;
        SourceLocation sourceLoc = stmtDropDataverse.getSourceLocation();
        DataverseName dataverseName = stmtDropDataverse.getDataverseName();
        if (dataverseName.equals(MetadataBuiltinEntities.DEFAULT_DATAVERSE_NAME)
                || dataverseName.equals(MetadataConstants.METADATA_DATAVERSE_NAME)) {
            throw new CompilationException(ErrorCode.COMPILATION_ERROR, sourceLoc,
                    dataverseName + " dataverse can't be dropped");
        }
        lockUtil.dropDataverseBegin(lockManager, metadataProvider.getLocks(), dataverseName);
        try {
            doDropDataverse(stmtDropDataverse, metadataProvider, hcc, requestParameters);
        } finally {
            metadataProvider.getLocks().unlock();
            ExternalDatasetsRegistry.INSTANCE.releaseAcquiredLocks(metadataProvider);
        }
    }

    protected boolean doDropDataverse(DataverseDropStatement stmtDropDataverse, MetadataProvider metadataProvider,
            IHyracksClientConnection hcc, IRequestParameters requestParameters) throws Exception {
        SourceLocation sourceLoc = stmtDropDataverse.getSourceLocation();
        DataverseName dataverseName = stmtDropDataverse.getDataverseName();
        ProgressState progress = ProgressState.NO_PROGRESS;
        MetadataTransactionContext mdTxnCtx = MetadataManager.INSTANCE.beginTransaction();
        boolean bActiveTxn = true;
        metadataProvider.setMetadataTxnContext(mdTxnCtx);
        List<FeedEventsListener> feedsToStop = new ArrayList<>();
        List<Dataset> externalDatasetsToDeregister = new ArrayList<>();
        List<JobSpecification> jobsToExecute = new ArrayList<>();
        try {
            Dataverse dv = MetadataManager.INSTANCE.getDataverse(mdTxnCtx, dataverseName);
            if (dv == null) {
                if (stmtDropDataverse.getIfExists()) {
                    MetadataManager.INSTANCE.commitTransaction(mdTxnCtx);
                    return false;
                } else {
                    throw new CompilationException(ErrorCode.UNKNOWN_DATAVERSE, sourceLoc, dataverseName);
                }
            }

            if (stmtDropDataverse.getIfEmpty() && isDataverseNotEmpty(dataverseName, mdTxnCtx)) {
                MetadataManager.INSTANCE.commitTransaction(mdTxnCtx);
                return false;
            }

            validateDataverseStateBeforeDrop(metadataProvider, dv, sourceLoc);

            // #. prepare jobs which will drop corresponding feed storage
            ActiveNotificationHandler activeEventHandler =
                    (ActiveNotificationHandler) appCtx.getActiveNotificationHandler();
            IActiveEntityEventsListener[] activeListeners = activeEventHandler.getEventListeners();
            for (IActiveEntityEventsListener listener : activeListeners) {
                EntityId activeEntityId = listener.getEntityId();
                if (activeEntityId.getExtensionName().equals(Feed.EXTENSION_NAME)
                        && activeEntityId.getDataverseName().equals(dataverseName)) {
                    FeedEventsListener feedListener = (FeedEventsListener) listener;
                    feedsToStop.add(feedListener);
                    jobsToExecute
                            .add(FeedOperations.buildRemoveFeedStorageJob(metadataProvider, feedListener.getFeed()));
                }
            }

            // #. prepare jobs which will drop corresponding datasets with indexes.
            List<Dataset> datasets = MetadataManager.INSTANCE.getDataverseDatasets(mdTxnCtx, dataverseName);
            for (Dataset dataset : datasets) {
                String datasetName = dataset.getDatasetName();
                List<Index> indexes = MetadataManager.INSTANCE.getDatasetIndexes(mdTxnCtx, dataverseName, datasetName);
                DatasetType dsType = dataset.getDatasetType();
                if (dsType == DatasetType.INTERNAL) {
                    for (Index index : indexes) {
                        jobsToExecute.add(IndexUtil.buildDropIndexJobSpec(index, metadataProvider, dataset, sourceLoc));
                    }
                } else if (dsType == DatasetType.EXTERNAL) {
                    for (Index index : indexes) {
                        if (ExternalIndexingOperations.isFileIndex(index)) {
                            jobsToExecute.add(
                                    ExternalIndexingOperations.buildDropFilesIndexJobSpec(metadataProvider, dataset));
                        } else {
                            jobsToExecute
                                    .add(IndexUtil.buildDropIndexJobSpec(index, metadataProvider, dataset, sourceLoc));
                        }
                    }
                    externalDatasetsToDeregister.add(dataset);
                }
            }

            // #. prepare jobs which will drop corresponding libraries.
            List<Library> libraries = MetadataManager.INSTANCE.getDataverseLibraries(mdTxnCtx, dataverseName);
            for (Library library : libraries) {
                jobsToExecute.add(ExternalLibraryUtil.buildDropLibraryJobSpec(dataverseName, library.getName(),
                        metadataProvider));
            }

            jobsToExecute.add(DataverseUtil.dropDataverseJobSpec(dv, metadataProvider));

            // #. mark PendingDropOp on the dataverse record by
            // first, deleting the dataverse record from the DATAVERSE_DATASET
            // second, inserting the dataverse record with the PendingDropOp value into the DATAVERSE_DATASET
            // Note: the delete operation fails if the dataverse cannot be deleted due to metadata dependencies
            MetadataManager.INSTANCE.dropDataverse(mdTxnCtx, dataverseName);
            MetadataManager.INSTANCE.addDataverse(mdTxnCtx,
                    new Dataverse(dataverseName, dv.getDataFormat(), MetadataUtil.PENDING_DROP_OP));

            MetadataManager.INSTANCE.commitTransaction(mdTxnCtx);
            bActiveTxn = false;
            progress = ProgressState.ADDED_PENDINGOP_RECORD_TO_METADATA;

            for (Dataset externalDataset : externalDatasetsToDeregister) {
                ExternalDatasetsRegistry.INSTANCE.removeDatasetInfo(externalDataset);
            }

            for (FeedEventsListener feedListener : feedsToStop) {
                if (feedListener.getState() != ActivityState.STOPPED) {
                    feedListener.stop(metadataProvider);
                }
                feedListener.unregister();
            }

            for (JobSpecification jobSpec : jobsToExecute) {
                runJob(hcc, jobSpec);
            }

            mdTxnCtx = MetadataManager.INSTANCE.beginTransaction();
            bActiveTxn = true;
            metadataProvider.setMetadataTxnContext(mdTxnCtx);

            // #. finally, delete the dataverse.
            MetadataManager.INSTANCE.dropDataverse(mdTxnCtx, dataverseName);

            // Drops all node groups that no longer needed
            for (Dataset dataset : datasets) {
                String nodeGroup = dataset.getNodeGroupName();
                lockManager.acquireNodeGroupWriteLock(metadataProvider.getLocks(), nodeGroup);
                if (MetadataManager.INSTANCE.getNodegroup(mdTxnCtx, nodeGroup) != null) {
                    MetadataManager.INSTANCE.dropNodegroup(mdTxnCtx, nodeGroup, true);
                }
            }

            if (activeDataverse.getDataverseName().equals(dataverseName)) {
                activeDataverse = MetadataBuiltinEntities.DEFAULT_DATAVERSE;
            }
            MetadataManager.INSTANCE.commitTransaction(mdTxnCtx);
            return true;
        } catch (Exception e) {
            if (bActiveTxn) {
                abort(e, e, mdTxnCtx);
            }

            if (progress == ProgressState.ADDED_PENDINGOP_RECORD_TO_METADATA) {
                if (activeDataverse.getDataverseName().equals(dataverseName)) {
                    activeDataverse = MetadataBuiltinEntities.DEFAULT_DATAVERSE;
                }

                // #. execute compensation operations
                // remove the all artifacts in NC
                try {
                    for (JobSpecification jobSpec : jobsToExecute) {
                        runJob(hcc, jobSpec);
                    }
                } catch (Exception e2) {
                    // do no throw exception since still the metadata needs to be compensated.
                    e.addSuppressed(e2);
                }

                // remove the record from the metadata.
                mdTxnCtx = MetadataManager.INSTANCE.beginTransaction();
                try {
                    MetadataManager.INSTANCE.dropDataverse(mdTxnCtx, dataverseName);
                    MetadataManager.INSTANCE.commitTransaction(mdTxnCtx);
                } catch (Exception e2) {
                    e.addSuppressed(e2);
                    abort(e, e2, mdTxnCtx);
                    throw new IllegalStateException("System is inconsistent state: pending dataverse(" + dataverseName
                            + ") couldn't be removed from the metadata", e);
                }
            }
            throw e;
        }
    }

    protected boolean isDataverseNotEmpty(DataverseName dataverseName, MetadataTransactionContext mdTxnCtx)
            throws AlgebricksException {
        return MetadataManager.INSTANCE.isDataverseNotEmpty(mdTxnCtx, dataverseName);
    }

    protected void validateDataverseStateBeforeDrop(MetadataProvider metadataProvider, Dataverse dataverse,
            SourceLocation sourceLoc) throws AlgebricksException {
        // may be overriden by product extensions for additional checks before dropping the dataverse
    }

    public void handleDatasetDropStatement(MetadataProvider metadataProvider, Statement stmt,
            IHyracksClientConnection hcc, IRequestParameters requestParameters) throws Exception {
        DropDatasetStatement stmtDelete = (DropDatasetStatement) stmt;
        SourceLocation sourceLoc = stmtDelete.getSourceLocation();
        DataverseName dataverseName = getActiveDataverseName(stmtDelete.getDataverseName());
        String datasetName = stmtDelete.getDatasetName().getValue();
        lockUtil.dropDatasetBegin(lockManager, metadataProvider.getLocks(), dataverseName, datasetName);
        try {
            doDropDataset(dataverseName, datasetName, metadataProvider, stmtDelete.getIfExists(), hcc,
                    requestParameters, true, sourceLoc);
        } finally {
            metadataProvider.getLocks().unlock();
            ExternalDatasetsRegistry.INSTANCE.releaseAcquiredLocks(metadataProvider);
        }
    }

    protected boolean doDropDataset(DataverseName dataverseName, String datasetName, MetadataProvider metadataProvider,
            boolean ifExists, IHyracksClientConnection hcc, IRequestParameters requestParameters,
            boolean dropCorrespondingNodeGroup, SourceLocation sourceLoc) throws Exception {
        MutableObject<ProgressState> progress = new MutableObject<>(ProgressState.NO_PROGRESS);
        MutableObject<MetadataTransactionContext> mdTxnCtx =
                new MutableObject<>(MetadataManager.INSTANCE.beginTransaction());
        MutableBoolean bActiveTxn = new MutableBoolean(true);
        metadataProvider.setMetadataTxnContext(mdTxnCtx.getValue());
        List<JobSpecification> jobsToExecute = new ArrayList<>();
        try {
            // Check if the dataverse exists
            Dataverse dv = MetadataManager.INSTANCE.getDataverse(mdTxnCtx.getValue(), dataverseName);
            if (dv == null) {
                if (ifExists) {
                    if (warningCollector.shouldWarn()) {
                        warningCollector
                                .warn(WarningUtil.forAsterix(sourceLoc, ErrorCode.UNKNOWN_DATAVERSE, dataverseName));
                    }
                    MetadataManager.INSTANCE.commitTransaction(mdTxnCtx.getValue());
                    return false;
                } else {
                    throw new CompilationException(ErrorCode.UNKNOWN_DATAVERSE, sourceLoc, dataverseName);
                }
            }
            Dataset ds = metadataProvider.findDataset(dataverseName, datasetName);
            if (ds == null) {
                if (ifExists) {
                    MetadataManager.INSTANCE.commitTransaction(mdTxnCtx.getValue());
                    return false;
                } else {
                    throw new CompilationException(ErrorCode.UNKNOWN_DATASET_IN_DATAVERSE, sourceLoc, datasetName,
                            dataverseName);
                }
            }
            validateDatasetState(metadataProvider, ds, sourceLoc);

            ds.drop(metadataProvider, mdTxnCtx, jobsToExecute, bActiveTxn, progress, hcc, dropCorrespondingNodeGroup,
                    sourceLoc);

            MetadataManager.INSTANCE.commitTransaction(mdTxnCtx.getValue());
            return true;
        } catch (Exception e) {
            if (bActiveTxn.booleanValue()) {
                abort(e, e, mdTxnCtx.getValue());
            }

            if (progress.getValue() == ProgressState.ADDED_PENDINGOP_RECORD_TO_METADATA) {
                // #. execute compensation operations
                // remove the all indexes in NC
                try {
                    for (JobSpecification jobSpec : jobsToExecute) {
                        JobUtils.runJob(hcc, jobSpec, true);
                    }
                } catch (Exception e2) {
                    // do no throw exception since still the metadata needs to be compensated.
                    e.addSuppressed(e2);
                }

                // remove the record from the metadata.
                mdTxnCtx.setValue(MetadataManager.INSTANCE.beginTransaction());
                metadataProvider.setMetadataTxnContext(mdTxnCtx.getValue());
                try {
                    MetadataManager.INSTANCE.dropDataset(metadataProvider.getMetadataTxnContext(), dataverseName,
                            datasetName);
                    MetadataManager.INSTANCE.commitTransaction(mdTxnCtx.getValue());
                } catch (Exception e2) {
                    e.addSuppressed(e2);
                    abort(e, e2, mdTxnCtx.getValue());
                    throw new IllegalStateException("System is inconsistent state: pending dataset(" + dataverseName
                            + "." + datasetName + ") couldn't be removed from the metadata", e);
                }
            }
            throw e;
        }
    }

    protected void handleIndexDropStatement(MetadataProvider metadataProvider, Statement stmt,
            IHyracksClientConnection hcc, IRequestParameters requestParameters) throws Exception {
        IndexDropStatement stmtIndexDrop = (IndexDropStatement) stmt;
        DataverseName dataverseName = getActiveDataverseName(stmtIndexDrop.getDataverseName());
        String datasetName = stmtIndexDrop.getDatasetName().getValue();
        lockUtil.dropIndexBegin(lockManager, metadataProvider.getLocks(), dataverseName, datasetName);
        try {
            doDropIndex(metadataProvider, stmtIndexDrop, dataverseName, datasetName, hcc, requestParameters);
        } finally {
            metadataProvider.getLocks().unlock();
            ExternalDatasetsRegistry.INSTANCE.releaseAcquiredLocks(metadataProvider);
        }
    }

    protected boolean doDropIndex(MetadataProvider metadataProvider, IndexDropStatement stmtIndexDrop,
            DataverseName dataverseName, String datasetName, IHyracksClientConnection hcc,
            IRequestParameters requestParameters) throws Exception {
        SourceLocation sourceLoc = stmtIndexDrop.getSourceLocation();
        String indexName = stmtIndexDrop.getIndexName().getValue();
        ProgressState progress = ProgressState.NO_PROGRESS;
        List<JobSpecification> jobsToExecute = new ArrayList<>();
        // For external index
        boolean dropFilesIndex = false;

        MetadataTransactionContext mdTxnCtx = MetadataManager.INSTANCE.beginTransaction();
        boolean bActiveTxn = true;
        metadataProvider.setMetadataTxnContext(mdTxnCtx);
        try {
            Dataset ds = metadataProvider.findDataset(dataverseName, datasetName);
            if (ds == null) {
                throw new CompilationException(ErrorCode.UNKNOWN_DATASET_IN_DATAVERSE, sourceLoc, datasetName,
                        dataverseName);
            }
            if (ds.getDatasetType() == DatasetType.INTERNAL) {
                Index index = MetadataManager.INSTANCE.getIndex(mdTxnCtx, dataverseName, datasetName, indexName);
                if (index == null) {
                    if (stmtIndexDrop.getIfExists()) {
                        MetadataManager.INSTANCE.commitTransaction(mdTxnCtx);
                        return false;
                    } else {
                        throw new CompilationException(ErrorCode.UNKNOWN_INDEX, sourceLoc, indexName);
                    }
                }
                ensureNonPrimaryIndexDrop(index, sourceLoc);
                validateDatasetState(metadataProvider, ds, sourceLoc);
                // #. prepare a job to drop the index in NC.
                jobsToExecute.add(IndexUtil.buildDropIndexJobSpec(index, metadataProvider, ds, sourceLoc));

                // #. mark PendingDropOp on the existing index
                MetadataManager.INSTANCE.dropIndex(mdTxnCtx, dataverseName, datasetName, indexName);
                MetadataManager.INSTANCE.addIndex(mdTxnCtx,
                        new Index(dataverseName, datasetName, indexName, index.getIndexType(), index.getKeyFieldNames(),
                                index.getKeyFieldSourceIndicators(), index.getKeyFieldTypes(),
                                index.isOverridingKeyFieldTypes(), index.isEnforced(), index.isPrimaryIndex(),
                                MetadataUtil.PENDING_DROP_OP));

                // #. commit the existing transaction before calling runJob.
                MetadataManager.INSTANCE.commitTransaction(mdTxnCtx);
                bActiveTxn = false;
                progress = ProgressState.ADDED_PENDINGOP_RECORD_TO_METADATA;

                for (JobSpecification jobSpec : jobsToExecute) {
                    runJob(hcc, jobSpec);
                }

                // #. begin a new transaction
                mdTxnCtx = MetadataManager.INSTANCE.beginTransaction();
                bActiveTxn = true;
                metadataProvider.setMetadataTxnContext(mdTxnCtx);

                // #. finally, delete the existing index
                MetadataManager.INSTANCE.dropIndex(mdTxnCtx, dataverseName, datasetName, indexName);
            } else {
                // External dataset
                indexName = stmtIndexDrop.getIndexName().getValue();
                Index index = MetadataManager.INSTANCE.getIndex(mdTxnCtx, dataverseName, datasetName, indexName);
                if (index == null) {
                    if (stmtIndexDrop.getIfExists()) {
                        MetadataManager.INSTANCE.commitTransaction(mdTxnCtx);
                        return false;
                    } else {
                        throw new CompilationException(ErrorCode.UNKNOWN_INDEX, sourceLoc, indexName);
                    }
                } else if (ExternalIndexingOperations.isFileIndex(index)) {
                    throw new CompilationException(ErrorCode.COMPILATION_ERROR, sourceLoc,
                            "Dropping a dataset's files index is not allowed.");
                }
                ensureNonPrimaryIndexDrop(index, sourceLoc);
                // #. prepare a job to drop the index in NC.
                jobsToExecute.add(IndexUtil.buildDropIndexJobSpec(index, metadataProvider, ds, sourceLoc));
                List<Index> datasetIndexes =
                        MetadataManager.INSTANCE.getDatasetIndexes(mdTxnCtx, dataverseName, datasetName);
                if (datasetIndexes.size() == 2) {
                    dropFilesIndex = true;
                    // only one index + the files index, we need to delete both of the indexes
                    for (Index externalIndex : datasetIndexes) {
                        if (ExternalIndexingOperations.isFileIndex(externalIndex)) {
                            jobsToExecute
                                    .add(ExternalIndexingOperations.buildDropFilesIndexJobSpec(metadataProvider, ds));
                            // #. mark PendingDropOp on the existing files index
                            MetadataManager.INSTANCE.dropIndex(mdTxnCtx, dataverseName, datasetName,
                                    externalIndex.getIndexName());
                            MetadataManager.INSTANCE.addIndex(mdTxnCtx,
                                    new Index(dataverseName, datasetName, externalIndex.getIndexName(),
                                            externalIndex.getIndexType(), externalIndex.getKeyFieldNames(),
                                            externalIndex.getKeyFieldSourceIndicators(), index.getKeyFieldTypes(),
                                            index.isOverridingKeyFieldTypes(), index.isEnforced(),
                                            externalIndex.isPrimaryIndex(), MetadataUtil.PENDING_DROP_OP));
                        }
                    }
                }

                // #. mark PendingDropOp on the existing index
                MetadataManager.INSTANCE.dropIndex(mdTxnCtx, dataverseName, datasetName, indexName);
                MetadataManager.INSTANCE.addIndex(mdTxnCtx,
                        new Index(dataverseName, datasetName, indexName, index.getIndexType(), index.getKeyFieldNames(),
                                index.getKeyFieldSourceIndicators(), index.getKeyFieldTypes(),
                                index.isOverridingKeyFieldTypes(), index.isEnforced(), index.isPrimaryIndex(),
                                MetadataUtil.PENDING_DROP_OP));

                // #. commit the existing transaction before calling runJob.
                MetadataManager.INSTANCE.commitTransaction(mdTxnCtx);
                bActiveTxn = false;
                progress = ProgressState.ADDED_PENDINGOP_RECORD_TO_METADATA;

                for (JobSpecification jobSpec : jobsToExecute) {
                    runJob(hcc, jobSpec);
                }

                // #. begin a new transaction
                mdTxnCtx = MetadataManager.INSTANCE.beginTransaction();
                bActiveTxn = true;
                metadataProvider.setMetadataTxnContext(mdTxnCtx);

                // #. finally, delete the existing index
                MetadataManager.INSTANCE.dropIndex(mdTxnCtx, dataverseName, datasetName, indexName);
                if (dropFilesIndex) {
                    // delete the files index too
                    MetadataManager.INSTANCE.dropIndex(mdTxnCtx, dataverseName, datasetName,
                            IndexingConstants.getFilesIndexName(datasetName));
                    MetadataManager.INSTANCE.dropDatasetExternalFiles(mdTxnCtx, ds);
                    ExternalDatasetsRegistry.INSTANCE.removeDatasetInfo(ds);
                }
            }
            MetadataManager.INSTANCE.commitTransaction(mdTxnCtx);
            return true;
        } catch (Exception e) {
            if (bActiveTxn) {
                abort(e, e, mdTxnCtx);
            }

            if (progress == ProgressState.ADDED_PENDINGOP_RECORD_TO_METADATA) {
                // #. execute compensation operations
                // remove the all indexes in NC
                try {
                    for (JobSpecification jobSpec : jobsToExecute) {
                        runJob(hcc, jobSpec);
                    }
                } catch (Exception e2) {
                    // do no throw exception since still the metadata needs to be compensated.
                    e.addSuppressed(e2);
                }

                // remove the record from the metadata.
                mdTxnCtx = MetadataManager.INSTANCE.beginTransaction();
                metadataProvider.setMetadataTxnContext(mdTxnCtx);
                try {
                    MetadataManager.INSTANCE.dropIndex(metadataProvider.getMetadataTxnContext(), dataverseName,
                            datasetName, indexName);
                    if (dropFilesIndex) {
                        MetadataManager.INSTANCE.dropIndex(metadataProvider.getMetadataTxnContext(), dataverseName,
                                datasetName, IndexingConstants.getFilesIndexName(datasetName));
                    }
                    MetadataManager.INSTANCE.commitTransaction(mdTxnCtx);
                } catch (Exception e2) {
                    e.addSuppressed(e2);
                    abort(e, e2, mdTxnCtx);
                    throw new IllegalStateException("System is inconsistent state: pending index(" + dataverseName + "."
                            + datasetName + "." + indexName + ") couldn't be removed from the metadata", e);
                }
            }

            throw e;
        }
    }

    protected void handleTypeDropStatement(MetadataProvider metadataProvider, Statement stmt) throws Exception {
        TypeDropStatement stmtTypeDrop = (TypeDropStatement) stmt;
        SourceLocation sourceLoc = stmtTypeDrop.getSourceLocation();
        DataverseName dataverseName = getActiveDataverseName(stmtTypeDrop.getDataverseName());
        String typeName = stmtTypeDrop.getTypeName().getValue();

        MetadataTransactionContext mdTxnCtx = MetadataManager.INSTANCE.beginTransaction();
        metadataProvider.setMetadataTxnContext(mdTxnCtx);
        lockUtil.dropTypeBegin(lockManager, metadataProvider.getLocks(), dataverseName, typeName);
        try {
            // Check if the dataverse exists
            Dataverse dv = MetadataManager.INSTANCE.getDataverse(mdTxnCtx, dataverseName);
            if (dv == null) {
                if (stmtTypeDrop.getIfExists()) {
                    if (warningCollector.shouldWarn()) {
                        warningCollector
                                .warn(WarningUtil.forAsterix(sourceLoc, ErrorCode.UNKNOWN_DATAVERSE, dataverseName));
                    }
                    MetadataManager.INSTANCE.commitTransaction(mdTxnCtx);
                    return;
                } else {
                    throw new CompilationException(ErrorCode.UNKNOWN_DATAVERSE, sourceLoc, dataverseName);
                }
            }

            Datatype dt = MetadataManager.INSTANCE.getDatatype(mdTxnCtx, dataverseName, typeName);
            if (dt == null) {
                if (!stmtTypeDrop.getIfExists()) {
                    throw new CompilationException(ErrorCode.UNKNOWN_TYPE, sourceLoc, typeName);
                }
            } else {
                MetadataManager.INSTANCE.dropDatatype(mdTxnCtx, dataverseName, typeName);
            }
            MetadataManager.INSTANCE.commitTransaction(mdTxnCtx);
        } catch (Exception e) {
            abort(e, e, mdTxnCtx);
            throw e;
        } finally {
            metadataProvider.getLocks().unlock();
        }
    }

    protected void handleNodegroupDropStatement(MetadataProvider metadataProvider, Statement stmt) throws Exception {
        NodeGroupDropStatement stmtDelete = (NodeGroupDropStatement) stmt;
        SourceLocation sourceLoc = stmtDelete.getSourceLocation();
        String nodegroupName = stmtDelete.getNodeGroupName().getValue();
        MetadataTransactionContext mdTxnCtx = MetadataManager.INSTANCE.beginTransaction();
        metadataProvider.setMetadataTxnContext(mdTxnCtx);
        lockManager.acquireNodeGroupWriteLock(metadataProvider.getLocks(), nodegroupName);
        try {
            NodeGroup ng = MetadataManager.INSTANCE.getNodegroup(mdTxnCtx, nodegroupName);
            if (ng == null) {
                if (!stmtDelete.getIfExists()) {
                    throw new CompilationException(ErrorCode.UNKNOWN_NODEGROUP, sourceLoc, nodegroupName);
                }
            } else {
                MetadataManager.INSTANCE.dropNodegroup(mdTxnCtx, nodegroupName, false);
            }

            MetadataManager.INSTANCE.commitTransaction(mdTxnCtx);
        } catch (Exception e) {
            abort(e, e, mdTxnCtx);
            throw e;
        } finally {
            metadataProvider.getLocks().unlock();
        }
    }

    protected void handleDeclareFunctionStatement(Statement stmt) {
        FunctionDecl fds = (FunctionDecl) stmt;
        FunctionSignature signature = fds.getSignature();
        signature.setDataverseName(getActiveDataverseName(signature.getDataverseName()));
        declaredFunctions.add(fds);
    }

    public void handleCreateFunctionStatement(MetadataProvider metadataProvider, Statement stmt,
            IStatementRewriter stmtRewriter) throws Exception {
        CreateFunctionStatement cfs = (CreateFunctionStatement) stmt;
        FunctionSignature signature = cfs.getFunctionSignature();
        DataverseName dataverseName = getActiveDataverseName(signature.getDataverseName());
        signature.setDataverseName(dataverseName);
        DataverseName libraryDataverseName = null;
        String libraryName = cfs.getLibraryName();
        if (libraryName != null) {
            libraryDataverseName = cfs.getLibraryDataverseName();
            if (libraryDataverseName == null) {
                libraryDataverseName = dataverseName;
            }
        }

        lockUtil.createFunctionBegin(lockManager, metadataProvider.getLocks(), dataverseName, signature.getName(),
                libraryDataverseName, libraryName);
        try {
            doCreateFunction(metadataProvider, cfs, signature, stmtRewriter);
        } finally {
            metadataProvider.getLocks().unlock();
            metadataProvider.setDefaultDataverse(activeDataverse);
        }
    }

    protected void doCreateFunction(MetadataProvider metadataProvider, CreateFunctionStatement cfs,
            FunctionSignature functionSignature, IStatementRewriter stmtRewriter) throws Exception {
        DataverseName dataverseName = functionSignature.getDataverseName();
        SourceLocation sourceLoc = cfs.getSourceLocation();
        MetadataTransactionContext mdTxnCtx = MetadataManager.INSTANCE.beginTransaction();
        metadataProvider.setMetadataTxnContext(mdTxnCtx);
        try {
            Dataverse dv = MetadataManager.INSTANCE.getDataverse(mdTxnCtx, dataverseName);
            if (dv == null) {
                throw new CompilationException(ErrorCode.UNKNOWN_DATAVERSE, sourceLoc, dataverseName);
            }
            List<TypeSignature> existingInlineTypes;
            Function existingFunction = MetadataManager.INSTANCE.getFunction(mdTxnCtx, functionSignature);
            if (existingFunction != null) {
                if (cfs.getReplaceIfExists()) {
                    if (cfs.getIfNotExists()) {
                        throw new CompilationException(ErrorCode.PARSE_ERROR, cfs.getSourceLocation(), "IF NOT EXISTS");
                    }
                } else if (cfs.getIfNotExists()) {
                    MetadataManager.INSTANCE.commitTransaction(mdTxnCtx);
                    return;
                } else {
                    throw new CompilationException(ErrorCode.FUNCTION_EXISTS, cfs.getSourceLocation(),
                            functionSignature.toString(false));
                }
                existingInlineTypes = TypeUtil.getFunctionInlineTypes(existingFunction);
            } else {
                existingInlineTypes = Collections.emptyList();
            }

            Map<TypeSignature, Datatype> newInlineTypes;
            Function function;
            if (cfs.isExternal()) {
                List<Pair<VarIdentifier, TypeExpression>> paramList = cfs.getParameters();
                int paramCount = paramList.size();
                List<String> paramNames = new ArrayList<>(paramCount);
                List<TypeSignature> paramTypes = new ArrayList<>(paramCount);
                LinkedHashSet<TypeSignature> depTypes = new LinkedHashSet<>();
                newInlineTypes = new HashMap<>();

                for (int i = 0; i < paramCount; i++) {
                    Pair<VarIdentifier, TypeExpression> paramPair = paramList.get(i);
                    TypeSignature paramTypeSignature;
                    TypeSignature paramDepTypeSignature;
                    Datatype paramInlineTypeEntity;
                    TypeExpression paramTypeExpr = paramPair.getSecond();
                    if (paramTypeExpr != null) {
                        Triple<TypeSignature, TypeSignature, Datatype> paramTypeInfo = translateFunctionParameterType(
                                functionSignature, i, paramTypeExpr, sourceLoc, metadataProvider, mdTxnCtx);
                        paramTypeSignature = paramTypeInfo.first;
                        paramDepTypeSignature = paramTypeInfo.second;
                        paramInlineTypeEntity = paramTypeInfo.third;
                    } else {
                        paramTypeSignature = null; // == any
                        paramDepTypeSignature = null;
                        paramInlineTypeEntity = null;
                    }
                    paramTypes.add(paramTypeSignature); // null == any
                    if (paramDepTypeSignature != null) {
                        depTypes.add(paramDepTypeSignature);
                    }
                    if (paramInlineTypeEntity != null) {
                        newInlineTypes.put(paramTypeSignature, paramInlineTypeEntity);
                    }
                    VarIdentifier paramName = paramPair.getFirst();
                    paramNames.add(stmtRewriter.toFunctionParameterName(paramName));
                }

                TypeSignature returnTypeSignature;
                TypeSignature returnDepTypeSignature;
                Datatype returnInlineTypeEntity;
                TypeExpression returnTypeExpr = cfs.getReturnType();
                if (returnTypeExpr != null) {
                    Triple<TypeSignature, TypeSignature, Datatype> returnTypeInfo = translateFunctionParameterType(
                            functionSignature, -1, returnTypeExpr, sourceLoc, metadataProvider, mdTxnCtx);
                    returnTypeSignature = returnTypeInfo.first;
                    returnDepTypeSignature = returnTypeInfo.second;
                    returnInlineTypeEntity = returnTypeInfo.third;
                } else {
                    returnTypeSignature = null; // == any
                    returnDepTypeSignature = null;
                    returnInlineTypeEntity = null;
                }
                if (returnDepTypeSignature != null) {
                    depTypes.add(returnDepTypeSignature);
                }
                if (returnInlineTypeEntity != null) {
                    newInlineTypes.put(returnTypeSignature, returnInlineTypeEntity);
                }

                DataverseName libraryDataverseName = cfs.getLibraryDataverseName();
                if (libraryDataverseName == null) {
                    libraryDataverseName = dataverseName;
                }
                String libraryName = cfs.getLibraryName();
                Library library = MetadataManager.INSTANCE.getLibrary(mdTxnCtx, libraryDataverseName, libraryName);
                if (library == null) {
                    throw new CompilationException(ErrorCode.UNKNOWN_LIBRARY, sourceLoc, libraryName);
                }

                ExternalFunctionLanguage language =
                        ExternalFunctionCompilerUtil.getExternalFunctionLanguage(library.getLanguage());
                List<String> externalIdentifier = cfs.getExternalIdentifier();
                ExternalFunctionCompilerUtil.validateExternalIdentifier(externalIdentifier, language,
                        cfs.getSourceLocation());
                List<List<Triple<DataverseName, String, String>>> dependencies =
                        FunctionUtil.getExternalFunctionDependencies(depTypes);

                function = new Function(functionSignature, paramNames, paramTypes, returnTypeSignature, null,
                        FunctionKind.SCALAR.toString(), library.getLanguage(), libraryDataverseName, libraryName,
                        externalIdentifier, cfs.getNullCall(), cfs.getDeterministic(), cfs.getResources(),
                        dependencies);
            } else {
                List<Pair<VarIdentifier, TypeExpression>> paramList = cfs.getParameters();
                int paramCount = paramList.size();
                List<VarIdentifier> paramVars = new ArrayList<>(paramCount);
                List<String> paramNames = new ArrayList<>(paramCount);
                for (Pair<VarIdentifier, TypeExpression> paramPair : paramList) {
                    VarIdentifier paramName = paramPair.getFirst();
                    paramVars.add(paramName);
                    paramNames.add(stmtRewriter.toFunctionParameterName(paramName));
                    if (paramPair.getSecond() != null) {
                        throw new CompilationException(ErrorCode.COMPILATION_ILLEGAL_STATE, sourceLoc,
                                paramName.toString());
                    }
                }

                //Check whether the function is use-able
                metadataProvider.setDefaultDataverse(dv);
                Query wrappedQuery = new Query(false);
                wrappedQuery.setSourceLocation(sourceLoc);
                wrappedQuery.setBody(cfs.getFunctionBodyExpression());
                wrappedQuery.setTopLevel(false);
                apiFramework.reWriteQuery(declaredFunctions, metadataProvider, wrappedQuery, sessionOutput, false,
                        paramVars, warningCollector);
                List<List<Triple<DataverseName, String, String>>> dependencies = FunctionUtil.getFunctionDependencies(
                        rewriterFactory.createQueryRewriter(), cfs.getFunctionBodyExpression(), metadataProvider);

                newInlineTypes = Collections.emptyMap();
                function = new Function(functionSignature, paramNames, null, null, cfs.getFunctionBody(),
                        FunctionKind.SCALAR.toString(), compilationProvider.getParserFactory().getLanguage(), null,
                        null, null, null, null, null, dependencies);
            }

            if (existingFunction == null) {
                // add new function and its inline types
                for (Datatype newInlineType : newInlineTypes.values()) {
                    MetadataManager.INSTANCE.addDatatype(mdTxnCtx, newInlineType);
                }
                MetadataManager.INSTANCE.addFunction(mdTxnCtx, function);
            } else {
                // replace existing function and its inline types
                for (TypeSignature existingInlineType : existingInlineTypes) {
                    Datatype newInlineType =
                            newInlineTypes.isEmpty() ? null : newInlineTypes.remove(existingInlineType);
                    if (newInlineType == null) {
                        MetadataManager.INSTANCE.dropDatatype(mdTxnCtx, existingInlineType.getDataverseName(),
                                existingInlineType.getName());
                    } else {
                        MetadataManager.INSTANCE.updateDatatype(mdTxnCtx, newInlineType);
                    }
                }
                for (Datatype inlineType : newInlineTypes.values()) {
                    MetadataManager.INSTANCE.addDatatype(mdTxnCtx, inlineType);
                }
                MetadataManager.INSTANCE.updateFunction(mdTxnCtx, function);
            }
            if (LOGGER.isInfoEnabled()) {
                LOGGER.info("Installed function: " + functionSignature);
            }
            MetadataManager.INSTANCE.commitTransaction(mdTxnCtx);
        } catch (Exception e) {
            abort(e, e, mdTxnCtx);
            throw e;
        }
    }

    private Triple<TypeSignature, TypeSignature, Datatype> translateFunctionParameterType(
            FunctionSignature functionSignature, int paramIdx, TypeExpression paramTypeExpr, SourceLocation sourceLoc,
            MetadataProvider metadataProvider, MetadataTransactionContext mdTxnCtx) throws AlgebricksException {
        TypeSignature paramTypeSignature, depTypeSignature;
        Datatype paramInlineTypeEntity = null;
        switch (paramTypeExpr.getTypeKind()) {
            case TYPEREFERENCE:
                TypeReferenceExpression paramTypeRefExpr = (TypeReferenceExpression) paramTypeExpr;
                String paramTypeName = paramTypeRefExpr.getIdent().second.getValue();
                BuiltinType builtinType = BuiltinTypeMap.getBuiltinType(paramTypeName);
                if (builtinType != null) {
                    // built-in type
                    paramTypeSignature = new TypeSignature(builtinType);
                    depTypeSignature = null;
                } else {
                    // user-defined type
                    DataverseName paramTypeDataverseName = paramTypeRefExpr.getIdent().first;
                    if (paramTypeDataverseName == null) {
                        paramTypeDataverseName = functionSignature.getDataverseName();
                    }
                    Datatype paramTypeEntity = metadataProvider.findTypeEntity(paramTypeDataverseName, paramTypeName);
                    if (paramTypeEntity == null || paramTypeEntity.getIsAnonymous()) {
                        throw new CompilationException(ErrorCode.UNKNOWN_TYPE, sourceLoc, paramTypeName);
                    }
                    paramTypeSignature = depTypeSignature = new TypeSignature(paramTypeDataverseName, paramTypeName);
                }
                break;
            case ORDEREDLIST:
            case UNORDEREDLIST:
                DataverseName paramTypeDataverseName = functionSignature.getDataverseName();
                paramTypeName = TypeUtil.createFunctionParameterTypeName(functionSignature.getName(),
                        functionSignature.getArity(), paramIdx);
                IAType paramType = translateType(paramTypeDataverseName, paramTypeName, paramTypeExpr, mdTxnCtx);
                paramTypeSignature = new TypeSignature(paramTypeDataverseName, paramTypeName);
                depTypeSignature =
                        FunctionUtil.getTypeDependencyFromFunctionParameter(paramTypeExpr, paramTypeDataverseName);
                paramInlineTypeEntity = new Datatype(paramTypeDataverseName, paramTypeName, paramType, true);
                break;
            default:
                throw new CompilationException(ErrorCode.COMPILATION_ILLEGAL_STATE, sourceLoc);
        }

        return new Triple<>(paramTypeSignature, depTypeSignature, paramInlineTypeEntity);
    }

    protected void handleFunctionDropStatement(MetadataProvider metadataProvider, Statement stmt) throws Exception {
        FunctionDropStatement stmtDropFunction = (FunctionDropStatement) stmt;
        FunctionSignature signature = stmtDropFunction.getFunctionSignature();
        DataverseName dataverseName = getActiveDataverseName(signature.getDataverseName());
        signature.setDataverseName(dataverseName);
        lockUtil.dropFunctionBegin(lockManager, metadataProvider.getLocks(), dataverseName, signature.getName());
        try {
            doDropFunction(metadataProvider, stmtDropFunction, signature);
        } finally {
            metadataProvider.getLocks().unlock();
        }
    }

    protected boolean doDropFunction(MetadataProvider metadataProvider, FunctionDropStatement stmtDropFunction,
            FunctionSignature signature) throws Exception {
        DataverseName dataverseName = signature.getDataverseName();
        SourceLocation sourceLoc = stmtDropFunction.getSourceLocation();
        MetadataTransactionContext mdTxnCtx = MetadataManager.INSTANCE.beginTransaction();
        metadataProvider.setMetadataTxnContext(mdTxnCtx);
        try {
            Dataverse dataverse = MetadataManager.INSTANCE.getDataverse(mdTxnCtx, dataverseName);
            if (dataverse == null) {
                if (stmtDropFunction.getIfExists()) {
                    MetadataManager.INSTANCE.commitTransaction(mdTxnCtx);
                    return false;
                } else {
                    throw new CompilationException(ErrorCode.UNKNOWN_DATAVERSE, sourceLoc, dataverseName);
                }
            }
            Function function = MetadataManager.INSTANCE.getFunction(mdTxnCtx, signature);
            if (function == null) {
                if (stmtDropFunction.getIfExists()) {
                    MetadataManager.INSTANCE.commitTransaction(mdTxnCtx);
                    return false;
                } else {
                    throw new CompilationException(ErrorCode.UNKNOWN_FUNCTION, sourceLoc, signature.toString());
                }
            }

            List<TypeSignature> inlineTypes = TypeUtil.getFunctionInlineTypes(function);

            MetadataManager.INSTANCE.dropFunction(mdTxnCtx, signature);
            for (TypeSignature inlineType : inlineTypes) {
                MetadataManager.INSTANCE.dropDatatype(mdTxnCtx, inlineType.getDataverseName(), inlineType.getName());
            }
            MetadataManager.INSTANCE.commitTransaction(mdTxnCtx);
            return true;
        } catch (Exception e) {
            abort(e, e, mdTxnCtx);
            throw e;
        }
    }

    protected void handleCreateAdapterStatement(MetadataProvider metadataProvider, Statement stmt) throws Exception {
        CreateAdapterStatement cas = (CreateAdapterStatement) stmt;
        DataverseName dataverseName = getActiveDataverseName(cas.getDataverseName());
        DataverseName libraryDataverseName = cas.getLibraryDataverseName();
        if (libraryDataverseName == null) {
            libraryDataverseName = dataverseName;
        }
        String libraryName = cas.getLibraryName();
        lockUtil.createAdapterBegin(lockManager, metadataProvider.getLocks(), dataverseName, cas.getAdapterName(),
                libraryDataverseName, libraryName);
        try {
            doCreateAdapter(metadataProvider, cas);
        } finally {
            metadataProvider.getLocks().unlock();
        }
    }

    protected void doCreateAdapter(MetadataProvider metadataProvider, CreateAdapterStatement cas) throws Exception {
        SourceLocation sourceLoc = cas.getSourceLocation();
        MetadataTransactionContext mdTxnCtx = MetadataManager.INSTANCE.beginTransaction();
        metadataProvider.setMetadataTxnContext(mdTxnCtx);
        try {
            DataverseName dataverseName = getActiveDataverseName(cas.getDataverseName());
            Dataverse dv = MetadataManager.INSTANCE.getDataverse(mdTxnCtx, dataverseName);
            if (dv == null) {
                throw new CompilationException(ErrorCode.UNKNOWN_DATAVERSE, sourceLoc, dataverseName);
            }
            String adapterName = cas.getAdapterName();
            DatasourceAdapter adapter = MetadataManager.INSTANCE.getAdapter(mdTxnCtx, dataverseName, adapterName);
            if (adapter != null) {
                if (cas.getIfNotExists()) {
                    MetadataManager.INSTANCE.commitTransaction(mdTxnCtx);
                    return;
                }
                throw new CompilationException(ErrorCode.ADAPTER_EXISTS, sourceLoc, adapterName);
            }

            DataverseName libraryDataverseName = cas.getLibraryDataverseName();
            if (libraryDataverseName == null) {
                libraryDataverseName = dataverseName;
            }
            String libraryName = cas.getLibraryName();
            Library library = MetadataManager.INSTANCE.getLibrary(mdTxnCtx, libraryDataverseName, libraryName);
            if (library == null) {
                throw new CompilationException(ErrorCode.UNKNOWN_LIBRARY, sourceLoc, libraryName);
            }
            // Add adapters
            ExternalFunctionLanguage language =
                    ExternalFunctionCompilerUtil.getExternalFunctionLanguage(library.getLanguage());
            List<String> externalIdentifier = cas.getExternalIdentifier();
            ExternalFunctionCompilerUtil.validateExternalIdentifier(externalIdentifier, language,
                    cas.getSourceLocation());

            if (language != ExternalFunctionLanguage.JAVA) {
                throw new CompilationException(ErrorCode.UNSUPPORTED_ADAPTER_LANGUAGE, cas.getSourceLocation(),
                        language.name());
            }
            String adapterFactoryClass = externalIdentifier.get(0);

            adapter = new DatasourceAdapter(new AdapterIdentifier(dataverseName, adapterName),
                    IDataSourceAdapter.AdapterType.EXTERNAL, adapterFactoryClass, libraryDataverseName, libraryName);
            MetadataManager.INSTANCE.addAdapter(mdTxnCtx, adapter);
            if (LOGGER.isInfoEnabled()) {
                LOGGER.info("Installed adapter: " + adapterName);
            }
            MetadataManager.INSTANCE.commitTransaction(mdTxnCtx);
        } catch (Exception e) {
            abort(e, e, mdTxnCtx);
            throw e;
        }
    }

    protected void handleAdapterDropStatement(MetadataProvider metadataProvider, Statement stmt) throws Exception {
        AdapterDropStatement stmtDropAdapter = (AdapterDropStatement) stmt;
        DataverseName dataverseName = getActiveDataverseName(stmtDropAdapter.getDataverseName());
        String adapterName = stmtDropAdapter.getAdapterName();
        lockUtil.dropAdapterBegin(lockManager, metadataProvider.getLocks(), dataverseName, adapterName);
        try {
            doDropAdapter(metadataProvider, stmtDropAdapter, dataverseName, adapterName);
        } finally {
            metadataProvider.getLocks().unlock();
        }
    }

    protected boolean doDropAdapter(MetadataProvider metadataProvider, AdapterDropStatement stmtDropAdapter,
            DataverseName dataverseName, String adapterName) throws Exception {
        SourceLocation sourceLoc = stmtDropAdapter.getSourceLocation();
        MetadataTransactionContext mdTxnCtx = MetadataManager.INSTANCE.beginTransaction();
        metadataProvider.setMetadataTxnContext(mdTxnCtx);
        try {
            Dataverse dataverse = MetadataManager.INSTANCE.getDataverse(mdTxnCtx, dataverseName);
            if (dataverse == null) {
                if (stmtDropAdapter.getIfExists()) {
                    MetadataManager.INSTANCE.commitTransaction(mdTxnCtx);
                    return false;
                } else {
                    throw new CompilationException(ErrorCode.UNKNOWN_DATAVERSE, sourceLoc, dataverseName);
                }
            }
            DatasourceAdapter adapter = MetadataManager.INSTANCE.getAdapter(mdTxnCtx, dataverseName, adapterName);
            if (adapter == null) {
                if (stmtDropAdapter.getIfExists()) {
                    MetadataManager.INSTANCE.commitTransaction(mdTxnCtx);
                    return false;
                } else {
                    throw new CompilationException(ErrorCode.UNKNOWN_ADAPTER, sourceLoc, adapterName);
                }
            }

            MetadataManager.INSTANCE.dropAdapter(mdTxnCtx, dataverseName, adapterName);
            MetadataManager.INSTANCE.commitTransaction(mdTxnCtx);
            return true;
        } catch (Exception e) {
            abort(e, e, mdTxnCtx);
            throw e;
        }
    }

    protected void handleCreateLibraryStatement(MetadataProvider metadataProvider, Statement stmt,
            IHyracksClientConnection hcc) throws Exception {
        CreateLibraryStatement cls = (CreateLibraryStatement) stmt;
        DataverseName dataverseName = getActiveDataverseName(cls.getDataverseName());
        String libraryName = cls.getLibraryName();
        lockUtil.createLibraryBegin(lockManager, metadataProvider.getLocks(), dataverseName, libraryName);
        try {
            doCreateLibrary(metadataProvider, dataverseName, libraryName, cls, hcc);
        } finally {
            metadataProvider.getLocks().unlock();
        }
    }

    private void doCreateLibrary(MetadataProvider metadataProvider, DataverseName dataverseName, String libraryName,
            CreateLibraryStatement cls, IHyracksClientConnection hcc) throws Exception {
        JobUtils.ProgressState progress = ProgressState.NO_PROGRESS;
        boolean prepareJobSuccessful = false;
        JobSpecification abortJobSpec = null;
        Library existingLibrary = null;
        MetadataTransactionContext mdTxnCtx = MetadataManager.INSTANCE.beginTransaction();
        boolean bActiveTxn = true;
        metadataProvider.setMetadataTxnContext(mdTxnCtx);
        try {
            Dataverse dv = MetadataManager.INSTANCE.getDataverse(mdTxnCtx, dataverseName);
            if (dv == null) {
                throw new CompilationException(ErrorCode.UNKNOWN_DATAVERSE, dataverseName);
            }
            ExternalFunctionLanguage language = cls.getLang();
            existingLibrary = MetadataManager.INSTANCE.getLibrary(mdTxnCtx, dataverseName, libraryName);
            if (existingLibrary != null && !cls.getReplaceIfExists()) {
                throw new CompilationException(ErrorCode.COMPILATION_ERROR,
                        "A library with this name " + libraryName + " already exists.");
            }

            // #. add/update library with PendingAddOp
            Library libraryPendingAdd =
                    new Library(dataverseName, libraryName, language.name(), MetadataUtil.PENDING_ADD_OP);
            if (existingLibrary == null) {
                MetadataManager.INSTANCE.addLibrary(mdTxnCtx, libraryPendingAdd);
            } else {
                MetadataManager.INSTANCE.updateLibrary(mdTxnCtx, libraryPendingAdd);
            }

            // #. prepare to create library artifacts in NC.
            Triple<JobSpecification, JobSpecification, JobSpecification> jobSpecs =
                    ExternalLibraryUtil.buildCreateLibraryJobSpec(dataverseName, libraryName, language,
                            cls.getLocation(), cls.getAuthToken(), metadataProvider);
            JobSpecification prepareJobSpec = jobSpecs.first;
            JobSpecification commitJobSpec = jobSpecs.second;
            abortJobSpec = jobSpecs.third;

            MetadataManager.INSTANCE.commitTransaction(mdTxnCtx);
            bActiveTxn = false;
            progress = ProgressState.ADDED_PENDINGOP_RECORD_TO_METADATA;

            // #. create library artifacts in NCs.
            runJob(hcc, prepareJobSpec, jobFlags);
            prepareJobSuccessful = true;
            runJob(hcc, commitJobSpec, jobFlags);

            // #. begin new metadataTxn
            mdTxnCtx = MetadataManager.INSTANCE.beginTransaction();
            bActiveTxn = true;
            metadataProvider.setMetadataTxnContext(mdTxnCtx);

            Library newLibrary = new Library(dataverseName, libraryName, language.name(), MetadataUtil.PENDING_NO_OP);
            MetadataManager.INSTANCE.updateLibrary(mdTxnCtx, newLibrary);

            MetadataManager.INSTANCE.commitTransaction(mdTxnCtx);
        } catch (Exception e) {
            if (bActiveTxn) {
                abort(e, e, mdTxnCtx);
            }
            if (progress == ProgressState.ADDED_PENDINGOP_RECORD_TO_METADATA) {
                boolean undoFailure = false;
                if (!prepareJobSuccessful) {
                    // 'prepare' job failed -> try running 'abort' job
                    try {
                        runJob(hcc, abortJobSpec, jobFlags);
                    } catch (Exception e2) {
                        e.addSuppressed(e2);
                        undoFailure = true;
                    }
                } else if (existingLibrary == null) {
                    // 'commit' job failed for a new library -> try removing the library
                    try {
                        JobSpecification dropLibraryJobSpec = ExternalLibraryUtil.buildDropLibraryJobSpec(dataverseName,
                                libraryName, metadataProvider);
                        runJob(hcc, dropLibraryJobSpec, jobFlags);
                    } catch (Exception e2) {
                        e.addSuppressed(e2);
                        undoFailure = true;
                    }
                } else {
                    // 'commit' job failed for an existing library -> bad state
                    undoFailure = true;
                }

                // revert/remove the record from the metadata.
                mdTxnCtx = MetadataManager.INSTANCE.beginTransaction();
                try {
                    if (existingLibrary == null) {
                        MetadataManager.INSTANCE.dropLibrary(mdTxnCtx, dataverseName, libraryName);
                    } else {
                        MetadataManager.INSTANCE.updateLibrary(mdTxnCtx, existingLibrary);
                    }
                    MetadataManager.INSTANCE.commitTransaction(mdTxnCtx);
                } catch (Exception e2) {
                    e.addSuppressed(e2);
                    abort(e, e2, mdTxnCtx);
                    throw new IllegalStateException("System is inconsistent state: pending library(" + libraryName
                            + ") couldn't be reverted/removed from the metadata", e);
                }

                if (undoFailure) {
                    throw new IllegalStateException(
                            "System is inconsistent state: library(" + libraryName + ") couldn't be deployed", e);
                }
            }
            throw e;
        }
    }

    protected void handleLibraryDropStatement(MetadataProvider metadataProvider, Statement stmt,
            IHyracksClientConnection hcc) throws Exception {
        LibraryDropStatement stmtDropLibrary = (LibraryDropStatement) stmt;
        DataverseName dataverseName = getActiveDataverseName(stmtDropLibrary.getDataverseName());
        String libraryName = stmtDropLibrary.getLibraryName();
        lockUtil.dropLibraryBegin(lockManager, metadataProvider.getLocks(), dataverseName, libraryName);
        try {
            doDropLibrary(metadataProvider, stmtDropLibrary, dataverseName, libraryName, hcc);
        } finally {
            metadataProvider.getLocks().unlock();
        }
    }

    protected boolean doDropLibrary(MetadataProvider metadataProvider, LibraryDropStatement stmtDropLibrary,
            DataverseName dataverseName, String libraryName, IHyracksClientConnection hcc) throws Exception {
        JobUtils.ProgressState progress = ProgressState.NO_PROGRESS;
        MetadataTransactionContext mdTxnCtx = MetadataManager.INSTANCE.beginTransaction();
        boolean bActiveTxn = true;
        metadataProvider.setMetadataTxnContext(mdTxnCtx);
        try {
            Dataverse dataverse = MetadataManager.INSTANCE.getDataverse(mdTxnCtx, dataverseName);
            if (dataverse == null) {
                if (stmtDropLibrary.getIfExists()) {
                    MetadataManager.INSTANCE.commitTransaction(mdTxnCtx);
                    return false;
                } else {
                    throw new CompilationException(ErrorCode.UNKNOWN_DATAVERSE, stmtDropLibrary.getSourceLocation(),
                            dataverseName);
                }
            }
            Library library = MetadataManager.INSTANCE.getLibrary(mdTxnCtx, dataverseName, libraryName);
            if (library == null) {
                if (stmtDropLibrary.getIfExists()) {
                    MetadataManager.INSTANCE.commitTransaction(mdTxnCtx);
                    return false;
                } else {
                    throw new CompilationException(ErrorCode.UNKNOWN_LIBRARY, stmtDropLibrary.getSourceLocation(),
                            libraryName);
                }
            }

            // #. mark the existing library as PendingDropOp
            // do drop instead of update because drop will fail if the library is used by functions/adapters
            MetadataManager.INSTANCE.dropLibrary(mdTxnCtx, dataverseName, libraryName);
            MetadataManager.INSTANCE.addLibrary(mdTxnCtx,
                    new Library(dataverseName, libraryName, library.getLanguage(), MetadataUtil.PENDING_DROP_OP));

            // #. drop library artifacts in NCs.
            JobSpecification jobSpec =
                    ExternalLibraryUtil.buildDropLibraryJobSpec(dataverseName, libraryName, metadataProvider);

            MetadataManager.INSTANCE.commitTransaction(mdTxnCtx);
            bActiveTxn = false;
            progress = ProgressState.ADDED_PENDINGOP_RECORD_TO_METADATA;

            // #. drop library artifacts in NCs.
            runJob(hcc, jobSpec, jobFlags);

            // #. begin new metadataTxn
            mdTxnCtx = MetadataManager.INSTANCE.beginTransaction();
            bActiveTxn = true;
            metadataProvider.setMetadataTxnContext(mdTxnCtx);

            // #. drop library
            MetadataManager.INSTANCE.dropLibrary(mdTxnCtx, dataverseName, libraryName);

            MetadataManager.INSTANCE.commitTransaction(mdTxnCtx);
            return true;
        } catch (Exception e) {
            if (bActiveTxn) {
                abort(e, e, mdTxnCtx);
            }
            if (progress == ProgressState.ADDED_PENDINGOP_RECORD_TO_METADATA) {
                // remove the record from the metadata.
                mdTxnCtx = MetadataManager.INSTANCE.beginTransaction();
                try {
                    MetadataManager.INSTANCE.dropLibrary(mdTxnCtx, dataverseName, libraryName);
                    MetadataManager.INSTANCE.commitTransaction(mdTxnCtx);
                } catch (Exception e2) {
                    e.addSuppressed(e2);
                    abort(e, e2, mdTxnCtx);
                    throw new IllegalStateException("System is inconsistent state: pending library(" + libraryName
                            + ") couldn't be removed from the metadata", e);
                }
            }
            throw e;
        }
    }

    protected void handleCreateSynonymStatement(MetadataProvider metadataProvider, Statement stmt) throws Exception {
        CreateSynonymStatement css = (CreateSynonymStatement) stmt;
        DataverseName dataverseName = getActiveDataverseName(css.getDataverseName());
        String synonymName = css.getSynonymName();
        DataverseName objectDataverseName = getActiveDataverseName(css.getObjectDataverseName());
        String objectName = css.getObjectName();
        lockUtil.createSynonymBegin(lockManager, metadataProvider.getLocks(), dataverseName, synonymName);
        try {
            doCreateSynonym(metadataProvider, css, dataverseName, synonymName, objectDataverseName, objectName);
        } finally {
            metadataProvider.getLocks().unlock();
        }
    }

    protected void doCreateSynonym(MetadataProvider metadataProvider, CreateSynonymStatement css,
            DataverseName dataverseName, String synonymName, DataverseName objectDataverseName, String objectName)
            throws Exception {
        MetadataTransactionContext mdTxnCtx = MetadataManager.INSTANCE.beginTransaction();
        metadataProvider.setMetadataTxnContext(mdTxnCtx);
        try {
            Synonym synonym = MetadataManager.INSTANCE.getSynonym(metadataProvider.getMetadataTxnContext(),
                    dataverseName, synonymName);
            if (synonym != null) {
                if (css.getIfNotExists()) {
                    MetadataManager.INSTANCE.commitTransaction(mdTxnCtx);
                    return;
                }
                throw new CompilationException(ErrorCode.SYNONYM_EXISTS, css.getSourceLocation(), synonymName);
            }
            synonym = new Synonym(dataverseName, synonymName, objectDataverseName, objectName);
            MetadataManager.INSTANCE.addSynonym(metadataProvider.getMetadataTxnContext(), synonym);
            MetadataManager.INSTANCE.commitTransaction(mdTxnCtx);
        } catch (Exception e) {
            abort(e, e, mdTxnCtx);
            throw e;
        }
    }

    protected void handleDropSynonymStatement(MetadataProvider metadataProvider, Statement stmt) throws Exception {
        SynonymDropStatement stmtSynDrop = (SynonymDropStatement) stmt;
        DataverseName dataverseName = getActiveDataverseName(stmtSynDrop.getDataverseName());
        String synonymName = stmtSynDrop.getSynonymName();
        lockUtil.dropSynonymBegin(lockManager, metadataProvider.getLocks(), dataverseName, synonymName);
        try {
            doDropSynonym(metadataProvider, stmtSynDrop, dataverseName, synonymName);
        } finally {
            metadataProvider.getLocks().unlock();
        }
    }

    protected boolean doDropSynonym(MetadataProvider metadataProvider, SynonymDropStatement stmtSynDrop,
            DataverseName dataverseName, String synonymName) throws Exception {
        MetadataTransactionContext mdTxnCtx = MetadataManager.INSTANCE.beginTransaction();
        metadataProvider.setMetadataTxnContext(mdTxnCtx);
        try {
            Synonym synonym = MetadataManager.INSTANCE.getSynonym(mdTxnCtx, dataverseName, synonymName);
            if (synonym == null) {
                if (stmtSynDrop.getIfExists()) {
                    MetadataManager.INSTANCE.commitTransaction(mdTxnCtx);
                    return false;
                }
                throw new CompilationException(ErrorCode.UNKNOWN_SYNONYM, stmtSynDrop.getSourceLocation(), synonymName);
            }
            MetadataManager.INSTANCE.dropSynonym(mdTxnCtx, dataverseName, synonymName);
            MetadataManager.INSTANCE.commitTransaction(mdTxnCtx);
            return true;
        } catch (Exception e) {
            abort(e, e, mdTxnCtx);
            throw e;
        }
    }

    protected void handleLoadStatement(MetadataProvider metadataProvider, Statement stmt, IHyracksClientConnection hcc)
            throws Exception {
        LoadStatement loadStmt = (LoadStatement) stmt;
        DataverseName dataverseName = getActiveDataverseName(loadStmt.getDataverseName());
        String datasetName = loadStmt.getDatasetName();
        MetadataTransactionContext mdTxnCtx = MetadataManager.INSTANCE.beginTransaction();
        boolean bActiveTxn = true;
        metadataProvider.setMetadataTxnContext(mdTxnCtx);
        lockUtil.modifyDatasetBegin(lockManager, metadataProvider.getLocks(), dataverseName, datasetName);
        try {
            Map<String, String> properties = loadStmt.getProperties();
            ExternalDataUtils.normalize(properties);
            ExternalDataUtils.validate(properties);
            CompiledLoadFromFileStatement cls = new CompiledLoadFromFileStatement(dataverseName,
                    loadStmt.getDatasetName(), loadStmt.getAdapter(), properties, loadStmt.dataIsAlreadySorted());
            cls.setSourceLocation(stmt.getSourceLocation());
            JobSpecification spec = apiFramework.compileQuery(hcc, metadataProvider, null, 0, null, sessionOutput, cls,
                    null, responsePrinter, warningCollector);
            afterCompile();
            MetadataManager.INSTANCE.commitTransaction(mdTxnCtx);
            bActiveTxn = false;
            if (spec != null) {
                runJob(hcc, spec);
            }
        } catch (Exception e) {
            if (bActiveTxn) {
                abort(e, e, mdTxnCtx);
            }
            throw e;
        } finally {
            metadataProvider.getLocks().unlock();
        }
    }

    public JobSpecification handleInsertUpsertStatement(MetadataProvider metadataProvider, Statement stmt,
            IHyracksClientConnection hcc, IResultSet resultSet, ResultDelivery resultDelivery,
            ResultMetadata outMetadata, Stats stats, boolean compileOnly, IRequestParameters requestParameters,
            Map<String, IAObject> stmtParams, IStatementRewriter stmtRewriter) throws Exception {
        InsertStatement stmtInsertUpsert = (InsertStatement) stmt;
        DataverseName dataverseName = getActiveDataverseName(stmtInsertUpsert.getDataverseName());
        final IMetadataLocker locker = new IMetadataLocker() {
            @Override
            public void lock() throws AlgebricksException {
                lockUtil.insertDeleteUpsertBegin(lockManager, metadataProvider.getLocks(), dataverseName,
                        stmtInsertUpsert.getDatasetName());
            }

            @Override
            public void unlock() {
                metadataProvider.getLocks().unlock();
            }
        };
        final IStatementCompiler compiler = () -> {
            MetadataTransactionContext mdTxnCtx = MetadataManager.INSTANCE.beginTransaction();
            boolean bActiveTxn = true;
            metadataProvider.setMetadataTxnContext(mdTxnCtx);
            try {
                metadataProvider.setWriteTransaction(true);
                final JobSpecification jobSpec =
                        rewriteCompileInsertUpsert(hcc, metadataProvider, stmtInsertUpsert, stmtParams, stmtRewriter);
                MetadataManager.INSTANCE.commitTransaction(mdTxnCtx);
                bActiveTxn = false;
                return jobSpec;
            } catch (Exception e) {
                if (bActiveTxn) {
                    abort(e, e, mdTxnCtx);
                }
                throw e;
            }
        };
        if (compileOnly) {
            locker.lock();
            try {
                return compiler.compile();
            } finally {
                locker.unlock();
            }
        }

        if (stmtInsertUpsert.getReturnExpression() != null) {
            deliverResult(hcc, resultSet, compiler, metadataProvider, locker, resultDelivery, outMetadata, stats,
                    requestParameters, false);
        } else {
            locker.lock();
            try {
                final JobSpecification jobSpec = compiler.compile();
                if (jobSpec == null) {
                    return jobSpec;
                }
                runJob(hcc, jobSpec);
            } finally {
                locker.unlock();
            }
        }
        return null;
    }

    public JobSpecification handleDeleteStatement(MetadataProvider metadataProvider, Statement stmt,
            IHyracksClientConnection hcc, boolean compileOnly, Map<String, IAObject> stmtParams,
            IStatementRewriter stmtRewriter) throws Exception {
        DeleteStatement stmtDelete = (DeleteStatement) stmt;
        DataverseName dataverseName = getActiveDataverseName(stmtDelete.getDataverseName());
        MetadataTransactionContext mdTxnCtx = MetadataManager.INSTANCE.beginTransaction();
        boolean bActiveTxn = true;
        metadataProvider.setMetadataTxnContext(mdTxnCtx);
        lockUtil.insertDeleteUpsertBegin(lockManager, metadataProvider.getLocks(), dataverseName,
                stmtDelete.getDatasetName());
        try {
            metadataProvider.setWriteTransaction(true);
            CompiledDeleteStatement clfrqs = new CompiledDeleteStatement(stmtDelete.getVariableExpr(), dataverseName,
                    stmtDelete.getDatasetName(), stmtDelete.getCondition(), stmtDelete.getVarCounter(),
                    stmtDelete.getQuery());
            clfrqs.setSourceLocation(stmt.getSourceLocation());
            JobSpecification jobSpec =
                    rewriteCompileQuery(hcc, metadataProvider, clfrqs.getQuery(), clfrqs, stmtParams, stmtRewriter);
            afterCompile();

            MetadataManager.INSTANCE.commitTransaction(mdTxnCtx);
            bActiveTxn = false;

            if (jobSpec != null && !compileOnly) {
                runJob(hcc, jobSpec);
            }
            return jobSpec;
        } catch (Exception e) {
            if (bActiveTxn) {
                abort(e, e, mdTxnCtx);
            }
            throw e;
        } finally {
            metadataProvider.getLocks().unlock();
        }
    }

    @Override
    public JobSpecification rewriteCompileQuery(IClusterInfoCollector clusterInfoCollector,
            MetadataProvider metadataProvider, Query query, ICompiledDmlStatement stmt,
            Map<String, IAObject> stmtParams, IStatementRewriter stmtRewriter)
            throws AlgebricksException, ACIDException {

        Map<VarIdentifier, IAObject> externalVars = createExternalVariables(stmtParams, stmtRewriter);

        // Query Rewriting (happens under the same ongoing metadata transaction)
        Pair<IReturningStatement, Integer> rewrittenResult = apiFramework.reWriteQuery(declaredFunctions,
                metadataProvider, query, sessionOutput, true, externalVars.keySet(), warningCollector);

        // Query Compilation (happens under the same ongoing metadata transaction)
        return apiFramework.compileQuery(clusterInfoCollector, metadataProvider, (Query) rewrittenResult.first,
                rewrittenResult.second, stmt == null ? null : stmt.getDatasetName(), sessionOutput, stmt, externalVars,
                responsePrinter, warningCollector);
    }

    private JobSpecification rewriteCompileInsertUpsert(IClusterInfoCollector clusterInfoCollector,
            MetadataProvider metadataProvider, InsertStatement insertUpsert, Map<String, IAObject> stmtParams,
            IStatementRewriter stmtRewriter) throws AlgebricksException, ACIDException {
        SourceLocation sourceLoc = insertUpsert.getSourceLocation();

        Map<VarIdentifier, IAObject> externalVars = createExternalVariables(stmtParams, stmtRewriter);

        // Insert/upsert statement rewriting (happens under the same ongoing metadata transaction)
        Pair<IReturningStatement, Integer> rewrittenResult = apiFramework.reWriteQuery(declaredFunctions,
                metadataProvider, insertUpsert, sessionOutput, true, externalVars.keySet(), warningCollector);

        InsertStatement rewrittenInsertUpsert = (InsertStatement) rewrittenResult.first;
        DataverseName dataverseName = getActiveDataverseName(rewrittenInsertUpsert.getDataverseName());
        String datasetName = rewrittenInsertUpsert.getDatasetName();
        CompiledInsertStatement clfrqs;
        switch (insertUpsert.getKind()) {
            case INSERT:
                clfrqs = new CompiledInsertStatement(dataverseName, datasetName, rewrittenInsertUpsert.getQuery(),
                        rewrittenInsertUpsert.getVarCounter(), rewrittenInsertUpsert.getVar(),
                        rewrittenInsertUpsert.getReturnExpression());
                clfrqs.setSourceLocation(insertUpsert.getSourceLocation());
                break;
            case UPSERT:
                clfrqs = new CompiledUpsertStatement(dataverseName, datasetName, rewrittenInsertUpsert.getQuery(),
                        rewrittenInsertUpsert.getVarCounter(), rewrittenInsertUpsert.getVar(),
                        rewrittenInsertUpsert.getReturnExpression());
                clfrqs.setSourceLocation(insertUpsert.getSourceLocation());
                break;
            default:
                throw new CompilationException(ErrorCode.COMPILATION_ERROR, sourceLoc,
                        "Unsupported statement type " + rewrittenInsertUpsert.getKind());
        }
        // Insert/upsert statement compilation (happens under the same ongoing metadata
        // transaction)
        return apiFramework.compileQuery(clusterInfoCollector, metadataProvider, rewrittenInsertUpsert.getQuery(),
                rewrittenResult.second, datasetName, sessionOutput, clfrqs, externalVars, responsePrinter,
                warningCollector);
    }

    protected void handleCreateFeedStatement(MetadataProvider metadataProvider, Statement stmt) throws Exception {
        CreateFeedStatement cfs = (CreateFeedStatement) stmt;
        SourceLocation sourceLoc = cfs.getSourceLocation();
        DataverseName dataverseName = getActiveDataverseName(cfs.getDataverseName());
        String feedName = cfs.getFeedName().getValue();
        MetadataTransactionContext mdTxnCtx = MetadataManager.INSTANCE.beginTransaction();
        metadataProvider.setMetadataTxnContext(mdTxnCtx);
        lockUtil.createFeedBegin(lockManager, metadataProvider.getLocks(), dataverseName, feedName);
        try {
            Feed feed =
                    MetadataManager.INSTANCE.getFeed(metadataProvider.getMetadataTxnContext(), dataverseName, feedName);
            if (feed != null) {
                if (cfs.getIfNotExists()) {
                    MetadataManager.INSTANCE.commitTransaction(mdTxnCtx);
                    return;
                } else {
                    throw new CompilationException(ErrorCode.COMPILATION_ERROR, sourceLoc,
                            "A feed with this name " + feedName + " already exists.");
                }
            }
            Map<String, String> configuration = cfs.getConfiguration();
            ExternalDataUtils.normalize(configuration);
            ExternalDataUtils.validate(configuration);
            feed = new Feed(dataverseName, feedName, configuration);
            FeedMetadataUtil.validateFeed(feed, mdTxnCtx, appCtx, warningCollector);
            MetadataManager.INSTANCE.addFeed(metadataProvider.getMetadataTxnContext(), feed);
            MetadataManager.INSTANCE.commitTransaction(mdTxnCtx);
        } catch (Exception e) {
            abort(e, e, mdTxnCtx);
            throw e;
        } finally {
            metadataProvider.getLocks().unlock();
        }
    }

    protected void handleCreateFeedPolicyStatement(MetadataProvider metadataProvider, Statement stmt)
            throws AlgebricksException, HyracksDataException {
        FeedPolicyEntity newPolicy;
        MetadataTransactionContext mdTxnCtx = null;
        CreateFeedPolicyStatement cfps = (CreateFeedPolicyStatement) stmt;
        SourceLocation sourceLoc = cfps.getSourceLocation();
        DataverseName dataverseName = getActiveDataverseName(null);
        String policyName = cfps.getPolicyName();
        lockUtil.createFeedPolicyBegin(lockManager, metadataProvider.getLocks(), dataverseName, policyName);
        try {
            mdTxnCtx = MetadataManager.INSTANCE.beginTransaction();
            metadataProvider.setMetadataTxnContext(mdTxnCtx);
            FeedPolicyEntity feedPolicy = MetadataManager.INSTANCE
                    .getFeedPolicy(metadataProvider.getMetadataTxnContext(), dataverseName, policyName);
            if (feedPolicy != null) {
                if (cfps.getIfNotExists()) {
                    MetadataManager.INSTANCE.commitTransaction(mdTxnCtx);
                    return;
                } else {
                    throw new CompilationException(ErrorCode.COMPILATION_ERROR, sourceLoc,
                            "A policy with this name " + policyName + " already exists.");
                }
            }
            boolean extendingExisting = cfps.getSourcePolicyName() != null;
            String description = cfps.getDescription() == null ? "" : cfps.getDescription();
            if (extendingExisting) {
                FeedPolicyEntity sourceFeedPolicy = MetadataManager.INSTANCE.getFeedPolicy(
                        metadataProvider.getMetadataTxnContext(), dataverseName, cfps.getSourcePolicyName());
                if (sourceFeedPolicy == null) {
                    sourceFeedPolicy = MetadataManager.INSTANCE.getFeedPolicy(metadataProvider.getMetadataTxnContext(),
                            MetadataConstants.METADATA_DATAVERSE_NAME, cfps.getSourcePolicyName());
                    if (sourceFeedPolicy == null) {
                        throw new CompilationException(ErrorCode.COMPILATION_ERROR, sourceLoc,
                                "Unknown policy " + cfps.getSourcePolicyName());
                    }
                }
                Map<String, String> policyProperties = sourceFeedPolicy.getProperties();
                policyProperties.putAll(cfps.getProperties());
                newPolicy = new FeedPolicyEntity(dataverseName, policyName, description, policyProperties);
            } else {
                Properties prop = new Properties();
                try {
                    InputStream stream = new FileInputStream(cfps.getSourcePolicyFile());
                    prop.load(stream);
                } catch (Exception e) {
                    throw new CompilationException(ErrorCode.COMPILATION_ERROR, sourceLoc,
                            "Unable to read policy file" + cfps.getSourcePolicyFile(), e);
                }
                Map<String, String> policyProperties = new HashMap<>();
                prop.forEach((key, value) -> policyProperties.put((String) key, (String) value));
                newPolicy = new FeedPolicyEntity(dataverseName, policyName, description, policyProperties);
            }
            MetadataManager.INSTANCE.addFeedPolicy(mdTxnCtx, newPolicy);
            MetadataManager.INSTANCE.commitTransaction(mdTxnCtx);
        } catch (RemoteException | ACIDException e) {
            abort(e, e, mdTxnCtx);
            throw HyracksDataException.create(e);
        } finally {
            metadataProvider.getLocks().unlock();
        }
    }

    protected void handleDropFeedStatement(MetadataProvider metadataProvider, Statement stmt,
            IHyracksClientConnection hcc) throws Exception {
        FeedDropStatement stmtFeedDrop = (FeedDropStatement) stmt;
        SourceLocation sourceLoc = stmtFeedDrop.getSourceLocation();
        DataverseName dataverseName = getActiveDataverseName(stmtFeedDrop.getDataverseName());
        String feedName = stmtFeedDrop.getFeedName().getValue();
        MetadataTransactionContext mdTxnCtx = MetadataManager.INSTANCE.beginTransaction();
        metadataProvider.setMetadataTxnContext(mdTxnCtx);
        lockUtil.dropFeedBegin(lockManager, metadataProvider.getLocks(), dataverseName, feedName);
        try {
            Feed feed = MetadataManager.INSTANCE.getFeed(mdTxnCtx, dataverseName, feedName);
            if (feed == null) {
                if (!stmtFeedDrop.getIfExists()) {
                    throw new CompilationException(ErrorCode.COMPILATION_ERROR, sourceLoc,
                            "There is no feed with this name " + feedName + ".");
                }
                MetadataManager.INSTANCE.commitTransaction(mdTxnCtx);
                return;
            }
            doDropFeed(hcc, metadataProvider, feed, sourceLoc);
            MetadataManager.INSTANCE.commitTransaction(mdTxnCtx);
        } catch (Exception e) {
            abort(e, e, mdTxnCtx);
            throw e;
        } finally {
            metadataProvider.getLocks().unlock();
        }
    }

    protected void doDropFeed(IHyracksClientConnection hcc, MetadataProvider metadataProvider, Feed feed,
            SourceLocation sourceLoc) throws Exception {
        MetadataTransactionContext mdTxnCtx = metadataProvider.getMetadataTxnContext();
        EntityId feedId = feed.getFeedId();
        ActiveNotificationHandler activeNotificationHandler =
                (ActiveNotificationHandler) appCtx.getActiveNotificationHandler();
        ActiveEntityEventsListener listener =
                (ActiveEntityEventsListener) activeNotificationHandler.getListener(feedId);
        if (listener != null && listener.getState() != ActivityState.STOPPED) {
            throw new CompilationException(ErrorCode.COMPILATION_ERROR, sourceLoc, "Feed " + feedId
                    + " is currently active and connected to the following dataset(s) \n" + listener.toString());
        } else if (listener != null) {
            listener.unregister();
        }
        JobSpecification spec = FeedOperations.buildRemoveFeedStorageJob(metadataProvider,
                MetadataManager.INSTANCE.getFeed(mdTxnCtx, feedId.getDataverseName(), feedId.getEntityName()));
        runJob(hcc, spec);
        MetadataManager.INSTANCE.dropFeed(mdTxnCtx, feed.getDataverseName(), feed.getFeedName());
        if (LOGGER.isInfoEnabled()) {
            LOGGER.info("Removed feed " + feedId);
        }
    }

    protected void handleDropFeedPolicyStatement(MetadataProvider metadataProvider, Statement stmt) throws Exception {
        MetadataTransactionContext mdTxnCtx = MetadataManager.INSTANCE.beginTransaction();
        metadataProvider.setMetadataTxnContext(mdTxnCtx);
        FeedPolicyDropStatement stmtFeedPolicyDrop = (FeedPolicyDropStatement) stmt;
        SourceLocation sourceLoc = stmtFeedPolicyDrop.getSourceLocation();
        DataverseName dataverseName = getActiveDataverseName(stmtFeedPolicyDrop.getDataverseName());
        String policyName = stmtFeedPolicyDrop.getPolicyName().getValue();
        lockUtil.dropFeedPolicyBegin(lockManager, metadataProvider.getLocks(), dataverseName, policyName);
        try {
            FeedPolicyEntity feedPolicy = MetadataManager.INSTANCE.getFeedPolicy(mdTxnCtx, dataverseName, policyName);
            if (feedPolicy == null) {
                if (!stmtFeedPolicyDrop.getIfExists()) {
                    throw new CompilationException(ErrorCode.COMPILATION_ERROR, sourceLoc,
                            "Unknown policy " + policyName + " in dataverse " + dataverseName);
                }
                MetadataManager.INSTANCE.commitTransaction(mdTxnCtx);
                return;
            }
            MetadataManager.INSTANCE.dropFeedPolicy(mdTxnCtx, dataverseName, policyName);
            MetadataManager.INSTANCE.commitTransaction(mdTxnCtx);
        } catch (Exception e) {
            abort(e, e, mdTxnCtx);
            throw e;
        } finally {
            metadataProvider.getLocks().unlock();
        }
    }

    protected void handleStartFeedStatement(MetadataProvider metadataProvider, Statement stmt,
            IHyracksClientConnection hcc) throws Exception {
        StartFeedStatement sfs = (StartFeedStatement) stmt;
        SourceLocation sourceLoc = sfs.getSourceLocation();
        DataverseName dataverseName = getActiveDataverseName(sfs.getDataverseName());
        String feedName = sfs.getFeedName().getValue();
        MetadataTransactionContext mdTxnCtx = MetadataManager.INSTANCE.beginTransaction();
        boolean committed = false;
        lockUtil.startFeedBegin(lockManager, metadataProvider.getLocks(), dataverseName, feedName);
        try {
            metadataProvider.setMetadataTxnContext(mdTxnCtx);
            // Runtime handler
            EntityId entityId = new EntityId(Feed.EXTENSION_NAME, dataverseName, feedName);
            // Feed & Feed Connections
            Feed feed = FeedMetadataUtil.validateIfFeedExists(dataverseName, feedName,
                    metadataProvider.getMetadataTxnContext());
            List<FeedConnection> feedConnections = MetadataManager.INSTANCE
                    .getFeedConections(metadataProvider.getMetadataTxnContext(), dataverseName, feedName);
            if (feedConnections.isEmpty()) {
                throw new CompilationException(ErrorCode.FEED_START_FEED_WITHOUT_CONNECTION, sourceLoc, feedName);
            }
            for (FeedConnection feedConnection : feedConnections) {
                // what if the dataset is in a different dataverse
                lockManager.acquireDatasetReadLock(metadataProvider.getLocks(), feedConnection.getDataverseName(),
                        feedConnection.getDatasetName());
            }
            ActiveNotificationHandler activeEventHandler =
                    (ActiveNotificationHandler) appCtx.getActiveNotificationHandler();
            ActiveEntityEventsListener listener = (ActiveEntityEventsListener) activeEventHandler.getListener(entityId);
            if (listener == null) {
                // Prepare policy
                List<Dataset> datasets = new ArrayList<>();
                for (FeedConnection connection : feedConnections) {
                    Dataset ds =
                            metadataProvider.findDataset(connection.getDataverseName(), connection.getDatasetName());
                    datasets.add(ds);
                }
                listener = new FeedEventsListener(this, metadataProvider.getApplicationContext(), hcc, entityId,
                        datasets, null, FeedIntakeOperatorNodePushable.class.getSimpleName(),
                        NoRetryPolicyFactory.INSTANCE, feed, feedConnections, compilationProvider.getLanguage());
            }
            MetadataManager.INSTANCE.commitTransaction(mdTxnCtx);
            committed = true;
            listener.start(metadataProvider);
        } catch (Exception e) {
            if (!committed) {
                abort(e, e, mdTxnCtx);
            }
            throw e;
        } finally {
            metadataProvider.getLocks().unlock();
        }
    }

    protected void handleStopFeedStatement(MetadataProvider metadataProvider, Statement stmt) throws Exception {
        StopFeedStatement sfst = (StopFeedStatement) stmt;
        SourceLocation sourceLoc = sfst.getSourceLocation();
        DataverseName dataverseName = getActiveDataverseName(sfst.getDataverseName());
        String feedName = sfst.getFeedName().getValue();
        EntityId entityId = new EntityId(Feed.EXTENSION_NAME, dataverseName, feedName);
        ActiveNotificationHandler activeEventHandler =
                (ActiveNotificationHandler) appCtx.getActiveNotificationHandler();
        // Obtain runtime info from ActiveListener
        ActiveEntityEventsListener listener = (ActiveEntityEventsListener) activeEventHandler.getListener(entityId);
        if (listener == null) {
            throw new CompilationException(ErrorCode.COMPILATION_ERROR, sourceLoc,
                    "Feed " + feedName + " is not started.");
        }
        lockUtil.stopFeedBegin(lockManager, metadataProvider.getLocks(), dataverseName, feedName);
        try {
            listener.stop(metadataProvider);
        } finally {
            metadataProvider.getLocks().unlock();
        }
    }

    private void handleConnectFeedStatement(MetadataProvider metadataProvider, Statement stmt) throws Exception {
        FeedConnection fc;
        ConnectFeedStatement cfs = (ConnectFeedStatement) stmt;
        SourceLocation sourceLoc = cfs.getSourceLocation();
        DataverseName dataverseName = getActiveDataverseName(cfs.getDataverseName());
        String feedName = cfs.getFeedName();
        String datasetName = cfs.getDatasetName().getValue();
        String policyName = cfs.getPolicy();
        String whereClauseBody = cfs.getWhereClauseBody();
        MetadataTransactionContext mdTxnCtx = MetadataManager.INSTANCE.beginTransaction();
        metadataProvider.setMetadataTxnContext(mdTxnCtx);
        // TODO: Check whether we are connecting a change feed to a non-meta dataset
        // Check whether feed is alive
        ActiveNotificationHandler activeEventHandler =
                (ActiveNotificationHandler) appCtx.getActiveNotificationHandler();
        // Transaction handling
        lockUtil.connectFeedBegin(lockManager, metadataProvider.getLocks(), dataverseName, datasetName, feedName);
        try {
            // validation
            Dataset dataset = FeedMetadataUtil.validateIfDatasetExists(metadataProvider, dataverseName, datasetName);
            Feed feed = FeedMetadataUtil.validateIfFeedExists(dataverseName, feedName,
                    metadataProvider.getMetadataTxnContext());
            FeedEventsListener listener = (FeedEventsListener) activeEventHandler.getListener(feed.getFeedId());
            if (listener != null && listener.isActive()) {
                throw new CompilationException(ErrorCode.FEED_CHANGE_FEED_CONNECTIVITY_ON_ALIVE_FEED, sourceLoc,
                        feedName);
            }
            ARecordType outputType = FeedMetadataUtil.getOutputType(feed,
                    feed.getConfiguration().get(ExternalDataConstants.KEY_TYPE_NAME));
            List<FunctionSignature> appliedFunctions = cfs.getAppliedFunctions();
            for (FunctionSignature func : appliedFunctions) {
                if (MetadataManager.INSTANCE.getFunction(mdTxnCtx, func) == null) {
                    throw new CompilationException(ErrorCode.FEED_CONNECT_FEED_APPLIED_INVALID_FUNCTION, sourceLoc,
                            func.getName());
                }
            }
            fc = MetadataManager.INSTANCE.getFeedConnection(metadataProvider.getMetadataTxnContext(), dataverseName,
                    feedName, datasetName);
            if (fc != null) {
                throw new CompilationException(ErrorCode.COMPILATION_ERROR, sourceLoc,
                        "Feed" + feedName + " is already connected dataset " + datasetName);
            }
            fc = new FeedConnection(dataverseName, feedName, datasetName, appliedFunctions, policyName, whereClauseBody,
                    outputType.getTypeName());
            MetadataManager.INSTANCE.addFeedConnection(metadataProvider.getMetadataTxnContext(), fc);
            MetadataManager.INSTANCE.commitTransaction(mdTxnCtx);
            if (listener != null) {
                listener.add(dataset);
                listener.addFeedConnection(fc);
            }
        } catch (Exception e) {
            abort(e, e, mdTxnCtx);
            throw e;
        } finally {
            metadataProvider.getLocks().unlock();
        }
    }

    protected void handleDisconnectFeedStatement(MetadataProvider metadataProvider, Statement stmt) throws Exception {
        DisconnectFeedStatement cfs = (DisconnectFeedStatement) stmt;
        SourceLocation sourceLoc = cfs.getSourceLocation();
        DataverseName dataverseName = getActiveDataverseName(cfs.getDataverseName());
        String datasetName = cfs.getDatasetName().getValue();
        String feedName = cfs.getFeedName().getValue();
        MetadataTransactionContext mdTxnCtx = MetadataManager.INSTANCE.beginTransaction();
        metadataProvider.setMetadataTxnContext(mdTxnCtx);
        lockUtil.disconnectFeedBegin(lockManager, metadataProvider.getLocks(), dataverseName, datasetName, feedName);
        try {
            ActiveNotificationHandler activeEventHandler =
                    (ActiveNotificationHandler) appCtx.getActiveNotificationHandler();
            // Check whether feed is alive
            ActiveEntityEventsListener listener = (ActiveEntityEventsListener) activeEventHandler
                    .getListener(new EntityId(Feed.EXTENSION_NAME, dataverseName, feedName));
            if (listener != null && listener.isActive()) {
                throw new CompilationException(ErrorCode.FEED_CHANGE_FEED_CONNECTIVITY_ON_ALIVE_FEED, sourceLoc,
                        feedName);
            }
            FeedMetadataUtil.validateIfDatasetExists(metadataProvider, dataverseName, cfs.getDatasetName().getValue());
            FeedMetadataUtil.validateIfFeedExists(dataverseName, cfs.getFeedName().getValue(), mdTxnCtx);
            FeedConnection fc = MetadataManager.INSTANCE.getFeedConnection(metadataProvider.getMetadataTxnContext(),
                    dataverseName, feedName, datasetName);
            Dataset ds = metadataProvider.findDataset(dataverseName, datasetName);
            if (ds == null) {
                throw new CompilationException(ErrorCode.UNKNOWN_DATASET_IN_DATAVERSE, sourceLoc, datasetName,
                        dataverseName);
            }
            if (fc == null) {
                throw new CompilationException(ErrorCode.COMPILATION_ERROR, sourceLoc, "Feed " + feedName
                        + " is currently not connected to " + cfs.getDatasetName().getValue() + ". Invalid operation!");
            }
            MetadataManager.INSTANCE.dropFeedConnection(mdTxnCtx, dataverseName, feedName, datasetName);
            MetadataManager.INSTANCE.commitTransaction(mdTxnCtx);
            if (listener != null) {
                listener.remove(ds);
            }
        } catch (Exception e) {
            abort(e, e, mdTxnCtx);
            throw e;
        } finally {
            metadataProvider.getLocks().unlock();
        }
    }

    protected void handleCompactStatement(MetadataProvider metadataProvider, Statement stmt,
            IHyracksClientConnection hcc) throws Exception {
        CompactStatement compactStatement = (CompactStatement) stmt;
        SourceLocation sourceLoc = compactStatement.getSourceLocation();
        DataverseName dataverseName = getActiveDataverseName(compactStatement.getDataverseName());
        String datasetName = compactStatement.getDatasetName().getValue();
        MetadataTransactionContext mdTxnCtx = MetadataManager.INSTANCE.beginTransaction();
        boolean bActiveTxn = true;
        metadataProvider.setMetadataTxnContext(mdTxnCtx);
        List<JobSpecification> jobsToExecute = new ArrayList<>();
        lockUtil.compactBegin(lockManager, metadataProvider.getLocks(), dataverseName, datasetName);
        try {
            Dataset ds = metadataProvider.findDataset(dataverseName, datasetName);
            if (ds == null) {
                throw new CompilationException(ErrorCode.UNKNOWN_DATASET_IN_DATAVERSE, sourceLoc, datasetName,
                        dataverseName);
            }
            // Prepare jobs to compact the datatset and its indexes
            List<Index> indexes = MetadataManager.INSTANCE.getDatasetIndexes(mdTxnCtx, dataverseName, datasetName);
            if (indexes.isEmpty()) {
                throw new CompilationException(ErrorCode.COMPILATION_ERROR, sourceLoc,
                        "Cannot compact the extrenal dataset " + datasetName + " because it has no indexes");
            }
            Dataverse dataverse =
                    MetadataManager.INSTANCE.getDataverse(metadataProvider.getMetadataTxnContext(), dataverseName);
            jobsToExecute.add(DatasetUtil.compactDatasetJobSpec(dataverse, datasetName, metadataProvider));

            if (ds.getDatasetType() == DatasetType.INTERNAL) {
                for (Index index : indexes) {
                    if (index.isSecondaryIndex()) {
                        jobsToExecute.add(
                                IndexUtil.buildSecondaryIndexCompactJobSpec(ds, index, metadataProvider, sourceLoc));
                    }
                }
            } else {
                prepareCompactJobsForExternalDataset(indexes, ds, jobsToExecute, metadataProvider, sourceLoc);
            }
            MetadataManager.INSTANCE.commitTransaction(mdTxnCtx);
            bActiveTxn = false;

            // #. run the jobs
            for (JobSpecification jobSpec : jobsToExecute) {
                runJob(hcc, jobSpec);
            }
        } catch (Exception e) {
            if (bActiveTxn) {
                abort(e, e, mdTxnCtx);
            }
            throw e;
        } finally {
            metadataProvider.getLocks().unlock();
            ExternalDatasetsRegistry.INSTANCE.releaseAcquiredLocks(metadataProvider);
        }
    }

    protected void prepareCompactJobsForExternalDataset(List<Index> indexes, Dataset ds,
            List<JobSpecification> jobsToExecute, MetadataProvider metadataProvider, SourceLocation sourceLoc)
            throws AlgebricksException {
        for (int j = 0; j < indexes.size(); j++) {
            jobsToExecute
                    .add(IndexUtil.buildSecondaryIndexCompactJobSpec(ds, indexes.get(j), metadataProvider, sourceLoc));

        }
    }

    private interface IMetadataLocker {
        void lock() throws AlgebricksException;

        void unlock() throws AlgebricksException;
    }

    private interface IResultPrinter {
        void print(JobId jobId) throws HyracksDataException, AlgebricksException;
    }

    private interface IStatementCompiler {
        JobSpecification compile() throws AlgebricksException, RemoteException, ACIDException;
    }

    protected void handleQuery(MetadataProvider metadataProvider, Query query, IHyracksClientConnection hcc,
            IResultSet resultSet, ResultDelivery resultDelivery, ResultMetadata outMetadata, Stats stats,
            IRequestParameters requestParameters, Map<String, IAObject> stmtParams, IStatementRewriter stmtRewriter)
            throws Exception {
        final IMetadataLocker locker = new IMetadataLocker() {
            @Override
            public void lock() {
            }

            @Override
            public void unlock() {
                metadataProvider.getLocks().unlock();
                // release external datasets' locks acquired during compilation of the query
                ExternalDatasetsRegistry.INSTANCE.releaseAcquiredLocks(metadataProvider);
            }
        };
        final IStatementCompiler compiler = () -> {
            MetadataTransactionContext mdTxnCtx = MetadataManager.INSTANCE.beginTransaction();
            boolean bActiveTxn = true;
            metadataProvider.setMetadataTxnContext(mdTxnCtx);
            try {
                final JobSpecification jobSpec =
                        rewriteCompileQuery(hcc, metadataProvider, query, null, stmtParams, stmtRewriter);
                // update stats with count of compile-time warnings. needs to be adapted for multi-statement.
                stats.updateTotalWarningsCount(warningCollector.getTotalWarningsCount());
                afterCompile();
                MetadataManager.INSTANCE.commitTransaction(mdTxnCtx);
                bActiveTxn = false;
                return query.isExplain() || !sessionConfig.isExecuteQuery() ? null : jobSpec;
            } catch (Exception e) {
                LOGGER.log(Level.INFO, e.getMessage(), e);
                if (bActiveTxn) {
                    abort(e, e, mdTxnCtx);
                }
                throw e;
            }
        };
        deliverResult(hcc, resultSet, compiler, metadataProvider, locker, resultDelivery, outMetadata, stats,
                requestParameters, true);
    }

    private void deliverResult(IHyracksClientConnection hcc, IResultSet resultSet, IStatementCompiler compiler,
            MetadataProvider metadataProvider, IMetadataLocker locker, ResultDelivery resultDelivery,
            ResultMetadata outMetadata, Stats stats, IRequestParameters requestParameters, boolean cancellable)
            throws Exception {
        final ResultSetId resultSetId = metadataProvider.getResultSetId();
        switch (resultDelivery) {
            case ASYNC:
                MutableBoolean printed = new MutableBoolean(false);
                executorService.submit(() -> asyncCreateAndRunJob(hcc, compiler, locker, resultDelivery,
                        requestParameters, cancellable, resultSetId, printed, metadataProvider));
                synchronized (printed) {
                    while (!printed.booleanValue()) {
                        printed.wait();
                    }
                }
                break;
            case IMMEDIATE:
                createAndRunJob(hcc, jobFlags, null, compiler, locker, resultDelivery, id -> {
                    final ResultReader resultReader = new ResultReader(resultSet, id, resultSetId);
                    updateJobStats(id, stats, metadataProvider.getResultSetId());
                    responsePrinter.addResultPrinter(new ResultsPrinter(appCtx, resultReader,
                            metadataProvider.findOutputRecordType(), stats, sessionOutput));
                    responsePrinter.printResults();
                }, requestParameters, cancellable, appCtx, metadataProvider);
                break;
            case DEFERRED:
                createAndRunJob(hcc, jobFlags, null, compiler, locker, resultDelivery, id -> {
                    updateJobStats(id, stats, metadataProvider.getResultSetId());
                    responsePrinter.addResultPrinter(
                            new ResultHandlePrinter(sessionOutput, new ResultHandle(id, resultSetId)));
                    responsePrinter.printResults();
                    if (outMetadata != null) {
                        outMetadata.getResultSets().add(org.apache.commons.lang3.tuple.Triple.of(id, resultSetId,
                                metadataProvider.findOutputRecordType()));
                    }
                }, requestParameters, cancellable, appCtx, metadataProvider);
                break;
            default:
                break;
        }
    }

    private void updateJobStats(JobId jobId, Stats stats, ResultSetId rsId) throws HyracksDataException {
        final ClusterControllerService controllerService =
                (ClusterControllerService) appCtx.getServiceContext().getControllerService();
        org.apache.asterix.api.common.ResultMetadata resultMetadata =
                (org.apache.asterix.api.common.ResultMetadata) controllerService.getResultDirectoryService()
                        .getResultMetadata(jobId, rsId);
        stats.setProcessedObjects(resultMetadata.getProcessedObjects());
        if (jobFlags.contains(JobFlag.PROFILE_RUNTIME)) {
            stats.setJobProfile(resultMetadata.getJobProfile());
        }
        stats.updateTotalWarningsCount(resultMetadata.getTotalWarningsCount());
        WarningUtil.mergeWarnings(resultMetadata.getWarnings(), warningCollector);
    }

    private void asyncCreateAndRunJob(IHyracksClientConnection hcc, IStatementCompiler compiler, IMetadataLocker locker,
            ResultDelivery resultDelivery, IRequestParameters requestParameters, boolean cancellable,
            ResultSetId resultSetId, MutableBoolean printed, MetadataProvider metadataProvider) {
        Mutable<JobId> jobId = new MutableObject<>(JobId.INVALID);
        try {
            createAndRunJob(hcc, jobFlags, jobId, compiler, locker, resultDelivery, id -> {
                final ResultHandle handle = new ResultHandle(id, resultSetId);
                responsePrinter.addResultPrinter(new StatusPrinter(AbstractQueryApiServlet.ResultStatus.RUNNING));
                responsePrinter.addResultPrinter(new ResultHandlePrinter(sessionOutput, handle));
                responsePrinter.printResults();
                synchronized (printed) {
                    printed.setTrue();
                    printed.notify();
                }
            }, requestParameters, cancellable, appCtx, metadataProvider);
        } catch (Exception e) {
            if (Objects.equals(JobId.INVALID, jobId.getValue())) {
                // compilation failed
                responsePrinter.addResultPrinter(new StatusPrinter(AbstractQueryApiServlet.ResultStatus.FAILED));
                responsePrinter.addResultPrinter(new ErrorsPrinter(Collections.singletonList(ExecutionError.of(e))));
                try {
                    responsePrinter.printResults();
                } catch (HyracksDataException ex) {
                    LOGGER.error("failed to print result", ex);
                }
            } else {
                GlobalConfig.ASTERIX_LOGGER.log(Level.ERROR,
                        resultDelivery.name() + " job with id " + jobId.getValue() + " " + "failed", e);
            }
        } finally {
            synchronized (printed) {
                if (printed.isFalse()) {
                    printed.setTrue();
                    printed.notify();
                }
            }
        }
    }

    private void runJob(IHyracksClientConnection hcc, JobSpecification jobSpec) throws Exception {
        runJob(hcc, jobSpec, jobFlags);
    }

    private static void runJob(IHyracksClientConnection hcc, JobSpecification jobSpec, EnumSet<JobFlag> jobFlags)
            throws Exception {
        JobUtils.runJob(hcc, jobSpec, jobFlags, true);
    }

    private static void createAndRunJob(IHyracksClientConnection hcc, EnumSet<JobFlag> jobFlags, Mutable<JobId> jId,
            IStatementCompiler compiler, IMetadataLocker locker, ResultDelivery resultDelivery, IResultPrinter printer,
            IRequestParameters requestParameters, boolean cancellable, ICcApplicationContext appCtx,
            MetadataProvider metadataProvider) throws Exception {
        final IRequestTracker requestTracker = appCtx.getRequestTracker();
        final ClientRequest clientRequest =
                (ClientRequest) requestTracker.get(requestParameters.getRequestReference().getUuid());
        locker.lock();
        try {
            final JobSpecification jobSpec = compiler.compile();
            if (jobSpec == null) {
                return;
            }
            if (cancellable) {
                clientRequest.markCancellable();
            }
            final SchedulableClientRequest schedulableRequest =
                    SchedulableClientRequest.of(clientRequest, requestParameters, metadataProvider, jobSpec);
            appCtx.getReceptionist().ensureSchedulable(schedulableRequest);
            final JobId jobId = JobUtils.runJob(hcc, jobSpec, jobFlags, false);
            clientRequest.setJobId(jobId);
            if (jId != null) {
                jId.setValue(jobId);
            }
            if (ResultDelivery.ASYNC == resultDelivery) {
                printer.print(jobId);
                hcc.waitForCompletion(jobId);
            } else {
                hcc.waitForCompletion(jobId);
                ensureNotCancelled(clientRequest);
                printer.print(jobId);
            }
        } catch (Exception e) {
            if (ExceptionUtils.getRootCause(e) instanceof InterruptedException) {
                Thread.currentThread().interrupt();
                throw new RuntimeDataException(ErrorCode.REQUEST_CANCELLED, clientRequest.getId());
            }
            throw e;
        } finally {
            // complete async jobs after their job completes
            if (ResultDelivery.ASYNC == resultDelivery) {
                requestTracker.complete(clientRequest.getId());
            }
            locker.unlock();
        }
    }

    protected void handleCreateNodeGroupStatement(MetadataProvider metadataProvider, Statement stmt) throws Exception {
        NodegroupDecl stmtCreateNodegroup = (NodegroupDecl) stmt;
        SourceLocation sourceLoc = stmtCreateNodegroup.getSourceLocation();
        String ngName = stmtCreateNodegroup.getNodegroupName().getValue();

        MetadataTransactionContext mdTxnCtx = MetadataManager.INSTANCE.beginTransaction();
        metadataProvider.setMetadataTxnContext(mdTxnCtx);
        lockManager.acquireNodeGroupWriteLock(metadataProvider.getLocks(), ngName);
        try {
            NodeGroup ng = MetadataManager.INSTANCE.getNodegroup(mdTxnCtx, ngName);
            if (ng != null) {
                if (!stmtCreateNodegroup.getIfNotExists()) {
                    throw new CompilationException(ErrorCode.COMPILATION_ERROR, sourceLoc,
                            "A nodegroup with this name " + ngName + " already exists.");
                }
            } else {
                List<Identifier> ncIdentifiers = stmtCreateNodegroup.getNodeControllerNames();
                List<String> ncNames = new ArrayList<>(ncIdentifiers.size());
                for (Identifier id : ncIdentifiers) {
                    ncNames.add(id.getValue());
                }
                MetadataManager.INSTANCE.addNodegroup(mdTxnCtx, new NodeGroup(ngName, ncNames));
            }
            MetadataManager.INSTANCE.commitTransaction(mdTxnCtx);
        } catch (Exception e) {
            abort(e, e, mdTxnCtx);
            throw e;
        } finally {
            metadataProvider.getLocks().unlock();
        }
    }

    protected void handleExternalDatasetRefreshStatement(MetadataProvider metadataProvider, Statement stmt,
            IHyracksClientConnection hcc) throws Exception {
        RefreshExternalDatasetStatement stmtRefresh = (RefreshExternalDatasetStatement) stmt;
        SourceLocation sourceLoc = stmtRefresh.getSourceLocation();
        DataverseName dataverseName = getActiveDataverseName(stmtRefresh.getDataverseName());
        String datasetName = stmtRefresh.getDatasetName().getValue();
        TransactionState transactionState = TransactionState.COMMIT;
        MetadataTransactionContext mdTxnCtx = MetadataManager.INSTANCE.beginTransaction();
        boolean bActiveTxn = true;
        metadataProvider.setMetadataTxnContext(mdTxnCtx);
        JobSpecification spec = null;
        Dataset ds = null;
        List<ExternalFile> metadataFiles = null;
        List<ExternalFile> deletedFiles = null;
        List<ExternalFile> addedFiles = null;
        List<ExternalFile> appendedFiles = null;
        List<Index> indexes = null;
        Dataset transactionDataset = null;
        boolean lockAquired = false;
        boolean success = false;
        lockUtil.refreshDatasetBegin(lockManager, metadataProvider.getLocks(), dataverseName, datasetName);
        try {
            ds = metadataProvider.findDataset(dataverseName, datasetName);
            // Dataset exists ?
            if (ds == null) {
                throw new CompilationException(ErrorCode.UNKNOWN_DATASET_IN_DATAVERSE, sourceLoc, datasetName,
                        dataverseName);
            }
            // Dataset external ?
            if (ds.getDatasetType() != DatasetType.EXTERNAL) {
                throw new CompilationException(ErrorCode.COMPILATION_ERROR, sourceLoc,
                        "dataset " + datasetName + " in dataverse " + dataverseName + " is not an external dataset");
            }
            // Dataset has indexes ?
            indexes = MetadataManager.INSTANCE.getDatasetIndexes(mdTxnCtx, dataverseName, datasetName);
            if (indexes.isEmpty()) {
                throw new CompilationException(ErrorCode.COMPILATION_ERROR, sourceLoc, "External dataset " + datasetName
                        + " in dataverse " + dataverseName + " doesn't have any index");
            }

            // Record transaction time
            Date txnTime = new Date();

            // refresh lock here
            ExternalDatasetsRegistry.INSTANCE.refreshBegin(ds);
            lockAquired = true;

            // Get internal files
            metadataFiles = MetadataManager.INSTANCE.getDatasetExternalFiles(mdTxnCtx, ds);
            deletedFiles = new ArrayList<>();
            addedFiles = new ArrayList<>();
            appendedFiles = new ArrayList<>();

            // Compute delta
            // Now we compare snapshot with external file system
            if (ExternalIndexingOperations.isDatasetUptodate(ds, metadataFiles, addedFiles, deletedFiles,
                    appendedFiles)) {
                ((ExternalDatasetDetails) ds.getDatasetDetails()).setRefreshTimestamp(txnTime);
                MetadataManager.INSTANCE.updateDataset(mdTxnCtx, ds);
                MetadataManager.INSTANCE.commitTransaction(mdTxnCtx);
                // latch will be released in the finally clause
                return;
            }

            // At this point, we know data has changed in the external file system, record
            // transaction in metadata and start
            transactionDataset = ExternalIndexingOperations.createTransactionDataset(ds);
            /*
             * Remove old dataset record and replace it with a new one
             */
            MetadataManager.INSTANCE.updateDataset(mdTxnCtx, transactionDataset);

            // Add delta files to the metadata
            for (ExternalFile file : addedFiles) {
                MetadataManager.INSTANCE.addExternalFile(mdTxnCtx, file);
            }
            for (ExternalFile file : appendedFiles) {
                MetadataManager.INSTANCE.addExternalFile(mdTxnCtx, file);
            }
            for (ExternalFile file : deletedFiles) {
                MetadataManager.INSTANCE.addExternalFile(mdTxnCtx, file);
            }

            // Create the files index update job
            spec = ExternalIndexingOperations.buildFilesIndexUpdateOp(ds, metadataFiles, addedFiles, appendedFiles,
                    metadataProvider);

            MetadataManager.INSTANCE.commitTransaction(mdTxnCtx);
            bActiveTxn = false;
            transactionState = TransactionState.BEGIN;

            // run the files update job
            runJob(hcc, spec);

            for (Index index : indexes) {
                if (!ExternalIndexingOperations.isFileIndex(index)) {
                    spec = ExternalIndexingOperations.buildIndexUpdateOp(ds, index, metadataFiles, addedFiles,
                            appendedFiles, metadataProvider, sourceLoc);
                    // run the files update job
                    runJob(hcc, spec);
                }
            }

            // all index updates has completed successfully, record transaction state
            spec = ExternalIndexingOperations.buildCommitJob(ds, indexes, metadataProvider);

            // Aquire write latch again -> start a transaction and record the decision to
            // commit
            mdTxnCtx = MetadataManager.INSTANCE.beginTransaction();
            metadataProvider.setMetadataTxnContext(mdTxnCtx);
            bActiveTxn = true;
            ((ExternalDatasetDetails) transactionDataset.getDatasetDetails())
                    .setState(TransactionState.READY_TO_COMMIT);
            ((ExternalDatasetDetails) transactionDataset.getDatasetDetails()).setRefreshTimestamp(txnTime);
            MetadataManager.INSTANCE.updateDataset(mdTxnCtx, transactionDataset);
            MetadataManager.INSTANCE.commitTransaction(mdTxnCtx);
            bActiveTxn = false;
            transactionState = TransactionState.READY_TO_COMMIT;
            // We don't release the latch since this job is expected to be quick
            runJob(hcc, spec);
            // Start a new metadata transaction to record the final state of the transaction
            mdTxnCtx = MetadataManager.INSTANCE.beginTransaction();
            metadataProvider.setMetadataTxnContext(mdTxnCtx);
            bActiveTxn = true;

            for (ExternalFile file : metadataFiles) {
                if (file.getPendingOp() == ExternalFilePendingOp.DROP_OP) {
                    MetadataManager.INSTANCE.dropExternalFile(mdTxnCtx, file);
                } else if (file.getPendingOp() == ExternalFilePendingOp.NO_OP) {
                    Iterator<ExternalFile> iterator = appendedFiles.iterator();
                    while (iterator.hasNext()) {
                        ExternalFile appendedFile = iterator.next();
                        if (file.getFileName().equals(appendedFile.getFileName())) {
                            // delete existing file
                            MetadataManager.INSTANCE.dropExternalFile(mdTxnCtx, file);
                            // delete existing appended file
                            MetadataManager.INSTANCE.dropExternalFile(mdTxnCtx, appendedFile);
                            // add the original file with appended information
                            appendedFile.setFileNumber(file.getFileNumber());
                            appendedFile.setPendingOp(ExternalFilePendingOp.NO_OP);
                            MetadataManager.INSTANCE.addExternalFile(mdTxnCtx, appendedFile);
                            iterator.remove();
                        }
                    }
                }
            }

            // remove the deleted files delta
            for (ExternalFile file : deletedFiles) {
                MetadataManager.INSTANCE.dropExternalFile(mdTxnCtx, file);
            }

            // insert new files
            for (ExternalFile file : addedFiles) {
                MetadataManager.INSTANCE.dropExternalFile(mdTxnCtx, file);
                file.setPendingOp(ExternalFilePendingOp.NO_OP);
                MetadataManager.INSTANCE.addExternalFile(mdTxnCtx, file);
            }

            // mark the transaction as complete
            ((ExternalDatasetDetails) transactionDataset.getDatasetDetails()).setState(TransactionState.COMMIT);
            MetadataManager.INSTANCE.updateDataset(mdTxnCtx, transactionDataset);

            // commit metadata transaction
            MetadataManager.INSTANCE.commitTransaction(mdTxnCtx);
            success = true;
        } catch (Exception e) {
            if (bActiveTxn) {
                abort(e, e, mdTxnCtx);
            }
            if (transactionState == TransactionState.READY_TO_COMMIT) {
                throw new IllegalStateException("System is inconsistent state: commit of (" + dataverseName + "."
                        + datasetName + ") refresh couldn't carry out the commit phase", e);
            }
            if (transactionState == TransactionState.COMMIT) {
                // Nothing to do , everything should be clean
                throw e;
            }
            if (transactionState == TransactionState.BEGIN) {
                // transaction failed, need to do the following
                // clean NCs removing transaction components
                mdTxnCtx = MetadataManager.INSTANCE.beginTransaction();
                bActiveTxn = true;
                metadataProvider.setMetadataTxnContext(mdTxnCtx);
                spec = ExternalIndexingOperations.buildAbortOp(ds, indexes, metadataProvider);
                MetadataManager.INSTANCE.commitTransaction(mdTxnCtx);
                bActiveTxn = false;
                try {
                    runJob(hcc, spec);
                } catch (Exception e2) {
                    // This should never happen -- fix throw illegal
                    e.addSuppressed(e2);
                    throw new IllegalStateException("System is in inconsistent state. Failed to abort refresh", e);
                }
                // remove the delta of files
                // return the state of the dataset to committed
                try {
                    mdTxnCtx = MetadataManager.INSTANCE.beginTransaction();
                    for (ExternalFile file : deletedFiles) {
                        MetadataManager.INSTANCE.dropExternalFile(mdTxnCtx, file);
                    }
                    for (ExternalFile file : addedFiles) {
                        MetadataManager.INSTANCE.dropExternalFile(mdTxnCtx, file);
                    }
                    for (ExternalFile file : appendedFiles) {
                        MetadataManager.INSTANCE.dropExternalFile(mdTxnCtx, file);
                    }
                    MetadataManager.INSTANCE.updateDataset(mdTxnCtx, ds);
                    // commit metadata transaction
                    MetadataManager.INSTANCE.commitTransaction(mdTxnCtx);
                } catch (Exception e2) {
                    abort(e, e2, mdTxnCtx);
                    e.addSuppressed(e2);
                    throw new IllegalStateException("System is in inconsistent state. Failed to drop delta files", e);
                }
            }
        } finally {
            if (lockAquired) {
                ExternalDatasetsRegistry.INSTANCE.refreshEnd(ds, success);
            }
            metadataProvider.getLocks().unlock();
        }
    }

    @Override
    public DataverseName getActiveDataverseName(DataverseName dataverseName) {
        return dataverseName != null ? dataverseName : activeDataverse.getDataverseName();
    }

    @Override
    public ExecutionPlans getExecutionPlans() {
        return apiFramework.getExecutionPlans();
    }

    @Override
    public IResponsePrinter getResponsePrinter() {
        return responsePrinter;
    }

    @Override
    public void getWarnings(Collection<? super Warning> outWarnings, long maxWarnings) {
        warningCollector.getWarnings(outWarnings, maxWarnings);
    }

    /**
     * Abort the ongoing metadata transaction logging the error cause
     *
     * @param rootE
     * @param parentE
     * @param mdTxnCtx
     */
    public static void abort(Exception rootE, Exception parentE, MetadataTransactionContext mdTxnCtx) {
        boolean interrupted = Thread.interrupted();
        try {
            if (IS_DEBUG_MODE) {
                LOGGER.log(Level.ERROR, rootE.getMessage(), rootE);
            }
            if (mdTxnCtx != null) {
                MetadataManager.INSTANCE.abortTransaction(mdTxnCtx);
            }
        } catch (Exception e2) {
            parentE.addSuppressed(e2);
            throw new IllegalStateException(rootE);
        } finally {
            if (interrupted) {
                Thread.currentThread().interrupt();
            }
        }
    }

    protected void rewriteStatement(Statement stmt, IStatementRewriter rewriter, MetadataProvider metadataProvider)
            throws CompilationException, RemoteException {
        if (!rewriter.isRewritable(stmt.getKind())) {
            return;
        }
        MetadataTransactionContext mdTxnCtx = MetadataManager.INSTANCE.beginTransaction();
        metadataProvider.setMetadataTxnContext(mdTxnCtx);
        try {
            rewriter.rewrite(stmt, metadataProvider);
            MetadataManager.INSTANCE.commitTransaction(mdTxnCtx);
        } catch (Exception e) {
            abort(e, e, mdTxnCtx);
            throw e;
        }
    }

    private void ensureNonPrimaryIndexDrop(Index index, SourceLocation sourceLoc) throws AlgebricksException {
        if (index.isPrimaryIndex()) {
            throw new MetadataException(ErrorCode.CANNOT_DROP_INDEX, sourceLoc, index.getIndexName(),
                    index.getDatasetName());
        }
    }

    protected void afterCompile() {
        if (sessionOutput.config().is(SessionConfig.FORMAT_HTML)) {
            ExecutionPlansHtmlPrintUtil.print(sessionOutput.out(), getExecutionPlans());
        }
    }

    protected void trackRequest(IRequestParameters requestParameters) throws HyracksDataException {
        final IClientRequest clientRequest = appCtx.getReceptionist().requestReceived(requestParameters);
        appCtx.getRequestTracker().track(clientRequest);
    }

    protected void validateStatements(IRequestParameters requestParameters) throws CompilationException {
        validateStatements(statements, requestParameters.isMultiStatement(),
                requestParameters.getStatementCategoryRestrictionMask());
    }

    public static void validateStatements(List<Statement> statements, boolean allowMultiStatement,
            int stmtCategoryRestrictionMask) throws CompilationException {
        if (!allowMultiStatement) {
            if (statements.stream().filter(QueryTranslator::isNotAllowedMultiStatement).count() > 1) {
                throw new CompilationException(ErrorCode.UNSUPPORTED_MULTIPLE_STATEMENTS);
            }
        }
        if (stmtCategoryRestrictionMask != RequestParameters.NO_CATEGORY_RESTRICTION_MASK) {
            for (Statement stmt : statements) {
                if (isNotAllowedStatementCategory(stmt, stmtCategoryRestrictionMask)) {
                    throw new CompilationException(ErrorCode.PROHIBITED_STATEMENT_CATEGORY, stmt.getSourceLocation(),
                            stmt.getKind());
                }
            }
        }
    }

    protected static boolean isNotAllowedMultiStatement(Statement statement) {
        switch (statement.getKind()) {
            case DATAVERSE_DECL:
            case FUNCTION_DECL:
            case SET:
            case WRITE:
                return false;
            default:
                return true;
        }
    }

    private static boolean isNotAllowedStatementCategory(Statement statement, int categoryRestrictionMask) {
        int category = statement.getCategory();
        if (category <= 0) {
            throw new IllegalArgumentException(String.valueOf(category));
        }
        int i = category & categoryRestrictionMask;
        return i == 0;
    }

    private Map<VarIdentifier, IAObject> createExternalVariables(Map<String, IAObject> stmtParams,
            IStatementRewriter stmtRewriter) {
        if (stmtParams == null || stmtParams.isEmpty()) {
            return Collections.emptyMap();
        }
        Map<VarIdentifier, IAObject> m = new HashMap<>();
        for (Map.Entry<String, IAObject> me : stmtParams.entrySet()) {
            String paramName = me.getKey();
            String extVarName = stmtRewriter.toExternalVariableName(paramName);
            if (extVarName != null) {
                m.put(new VarIdentifier(extVarName), me.getValue());
            }
        }
        return m;
    }

    protected void validateDatasetState(MetadataProvider metadataProvider, Dataset dataset, SourceLocation sourceLoc)
            throws Exception {
        validateIfResourceIsActiveInFeed(metadataProvider.getApplicationContext(), dataset, sourceLoc);
    }

    private static void ensureNotCancelled(ClientRequest clientRequest) throws RuntimeDataException {
        if (clientRequest.isCancelled()) {
            throw new RuntimeDataException(ErrorCode.REQUEST_CANCELLED, clientRequest.getId());
        }
    }

    protected void validateExternalDatasetProperties(ExternalDetailsDecl externalDetails,
            Map<String, String> properties, SourceLocation srcLoc, MetadataTransactionContext mdTxnCtx)
            throws AlgebricksException, HyracksDataException {
        // Validate adapter specific properties
        String adapter = externalDetails.getAdapter();
        Map<String, String> details = new HashMap<>(properties);
        details.put(ExternalDataConstants.KEY_EXTERNAL_SOURCE_TYPE, adapter);
        validateAdapterSpecificProperties(details, srcLoc);
    }

    /**
     * Ensures that the external source container is present
     *
     * @param configuration external source properties
     */
    protected void validateAdapterSpecificProperties(Map<String, String> configuration, SourceLocation srcLoc)
            throws CompilationException {
        ExternalDataUtils.validateAdapterSpecificProperties(configuration, srcLoc, warningCollector);
    }
}<|MERGE_RESOLUTION|>--- conflicted
+++ resolved
@@ -282,23 +282,10 @@
         return sessionOutput;
     }
 
-<<<<<<< HEAD
-=======
-    protected List<FunctionDecl> getDeclaredFunctions(List<Statement> statements) {
-        List<FunctionDecl> functionDecls = new ArrayList<>();
-        for (Statement st : statements) {
-            if (st.getKind() == Statement.Kind.FUNCTION_DECL) {
-                functionDecls.add((FunctionDecl) st);
-            }
-        }
-        return functionDecls;
-    }
-
     public IWarningCollector getWarningCollector() {
         return warningCollector;
     }
 
->>>>>>> d2aefdcc
     @Override
     public void compileAndExecute(IHyracksClientConnection hcc, IRequestParameters requestParameters) throws Exception {
         validateStatements(requestParameters);
