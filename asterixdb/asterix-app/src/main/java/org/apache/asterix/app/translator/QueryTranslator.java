--- conflicted
+++ resolved
@@ -473,12 +473,8 @@
                         handleLibraryDropStatement(metadataProvider, stmt, hcc, requestParameters);
                         break;
                     case CREATE_SYNONYM:
-<<<<<<< HEAD
                         handleCreateSynonymStatement(metadataProvider, stmt, requestParameters,
                                 Creator.DEFAULT_CREATOR);
-=======
-                        handleCreateSynonymStatement(metadataProvider, stmt, requestParameters);
->>>>>>> d23cc23d
                         break;
                     case SYNONYM_DROP:
                         handleDropSynonymStatement(metadataProvider, stmt, requestParameters);
@@ -3126,21 +3122,13 @@
         }
         lockUtil.dropDatasetBegin(lockManager, metadataProvider.getLocks(), databaseName, dataverseName, viewName);
         try {
-<<<<<<< HEAD
             doDropView(metadataProvider, stmtDrop, databaseName, dataverseName, viewName, requestParameters);
-=======
-            doDropView(metadataProvider, stmtDrop, dataverseName, viewName, requestParameters);
->>>>>>> d23cc23d
         } finally {
             metadataProvider.getLocks().unlock();
         }
     }
 
-<<<<<<< HEAD
     protected boolean doDropView(MetadataProvider metadataProvider, ViewDropStatement stmtViewDrop, String databaseName,
-=======
-    protected boolean doDropView(MetadataProvider metadataProvider, ViewDropStatement stmtViewDrop,
->>>>>>> d23cc23d
             DataverseName dataverseName, String viewName, IRequestParameters requestParameters) throws Exception {
         SourceLocation sourceLoc = stmtViewDrop.getSourceLocation();
         MetadataTransactionContext mdTxnCtx = MetadataManager.INSTANCE.beginTransaction();
@@ -4001,11 +3989,7 @@
     }
 
     protected void handleCreateSynonymStatement(MetadataProvider metadataProvider, Statement stmt,
-<<<<<<< HEAD
             IRequestParameters requestParameters, Creator creator) throws Exception {
-=======
-            IRequestParameters requestParameters) throws Exception {
->>>>>>> d23cc23d
         CreateSynonymStatement css = (CreateSynonymStatement) stmt;
         metadataProvider.validateDatabaseObjectName(css.getNamespace(), css.getSynonymName(), css.getSourceLocation());
         Namespace stmtActiveNamespace = getActiveNamespace(css.getNamespace());
@@ -4019,28 +4003,18 @@
         }
         lockUtil.createSynonymBegin(lockManager, metadataProvider.getLocks(), databaseName, dataverseName, synonymName);
         try {
-<<<<<<< HEAD
             doCreateSynonym(metadataProvider, css, stmtActiveNamespace, synonymName, objectNamespace, objectName,
-                    creator);
-=======
-            doCreateSynonym(metadataProvider, css, dataverseName, synonymName, objectDataverseName, objectName,
-                    requestParameters, true);
->>>>>>> d23cc23d
+                    creator, requestParameters, true);
         } finally {
             metadataProvider.getLocks().unlock();
         }
     }
 
     protected CreateResult doCreateSynonym(MetadataProvider metadataProvider, CreateSynonymStatement css,
-<<<<<<< HEAD
-            Namespace namespace, String synonymName, Namespace objectNamespace, String objectName, Creator creator)
-            throws Exception {
+            Namespace namespace, String synonymName, Namespace objectNamespace, String objectName, Creator creator,
+            IRequestParameters requestParameters, boolean viaCreateSynonymStatement) throws Exception {
         String databaseName = namespace.getDatabaseName();
         DataverseName dataverseName = namespace.getDataverseName();
-=======
-            DataverseName dataverseName, String synonymName, DataverseName objectDataverseName, String objectName,
-            IRequestParameters requestParameters, boolean viaCreateSynonymStatement) throws Exception {
->>>>>>> d23cc23d
         MetadataTransactionContext mdTxnCtx = MetadataManager.INSTANCE.beginTransaction();
         metadataProvider.setMetadataTxnContext(mdTxnCtx);
         try {
@@ -4089,23 +4063,16 @@
         }
         lockUtil.dropSynonymBegin(lockManager, metadataProvider.getLocks(), databaseName, dataverseName, synonymName);
         try {
-<<<<<<< HEAD
-            doDropSynonym(metadataProvider, stmtSynDrop, databaseName, dataverseName, synonymName);
-=======
-            doDropSynonym(metadataProvider, stmtSynDrop, dataverseName, synonymName, requestParameters, true);
->>>>>>> d23cc23d
+            doDropSynonym(metadataProvider, stmtSynDrop, databaseName, dataverseName, synonymName, requestParameters,
+                    true);
         } finally {
             metadataProvider.getLocks().unlock();
         }
     }
 
     protected boolean doDropSynonym(MetadataProvider metadataProvider, SynonymDropStatement stmtSynDrop,
-<<<<<<< HEAD
-            String databaseName, DataverseName dataverseName, String synonymName) throws Exception {
-=======
-            DataverseName dataverseName, String synonymName, IRequestParameters requestParameters,
+            String databaseName, DataverseName dataverseName, String synonymName, IRequestParameters requestParameters,
             boolean viaDropSynonymStatement) throws Exception {
->>>>>>> d23cc23d
         MetadataTransactionContext mdTxnCtx = MetadataManager.INSTANCE.beginTransaction();
         metadataProvider.setMetadataTxnContext(mdTxnCtx);
         try {
