--- conflicted
+++ resolved
@@ -4225,20 +4225,13 @@
                                     DataverseName.createFromCanonicalForm(ExternalDataConstants.DUMMY_DATAVERSE_NAME);
                             IAType iaType = translateType(ExternalDataConstants.DUMMY_DATABASE_NAME, dummyDataverse,
                                     ExternalDataConstants.DUMMY_TYPE_NAME, copyTo.getType(), mdTxnCtx);
-                            edd.getProperties().put(ExternalDataConstants.PARQUET_SCHEMA_KEY,
-                                    SchemaConverterVisitor.convertToParquetSchemaString((ARecordType) iaType));
+                            edd.setParquetSchema((ARecordType) iaType);
+                            SchemaConverterVisitor.convertToParquetSchema((ARecordType) iaType);
                         }
                         break;
                     case ExternalDataConstants.FORMAT_CSV:
                         DataverseName dummyDataverse =
                                 DataverseName.createFromCanonicalForm(ExternalDataConstants.DUMMY_DATAVERSE_NAME);
-<<<<<<< HEAD
-                        IAType iaType = translateType(ExternalDataConstants.DUMMY_DATABASE_NAME, dummyDataverse,
-                                ExternalDataConstants.DUMMY_TYPE_NAME, copyTo.getType(), mdTxnCtx);
-                        edd.setParquetSchema((ARecordType) iaType);
-                        SchemaConverterVisitor.convertToParquetSchema((ARecordType) iaType);
-                    }
-=======
                         IAType iaType;
                         if (copyTo.getType() != null) {
                             iaType = translateType(ExternalDataConstants.DUMMY_DATABASE_NAME, dummyDataverse,
@@ -4255,7 +4248,6 @@
                         CSVUtils.validateSchema(recordType, ExternalDataConstants.CSV_WRITER_SUPPORTED_DATA_TYPES);
                         edd.setItemType(recordType);
                         break;
->>>>>>> 32627a47
                 }
 
                 Map<VarIdentifier, IAObject> externalVars = createExternalVariables(copyTo, stmtParams);
