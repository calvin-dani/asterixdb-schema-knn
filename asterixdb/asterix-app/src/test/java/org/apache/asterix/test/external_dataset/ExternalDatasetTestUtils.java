/*
 * Licensed to the Apache Software Foundation (ASF) under one
 * or more contributor license agreements.  See the NOTICE file
 * distributed with this work for additional information
 * regarding copyright ownership.  The ASF licenses this file
 * to you under the Apache License, Version 2.0 (the
 * "License"); you may not use this file except in compliance
 * with the License.  You may obtain a copy of the License at
 *
 *   http://www.apache.org/licenses/LICENSE-2.0
 *
 * Unless required by applicable law or agreed to in writing,
 * software distributed under the License is distributed on an
 * "AS IS" BASIS, WITHOUT WARRANTIES OR CONDITIONS OF ANY
 * KIND, either express or implied.  See the License for the
 * specific language governing permissions and limitations
 * under the License.
 */
package org.apache.asterix.test.external_dataset;

import static org.apache.asterix.test.external_dataset.avro.AvroFileConverterUtil.AVRO_GEN_BASEDIR;
import static org.apache.asterix.test.external_dataset.aws.AwsS3ExternalDatasetTest.BOM_FILE_CONTAINER;
import static org.apache.asterix.test.external_dataset.aws.AwsS3ExternalDatasetTest.BROWSE_CONTAINER;
import static org.apache.asterix.test.external_dataset.aws.AwsS3ExternalDatasetTest.DYNAMIC_PREFIX_AT_START_CONTAINER;
import static org.apache.asterix.test.external_dataset.aws.AwsS3ExternalDatasetTest.FIXED_DATA_CONTAINER;
import static org.apache.asterix.test.external_dataset.deltalake.DeltaTableGenerator.DELTA_GEN_BASEDIR;
import static org.apache.asterix.test.external_dataset.parquet.BinaryFileConverterUtil.BINARY_GEN_BASEDIR;

import java.io.BufferedWriter;
import java.io.File;
import java.io.FileWriter;
import java.io.FilenameFilter;
import java.io.IOException;
import java.nio.file.Files;
import java.nio.file.Path;
import java.nio.file.Paths;
import java.util.Collection;

import org.apache.asterix.test.external_dataset.avro.AvroFileConverterUtil;
import org.apache.asterix.test.external_dataset.deltalake.DeltaAllTypeGenerator;
import org.apache.asterix.test.external_dataset.deltalake.DeltaTableGenerator;
import org.apache.asterix.test.external_dataset.parquet.BinaryFileConverterUtil;
import org.apache.asterix.testframework.context.TestCaseContext;
import org.apache.commons.io.FilenameUtils;
import org.apache.hadoop.conf.Configuration;
import org.apache.hyracks.api.util.IoUtil;
import org.apache.logging.log4j.LogManager;
import org.apache.logging.log4j.Logger;
import org.junit.Assert;
import org.junit.runner.RunWith;
import org.junit.runners.Parameterized;

@RunWith(Parameterized.class)
public class ExternalDatasetTestUtils {

    protected static final Logger LOGGER = LogManager.getLogger();
    // Extension filters
    private static final FilenameFilter JSON_FILTER = ((dir, name) -> name.endsWith(".json"));
    private static final FilenameFilter CSV_FILTER = ((dir, name) -> name.endsWith(".csv"));
    private static final FilenameFilter PARQUET_FILTER = ((dir, name) -> name.endsWith(".parquet"));
    private static final FilenameFilter AVRO_FILTER = ((dir, name) -> name.endsWith(".avro"));

    // Base directory paths for data files
    private static String JSON_DATA_PATH;
    private static String CSV_DATA_PATH;
    private static String TSV_DATA_PATH;

    // IMPORTANT: The following values must be used in the AWS S3 test case
    // Region, container and definitions
    public static final String JSON_DEFINITION = "json-data/reviews/";
    public static final String CSV_DEFINITION = "csv-data/reviews/";
    public static final String TSV_DEFINITION = "tsv-data/reviews/";
    public static final String MIXED_DEFINITION = "mixed-data/reviews/";
    public static final String PARQUET_DEFINITION = "parquet-data/reviews/";
    public static final String AVRO_DEFINITION = "avro-data/reviews/";

    // This is used for a test to generate over 1000 number of files
    public static final String OVER_1000_OBJECTS_PATH = "over-1000-objects";
    public static final int OVER_1000_OBJECTS_COUNT = 2999;

    private static Uploader playgroundDataLoader;
    private static Uploader dynamicPrefixAtStartDataLoader;
    private static Uploader fixedDataLoader;
    private static Uploader mixedDataLoader;
    private static Uploader bomFileLoader;
    private static Uploader browseDataLoader;

    protected TestCaseContext tcCtx;

    public interface Uploader {
        default void upload(String key, String content) {
            upload(key, content, false, false);
        }

        void upload(String key, String content, boolean fromFile, boolean gzipped);
    }

    public ExternalDatasetTestUtils(TestCaseContext tcCtx) {
        this.tcCtx = tcCtx;
    }

    /**
     * Generate binary files (e.g., parquet files)
     */
    public static void createBinaryFiles(String parquetRawJsonDir) throws IOException {
        //base path
        File basePath = new File(".");
        //clean the binary generated files' directory
        BinaryFileConverterUtil.cleanBinaryDirectory(basePath, BINARY_GEN_BASEDIR);
        //Convert files in DEFAULT_PARQUET_SRC_PATH to parquet
        BinaryFileConverterUtil.convertToParquet(basePath, parquetRawJsonDir, BINARY_GEN_BASEDIR);
    }

    public static void createAvroFiles(String avroRawJsonDir) throws IOException {
        File basePath = new File(".");
        // cleaning directory
        BinaryFileConverterUtil.cleanBinaryDirectory(basePath, AVRO_GEN_BASEDIR);
        AvroFileConverterUtil.convertToAvro(basePath, avroRawJsonDir, AVRO_GEN_BASEDIR);
    }

    public static void createDeltaTable() throws IOException {
        File basePath = new File(".");
        // cleaning directory
        BinaryFileConverterUtil.cleanBinaryDirectory(basePath, DELTA_GEN_BASEDIR);
        DeltaTableGenerator.prepareDeltaTableContainer(new Configuration());
        DeltaAllTypeGenerator.createTableInsertData(new Configuration());
    }

    /**
     * Generate binary files (e.g., parquet files)
     */
    public static void createBinaryFilesRecursively(String dataToConvertDirPath) throws IOException {
        //base path
        File basePath = new File(".");

        // convert certain files related to dynamic prefixes
        int startIndex = dataToConvertDirPath.indexOf("/external-filter");
        BinaryFileConverterUtil.convertToParquetRecursively(basePath, dataToConvertDirPath, BINARY_GEN_BASEDIR,
                JSON_FILTER, startIndex);
    }

    public static void createAvroFilesRecursively(String dataToConvertDirPath) throws IOException {
        //base path
        File basePath = new File(".");
        int startIndex = dataToConvertDirPath.indexOf("/external-filter");
        AvroFileConverterUtil.convertToAvroRecursively(basePath, dataToConvertDirPath, AVRO_GEN_BASEDIR, JSON_FILTER,
                startIndex);
    }

    public static void setDataPaths(String jsonDataPath, String csvDataPath, String tsvDataPath) {
        JSON_DATA_PATH = jsonDataPath;
        CSV_DATA_PATH = csvDataPath;
        TSV_DATA_PATH = tsvDataPath;
    }

    public static void setUploaders(Uploader playgroundDataLoader, Uploader dynamicPrefixAtStartDataLoader,
            Uploader fixedDataLoader, Uploader mixedDataLoader, Uploader bomFileLoader) {
        ExternalDatasetTestUtils.playgroundDataLoader = playgroundDataLoader;
        ExternalDatasetTestUtils.dynamicPrefixAtStartDataLoader = dynamicPrefixAtStartDataLoader;
        ExternalDatasetTestUtils.fixedDataLoader = fixedDataLoader;
        ExternalDatasetTestUtils.mixedDataLoader = mixedDataLoader;
        ExternalDatasetTestUtils.bomFileLoader = bomFileLoader;
    }

    public static void setUploaders(Uploader playgroundDataLoader, Uploader dynamicPrefixAtStartDataLoader,
            Uploader fixedDataLoader, Uploader mixedDataLoader, Uploader bomFileLoader, Uploader browseDataLoader) {
        ExternalDatasetTestUtils.playgroundDataLoader = playgroundDataLoader;
        ExternalDatasetTestUtils.dynamicPrefixAtStartDataLoader = dynamicPrefixAtStartDataLoader;
        ExternalDatasetTestUtils.fixedDataLoader = fixedDataLoader;
        ExternalDatasetTestUtils.mixedDataLoader = mixedDataLoader;
        ExternalDatasetTestUtils.bomFileLoader = bomFileLoader;
        ExternalDatasetTestUtils.browseDataLoader = browseDataLoader;
    }

    /**
     * Creates a bucket and fills it with some files for testing purpose.
     */
    public static void preparePlaygroundContainer() {
        LOGGER.info("Adding JSON files to the bucket");
        loadJsonFiles();
        LOGGER.info("JSON Files added successfully");

        LOGGER.info("Adding CSV files to the bucket");
        loadCsvFiles();
        LOGGER.info("CSV Files added successfully");

        LOGGER.info("Adding TSV files to the bucket");
        loadTsvFiles();
        LOGGER.info("TSV Files added successfully");

        LOGGER.info("Adding a big JSON file");
        loadBigJson();
        LOGGER.info("JSON file added successfully");

        LOGGER.info("Loading " + OVER_1000_OBJECTS_COUNT + " into " + OVER_1000_OBJECTS_PATH);
        loadLargeNumberOfFiles();
        LOGGER.info("Added " + OVER_1000_OBJECTS_COUNT + " files into " + OVER_1000_OBJECTS_PATH + " successfully");

        LOGGER.info("Adding Parquet files to the bucket");
        loadParquetFiles();
        LOGGER.info("Parquet files added successfully");

        LOGGER.info("Adding Avro files to the bucket");
        loadAvroFiles();
        LOGGER.info("Avro files added successfully");

        LOGGER.info("Adding Delta Table files to the bucket");
        loadDeltaTableFiles();
        LOGGER.info("Delta files added successfully");

        LOGGER.info("Files added successfully");
    }

    public static void prepareBrowseContainer() {
        /*
        file hierarchy inside browse container
        browse/1.json
        browse/2.json
        browse/level1/3.json
        browse/level1/4.json
        browse/level1/level2/5.json
        browse/level2/level3/6.json
         */
        // -- todo:Utsav add a test for Browse S3 path which returns multiple folders, skipped for now as S3 mock server does not support this.
        LOGGER.info("Adding JSON files to " + BROWSE_CONTAINER);
        browseDataLoader.upload("1.json", "{\"id\":" + 1 + "}");
        browseDataLoader.upload("2.json", "{\"id\":" + 2 + "}");
        browseDataLoader.upload("level1/3.json", "{\"id\":" + 3 + "}");
        browseDataLoader.upload("level1/4.json", "{\"id\":" + 4 + "}");
        browseDataLoader.upload("level1/level2/5.json", "{\"id\":" + 5 + "}");
        browseDataLoader.upload("level2/level3/6.json", "{\"id\":" + 6 + "}");

        //Adding 1000+ files
        for (int i = 1; i <= 1500; i++) {
            browseDataLoader.upload("level3/" + i + ".json", "{\"id\":" + i + "}");
        }
        LOGGER.info("JSON Files added successfully");
    }

    /**
     * Special container where dynamic prefix is the first segment
     */
    public static void prepareDynamicPrefixAtStartContainer() {
        LOGGER.info("Loading dynamic prefix data to " + DYNAMIC_PREFIX_AT_START_CONTAINER);

        // Files data
        String path =
                Paths.get(JSON_DATA_PATH, "external-filter", "computed-field-at-start", "foo-2023-01-01", "data.json")
                        .toString();
        dynamicPrefixAtStartDataLoader.upload("foo-2023-01-01/data.json", path, true, false);

        path = Paths.get(JSON_DATA_PATH, "external-filter", "computed-field-at-start", "bar-2023-01-01", "data.json")
                .toString();
        dynamicPrefixAtStartDataLoader.upload("bar-2023-01-01/data.json", path, true, false);
    }

    /**
     * This bucket is being filled by fixed data, a test is counting all records in this bucket. If this bucket is
     * changed, the test case will fail and its result will need to be updated each time
     */
    public static void prepareFixedDataContainer() {
        LOGGER.info("Loading fixed data to " + FIXED_DATA_CONTAINER);

        // Files data
        String path = Paths.get(JSON_DATA_PATH, "single-line", "20-records.json").toString();
        fixedDataLoader.upload("1.json", path, true, false);
        fixedDataLoader.upload("2.json", path, true, false);
        fixedDataLoader.upload("lvl1/3.json", path, true, false);
        fixedDataLoader.upload("lvl1/34.json", path, true, false);
        fixedDataLoader.upload("lvl1/lvl2/5.json", path, true, false);
    }

    /**
     * This bucket contains files that start with byte order mark (BOM): U+FEFF
     */
    public static void prepareBomFileContainer() {
        LOGGER.info("Loading bom files data to " + BOM_FILE_CONTAINER);

        // Files data
        bomFileLoader.upload("1.json", "\uFEFF{\"id\": 1, \"age\": 1}", false, false);
        bomFileLoader.upload("2.json", "\uFEFF{\"id\": 2, \"age\": 2}", false, false);
        bomFileLoader.upload("3.json", "\uFEFF{\"id\": 3, \"age\": 3}", false, false);
        bomFileLoader.upload("4.json", "\uFEFF{\"id\": 4, \"age\": 4}", false, false);
        bomFileLoader.upload("5.json", "\uFEFF{\"id\": 5, \"age\": 5}", false, false);
        bomFileLoader.upload("1.csv", "\uFEFF1,1", false, false);
        bomFileLoader.upload("2.csv", "\uFEFF2,2", false, false);
        bomFileLoader.upload("3.csv", "\uFEFF3,3", false, false);
        bomFileLoader.upload("4.csv", "\uFEFF4,4", false, false);
        bomFileLoader.upload("5.csv", "\uFEFF5,5", false, false);
        bomFileLoader.upload("1.tsv", "\uFEFF1\t1", false, false);
        bomFileLoader.upload("2.tsv", "\uFEFF2\t2", false, false);
        bomFileLoader.upload("3.tsv", "\uFEFF3\t3", false, false);
        bomFileLoader.upload("4.tsv", "\uFEFF4\t4", false, false);
        bomFileLoader.upload("5.tsv", "\uFEFF5\t5", false, false);
    }

    public static void loadJsonFiles() {
        String dataBasePath = JSON_DATA_PATH;
        String definition = JSON_DEFINITION;

        // Normal format
        String definitionSegment = "json";
        loadData(dataBasePath, "single-line", "20-records.json", definition, definitionSegment, false);
        loadData(dataBasePath, "multi-lines", "20-records.json", definition, definitionSegment, false);
        loadData(dataBasePath, "multi-lines-with-arrays", "5-records.json", definition, definitionSegment, false);
        loadData(dataBasePath, "multi-lines-with-nested-objects", "5-records.json", definition, definitionSegment,
                false);

        definitionSegment = "json-array-of-objects";
        loadData(dataBasePath, "single-line", "array_of_objects.json", "json-data/", definitionSegment, false, false);

        // gz compressed format
        definitionSegment = "gz";
        loadGzData(dataBasePath, "single-line", "20-records.json", definition, definitionSegment, false);
        loadGzData(dataBasePath, "multi-lines", "20-records.json", definition, definitionSegment, false);
        loadGzData(dataBasePath, "multi-lines-with-arrays", "5-records.json", definition, definitionSegment, false);
        loadGzData(dataBasePath, "multi-lines-with-nested-objects", "5-records.json", definition, definitionSegment,
                false);

        // Mixed normal and gz compressed format
        definitionSegment = "mixed";
        loadData(dataBasePath, "single-line", "20-records.json", definition, definitionSegment, false);
        loadData(dataBasePath, "multi-lines", "20-records.json", definition, definitionSegment, false);
        loadData(dataBasePath, "multi-lines-with-arrays", "5-records.json", definition, definitionSegment, false);
        loadData(dataBasePath, "multi-lines-with-nested-objects", "5-records.json", definition, definitionSegment,
                false);
        loadGzData(dataBasePath, "single-line", "20-records.json", definition, definitionSegment, false);
        loadGzData(dataBasePath, "multi-lines", "20-records.json", definition, definitionSegment, false);
        loadGzData(dataBasePath, "multi-lines-with-arrays", "5-records.json", definition, definitionSegment, false);
        loadGzData(dataBasePath, "multi-lines-with-nested-objects", "5-records.json", definition, definitionSegment,
                false);

        // Load external filter directories and files
        loadDirectory(dataBasePath, "external-filter", JSON_FILTER);
    }

    private static void loadCsvFiles() {
        String dataBasePath = CSV_DATA_PATH;
        String definition = CSV_DEFINITION;

        // Normal format
        String definitionSegment = "csv";
        loadData(dataBasePath, "", "01.csv", definition, definitionSegment, false);
        loadData(dataBasePath, "", "02.csv", definition, definitionSegment, false);

        // gz compressed format
        definitionSegment = "gz";
        loadGzData(dataBasePath, "", "01.csv", definition, definitionSegment, false);
        loadGzData(dataBasePath, "", "02.csv", definition, definitionSegment, false);

        // Mixed normal and gz compressed format
        definitionSegment = "mixed";
        loadData(dataBasePath, "", "01.csv", definition, definitionSegment, false);
        loadData(dataBasePath, "", "02.csv", definition, definitionSegment, false);
        loadGzData(dataBasePath, "", "01.csv", definition, definitionSegment, false);
        loadGzData(dataBasePath, "", "02.csv", definition, definitionSegment, false);

        // Load external filter directories and files
        loadDirectory(dataBasePath, "external-filter", CSV_FILTER);
    }

    private static void loadTsvFiles() {
        String dataBasePath = TSV_DATA_PATH;
        String definition = TSV_DEFINITION;

        // Normal format
        String definitionSegment = "tsv";
        loadData(dataBasePath, "", "01.tsv", definition, definitionSegment, false);
        loadData(dataBasePath, "", "02.tsv", definition, definitionSegment, false);

        // gz compressed format
        definitionSegment = "gz";
        loadGzData(dataBasePath, "", "01.tsv", definition, definitionSegment, false);
        loadGzData(dataBasePath, "", "02.tsv", definition, definitionSegment, false);

        // Mixed normal and gz compressed format
        definitionSegment = "mixed";
        loadData(dataBasePath, "", "01.tsv", definition, definitionSegment, false);
        loadData(dataBasePath, "", "02.tsv", definition, definitionSegment, false);
        loadGzData(dataBasePath, "", "01.tsv", definition, definitionSegment, false);
        loadGzData(dataBasePath, "", "02.tsv", definition, definitionSegment, false);
    }

    private static void loadParquetFiles() {
        String generatedDataBasePath = BINARY_GEN_BASEDIR;
        String definition = PARQUET_DEFINITION;

        // Normal format
        String definitionSegment = "";
        loadData(generatedDataBasePath, "", "dummy_tweet.parquet", definition, definitionSegment, false, false);
        loadData(generatedDataBasePath, "", "id_age.parquet", definition, definitionSegment, false, false);
        loadData(generatedDataBasePath, "", "id_age-string.parquet", definition, definitionSegment, false, false);
        loadData(generatedDataBasePath, "", "id_name.parquet", definition, definitionSegment, false, false);
        loadData(generatedDataBasePath, "", "id_name_comment.parquet", definition, definitionSegment, false, false);
        loadData(generatedDataBasePath, "", "heterogeneous_1.parquet", definition, definitionSegment, false, false);
        loadData(generatedDataBasePath, "", "heterogeneous_2.parquet", definition, definitionSegment, false, false);
        loadData(generatedDataBasePath, "", "parquetTypes.parquet", definition, definitionSegment, false, false);
<<<<<<< HEAD

        Collection<File> files =
                IoUtil.getMatchingFiles(Paths.get(generatedDataBasePath + "/external-filter"), PARQUET_FILTER);
        for (File file : files) {
            String fileName = file.getName();
            String externalFilterDefinition = file.getParent().substring(generatedDataBasePath.length() + 1) + "/";
            loadData(file.getParent(), "", fileName, "parquet-data/" + externalFilterDefinition, "", false, false);
        }
    }

    private static void loadAvroFiles() {
        String generatedDataBasePath = AVRO_GEN_BASEDIR;
        String definition = AVRO_DEFINITION;
        String definitionSegment = "";

        loadData(generatedDataBasePath, "", "dummy_tweet.avro", definition, definitionSegment, false, false);
        loadData(generatedDataBasePath, "", "id_age.avro", definition, definitionSegment, false, false);
        loadData(generatedDataBasePath, "", "id_age-string.avro", definition, definitionSegment, false, false);
        loadData(generatedDataBasePath, "", "id_name.avro", definition, definitionSegment, false, false);
        loadData(generatedDataBasePath, "", "id_name_comment.avro", definition, definitionSegment, false, false);
        loadData(generatedDataBasePath, "", "heterogeneous_1.avro", definition, definitionSegment, false, false);
        loadData(generatedDataBasePath, "", "heterogeneous_2.avro", definition, definitionSegment, false, false);
        loadData(generatedDataBasePath, "", "avro_type.avro", definition, definitionSegment, false, false);
        loadData(generatedDataBasePath, "", "partition_heterogeneous.avro", definition, definitionSegment, false,
                false);

        Collection<File> files =
                IoUtil.getMatchingFiles(Paths.get(generatedDataBasePath + "/external-filter"), AVRO_FILTER);
        for (File file : files) {
            String fileName = file.getName();
            String externalFilterDefinition = file.getParent().substring(generatedDataBasePath.length() + 1) + "/";
            loadData(file.getParent(), "", fileName, "avro-data/" + externalFilterDefinition, "", false, false);
        }
    }

    private static void loadDeltaTableFiles() {
        String generatedDataBasePath = DELTA_GEN_BASEDIR;
        loadDeltaDirectory(generatedDataBasePath, "/empty_delta_table", PARQUET_FILTER, "delta-data/");
        loadDeltaDirectory(generatedDataBasePath, "/empty_delta_table/_delta_log", JSON_FILTER, "delta-data/");
        loadDeltaDirectory(generatedDataBasePath, "/modified_delta_table", PARQUET_FILTER, "delta-data/");
        loadDeltaDirectory(generatedDataBasePath, "/modified_delta_table/_delta_log", JSON_FILTER, "delta-data/");
        loadDeltaDirectory(generatedDataBasePath, "/multiple_file_delta_table", PARQUET_FILTER, "delta-data/");
        loadDeltaDirectory(generatedDataBasePath, "/multiple_file_delta_table/_delta_log", JSON_FILTER, "delta-data/");
        loadDeltaDirectory(generatedDataBasePath, "/delta_all_type/_delta_log", JSON_FILTER, "delta-data/");
        loadDeltaDirectory(generatedDataBasePath, "/delta_all_type", PARQUET_FILTER, "delta-data/");
    }

    private static void loadDeltaDirectory(String dataBasePath, String rootPath, FilenameFilter filter,
            String definitionPart) {
        Collection<File> files = IoUtil.getMatchingFiles(Paths.get(dataBasePath + rootPath), filter);
        for (File file : files) {
            String fileName = file.getName();
            String externalFilterDefinition = file.getParent().substring(dataBasePath.length() + 1) + "/";
            loadData(file.getParent(), "", fileName, definitionPart + externalFilterDefinition, "", false, false);
        }
    }

    private static void loadDirectory(String dataBasePath, String rootPath, FilenameFilter filter) {
        File dir = new File(dataBasePath, rootPath);
        if (!dir.exists() || !dir.isDirectory()) {
            return;
        }

        Collection<File> files = IoUtil.getMatchingFiles(dir.toPath(), filter);
        int size = 0;
        for (File file : files) {
            String path = file.getPath();
            // +1 to remove the leading '/'
            int startIndex = path.indexOf(rootPath) + rootPath.length() + 1;
            int endIndex = path.lastIndexOf(File.separatorChar);
            String definitionSegment = rootPath + File.separator + path.substring(startIndex, endIndex);
            loadData(path.substring(0, endIndex), "", file.getName(), "", definitionSegment, false, false);
            size++;
        }
        LOGGER.info("Loaded {} files from {}", size, dataBasePath + File.separator + rootPath);
=======
        loadData(generatedDataBasePath, "", "friends.parquet", definition, definitionSegment, false, false);
>>>>>>> 0ef02534
    }

    private static void loadData(String fileBasePath, String filePathSegment, String filename, String definition,
            String definitionSegment, boolean removeExtension) {
        loadData(fileBasePath, filePathSegment, filename, definition, definitionSegment, removeExtension, true);
    }

    private static void loadData(String fileBasePath, String filePathSegment, String filename, String definition,
            String definitionSegment, boolean removeExtension, boolean copyToSubLevels) {
        // Files data
        Path filePath = Paths.get(fileBasePath, filePathSegment, filename);

        // Keep or remove the file extension
        Assert.assertFalse("Files with no extension are not supported yet for external datasets", removeExtension);
        String finalFileName;
        if (removeExtension) {
            finalFileName = FilenameUtils.removeExtension(filename);
        } else {
            finalFileName = filename;
        }

        // Files base definition
        filePathSegment = filePathSegment.isEmpty() ? "" : filePathSegment + "/";
        definitionSegment = definitionSegment.isEmpty() ? "" : definitionSegment + "/";
        String basePath = definition + filePathSegment + definitionSegment;

        // Load the data
        String path = filePath.toString();
        playgroundDataLoader.upload(basePath + finalFileName, path, true, false);
        if (copyToSubLevels) {
            playgroundDataLoader.upload(basePath + "level1a/" + finalFileName, path, true, false);
            playgroundDataLoader.upload(basePath + "level1b/" + finalFileName, path, true, false);
            playgroundDataLoader.upload(basePath + "level1a/level2a/" + finalFileName, path, true, false);
            playgroundDataLoader.upload(basePath + "level1a/level2b/" + finalFileName, path, true, false);
        }
    }

    private static void loadGzData(String fileBasePath, String filePathSegment, String filename, String definition,
            String definitionSegment, boolean removeExtension) {
        // Keep or remove the file extension
        Assert.assertFalse("Files with no extension are not supported yet for external datasets", removeExtension);
        String finalFileName;
        if (removeExtension) {
            finalFileName = FilenameUtils.removeExtension(filename);
        } else {
            finalFileName = filename;
        }
        finalFileName += ".gz";

        // Files base definition
        filePathSegment = filePathSegment.isEmpty() ? "" : filePathSegment + "/";
        definitionSegment = definitionSegment.isEmpty() ? "" : definitionSegment + "/";
        String basePath = definition + filePathSegment + definitionSegment;

        // Load the data
        String path = Paths.get(fileBasePath, filePathSegment, filename).toString();
        playgroundDataLoader.upload(basePath + finalFileName, path, true, true);
        playgroundDataLoader.upload(basePath + "level1a/" + finalFileName, path, true, true);
        playgroundDataLoader.upload(basePath + "level1b/" + finalFileName, path, true, true);
        playgroundDataLoader.upload(basePath + "level1a/level2a/" + finalFileName, path, true, true);
        playgroundDataLoader.upload(basePath + "level1a/level2b/" + finalFileName, path, true, true);
    }

    private static void loadBigJson() {
        String fileName = "big_record.json";
        int bufferSize = 4 * 1024 * 1024;
        int maxSize = bufferSize * 9;
        Path filePath = Paths.get("target", "rttest", "tmp", fileName);
        try {
            if (Files.notExists(filePath)) {
                Files.createDirectories(filePath.getParent());
                Files.createFile(filePath);
            }
        } catch (IOException ex) {
            throw new IllegalStateException("File " + fileName + " not found");
        }

        try (FileWriter writer = new FileWriter(filePath.toFile(), false);
                BufferedWriter bw = new BufferedWriter(writer, bufferSize)) {
            bw.append("{ \"large_field\": \"");
            for (int i = 0; i < maxSize; i++) {
                bw.append('A');
            }
            bw.append("\" }");
        } catch (IOException e) {
            throw new IllegalStateException(e);
        }
        String key = "big-json/" + fileName;
        playgroundDataLoader.upload(key, filePath.toString(), true, false);
    }

    /**
     * Generates over 1000 objects and upload them to S3 mock server, 1 record per object
     */
    private static void loadLargeNumberOfFiles() {
        for (int i = 0; i < OVER_1000_OBJECTS_COUNT; i++) {
            playgroundDataLoader.upload(OVER_1000_OBJECTS_PATH + "/" + i + ".json", "{\"id\":" + i + "}");
        }
    }

    /**
     * Loads a combination of different file formats in the same path
     */
    public static void prepareMixedDataContainer() {
        // JSON
        mixedDataLoader.upload(MIXED_DEFINITION + "json/extension/" + "hello-world-2018.json", "{\"id\":" + 1 + "}");
        mixedDataLoader.upload(MIXED_DEFINITION + "json/extension/" + "hello-world-2019.json", "{\"id\":" + 2 + "}");
        mixedDataLoader.upload(MIXED_DEFINITION + "json/extension/" + "hello-world-2020.json", "{\"id\":" + 3 + "}");
        mixedDataLoader.upload(MIXED_DEFINITION + "json/EXTENSION/" + "goodbye-world-2018.json", "{\"id\":" + 4 + "}");
        mixedDataLoader.upload(MIXED_DEFINITION + "json/EXTENSION/" + "goodbye-world-2019.json", "{\"id\":" + 5 + "}");
        mixedDataLoader.upload(MIXED_DEFINITION + "json/EXTENSION/" + "goodbye-world-2020.json", "{\"id\":" + 6 + "}");

        // CSV
        mixedDataLoader.upload(MIXED_DEFINITION + "csv/extension/" + "hello-world-2018.csv", "7,\"good\"");
        mixedDataLoader.upload(MIXED_DEFINITION + "csv/extension/" + "hello-world-2019.csv", "8,\"good\"");
        mixedDataLoader.upload(MIXED_DEFINITION + "csv/extension/" + "hello-world-2020.csv", "9,\"good\"");
        mixedDataLoader.upload(MIXED_DEFINITION + "csv/EXTENSION/" + "goodbye-world-2018.csv", "10,\"good\"");
        mixedDataLoader.upload(MIXED_DEFINITION + "csv/EXTENSION/" + "goodbye-world-2019.csv", "11,\"good\"");
        mixedDataLoader.upload(MIXED_DEFINITION + "csv/EXTENSION/" + "goodbye-world-2020.csv", "12,\"good\"");

        // TSV
        mixedDataLoader.upload(MIXED_DEFINITION + "tsv/extension/" + "hello-world-2018.tsv", "13\t\"good\"");
        mixedDataLoader.upload(MIXED_DEFINITION + "tsv/extension/" + "hello-world-2019.tsv", "14\t\"good\"");
        mixedDataLoader.upload(MIXED_DEFINITION + "tsv/extension/" + "hello-world-2020.tsv", "15\t\"good\"");
        mixedDataLoader.upload(MIXED_DEFINITION + "tsv/EXTENSION/" + "goodbye-world-2018.tsv", "16\t\"good\"");
        mixedDataLoader.upload(MIXED_DEFINITION + "tsv/EXTENSION/" + "goodbye-world-2019.tsv", "17\t\"good\"");
        mixedDataLoader.upload(MIXED_DEFINITION + "tsv/EXTENSION/" + "goodbye-world-2020.tsv", "18\t\"good\"");

        // JSON no extension
        mixedDataLoader.upload(MIXED_DEFINITION + "json/no-extension/" + "hello-world-2018", "{\"id\":" + 1 + "}");
        mixedDataLoader.upload(MIXED_DEFINITION + "json/no-extension/" + "hello-world-2019", "{\"id\":" + 2 + "}");
        mixedDataLoader.upload(MIXED_DEFINITION + "json/no-extension/" + "hello-world-2020", "{\"id\":" + 3 + "}");
        mixedDataLoader.upload(MIXED_DEFINITION + "json/NO-EXTENSION/" + "goodbye-world-2018", "{\"id\":" + 4 + "}");
        mixedDataLoader.upload(MIXED_DEFINITION + "json/NO-EXTENSION/" + "goodbye-world-2019", "{\"id\":" + 5 + "}");
        mixedDataLoader.upload(MIXED_DEFINITION + "json/NO-EXTENSION/" + "goodbye-world-2020", "{\"id\":" + 6 + "}");
    }
}<|MERGE_RESOLUTION|>--- conflicted
+++ resolved
@@ -395,7 +395,7 @@
         loadData(generatedDataBasePath, "", "heterogeneous_1.parquet", definition, definitionSegment, false, false);
         loadData(generatedDataBasePath, "", "heterogeneous_2.parquet", definition, definitionSegment, false, false);
         loadData(generatedDataBasePath, "", "parquetTypes.parquet", definition, definitionSegment, false, false);
-<<<<<<< HEAD
+        loadData(generatedDataBasePath, "", "friends.parquet", definition, definitionSegment, false, false);
 
         Collection<File> files =
                 IoUtil.getMatchingFiles(Paths.get(generatedDataBasePath + "/external-filter"), PARQUET_FILTER);
@@ -471,9 +471,6 @@
             size++;
         }
         LOGGER.info("Loaded {} files from {}", size, dataBasePath + File.separator + rootPath);
-=======
-        loadData(generatedDataBasePath, "", "friends.parquet", definition, definitionSegment, false, false);
->>>>>>> 0ef02534
     }
 
     private static void loadData(String fileBasePath, String filePathSegment, String filename, String definition,
