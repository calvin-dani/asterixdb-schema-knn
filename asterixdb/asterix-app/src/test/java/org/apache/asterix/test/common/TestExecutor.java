--- conflicted
+++ resolved
@@ -1615,14 +1615,9 @@
 
     private ExtractedResult executeUpdateOrDdl(String statement, OutputFormat outputFormat, URI serviceUri)
             throws Exception {
-<<<<<<< HEAD
-        InputStream resultStream = executeQueryService(statement, serviceUri, outputFormat, UTF_8);
-        return ResultExtractor.extract(resultStream, UTF_8, outputFormat).getResult();
-=======
         try (InputStream resultStream = executeQueryService(statement, serviceUri, outputFormat, UTF_8)) {
-            return ResultExtractor.extract(resultStream, UTF_8);
-        }
->>>>>>> d2aefdcc
+            return ResultExtractor.extract(resultStream, UTF_8, outputFormat);
+        }
     }
 
     protected static boolean isExpected(Exception e, CompilationUnit cUnit) {
