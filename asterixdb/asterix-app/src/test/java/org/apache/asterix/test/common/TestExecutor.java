/*
 * Licensed to the Apache Software Foundation (ASF) under one
 * or more contributor license agreements.  See the NOTICE file
 * distributed with this work for additional information
 * regarding copyright ownership.  The ASF licenses this file
 * to you under the Apache License, Version 2.0 (the
 * "License"); you may not use this file except in compliance
 * with the License.  You may obtain a copy of the License at
 *
 *   http://www.apache.org/licenses/LICENSE-2.0
 *
 * Unless required by applicable law or agreed to in writing,
 * software distributed under the License is distributed on an
 * "AS IS" BASIS, WITHOUT WARRANTIES OR CONDITIONS OF ANY
 * KIND, either express or implied.  See the License for the
 * specific language governing permissions and limitations
 * under the License.
 */
package org.apache.asterix.test.common;

import static java.nio.charset.StandardCharsets.UTF_8;

import java.io.BufferedReader;
import java.io.ByteArrayInputStream;
import java.io.File;
import java.io.FileInputStream;
import java.io.FileOutputStream;
import java.io.IOException;
import java.io.InputStream;
import java.io.InputStreamReader;
import java.io.OutputStream;
import java.io.PrintStream;
import java.io.PrintWriter;
import java.io.StringWriter;
import java.net.Inet4Address;
import java.net.InetAddress;
import java.net.InetSocketAddress;
import java.net.Socket;
import java.net.URI;
import java.net.URISyntaxException;
import java.nio.CharBuffer;
import java.nio.charset.Charset;
import java.util.ArrayList;
import java.util.Arrays;
import java.util.Collections;
import java.util.HashMap;
import java.util.HashSet;
import java.util.Iterator;
import java.util.List;
import java.util.ListIterator;
import java.util.Map;
import java.util.Optional;
import java.util.Set;
import java.util.concurrent.ExecutionException;
import java.util.concurrent.ExecutorService;
import java.util.concurrent.Executors;
import java.util.concurrent.Future;
import java.util.concurrent.Semaphore;
import java.util.concurrent.TimeUnit;
import java.util.concurrent.TimeoutException;
import java.util.function.Predicate;
import java.util.regex.Matcher;
import java.util.regex.Pattern;
import java.util.stream.Collectors;
import java.util.stream.Stream;

import org.apache.asterix.api.http.server.QueryServiceServlet;
import org.apache.asterix.app.external.IExternalUDFLibrarian;
import org.apache.asterix.common.api.Duration;
import org.apache.asterix.common.config.GlobalConfig;
import org.apache.asterix.common.utils.Servlets;
import org.apache.asterix.lang.sqlpp.util.SqlppStatementUtil;
import org.apache.asterix.runtime.evaluators.common.NumberUtils;
import org.apache.asterix.test.server.ITestServer;
import org.apache.asterix.test.server.TestServerProvider;
import org.apache.asterix.testframework.context.TestCaseContext;
import org.apache.asterix.testframework.context.TestCaseContext.OutputFormat;
import org.apache.asterix.testframework.context.TestFileContext;
import org.apache.asterix.testframework.xml.ComparisonEnum;
import org.apache.asterix.testframework.xml.ParameterTypeEnum;
import org.apache.asterix.testframework.xml.TestCase.CompilationUnit;
import org.apache.asterix.testframework.xml.TestCase.CompilationUnit.Parameter;
import org.apache.asterix.testframework.xml.TestGroup;
import org.apache.commons.io.FileUtils;
import org.apache.commons.io.IOUtils;
import org.apache.commons.io.output.ByteArrayOutputStream;
import org.apache.commons.lang3.StringUtils;
import org.apache.commons.lang3.mutable.MutableInt;
import org.apache.http.HttpResponse;
import org.apache.http.HttpStatus;
import org.apache.http.client.HttpClient;
import org.apache.http.client.methods.HttpGet;
import org.apache.http.client.methods.HttpUriRequest;
import org.apache.http.client.methods.RequestBuilder;
import org.apache.http.entity.ContentType;
import org.apache.http.entity.StringEntity;
import org.apache.http.impl.client.CloseableHttpClient;
import org.apache.http.impl.client.HttpClients;
import org.apache.http.impl.client.StandardHttpRequestRetryHandler;
import org.apache.http.protocol.HttpContext;
import org.apache.http.util.EntityUtils;
import org.apache.hyracks.http.server.utils.HttpUtil;
import org.apache.hyracks.util.StorageUtil;
import org.apache.logging.log4j.Level;
import org.apache.logging.log4j.LogManager;
import org.apache.logging.log4j.Logger;
import org.junit.Assert;

import com.fasterxml.jackson.core.JsonProcessingException;
import com.fasterxml.jackson.databind.DeserializationFeature;
import com.fasterxml.jackson.databind.JsonMappingException;
import com.fasterxml.jackson.databind.JsonNode;
import com.fasterxml.jackson.databind.ObjectMapper;
import com.fasterxml.jackson.databind.node.ObjectNode;
import com.fasterxml.jackson.databind.util.RawValue;

public class TestExecutor {

    /*
     * Static variables
     */
    protected static final Logger LOGGER = LogManager.getLogger();
    private static final String AQL = "aql";
    private static final String SQLPP = "sqlpp";
    private static final String DEFAULT_PLAN_FORMAT = "string";
    // see
    // https://stackoverflow.com/questions/417142/what-is-the-maximum-length-of-a-url-in-different-browsers/417184
    private static final long MAX_URL_LENGTH = 2000l;
    private static final Pattern JAVA_BLOCK_COMMENT_PATTERN =
            Pattern.compile("/\\*.*\\*/", Pattern.MULTILINE | Pattern.DOTALL);
    private static final Pattern JAVA_SHELL_SQL_LINE_COMMENT_PATTERN =
            Pattern.compile("^(//|#|--).*$", Pattern.MULTILINE);
    private static final Pattern REGEX_LINES_PATTERN = Pattern.compile("^(-)?/(.*)/([im]*)$");
    private static final Pattern POLL_TIMEOUT_PATTERN =
            Pattern.compile("polltimeoutsecs=(\\d+)(\\D|$)", Pattern.MULTILINE);
    private static final Pattern POLL_DELAY_PATTERN = Pattern.compile("polldelaysecs=(\\d+)(\\D|$)", Pattern.MULTILINE);
    private static final Pattern HANDLE_VARIABLE_PATTERN = Pattern.compile("handlevariable=(\\w+)");
    private static final Pattern VARIABLE_REF_PATTERN = Pattern.compile("\\$(\\w+)");
    private static final Pattern HTTP_PARAM_PATTERN =
            Pattern.compile("param (?<name>[\\w-$]+)(?::(?<type>\\w+))?=(?<value>.*)", Pattern.MULTILINE);
    private static final Pattern HTTP_BODY_PATTERN = Pattern.compile("body=(.*)", Pattern.MULTILINE);
    private static final Pattern HTTP_STATUSCODE_PATTERN = Pattern.compile("statuscode (.*)", Pattern.MULTILINE);
    private static final Pattern MAX_RESULT_READS_PATTERN =
            Pattern.compile("maxresultreads=(\\d+)(\\D|$)", Pattern.MULTILINE);
    private static final Pattern HTTP_REQUEST_TYPE = Pattern.compile("requesttype=(.*)", Pattern.MULTILINE);
    private static final String NC_ENDPOINT_PREFIX = "nc:";
    public static final int TRUNCATE_THRESHOLD = 16384;
    public static final Set<String> NON_CANCELLABLE =
            Collections.unmodifiableSet(new HashSet<>(Arrays.asList("store", "validate")));

    private final IPollTask plainExecutor = this::executeTestFile;

    public static final String DELIVERY_ASYNC = "async";
    public static final String DELIVERY_DEFERRED = "deferred";
    public static final String DELIVERY_IMMEDIATE = "immediate";
    public static final String DIAGNOSE = "diagnose";
    private static final String METRICS_QUERY_TYPE = "metrics";

    private static final HashMap<Integer, ITestServer> runningTestServers = new HashMap<>();
    private static Map<String, InetSocketAddress> ncEndPoints;
    private static Map<String, InetSocketAddress> replicationAddress;

    private static final List<Charset> charsetsRemaining = new ArrayList<>();

    /*
     * Instance members
     */
    protected final List<InetSocketAddress> endpoints;
    protected int endpointSelector;
    protected IExternalUDFLibrarian librarian;
    private Map<File, TestLoop> testLoops = new HashMap<>();
    private double timeoutMultiplier = 1;

    public TestExecutor() {
        this(Inet4Address.getLoopbackAddress().getHostAddress(), 19002);
    }

    public TestExecutor(String host, int port) {
        this(InetSocketAddress.createUnresolved(host, port));
    }

    public TestExecutor(InetSocketAddress endpoint) {
        this(Collections.singletonList(endpoint));
    }

    public TestExecutor(List<InetSocketAddress> endpoints) {
        this.endpoints = endpoints;
    }

    public void setLibrarian(IExternalUDFLibrarian librarian) {
        this.librarian = librarian;
    }

    public void setNcEndPoints(Map<String, InetSocketAddress> ncEndPoints) {
        this.ncEndPoints = ncEndPoints;
    }

    public void setNcReplicationAddress(Map<String, InetSocketAddress> replicationAddress) {
        this.replicationAddress = replicationAddress;
    }

    public void setTimeoutMultiplier(double timeoutMultiplier) {
        this.timeoutMultiplier = timeoutMultiplier;
    }

    /**
     * Probably does not work well with symlinks.
     */
    public boolean deleteRec(File path) {
        if (path.isDirectory()) {
            for (File f : path.listFiles()) {
                if (!deleteRec(f)) {
                    return false;
                }
            }
        }
        return path.delete();
    }

    public void runScriptAndCompareWithResult(File scriptFile, File expectedFile, File actualFile,
            ComparisonEnum compare, Charset actualEncoding) throws Exception {
        LOGGER.info("Expected results file: {} ", expectedFile);
        boolean regex = false;
        try (BufferedReader readerExpected =
                new BufferedReader(new InputStreamReader(new FileInputStream(expectedFile), UTF_8));
                BufferedReader readerActual =
                        new BufferedReader(new InputStreamReader(new FileInputStream(actualFile), actualEncoding))) {
            if (ComparisonEnum.BINARY.equals(compare)) {
                if (!IOUtils.contentEquals(new FileInputStream(actualFile), new FileInputStream(expectedFile))) {
                    throw new Exception("Result for " + scriptFile + ": actual file did not match expected result");
                }
                return;
            } else if (actualFile.toString().endsWith(".regex")) {
                runScriptAndCompareWithResultRegex(scriptFile, readerExpected, readerActual);
                return;
            } else if (actualFile.toString().endsWith(".regexadm")) {
                runScriptAndCompareWithResultRegexAdm(scriptFile, readerExpected, readerActual);
                return;
            } else if (actualFile.toString().endsWith(".regexjson")) {
                ObjectMapper OM = new ObjectMapper();
                JsonNode expectedJson = OM.readTree(readerExpected);
                JsonNode actualJson = OM.readTree(readerActual);
                if (expectedJson == null || actualJson == null) {
                    throw new NullPointerException("Error parsing expected or actual result file for " + scriptFile);
                }
                if (!TestHelper.equalJson(expectedJson, actualJson)) {
                    throw new ComparisonException("Result for " + scriptFile + " didn't match the expected JSON");
                }
                return;
            }
            String lineExpected, lineActual;
            int num = 1;
            while ((lineExpected = readerExpected.readLine()) != null) {
                lineActual = readerActual.readLine();
                // Assert.assertEquals(lineExpected, lineActual);
                if (lineActual == null) {
                    if (lineExpected.isEmpty()) {
                        continue;
                    }
                    throw createLineChangedException(scriptFile, lineExpected, "<EOF>", num);
                }

                // Comparing result equality but ignore "Time"-prefixed fields. (for metadata tests.)
                String[] lineSplitsExpected = lineExpected.split("Time");
                String[] lineSplitsActual = lineActual.split("Time");
                if (lineSplitsExpected.length != lineSplitsActual.length) {
                    throw createLineChangedException(scriptFile, lineExpected, lineActual, num);
                }
                if (!equalStrings(lineSplitsExpected[0], lineSplitsActual[0], regex)) {
                    throw createLineChangedException(scriptFile, lineExpected, lineActual, num);
                }

                for (int i = 1; i < lineSplitsExpected.length; i++) {
                    String[] splitsByCommaExpected = lineSplitsExpected[i].split(",");
                    String[] splitsByCommaActual = lineSplitsActual[i].split(",");
                    if (splitsByCommaExpected.length != splitsByCommaActual.length) {
                        throw createLineChangedException(scriptFile, lineExpected, lineActual, num);
                    }
                    for (int j = 1; j < splitsByCommaExpected.length; j++) {
                        if (splitsByCommaExpected[j].indexOf("DatasetId") >= 0) {
                            // Ignore the field "DatasetId", which is different for different runs.
                            // (for metadata tests)
                            continue;
                        }
                        if (!equalStrings(splitsByCommaExpected[j], splitsByCommaActual[j], regex)) {
                            throw createLineChangedException(scriptFile, lineExpected, lineActual, num);
                        }
                    }
                }

                ++num;
            }
            lineActual = readerActual.readLine();
            if (lineActual != null) {
                throw createLineChangedException(scriptFile, "<EOF>", lineActual, num);
            }
        } catch (Exception e) {
            LOGGER.info("Actual results file: {} encoding: {}", actualFile, actualEncoding);
            throw e;
        }

    }

    private ComparisonException createLineChangedException(File scriptFile, String lineExpected, String lineActual,
            int num) {
        return new ComparisonException("Result for " + scriptFile + " changed at line " + num + ":\nexpected < "
                + truncateIfLong(lineExpected) + "\nactual   > " + truncateIfLong(lineActual));
    }

    private String truncateIfLong(String string) {
        if (string.length() < TRUNCATE_THRESHOLD) {
            return string;
        }
        final StringBuilder truncatedString = new StringBuilder(string);
        truncatedString.setLength(TRUNCATE_THRESHOLD);
        truncatedString.append("\n<truncated ")
                .append(StorageUtil.toHumanReadableSize(string.length() - TRUNCATE_THRESHOLD)).append("...>");
        return truncatedString.toString();
    }

    private boolean equalStrings(String expected, String actual, boolean regexMatch) {
        String[] rowsExpected = expected.split("\n");
        String[] rowsActual = actual.split("\n");

        for (int i = 0; i < rowsExpected.length; i++) {
            String expectedRow = rowsExpected[i];
            String actualRow = rowsActual[i];

            if (regexMatch) {
                if (actualRow.matches(expectedRow)) {
                    continue;
                }
            } else if (actualRow.equals(expectedRow)) {
                continue;
            }

            String[] expectedFields = expectedRow.split(" ");
            String[] actualFields = actualRow.split(" ");

            boolean bagEncountered = false;
            Set<String> expectedBagElements = new HashSet<>();
            Set<String> actualBagElements = new HashSet<>();

            for (int j = 0; j < expectedFields.length; j++) {
                if (j >= actualFields.length) {
                    return false;
                } else if (expectedFields[j].equals(actualFields[j])) {
                    bagEncountered = expectedFields[j].equals("{{");
                    if (expectedFields[j].startsWith("}}")) {
                        if (regexMatch) {
                            if (expectedBagElements.size() != actualBagElements.size()) {
                                return false;
                            }
                            int[] expectedHits = new int[expectedBagElements.size()];
                            int[] actualHits = new int[actualBagElements.size()];
                            int k = 0;
                            for (String expectedElement : expectedBagElements) {
                                int l = 0;
                                for (String actualElement : actualBagElements) {
                                    if (actualElement.matches(expectedElement)) {
                                        expectedHits[k]++;
                                        actualHits[l]++;
                                    }
                                    l++;
                                }
                                k++;
                            }
                            for (int m = 0; m < expectedHits.length; m++) {
                                if (expectedHits[m] == 0 || actualHits[m] == 0) {
                                    return false;
                                }
                            }
                        } else if (!expectedBagElements.equals(actualBagElements)) {
                            return false;
                        }
                        bagEncountered = false;
                        expectedBagElements.clear();
                        actualBagElements.clear();
                    }
                } else if (expectedFields[j].indexOf('.') < 0) {
                    if (bagEncountered) {
                        expectedBagElements.add(expectedFields[j].replaceAll(",$", ""));
                        actualBagElements.add(actualFields[j].replaceAll(",$", ""));
                        continue;
                    }
                    return false;
                } else {
                    // Get the String values
                    expectedFields[j] = expectedFields[j].split(",")[0];
                    actualFields[j] = actualFields[j].split(",")[0];

                    // Ensure type compatibility before value comparison
                    if (NumberUtils.isSameTypeNumericStrings(expectedFields[j], actualFields[j])) {
                        try {
                            Double double1 = Double.parseDouble(expectedFields[j]);
                            Double double2 = Double.parseDouble(actualFields[j]);
                            float float1 = (float) double1.doubleValue();
                            float float2 = (float) double2.doubleValue();

                            if (Math.abs(float1 - float2) == 0) {
                                continue;
                            } else {
                                return false;
                            }
                        } catch (NumberFormatException ignored) {
                            // Guess they weren't numbers - must simply not be equal
                            return false;
                        }
                    }

                    return false; // Not equal
                }
            }
        }
        return true;
    }

    public void runScriptAndCompareWithResultRegex(File scriptFile, BufferedReader readerExpected,
            BufferedReader readerActual) throws Exception {
        String lineExpected, lineActual;
        StringBuilder actual = new StringBuilder();
        while ((lineActual = readerActual.readLine()) != null) {
            actual.append(lineActual).append('\n');
        }
        while ((lineExpected = readerExpected.readLine()) != null) {
            if ("".equals(lineExpected.trim())) {
                continue;
            }
            Matcher m = REGEX_LINES_PATTERN.matcher(lineExpected);
            if (!m.matches()) {
                throw new IllegalArgumentException("Each line of regex file must conform to: [-]/regex/[flags]");
            }
            String negateStr = m.group(1);
            String expression = m.group(2);
            String flagStr = m.group(3);
            boolean negate = "-".equals(negateStr);
            int flags = Pattern.MULTILINE;
            if (flagStr.contains("m")) {
                flags |= Pattern.DOTALL;
            }
            if (flagStr.contains("i")) {
                flags |= Pattern.CASE_INSENSITIVE;
            }
            Pattern linePattern = Pattern.compile(expression, flags);
            boolean match = linePattern.matcher(actual).find();
            if (match && !negate || negate && !match) {
                continue;
            }
            throw new Exception("Result for " + scriptFile + ": expected pattern '" + expression
                    + "' not found in result: " + actual);
        }
    }

    public void runScriptAndCompareWithResultRegexAdm(File scriptFile, BufferedReader expectedFile,
            BufferedReader actualFile) throws Exception {
        StringWriter actual = new StringWriter();
        StringWriter expected = new StringWriter();
        IOUtils.copy(actualFile, actual);
        IOUtils.copy(expectedFile, expected);
        Pattern pattern = Pattern.compile(expected.toString(), Pattern.DOTALL | Pattern.MULTILINE);
        if (!pattern.matcher(actual.toString()).matches()) {
            // figure out where the problem first occurs...
            StringBuilder builder = new StringBuilder();
            String[] lines = expected.toString().split("\\n");
            int endOfMatch = 0;
            final StringBuffer actualBuffer = actual.getBuffer();
            for (int i = 0; i < lines.length; i++) {
                builder.append(lines[i]).append('\n');
                Pattern partPatten = Pattern.compile(builder.toString(), Pattern.DOTALL | Pattern.MULTILINE);
                final Matcher matcher = partPatten.matcher(actualBuffer);
                if (!matcher.lookingAt()) {
                    final int eol = actualBuffer.indexOf("\n", endOfMatch);
                    String actualLine = actualBuffer.substring(endOfMatch, eol == -1 ? actualBuffer.length() : eol);
                    throw createLineChangedException(scriptFile, lines[i], actualLine, i + 1);
                }
                endOfMatch = matcher.end();
            }
            throw new Exception("Result for " + scriptFile + ": actual file did not match expected result");
        }
    }

    // For tests where you simply want the byte-for-byte output.
    private static void writeOutputToFile(File actualFile, InputStream resultStream) throws Exception {
        final File parentDir = actualFile.getParentFile();
        if (!parentDir.isDirectory()) {
            if (parentDir.exists()) {
                LOGGER.warn("Actual file parent \"" + parentDir + "\" exists but is not a directory");
            } else if (!parentDir.mkdirs()) {
                LOGGER.warn("Unable to create actual file parent dir: " + parentDir);
            }
        }
        try (FileOutputStream out = new FileOutputStream(actualFile)) {
            IOUtils.copy(resultStream, out);
        }
    }

    protected HttpResponse executeAndCheckHttpRequest(HttpUriRequest method) throws Exception {
        return checkResponse(executeHttpRequest(method), code -> code == HttpStatus.SC_OK);
    }

    protected HttpResponse executeAndCheckHttpRequest(HttpUriRequest method, Predicate<Integer> responseCodeValidator)
            throws Exception {
        return checkResponse(executeHttpRequest(method), responseCodeValidator);
    }

    protected HttpResponse executeHttpRequest(HttpUriRequest method) throws Exception {
        // https://issues.apache.org/jira/browse/ASTERIXDB-2315
        ExecutorService executor = Executors.newSingleThreadExecutor();
        CloseableHttpClient client =
                HttpClients.custom().setRetryHandler(StandardHttpRequestRetryHandler.INSTANCE).build();
        Future<HttpResponse> future = executor.submit(() -> {
            try {
                return client.execute(method, getHttpContext());
            } catch (Exception e) {
                GlobalConfig.ASTERIX_LOGGER.log(Level.ERROR, "Failure executing {}", method, e);
                throw e;
            }
        });
        try {
            return future.get();
        } catch (Exception e) {
            client.close();
            throw e;
        } finally {
            executor.shutdownNow();
        }
    }

    protected HttpContext getHttpContext() {
        return null;
    }

    protected HttpResponse checkResponse(HttpResponse httpResponse, Predicate<Integer> responseCodeValidator)
            throws Exception {
        if (!responseCodeValidator.test(httpResponse.getStatusLine().getStatusCode())) {
            String errorBody = EntityUtils.toString(httpResponse.getEntity());
            String[] errors;
            try {
                // First try to parse the response for a JSON error response.
                ObjectMapper om = new ObjectMapper();
                JsonNode result = om.readTree(errorBody);
                errors = new String[] { result.get("error-code").get(1).asText(), result.get("summary").asText(),
                        result.get("stacktrace").asText() };
            } catch (Exception e) {
                // whoops, not JSON (e.g. 404) - just include the body
                GlobalConfig.ASTERIX_LOGGER.log(Level.ERROR, errorBody);
                Exception failure = new Exception("HTTP operation failed:" + "\nSTATUS LINE: "
                        + httpResponse.getStatusLine() + "\nERROR_BODY: " + errorBody);
                failure.addSuppressed(e);
                throw failure;
            }
            throw new ParsedException("HTTP operation failed: " + errors[0] + "\nSTATUS LINE: "
                    + httpResponse.getStatusLine() + "\nSUMMARY: " + errors[2].split("\n")[0], errors[2]);
        }
        return httpResponse;
    }

    static class ParsedException extends Exception {

        private final String savedStack;

        ParsedException(String message, String stackTrace) {
            super(message);
            savedStack = stackTrace;
        }

        @Override
        public String toString() {
            return getMessage();
        }

        @Override
        public void printStackTrace(PrintStream s) {
            super.printStackTrace(s);
            s.println("Caused by: " + savedStack);
        }

        @Override
        public void printStackTrace(PrintWriter s) {
            super.printStackTrace(s);
            s.println("Caused by: " + savedStack);
        }
    }

    public InputStream executeQueryService(String str, URI uri, OutputFormat fmt) throws Exception {
        return executeQueryService(str, fmt, uri, new ArrayList<>(), false, UTF_8);
    }

    public InputStream executeQueryService(String str, URI uri, OutputFormat fmt, Charset resultCharset)
            throws Exception {
        return executeQueryService(str, fmt, uri, new ArrayList<>(), false, resultCharset);
    }

    public InputStream executeQueryService(String str, OutputFormat fmt, URI uri, List<Parameter> params,
            boolean jsonEncoded, Charset responseCharset) throws Exception {
        return executeQueryService(str, fmt, uri, params, jsonEncoded, responseCharset, null, false);
    }

    public InputStream executeQueryService(String str, OutputFormat fmt, URI uri, List<Parameter> params,
            boolean jsonEncoded, Predicate<Integer> responseCodeValidator) throws Exception {
        return executeQueryService(str, fmt, uri, params, jsonEncoded, UTF_8, responseCodeValidator, false);
    }

    public InputStream executeQueryService(String str, OutputFormat fmt, URI uri, List<Parameter> params,
            boolean jsonEncoded, Charset responseCharset, Predicate<Integer> responseCodeValidator, boolean cancellable)
            throws Exception {
        List<Parameter> newParams = upsertParam(params, "format", ParameterTypeEnum.STRING, fmt.mimeType());
        newParams = upsertParam(newParams, QueryServiceServlet.Parameter.PLAN_FORMAT.str(), ParameterTypeEnum.STRING,
                DEFAULT_PLAN_FORMAT);
        final Optional<String> maxReadsOptional = extractMaxResultReads(str);
        if (maxReadsOptional.isPresent()) {
            newParams = upsertParam(newParams, QueryServiceServlet.Parameter.MAX_RESULT_READS.str(),
                    ParameterTypeEnum.STRING, maxReadsOptional.get());
        }
        final List<Parameter> additionalParams = extractParameters(str);
        for (Parameter param : additionalParams) {
            newParams = upsertParam(newParams, param.getName(), param.getType(), param.getValue());
        }
        HttpUriRequest method = jsonEncoded ? constructPostMethodJson(str, uri, "statement", newParams)
                : constructPostMethodUrl(str, uri, "statement", newParams);
        // Set accepted output response type
        method.setHeader("Origin", uri.getScheme() + uri.getAuthority());
        method.setHeader("Accept", OutputFormat.CLEAN_JSON.mimeType());
        method.setHeader("Accept-Charset", responseCharset.name());
        if (!responseCharset.equals(UTF_8)) {
            LOGGER.info("using Accept-Charset: {}", responseCharset.name());
        }
        HttpResponse response = executeHttpRequest(method);
        if (responseCodeValidator != null) {
            checkResponse(response, responseCodeValidator);
        }
        return response.getEntity().getContent();
    }

    private Charset selectCharset(File result) throws IOException {
        // choose an encoding that works for this input
        return selectCharset(FileUtils.readFileToString(result, UTF_8));
    }

    private Charset selectCharset(String payload) {
        // choose an encoding that works for this input
        return nextCharset(charset -> canEncodeDecode(charset, payload));
    }

    public static Charset nextCharset(Predicate<Charset> test) {
        synchronized (charsetsRemaining) {
            while (true) {
                for (Iterator<Charset> iter = charsetsRemaining.iterator(); iter.hasNext();) {
                    Charset next = iter.next();
                    if (test.test(next)) {
                        iter.remove();
                        return next;
                    }
                }
                List<Charset> allCharsets = Charset.availableCharsets().values().stream()
                        .filter(c -> canEncodeDecode(c, "\n\t\\[]{}'\"")).collect(Collectors.toList());
                Collections.shuffle(allCharsets);
                charsetsRemaining.addAll(allCharsets);
            }
        }
    }

    // duplicated from hyracks-test-support as transitive dependencies on test-jars are not handled correctly
    private static boolean canEncodeDecode(Charset charset, String input) {
        try {
            if (input.equals(new String(input.getBytes(charset), charset))) {
                // workaround for https://bugs.openjdk.java.net/browse/JDK-6392670 and similar
                if (input.equals(charset.decode(charset.encode(CharBuffer.wrap(input))).toString())) {
                    return true;
                }
            }
        } catch (Exception e) {
            LOGGER.debug("cannot encode / decode {} with {} due to exception", input, charset.displayName(), e);
        }
        return false;
    }

    protected List<Parameter> upsertParam(List<Parameter> params, String name, ParameterTypeEnum type, String value) {
        boolean replaced = false;
        List<Parameter> result = new ArrayList<>();
        for (Parameter param : params) {
            Parameter newParam = new Parameter();
            newParam.setName(param.getName());
            if (name.equals(param.getName())) {
                newParam.setType(type);
                newParam.setValue(value);
                replaced = true;
            } else {
                newParam.setType(param.getType());
                newParam.setValue(param.getValue());
            }
            result.add(newParam);
        }
        if (!replaced) {
            Parameter newParam = new Parameter();
            newParam.setName(name);
            newParam.setType(type);
            newParam.setValue(value);
            result.add(newParam);
        }
        return result;
    }

    private HttpUriRequest constructHttpMethod(String statement, URI uri, String stmtParam, boolean postStmtAsParam,
            List<Parameter> otherParams) {
        String stmtParamName = (postStmtAsParam ? stmtParam : null);
        return constructPostMethodUrl(statement, uri, stmtParamName, otherParams);
    }

    private HttpUriRequest constructGetMethod(URI endpoint, List<Parameter> params) {
        RequestBuilder builder = RequestBuilder.get(endpoint);
        for (Parameter param : params) {
            builder.addParameter(param.getName(), param.getValue());
        }
        return builder.build();
    }

    private HttpUriRequest buildRequest(String method, URI uri, List<Parameter> params, Optional<String> body) {
        RequestBuilder builder = RequestBuilder.create(method);
        builder.setUri(uri);
        for (Parameter param : params) {
            builder.addParameter(param.getName(), param.getValue());
        }
        builder.setCharset(UTF_8);
        body.ifPresent(s -> builder.setEntity(new StringEntity(s, UTF_8)));
        return builder.build();
    }

    private HttpUriRequest buildRequest(String method, URI uri, OutputFormat fmt, List<Parameter> params,
            Optional<String> body) {
        HttpUriRequest request = buildRequest(method, uri, params, body);
        // Set accepted output response type
        request.setHeader("Accept", fmt.mimeType());
        return request;
    }

    private HttpUriRequest constructGetMethod(URI endpoint, OutputFormat fmt, List<Parameter> params) {
        HttpUriRequest method = constructGetMethod(endpoint, params);
        // Set accepted output response type
        method.setHeader("Accept", fmt.mimeType());
        return method;
    }

    private HttpUriRequest constructPostMethod(URI uri, List<Parameter> params) {
        RequestBuilder builder = RequestBuilder.post(uri);
        for (Parameter param : params) {
            builder.addParameter(param.getName(), param.getValue());
        }
        builder.setCharset(UTF_8);
        return builder.build();
    }

    protected HttpUriRequest constructPostMethodUrl(String statement, URI uri, String stmtParam,
            List<Parameter> otherParams) {
        RequestBuilder builder = RequestBuilder.post(uri);
        if (stmtParam != null) {
            for (Parameter param : upsertParam(otherParams, stmtParam, ParameterTypeEnum.STRING, statement)) {
                builder.addParameter(param.getName(), param.getValue());
            }
            builder.addParameter(stmtParam, statement);
        } else {
            // this seems pretty bad - we should probably fix the API and not the client
            builder.setEntity(new StringEntity(statement, UTF_8));
        }
        builder.setCharset(UTF_8);
        return builder.build();
    }

    protected HttpUriRequest constructPostMethodJson(String statement, URI uri, String stmtParam,
            List<Parameter> otherParams) {
        if (stmtParam == null) {
            throw new NullPointerException("Statement parameter required.");
        }
        RequestBuilder builder = RequestBuilder.post(uri);
        ObjectMapper om = new ObjectMapper();
        ObjectNode content = om.createObjectNode();
        for (Parameter param : upsertParam(otherParams, stmtParam, ParameterTypeEnum.STRING, statement)) {
            String paramName = param.getName();
            ParameterTypeEnum paramType = param.getType();
            if (paramType == null) {
                paramType = ParameterTypeEnum.STRING;
            }
            String paramValue = param.getValue();
            switch (paramType) {
                case STRING:
                    content.put(paramName, paramValue);
                    break;
                case JSON:
                    content.putRawValue(paramName, new RawValue(paramValue));
                    break;
                default:
                    throw new IllegalStateException(paramType.toString());
            }
        }
        try {
            builder.setEntity(new StringEntity(om.writeValueAsString(content), ContentType.APPLICATION_JSON));
        } catch (JsonProcessingException e) {
            e.printStackTrace();
        }
        builder.setCharset(UTF_8);
        return builder.build();
    }

    public InputStream executeJSONGet(OutputFormat fmt, URI uri) throws Exception {
        return executeJSON(fmt, "GET", uri, Collections.emptyList());
    }

    public InputStream executeJSONGet(OutputFormat fmt, URI uri, List<Parameter> params,
            Predicate<Integer> responseCodeValidator) throws Exception {
        return executeJSON(fmt, "GET", uri, params, responseCodeValidator, Optional.empty());
    }

    public InputStream executeJSON(OutputFormat fmt, String method, URI uri, List<Parameter> params) throws Exception {
        return executeJSON(fmt, method, uri, params, code -> code == HttpStatus.SC_OK, Optional.empty());
    }

    public InputStream executeJSON(OutputFormat fmt, String method, URI uri, Predicate<Integer> responseCodeValidator)
            throws Exception {
        return executeJSON(fmt, method, uri, Collections.emptyList(), responseCodeValidator, Optional.empty());
    }

    public InputStream executeJSON(OutputFormat fmt, String method, URI uri, List<Parameter> params,
            Predicate<Integer> responseCodeValidator, Optional<String> body) throws Exception {
        HttpUriRequest request = buildRequest(method, uri, fmt, params, body);
        HttpResponse response = executeAndCheckHttpRequest(request, responseCodeValidator);
        return response.getEntity().getContent();
    }

    // Method that reads a DDL/Update/Query File
    // and returns the contents as a string
    // This string is later passed to REST API for execution.
    public String readTestFile(File testFile) throws Exception {
        BufferedReader reader = new BufferedReader(new InputStreamReader(new FileInputStream(testFile), UTF_8));
        String line;
        StringBuilder stringBuilder = new StringBuilder();
        String ls = System.getProperty("line.separator");
        while ((line = reader.readLine()) != null) {
            stringBuilder.append(line);
            stringBuilder.append(ls);
        }
        reader.close();
        return stringBuilder.toString();
    }

    public static String executeScript(ProcessBuilder pb, String scriptPath) throws Exception {
        LOGGER.info("Executing script: " + scriptPath);
        pb.command(scriptPath);
        Process p = pb.start();
        return getProcessOutput(p);
    }

    private static String getScriptPath(String queryPath, String scriptBasePath, String scriptFileName) {
        String targetWord = "queries" + File.separator;
        int targetWordSize = targetWord.lastIndexOf(File.separator);
        int beginIndex = queryPath.lastIndexOf(targetWord) + targetWordSize;
        int endIndex = queryPath.lastIndexOf(File.separator);
        String prefix = queryPath.substring(beginIndex, endIndex);
        return scriptBasePath + prefix + File.separator + scriptFileName;
    }

    private static String getProcessOutput(Process p) throws Exception {
        ByteArrayOutputStream baos = new ByteArrayOutputStream();
        Future<Integer> future =
                Executors.newSingleThreadExecutor().submit(() -> IOUtils.copy(p.getInputStream(), new OutputStream() {
                    @Override
                    public void write(int b) throws IOException {
                        baos.write(b);
                        System.out.write(b);
                    }

                    @Override
                    public void flush() throws IOException {
                        baos.flush();
                        System.out.flush();
                    }

                    @Override
                    public void close() throws IOException {
                        baos.close();
                        System.out.close();
                    }
                }));
        p.waitFor();
        future.get();
        ByteArrayInputStream bisIn = new ByteArrayInputStream(baos.toByteArray());
        StringWriter writerIn = new StringWriter();
        IOUtils.copy(bisIn, writerIn, UTF_8);
        StringWriter writerErr = new StringWriter();
        IOUtils.copy(p.getErrorStream(), writerErr, UTF_8);

        StringBuffer stdOut = writerIn.getBuffer();
        if (writerErr.getBuffer().length() > 0) {
            StringBuilder sbErr = new StringBuilder();
            sbErr.append("script execution failed - error message:\n" + "-------------------------------------------\n"
                    + "stdout: ").append(stdOut).append("\nstderr: ").append(writerErr.getBuffer())
                    .append("-------------------------------------------");
            LOGGER.info(sbErr.toString());
            throw new Exception(sbErr.toString());
        }
        return stdOut.toString();
    }

    public void executeTest(String actualPath, TestCaseContext testCaseCtx, ProcessBuilder pb,
            boolean isDmlRecoveryTest) throws Exception {
        executeTest(actualPath, testCaseCtx, pb, isDmlRecoveryTest, null);
    }

    public void executeTestFile(TestCaseContext testCaseCtx, TestFileContext ctx, Map<String, Object> variableCtx,
            String statement, boolean isDmlRecoveryTest, ProcessBuilder pb, CompilationUnit cUnit,
            MutableInt queryCount, List<TestFileContext> expectedResultFileCtxs, File testFile, String actualPath)
            throws Exception {
        URI uri;
        InputStream resultStream;
        File qbcFile;
        boolean failed = false;
        File expectedResultFile;
        switch (ctx.getType()) {
            case "ddl":
                if (ctx.getFile().getName().endsWith("aql")) {
                    executeAqlUpdateOrDdl(statement, OutputFormat.CLEAN_JSON);
                } else {
                    executeSqlppUpdateOrDdl(statement, OutputFormat.CLEAN_JSON);
                }
                break;
            case "update":
                // isDmlRecoveryTest: set IP address
                if (isDmlRecoveryTest && statement.contains("nc1://")) {
                    statement = statement.replaceAll("nc1://", "127.0.0.1://../../../../../../asterix-app/");
                }
                if (ctx.getFile().getName().endsWith("aql")) {
                    executeAqlUpdateOrDdl(statement, OutputFormat.forCompilationUnit(cUnit));
                } else {
                    executeSqlppUpdateOrDdl(statement, OutputFormat.forCompilationUnit(cUnit));
                }
                break;
            case "pollget":
            case "pollquery":
                poll(testCaseCtx, ctx, variableCtx, statement, isDmlRecoveryTest, pb, cUnit, queryCount,
                        expectedResultFileCtxs, testFile, actualPath, ctx.getType().substring("poll".length()),
                        plainExecutor);
                break;
            case "polldynamic":
                polldynamic(testCaseCtx, ctx, variableCtx, statement, isDmlRecoveryTest, pb, cUnit, queryCount,
                        expectedResultFileCtxs, testFile, actualPath);
                break;
            case "query":
            case "async":
            case "parse":
            case "deferred":
            case "metrics":
                // isDmlRecoveryTest: insert Crash and Recovery
                if (isDmlRecoveryTest) {
                    executeScript(pb, pb.environment().get("SCRIPT_HOME") + File.separator + "dml_recovery"
                            + File.separator + "kill_cc_and_nc.sh");
                    executeScript(pb, pb.environment().get("SCRIPT_HOME") + File.separator + "dml_recovery"
                            + File.separator + "stop_and_start.sh");
                }
                expectedResultFile =
                        (queryCount.intValue() < 0 || queryCount.intValue() >= expectedResultFileCtxs.size()) ? null
                                : expectedResultFileCtxs.get(queryCount.intValue()).getFile();
                File actualResultFile = expectedResultFile == null ? null
                        : testCaseCtx.getActualResultFile(cUnit, expectedResultFile, new File(actualPath));
                executeQuery(OutputFormat.forCompilationUnit(cUnit), statement, variableCtx, ctx.getType(), testFile,
                        expectedResultFile, actualResultFile, queryCount, expectedResultFileCtxs.size(),
                        cUnit.getParameter(), ComparisonEnum.TEXT);
                break;
            case "store":
                // This is a query that returns the expected output of a subsequent query
                String key = getKey(statement);
                if (variableCtx.containsKey(key)) {
                    throw new IllegalStateException("There exist already a stored result with the key: " + key);
                }
                actualResultFile = new File(actualPath, testCaseCtx.getTestCase().getFilePath() + File.separatorChar
                        + cUnit.getName() + '.' + ctx.getSeqNum() + ".adm");
                executeQuery(OutputFormat.forCompilationUnit(cUnit), statement, variableCtx, ctx.getType(), testFile,
                        null, actualResultFile, queryCount, expectedResultFileCtxs.size(), cUnit.getParameter(),
                        ComparisonEnum.TEXT);
                variableCtx.put(key, actualResultFile);
                break;
            case "validate":
                // This is a query that validates the output against a previously executed query
                validate(actualPath, testCaseCtx, cUnit, statement, variableCtx, testFile, ctx, queryCount,
                        expectedResultFileCtxs);
                break;
            case "txnqbc": // qbc represents query before crash
                resultStream = query(cUnit, testFile.getName(), statement, UTF_8);
                qbcFile = getTestCaseQueryBeforeCrashFile(actualPath, testCaseCtx, cUnit);
                writeOutputToFile(qbcFile, resultStream);
                break;
            case "txnqar": // qar represents query after recovery
                resultStream = query(cUnit, testFile.getName(), statement, UTF_8);
                File qarFile = new File(actualPath + File.separator
                        + testCaseCtx.getTestCase().getFilePath().replace(File.separator, "_") + "_" + cUnit.getName()
                        + "_qar.adm");
                writeOutputToFile(qarFile, resultStream);
                qbcFile = getTestCaseQueryBeforeCrashFile(actualPath, testCaseCtx, cUnit);
                runScriptAndCompareWithResult(testFile, qbcFile, qarFile, ComparisonEnum.TEXT, UTF_8);
                break;
            case "txneu": // eu represents erroneous update
                try {
                    executeAqlUpdateOrDdl(statement, OutputFormat.forCompilationUnit(cUnit));
                } catch (Exception e) {
                    // An exception is expected.
                    failed = true;
                    LOGGER.info("testFile {} raised an (expected) exception", testFile, e.toString());
                }
                if (!failed) {
                    throw new Exception("Test \"" + testFile + "\" FAILED; an exception was expected");
                }
                break;
            case "script":
                try {
                    String output = executeScript(pb, getScriptPath(testFile.getAbsolutePath(),
                            pb.environment().get("SCRIPT_HOME"), stripLineComments(statement).trim()));
                    if (output.contains("ERROR")) {
                        throw new Exception(output);
                    }
                } catch (Exception e) {
                    throw new Exception("Test \"" + testFile + "\" FAILED!", e);
                }
                break;
            case "sleep":
                String[] lines = stripLineComments(statement).trim().split("\n");
                Thread.sleep(Long.parseLong(lines[lines.length - 1].trim()));
                break;
            case "errddl": // a ddlquery that expects error
                try {
                    executeAqlUpdateOrDdl(statement, OutputFormat.forCompilationUnit(cUnit));
                } catch (Exception e) {
                    // expected error happens
                    failed = true;
                    LOGGER.info("testFile {} raised an (expected) exception", testFile, e.toString());
                }
                if (!failed) {
                    throw new Exception("Test \"" + testFile + "\" FAILED; an exception was expected");
                }
                break;
            case "get":
            case "post":
            case "put":
            case "delete":
                expectedResultFile =
                        (queryCount.intValue() < 0 || queryCount.intValue() >= expectedResultFileCtxs.size()) ? null
                                : expectedResultFileCtxs.get(queryCount.intValue()).getFile();
                actualResultFile = expectedResultFile == null ? null
                        : testCaseCtx.getActualResultFile(cUnit, expectedResultFile, new File(actualPath));
                executeHttpRequest(OutputFormat.forCompilationUnit(cUnit), statement, variableCtx, ctx.getType(),
                        testFile, expectedResultFile, actualResultFile, queryCount, expectedResultFileCtxs.size(),
                        ctx.extension(), cUnit.getOutputDir().getCompare());
                break;
            case "server": // (start <test server name> <port>
                               // [<arg1>][<arg2>][<arg3>]...|stop (<port>|all))
                try {
                    lines = statement.trim().split("\n");
                    String[] command = lines[lines.length - 1].trim().split(" ");
                    if (command.length < 2) {
                        throw new Exception("invalid server command format. expected format ="
                                + " (start <test server name> <port> [<arg1>][<arg2>][<arg3>]"
                                + "...|stop (<port>|all))");
                    }
                    String action = command[0];
                    if (action.equals("start")) {
                        if (command.length < 3) {
                            throw new Exception("invalid server start command. expected format ="
                                    + " (start <test server name> <port> [<arg1>][<arg2>][<arg3>]...");
                        }
                        String name = command[1];
                        Integer port = new Integer(command[2]);
                        if (runningTestServers.containsKey(port)) {
                            throw new Exception("server with port " + port + " is already running");
                        }
                        ITestServer server = TestServerProvider.createTestServer(name, port);
                        server.configure(Arrays.copyOfRange(command, 3, command.length));
                        server.start();
                        runningTestServers.put(port, server);
                    } else if (action.equals("stop")) {
                        String target = command[1];
                        if (target.equals("all")) {
                            for (ITestServer server : runningTestServers.values()) {
                                server.stop();
                            }
                            runningTestServers.clear();
                        } else {
                            Integer port = new Integer(command[1]);
                            ITestServer server = runningTestServers.get(port);
                            if (server == null) {
                                throw new Exception("no server is listening to port " + port);
                            }
                            server.stop();
                            runningTestServers.remove(port);
                        }
                    } else {
                        throw new Exception("unknown server action");
                    }
                } catch (Exception e) {
                    throw new Exception("Test \"" + testFile + "\" FAILED!\n", e);
                }
                break;
            case "lib": // expected format <dataverse-name> <library-name>
                            // <library-directory>
                        // TODO: make this case work well with entity names containing spaces by
                        // looking for \"
                lines = statement.split("\n");
                String lastLine = lines[lines.length - 1];
                String[] command = lastLine.trim().split(" ");
                if (command.length < 3) {
                    throw new Exception("invalid library format");
                }
                String dataverse = command[1];
                String library = command[2];
                switch (command[0]) {
                    case "install":
                        if (command.length != 4) {
                            throw new Exception("invalid library format");
                        }
                        String libPath = command[3];
                        librarian.install(dataverse, library, libPath);
                        break;
                    case "uninstall":
                        if (command.length != 3) {
                            throw new Exception("invalid library format");
                        }
                        librarian.uninstall(dataverse, library);
                        break;
                    default:
                        throw new Exception("invalid library format");
                }
                break;
            case "node":
                command = stripJavaComments(statement).trim().split(" ");
                String commandType = command[0];
                String nodeId = command[1];
                switch (commandType) {
                    case "kill":
                        killNC(nodeId, cUnit);
                        break;
                    case "start":
                        startNC(nodeId);
                        break;
                }
                break;
            case "loop":
                TestLoop testLoop = testLoops.get(testFile);
                if (testLoop == null) {
                    lines = stripAllComments(statement).trim().split("\n");
                    String target = null;
                    int count = -1;
                    long durationSecs = -1;
                    for (String line : lines) {
                        command = line.trim().split(" ");
                        switch (command[0]) {
                            case "target":
                                if (target != null) {
                                    throw new IllegalStateException("duplicate target");
                                }
                                target = command[1];
                                break;
                            case "count":
                                if (count != -1) {
                                    throw new IllegalStateException("duplicate count");
                                }
                                count = Integer.parseInt(command[1]);
                                break;
                            case "duration":
                                if (durationSecs != -1) {
                                    throw new IllegalStateException("duplicate duration");
                                }
                                long duration = Duration.parseDurationStringToNanos(command[1]);
                                durationSecs = TimeUnit.NANOSECONDS.toSeconds(duration);
                                if (durationSecs < 1) {
                                    throw new IllegalArgumentException("duration cannot be shorter than 1s");
                                } else if (TimeUnit.SECONDS.toDays(durationSecs) > 1) {
                                    throw new IllegalArgumentException("duration cannot be exceed 1d");
                                }
                                break;
                            default:
                                throw new IllegalArgumentException("unknown directive: " + command[0]);
                        }
                    }
                    if (target == null || (count == -1 && durationSecs == -1) || (count != -1 && durationSecs != -1)) {
                        throw new IllegalStateException("Must specify 'target' and exactly one of 'count', 'duration'");
                    }
                    if (count != -1) {
                        testLoop = TestLoop.createLoop(target, count);
                    } else {
                        testLoop = TestLoop.createLoop(target, durationSecs, TimeUnit.SECONDS);
                    }
                    testLoops.put(testFile, testLoop);
                }
                testLoop.executeLoop();
                // we only reach here if the loop is over
                testLoops.remove(testFile);
                break;
            case "sto":
                command = stripJavaComments(statement).trim().split(" ");
                executeStorageCommand(command);
                break;
            case "port":
                command = stripJavaComments(statement).trim().split(" ");
                handlePortCommand(command);
                break;
            default:
                throw new IllegalArgumentException("No statements of type " + ctx.getType());
        }
    }

    private void validate(String actualPath, TestCaseContext testCaseCtx, CompilationUnit cUnit, String statement,
            Map<String, Object> variableCtx, File testFile, TestFileContext ctx, MutableInt queryCount,
            List<TestFileContext> expectedResultFileCtxs) throws Exception {
        String key = getKey(statement);
        File expectedResultFile = (File) variableCtx.remove(key);
        if (expectedResultFile == null) {
            throw new IllegalStateException("There is no stored result with the key: " + key);
        }
        File actualResultFile = new File(actualPath, testCaseCtx.getTestCase().getFilePath() + File.separatorChar
                + cUnit.getName() + '.' + ctx.getSeqNum() + ".adm");
        executeQuery(OutputFormat.forCompilationUnit(cUnit), statement, variableCtx, "validate", testFile,
                expectedResultFile, actualResultFile, queryCount, expectedResultFileCtxs.size(), cUnit.getParameter(),
                ComparisonEnum.TEXT);
    }

    protected void executeHttpRequest(OutputFormat fmt, String statement, Map<String, Object> variableCtx,
            String reqType, File testFile, File expectedResultFile, File actualResultFile, MutableInt queryCount,
            int numResultFiles, String extension, ComparisonEnum compare) throws Exception {
        String handleVar = getHandleVariable(statement);
        final String trimmedPathAndQuery = stripAllComments(statement).trim();
        final String variablesReplaced = replaceVarRef(trimmedPathAndQuery, variableCtx);
        final List<Parameter> params = extractParameters(statement);
        final Optional<String> body = extractBody(statement);
        final Predicate<Integer> statusCodePredicate = extractStatusCodePredicate(statement);
        InputStream resultStream;
        if ("http".equals(extension)) {
            resultStream = executeHttp(reqType, variablesReplaced, fmt, params, statusCodePredicate, body);
        } else if ("uri".equals(extension)) {
            resultStream = executeURI(reqType, URI.create(variablesReplaced), fmt, params, statusCodePredicate, body);
        } else {
            throw new IllegalArgumentException("Unexpected format for method " + reqType + ": " + extension);
        }
        if (handleVar != null) {
            String handle = ResultExtractor.extractHandle(resultStream, UTF_8);
            if (handle != null) {
                variableCtx.put(handleVar, handle);
            } else {
                throw new Exception("no handle for test " + testFile.toString());
            }
        } else {
            if (expectedResultFile == null) {
                if (testFile.getName().startsWith(DIAGNOSE)) {
                    LOGGER.info("Diagnostic output: {}", IOUtils.toString(resultStream, UTF_8));
                } else {
                    LOGGER.info("Unexpected output: {}", IOUtils.toString(resultStream, UTF_8));
                    Assert.fail("no result file for " + testFile.toString() + "; queryCount: " + queryCount
                            + ", filectxs.size: " + numResultFiles);
                }
            } else {
                writeOutputToFile(actualResultFile, resultStream);
                runScriptAndCompareWithResult(testFile, expectedResultFile, actualResultFile, compare, UTF_8);
            }
        }
        queryCount.increment();
    }

    public void executeQuery(OutputFormat fmt, String statement, Map<String, Object> variableCtx, String reqType,
            File testFile, File expectedResultFile, File actualResultFile, MutableInt queryCount, int numResultFiles,
            List<Parameter> params, ComparisonEnum compare) throws Exception {
        String delivery = DELIVERY_IMMEDIATE;
        if (reqType.equalsIgnoreCase("async")) {
            delivery = DELIVERY_ASYNC;
        } else if (reqType.equalsIgnoreCase("deferred")) {
            delivery = DELIVERY_DEFERRED;
        }
        URI uri = testFile.getName().endsWith("aql") ? getEndpoint(Servlets.QUERY_AQL)
                : getEndpoint(Servlets.QUERY_SERVICE);
        boolean isJsonEncoded = isJsonEncoded(extractHttpRequestType(statement));
        Charset responseCharset = expectedResultFile == null ? UTF_8 : selectCharset(expectedResultFile);
        InputStream resultStream;
        if (DELIVERY_IMMEDIATE.equals(delivery)) {
            resultStream = executeQueryService(statement, fmt, uri, params, isJsonEncoded, responseCharset, null,
                    isCancellable(reqType));
            resultStream =
<<<<<<< HEAD
                    executeQueryService(statement, fmt, uri, params, isJsonEncoded, null, isCancellable(reqType));
            switch (reqType) {
                case METRICS_QUERY_TYPE:
                    resultStream = ResultExtractor.extractMetrics(resultStream);
                    break;
                default:
                    resultStream = ResultExtractor.extract(resultStream);
                    break;
            }
=======
                    METRICS_QUERY_TYPE.equals(reqType) ? ResultExtractor.extractMetrics(resultStream, responseCharset)
                            : ResultExtractor.extract(resultStream, responseCharset);
>>>>>>> 55431322
        } else {
            String handleVar = getHandleVariable(statement);
            resultStream = executeQueryService(statement, fmt, uri,
                    upsertParam(params, "mode", ParameterTypeEnum.STRING, delivery), isJsonEncoded, responseCharset);
            String handle = ResultExtractor.extractHandle(resultStream, responseCharset);
            Assert.assertNotNull("no handle for " + reqType + " test " + testFile.toString(), handleVar);
            variableCtx.put(handleVar, toQueryServiceHandle(handle));
        }
        if (actualResultFile == null) {
            if (testFile.getName().startsWith(DIAGNOSE)) {
                LOGGER.info("Diagnostic output: {}", IOUtils.toString(resultStream, responseCharset));
            } else {
                Assert.fail("no result file for " + testFile.toString() + "; queryCount: " + queryCount
                        + ", filectxs.size: " + numResultFiles);
            }
        } else {
            writeOutputToFile(actualResultFile, resultStream);
            if (expectedResultFile == null) {
                if (reqType.equals("store")) {
                    return;
                }
                Assert.fail("no result file for " + testFile.toString() + "; queryCount: " + queryCount
                        + ", filectxs.size: " + numResultFiles);
            }
        }
        runScriptAndCompareWithResult(testFile, expectedResultFile, actualResultFile, compare, responseCharset);
        if (!reqType.equals("validate")) {
            queryCount.increment();
        }
        // Deletes the matched result file.
        actualResultFile.getParentFile().delete();
    }

    private void polldynamic(TestCaseContext testCaseCtx, TestFileContext ctx, Map<String, Object> variableCtx,
            String statement, boolean isDmlRecoveryTest, ProcessBuilder pb, CompilationUnit cUnit,
            MutableInt queryCount, List<TestFileContext> expectedResultFileCtxs, File testFile, String actualPath)
            throws Exception {
        IExpectedResultPoller poller = getExpectedResultPoller(statement);
        final String key = getKey(statement);
        poll(testCaseCtx, ctx, variableCtx, statement, isDmlRecoveryTest, pb, cUnit, queryCount, expectedResultFileCtxs,
                testFile, actualPath, "validate", new IPollTask() {
                    @Override
                    public void execute(TestCaseContext testCaseCtx, TestFileContext ctx,
                            Map<String, Object> variableCtx, String statement, boolean isDmlRecoveryTest,
                            ProcessBuilder pb, CompilationUnit cUnit, MutableInt queryCount,
                            List<TestFileContext> expectedResultFileCtxs, File testFile, String actualPath)
                            throws Exception {
                        File actualResultFile = new File(actualPath, testCaseCtx.getTestCase().getFilePath()
                                + File.separatorChar + cUnit.getName() + '.' + ctx.getSeqNum() + ".polled.adm");
                        if (actualResultFile.exists() && !actualResultFile.delete()) {
                            throw new Exception(
                                    "Failed to delete an existing result file: " + actualResultFile.getAbsolutePath());
                        }
                        writeOutputToFile(actualResultFile, new ByteArrayInputStream(poller.poll().getBytes(UTF_8)));
                        variableCtx.put(key, actualResultFile);
                        validate(actualPath, testCaseCtx, cUnit, statement, variableCtx, testFile, ctx, queryCount,
                                expectedResultFileCtxs);
                    }
                });
    }

    protected IExpectedResultPoller getExpectedResultPoller(String statement) {
        String key = "poller=";
        String value = null;
        String[] lines = statement.split("\n");
        for (String line : lines) {
            if (line.contains(key)) {
                value = line.substring(line.indexOf(key) + key.length()).trim();
            }
        }
        if (value == null) {
            throw new IllegalArgumentException("ERROR: poller=<...> must be present in poll-dynamic file");
        }
        String staticPoller = "static:";
        if (value.startsWith(staticPoller)) {
            String polled = value.substring(staticPoller.length());
            return () -> polled;
        }
        throw new IllegalArgumentException("ERROR: unknown poller: " + value);
    }

    private void poll(TestCaseContext testCaseCtx, TestFileContext ctx, Map<String, Object> variableCtx,
            String statement, boolean isDmlRecoveryTest, ProcessBuilder pb, CompilationUnit cUnit,
            MutableInt queryCount, List<TestFileContext> expectedResultFileCtxs, File testFile, String actualPath,
            String newType, IPollTask pollTask) throws Exception {
        // polltimeoutsecs=nnn, polldelaysecs=nnn
        int timeoutSecs = getTimeoutSecs(statement);
        int retryDelaySecs = getRetryDelaySecs(statement);
        long startTime = System.currentTimeMillis();
        long limitTime = startTime + TimeUnit.SECONDS.toMillis(timeoutSecs);
        Semaphore endSemaphore = new Semaphore(1);
        final ExecutorService executorService = Executors.newSingleThreadExecutor();
        String originalType = ctx.getType();
        ctx.setType(newType);
        try {
            boolean expectedException = false;
            Exception finalException = null;
            LOGGER.debug("polling for up to " + timeoutSecs + " seconds w/ " + retryDelaySecs + " second(s) delay");
            int responsesReceived = 0;
            while (true) {
                try {
                    endSemaphore.acquire();
                    Semaphore startSemaphore = new Semaphore(0);
                    Future<Void> execution = executorService.submit(() -> {
                        try {
                            startSemaphore.release();
                            pollTask.execute(testCaseCtx, ctx, variableCtx, statement, isDmlRecoveryTest, pb, cUnit,
                                    queryCount, expectedResultFileCtxs, testFile, actualPath);
                        } finally {
                            endSemaphore.release();
                        }
                        return null;
                    });
                    startSemaphore.acquire();
                    execution.get(limitTime - System.currentTimeMillis(), TimeUnit.MILLISECONDS);
                    responsesReceived++;
                    finalException = null;
                    break;
                } catch (TimeoutException e) {
                    if (responsesReceived == 0) {
                        throw new Exception("Poll limit (" + timeoutSecs
                                + "s) exceeded without obtaining *any* result from server");
                    } else if (finalException != null) {
                        throw new Exception(
                                "Poll limit (" + timeoutSecs
                                        + "s) exceeded without obtaining expected result; last exception:",
                                finalException);
                    } else {
                        throw new Exception(
                                "Poll limit (" + timeoutSecs + "s) exceeded without obtaining expected result");

                    }
                } catch (ExecutionException ee) {
                    Exception e;
                    if (ee.getCause() instanceof Exception) {
                        e = (Exception) ee.getCause();
                    } else {
                        e = ee;
                    }
                    if (e instanceof ComparisonException) {
                        LOGGER.info("Comparison failure on poll: {}", e::getMessage);
                    } else if (LOGGER.isDebugEnabled()) {
                        LOGGER.debug("Received exception on poll", e);
                    } else {
                        LOGGER.info("Received exception on poll: {}", e::toString);
                    }
                    responsesReceived++;
                    if (isExpected(e, cUnit)) {
                        expectedException = true;
                        finalException = e;
                        break;
                    }
                    if ((System.currentTimeMillis() > limitTime)) {
                        finalException = e;
                        break;
                    }
                    LOGGER.debug("sleeping " + retryDelaySecs + " second(s) before polling again");
                    TimeUnit.SECONDS.sleep(retryDelaySecs);
                }
            }
            if (expectedException) {
                throw finalException;
            } else if (finalException != null) {
                throw new Exception("Poll limit (" + timeoutSecs + "s) exceeded without obtaining expected result",
                        finalException);
            }
        } finally {
            executorService.shutdownNow();
            // ensure no leftover task is running. This avoids re-polling due to
            // resetting the ctx type to poll while the last attempt is being made
            endSemaphore.acquire();
            ctx.setType(originalType);
        }
    }

    public InputStream executeSqlppUpdateOrDdl(String statement, OutputFormat outputFormat) throws Exception {
        return executeUpdateOrDdl(statement, outputFormat, getQueryServiceUri(SQLPP));
    }

    private InputStream executeAqlUpdateOrDdl(String statement, OutputFormat outputFormat) throws Exception {
        return executeUpdateOrDdl(statement, outputFormat, getQueryServiceUri(AQL));
    }

    private InputStream executeUpdateOrDdl(String statement, OutputFormat outputFormat, URI serviceUri)
            throws Exception {
        InputStream resultStream = executeQueryService(statement, serviceUri, outputFormat, UTF_8);
        return ResultExtractor.extract(resultStream, UTF_8);
    }

    protected static boolean isExpected(Exception e, CompilationUnit cUnit) {
        final List<String> expErrors = cUnit.getExpectedError();
        for (String exp : expErrors) {
            if (e.toString().contains(exp)) {
                return true;
            }
        }
        return false;
    }

    public int getTimeoutSecs(String statement) {
        final Matcher timeoutMatcher = POLL_TIMEOUT_PATTERN.matcher(statement);
        if (timeoutMatcher.find()) {
            return (int) (Integer.parseInt(timeoutMatcher.group(1)) * timeoutMultiplier);
        } else {
            throw new IllegalArgumentException("ERROR: polltimeoutsecs=nnn must be present in poll file");
        }
    }

    public static String getKey(String statement) {
        String key = "key=";
        String[] lines = statement.split("\n");
        for (String line : lines) {
            if (line.contains(key)) {
                String value = line.substring(line.indexOf(key) + key.length()).trim();
                if (value.length() == 0) {
                    break;
                }
                return value;
            }
        }
        throw new IllegalArgumentException("ERROR: key=<KEY> must be present in store/validate file");
    }

    public static int getRetryDelaySecs(String statement) {
        final Matcher retryDelayMatcher = POLL_DELAY_PATTERN.matcher(statement);
        return retryDelayMatcher.find() ? Integer.parseInt(retryDelayMatcher.group(1)) : 1;
    }

    protected static String getHandleVariable(String statement) {
        final Matcher handleVariableMatcher = HANDLE_VARIABLE_PATTERN.matcher(statement);
        return handleVariableMatcher.find() ? handleVariableMatcher.group(1) : null;
    }

    protected static String replaceVarRef(String statement, Map<String, Object> variableCtx) {
        String tmpStmt = statement;
        Matcher variableReferenceMatcher = VARIABLE_REF_PATTERN.matcher(tmpStmt);
        while (variableReferenceMatcher.find()) {
            String var = variableReferenceMatcher.group(1);
            Object value = variableCtx.get(var);
            Assert.assertNotNull("No value for variable reference $" + var, value);
            tmpStmt = tmpStmt.replace("$" + var, String.valueOf(value));
            variableReferenceMatcher = VARIABLE_REF_PATTERN.matcher(tmpStmt);
        }
        return tmpStmt;
    }

    protected static Optional<String> extractMaxResultReads(String statement) {
        final Matcher m = MAX_RESULT_READS_PATTERN.matcher(statement);
        while (m.find()) {
            return Optional.of(m.group(1));
        }
        return Optional.empty();
    }

    protected static Optional<String> extractBody(String statement) {
        final Matcher m = HTTP_BODY_PATTERN.matcher(statement);
        while (m.find()) {
            return Optional.of(m.group(1));
        }
        return Optional.empty();
    }

    public static List<Parameter> extractParameters(String statement) {
        List<Parameter> params = new ArrayList<>();
        final Matcher m = HTTP_PARAM_PATTERN.matcher(statement);
        while (m.find()) {
            final Parameter param = new Parameter();
            String name = m.group("name");
            param.setName(name);
            String value = m.group("value");
            param.setValue(value);
            String type = m.group("type");
            if (type != null) {
                try {
                    param.setType(ParameterTypeEnum.fromValue(type.toLowerCase()));
                } catch (IllegalArgumentException e) {
                    throw new IllegalArgumentException(
                            String.format("Invalid type '%s' specified for parameter '%s'", type, name));
                }
            }
            params.add(param);
        }
        return params;
    }

    private static String extractHttpRequestType(String statement) {
        Matcher m = HTTP_REQUEST_TYPE.matcher(statement);
        return m.find() ? m.group(1) : null;
    }

    private static boolean isJsonEncoded(String httpRequestType) throws Exception {
        if (httpRequestType == null || httpRequestType.isEmpty()) {
            return true;
        }
        switch (httpRequestType.trim()) {
            case HttpUtil.ContentType.JSON:
            case HttpUtil.ContentType.APPLICATION_JSON:
                return true;
            case HttpUtil.ContentType.APPLICATION_X_WWW_FORM_URLENCODED:
                return false;
            default:
                throw new Exception("Invalid value for http request type: " + httpRequestType);
        }
    }

    protected static Predicate<Integer> extractStatusCodePredicate(String statement) {
        List<Integer> codes = new ArrayList<>();
        final Matcher m = HTTP_STATUSCODE_PATTERN.matcher(statement);
        while (m.find()) {
            codes.add(Integer.parseInt(m.group(1)));
        }
        if (codes.isEmpty()) {
            return code -> code == HttpStatus.SC_OK;
        } else {
            return codes::contains;
        }
    }

    protected InputStream executeHttp(String ctxType, String endpoint, OutputFormat fmt, List<Parameter> params,
            Predicate<Integer> statusCodePredicate, Optional<String> body) throws Exception {
        String[] split = endpoint.split("\\?");
        URI uri = createEndpointURI(split[0], split.length > 1 ? split[1] : null);
        return executeURI(ctxType, uri, fmt, params, statusCodePredicate, body);
    }

    private InputStream executeURI(String ctxType, URI uri, OutputFormat fmt, List<Parameter> params) throws Exception {
        return executeJSON(fmt, ctxType.toUpperCase(), uri, params);
    }

    private InputStream executeURI(String ctxType, URI uri, OutputFormat fmt, List<Parameter> params,
            Predicate<Integer> responseCodeValidator, Optional<String> body) throws Exception {
        return executeJSON(fmt, ctxType.toUpperCase(), uri, params, responseCodeValidator, body);
    }

    public void killNC(String nodeId, CompilationUnit cUnit) throws Exception {
        //get node process id
        OutputFormat fmt = OutputFormat.CLEAN_JSON;
        String endpoint = "/admin/cluster/node/" + nodeId + "/config";
        InputStream executeJSONGet = executeJSONGet(fmt, createEndpointURI(endpoint, null));
        StringWriter actual = new StringWriter();
        IOUtils.copy(executeJSONGet, actual, UTF_8);
        String config = actual.toString();
        int nodePid = new ObjectMapper().readValue(config, ObjectNode.class).get("pid").asInt();
        if (nodePid <= 1) {
            throw new IllegalArgumentException("Could not retrieve node pid from admin API");
        }
        ProcessBuilder pb = new ProcessBuilder("kill", "-9", Integer.toString(nodePid));
        pb.start().waitFor();
        // Delete NC's transaction logs to re-initialize it as a new NC.
        deleteNCTxnLogs(nodeId, cUnit);
    }

    public void startNC(String nodeId) throws Exception {
        //get node process id
        OutputFormat fmt = OutputFormat.CLEAN_JSON;
        String endpoint = "/rest/startnode";
        List<Parameter> params = new ArrayList<>();
        Parameter node = new Parameter();
        node.setName("node");
        node.setType(ParameterTypeEnum.STRING);
        node.setValue(nodeId);
        params.add(node);
        InputStream executeJSON = executeJSON(fmt, "POST", URI.create("http://localhost:16001" + endpoint), params);
    }

    private void deleteNCTxnLogs(String nodeId, CompilationUnit cUnit) throws Exception {
        OutputFormat fmt = OutputFormat.forCompilationUnit(cUnit);
        String endpoint = "/admin/cluster/node/" + nodeId + "/config";
        InputStream executeJSONGet = executeJSONGet(fmt, createEndpointURI(endpoint, null));
        StringWriter actual = new StringWriter();
        IOUtils.copy(executeJSONGet, actual, UTF_8);
        String config = actual.toString();
        ObjectMapper om = new ObjectMapper();
        String logDir = om.readTree(config).findPath("txn.log.dir").asText();
        FileUtils.deleteQuietly(new File(logDir));
    }

    public void executeTest(String actualPath, TestCaseContext testCaseCtx, ProcessBuilder pb,
            boolean isDmlRecoveryTest, TestGroup failedGroup) throws Exception {
        executeTest(actualPath, testCaseCtx, pb, isDmlRecoveryTest, failedGroup, null);
    }

    public void executeTest(String actualPath, TestCaseContext testCaseCtx, ProcessBuilder pb,
            boolean isDmlRecoveryTest, TestGroup failedGroup, TestGroup passedGroup) throws Exception {
        MutableInt queryCount = new MutableInt(0);
        int numOfErrors = 0;
        int numOfFiles = 0;
        List<CompilationUnit> cUnits = testCaseCtx.getTestCase().getCompilationUnit();
        for (CompilationUnit cUnit : cUnits) {
            List<String> expectedErrors = cUnit.getExpectedError();
            LOGGER.info(
                    "Starting [TEST]: " + testCaseCtx.getTestCase().getFilePath() + "/" + cUnit.getName() + " ... ");
            Map<String, Object> variableCtx = new HashMap<>();
            List<TestFileContext> testFileCtxs = testCaseCtx.getTestFiles(cUnit);
            if (testFileCtxs.isEmpty()) {
                Assert.fail("No test files found for test: " + testCaseCtx.getTestCase().getFilePath() + "/"
                        + cUnit.getName());
            }
            List<TestFileContext> expectedResultFileCtxs = testCaseCtx.getExpectedResultFiles(cUnit);
            int[] savedQueryCounts = new int[numOfFiles + testFileCtxs.size()];
            for (ListIterator<TestFileContext> iter = testFileCtxs.listIterator(); iter.hasNext();) {
                TestFileContext ctx = iter.next();
                savedQueryCounts[numOfFiles] = queryCount.getValue();
                numOfFiles++;
                final File testFile = ctx.getFile();
                final String statement = readTestFile(testFile);
                try {
                    if (!testFile.getName().startsWith(DIAGNOSE)) {
                        executeTestFile(testCaseCtx, ctx, variableCtx, statement, isDmlRecoveryTest, pb, cUnit,
                                queryCount, expectedResultFileCtxs, testFile, actualPath);
                    }
                } catch (TestLoop loop) {
                    // rewind the iterator until we find our target
                    while (!ctx.getFile().getName().equals(loop.getTarget())) {
                        if (!iter.hasPrevious()) {
                            throw new IllegalStateException("unable to find loop target '" + loop.getTarget() + "'!");
                        }
                        ctx = iter.previous();
                        numOfFiles--;
                        queryCount.setValue(savedQueryCounts[numOfFiles]);
                    }
                } catch (Exception e) {
                    numOfErrors++;
                    boolean unexpected = isUnExpected(e, expectedErrors, numOfErrors, queryCount,
                            testCaseCtx.isSourceLocationExpected(cUnit));
                    if (unexpected) {
                        LOGGER.error("testFile {} raised an unexpected exception", testFile, e);
                        if (failedGroup != null) {
                            failedGroup.getTestCase().add(testCaseCtx.getTestCase());
                        }
                        fail(true, testCaseCtx, cUnit, testFileCtxs, pb, testFile, e);
                    } else {
                        LOGGER.info("testFile {} raised an (expected) exception", testFile, e.toString());
                    }
                }
                if (numOfFiles == testFileCtxs.size()) {
                    if (numOfErrors < cUnit.getExpectedError().size()) {
                        LOGGER.error("Test {} failed to raise (an) expected exception(s)", cUnit.getName());
                        throw new Exception(
                                "Test \"" + cUnit.getName() + "\" FAILED; expected exception was not thrown...");
                    }
                    LOGGER.info(
                            "[TEST]: " + testCaseCtx.getTestCase().getFilePath() + "/" + cUnit.getName() + " PASSED ");
                    if (passedGroup != null) {
                        passedGroup.getTestCase().add(testCaseCtx.getTestCase());
                    }
                }
            }
        }
    }

    protected void fail(boolean runDiagnostics, TestCaseContext testCaseCtx, CompilationUnit cUnit,
            List<TestFileContext> testFileCtxs, ProcessBuilder pb, File testFile, Exception e) throws Exception {
        if (runDiagnostics) {
            try {
                // execute diagnostic files
                Map<String, Object> variableCtx = new HashMap<>();
                for (TestFileContext ctx : testFileCtxs) {
                    if (ctx.getFile().getName().startsWith(TestExecutor.DIAGNOSE)) {
                        // execute the file
                        final File file = ctx.getFile();
                        final String statement = readTestFile(file);
                        executeTestFile(testCaseCtx, ctx, variableCtx, statement, false, pb, cUnit, new MutableInt(-1),
                                Collections.emptyList(), file, null);
                    }
                }
            } catch (Exception diagnosticFailure) {
                LOGGER.log(Level.WARN, "Failure during running diagnostics", diagnosticFailure);
            }
        }
        throw new Exception("Test \"" + testFile + "\" FAILED!", e);
    }

    protected boolean isUnExpected(Exception e, List<String> expectedErrors, int numOfErrors, MutableInt queryCount,
            boolean expectedSourceLoc) {
        String expectedError = null;
        if (expectedErrors.size() < numOfErrors) {
            return true;
        } else {
            // Get the expected exception
            expectedError = expectedErrors.get(numOfErrors - 1);
            String actualError = e.toString();
            if (!actualError.contains(expectedError)) {
                LOGGER.error("Expected to find the following in error text: +++++{}+++++", expectedError);
                return true;
            }
            if (expectedSourceLoc && !containsSourceLocation(actualError)) {
                LOGGER.error("Expected to find source location \"{}, {}\" in error text: +++++{}+++++",
                        ERR_MSG_SRC_LOC_LINE_REGEX, ERR_MSG_SRC_LOC_COLUMN_REGEX, actualError);
                return true;
            }
            return false;
        }
    }

    private static final String ERR_MSG_SRC_LOC_LINE_REGEX = "in line \\d+";
    private static final Pattern ERR_MSG_SRC_LOC_LINE_PATTERN =
            Pattern.compile(ERR_MSG_SRC_LOC_LINE_REGEX, Pattern.CASE_INSENSITIVE);

    private static final String ERR_MSG_SRC_LOC_COLUMN_REGEX = "at column \\d+";
    private static final Pattern ERR_MSG_SRC_LOC_COLUMN_PATTERN =
            Pattern.compile(ERR_MSG_SRC_LOC_COLUMN_REGEX, Pattern.CASE_INSENSITIVE);

    private boolean containsSourceLocation(String errorMessage) {
        Matcher lineMatcher = ERR_MSG_SRC_LOC_LINE_PATTERN.matcher(errorMessage);
        return lineMatcher.find() && ERR_MSG_SRC_LOC_COLUMN_PATTERN.matcher(errorMessage).find(lineMatcher.end());
    }

    private static File getTestCaseQueryBeforeCrashFile(String actualPath, TestCaseContext testCaseCtx,
            CompilationUnit cUnit) {
        return new File(
                actualPath + File.separator + testCaseCtx.getTestCase().getFilePath().replace(File.separator, "_") + "_"
                        + cUnit.getName() + "_qbc.adm");
    }

    protected URI createEndpointURI(String path, String query) throws URISyntaxException {
        InetSocketAddress endpoint;
        if (isCcEndPointPath(path)) {
            int endpointIdx = Math.abs(endpointSelector++ % endpoints.size());
            endpoint = endpoints.get(endpointIdx);
        } else {
            // allowed patterns: [nc:endpointName URL] or [nc:nodeId:port URL]
            final String[] tokens = path.split(" ");
            if (tokens.length != 2) {
                throw new IllegalArgumentException("Unrecognized http pattern");
            }
            final String endpointName = tokens[0].substring(NC_ENDPOINT_PREFIX.length());
            if (containsPort(endpointName)) {
                // currently only loopback address is supported in the test framework
                final String nodeIP = InetAddress.getLoopbackAddress().getHostAddress();
                final String endpointParts[] = StringUtils.split(endpointName, ':');
                int port = Integer.valueOf(endpointParts[1]);
                endpoint = new InetSocketAddress(nodeIP, port);
            } else {
                endpoint = getNcEndPoint(endpointName);
            }
            path = tokens[1];
        }
        URI uri = new URI("http", null, endpoint.getHostString(), endpoint.getPort(), path, query, null);
        LOGGER.debug("Created endpoint URI: " + uri);
        return uri;
    }

    public URI getEndpoint(String servlet) throws URISyntaxException {
        return createEndpointURI(Servlets.getAbsolutePath(getPath(servlet)), null);
    }

    public static String stripJavaComments(String text) {
        return JAVA_BLOCK_COMMENT_PATTERN.matcher(text).replaceAll("");
    }

    public static String stripLineComments(String text) {
        return JAVA_SHELL_SQL_LINE_COMMENT_PATTERN.matcher(text).replaceAll("");
    }

    public static String stripAllComments(String statement) {
        return stripLineComments(stripJavaComments(statement));
    }

    public void cleanup(String testCase, List<String> badtestcases) throws Exception {
        try {
            ArrayList<String> toBeDropped = new ArrayList<>();
            InputStream resultStream = executeQueryService(
                    "select dv.DataverseName from Metadata.`Dataverse` as dv order by dv.DataverseName;",
<<<<<<< HEAD
                    getEndpoint(Servlets.QUERY_SERVICE), OutputFormat.CLEAN_JSON);
            JsonNode result = extractResult(IOUtils.toString(resultStream, StandardCharsets.UTF_8));
=======
                    getEndpoint(Servlets.QUERY_SERVICE), OutputFormat.CLEAN_JSON, UTF_8);
            String out = IOUtils.toString(resultStream, UTF_8);
            ObjectMapper om = new ObjectMapper();
            om.setConfig(om.getDeserializationConfig().with(DeserializationFeature.ACCEPT_EMPTY_STRING_AS_NULL_OBJECT));
            JsonNode result;
            try {
                result = om.readValue(out, ObjectNode.class).get("results");
            } catch (JsonMappingException e) {
                LOGGER.warn("error mapping response '{}' to json", out, e);
                result = null;
            }
            if (result == null) {
                return;
            }
>>>>>>> 55431322
            for (int i = 0; i < result.size(); i++) {
                JsonNode json = result.get(i);
                if (json != null) {
                    String dvName = json.get("DataverseName").asText();
                    if (!dvName.equals("Metadata") && !dvName.equals("Default")) {
                        toBeDropped.add(SqlppStatementUtil.enclose(dvName));
                    }
                }
            }
            if (!toBeDropped.isEmpty()) {
                badtestcases.add(testCase);
                LOGGER.info("Last test left some garbage. Dropping dataverses: " + StringUtils.join(toBeDropped, ','));
                StringBuilder dropStatement = new StringBuilder();
                for (String dv : toBeDropped) {
                    dropStatement.setLength(0);
                    dropStatement.append("drop dataverse ");
                    dropStatement.append(dv);
                    dropStatement.append(";\n");
                    resultStream = executeQueryService(dropStatement.toString(), getEndpoint(Servlets.QUERY_SERVICE),
                            OutputFormat.CLEAN_JSON, UTF_8);
                    ResultExtractor.extract(resultStream, UTF_8);
                }
            }
        } catch (Throwable th) {
            th.printStackTrace();
            throw th;
        }
    }

    private JsonNode extractResult(String jsonString) throws IOException {
        ObjectMapper om = new ObjectMapper();
        om.setConfig(om.getDeserializationConfig().with(DeserializationFeature.ACCEPT_EMPTY_STRING_AS_NULL_OBJECT));
        try {
            final JsonNode result = om.readValue(jsonString, ObjectNode.class).get("results");
            if (result == null) {
                throw new IllegalArgumentException("No field 'results' in " + jsonString);
            }
            return result;
        } catch (JsonMappingException e) {
            LOGGER.warn("error mapping response '{}' to json", jsonString, e);
            return om.createArrayNode();
        }
    }

    //This method is here to enable extension
    protected String getPath(String servlet) {
        return servlet;
    }

    public void waitForClusterActive(int timeoutSecs, TimeUnit timeUnit) throws Exception {
        waitForClusterState("ACTIVE", timeoutSecs, timeUnit);
    }

    public void waitForClusterState(String desiredState, int baseTimeout, TimeUnit timeUnit) throws Exception {
        int timeout = (int) (baseTimeout * timeoutMultiplier);
        LOGGER.info("Waiting for cluster state " + desiredState + "...");
        Thread t = new Thread(() -> {
            while (true) {
                try {
                    final HttpClient client = HttpClients.createDefault();
                    final HttpGet get = new HttpGet(getEndpoint(Servlets.CLUSTER_STATE));
                    final HttpResponse httpResponse = client.execute(get, getHttpContext());
                    final int statusCode = httpResponse.getStatusLine().getStatusCode();
                    final String response = EntityUtils.toString(httpResponse.getEntity());
                    if (statusCode != HttpStatus.SC_OK) {
                        throw new Exception("HTTP error " + statusCode + ":\n" + response);
                    }
                    ObjectMapper om = new ObjectMapper();
                    ObjectNode result = (ObjectNode) om.readTree(response);
                    if (result.get("state").asText().matches(desiredState)) {
                        break;
                    }
                } catch (Exception e) {
                    // ignore, try again
                }
                try {
                    Thread.sleep(500);
                } catch (InterruptedException e) {
                    break;
                }
            }
        });
        t.start();
        timeUnit.timedJoin(t, timeout);
        if (t.isAlive()) {
            throw new Exception("Cluster did not become " + desiredState + " within " + timeout + " "
                    + timeUnit.name().toLowerCase());
        }
        LOGGER.info("Cluster state now " + desiredState);
    }

    private void executeStorageCommand(String[] command) throws Exception {
        String srcNode = command[0];
        String api = command[1];
        final URI endpoint = getEndpoint(srcNode + " " + Servlets.getAbsolutePath(Servlets.STORAGE) + api);
        String partition = command[2];
        String destNode = command[3];
        final InetSocketAddress destAddress = getNcReplicationAddress(destNode);
        List<Parameter> parameters = new ArrayList<>(3);
        Stream.of("partition", "host", "port").forEach(arg -> {
            Parameter p = new Parameter();
            p.setName(arg);
            p.setType(ParameterTypeEnum.STRING);
            parameters.add(p);
        });
        parameters.get(0).setValue(partition);
        parameters.get(1).setValue(destAddress.getHostName());
        parameters.get(2).setValue(String.valueOf(destAddress.getPort()));
        final HttpUriRequest httpUriRequest = constructPostMethod(endpoint, parameters);
        final HttpResponse httpResponse = executeHttpRequest(httpUriRequest);
        Assert.assertEquals(HttpStatus.SC_OK, httpResponse.getStatusLine().getStatusCode());
    }

    private InetSocketAddress getNcEndPoint(String name) {
        if (ncEndPoints == null || !ncEndPoints.containsKey(name)) {
            throw new IllegalStateException("No end point specified for node: " + name);
        }
        return ncEndPoints.get(name);
    }

    private InetSocketAddress getNcReplicationAddress(String nodeId) {
        if (replicationAddress == null || !replicationAddress.containsKey(nodeId)) {
            throw new IllegalStateException("No replication address specified for node: " + nodeId);
        }
        return replicationAddress.get(nodeId);
    }

    private void handlePortCommand(String[] command) throws InterruptedException, TimeoutException {
        if (command.length != 3) {
            throw new IllegalStateException("Unrecognized port command. Expected (host port timeout(sec))");
        }
        String host = command[0];
        int port = Integer.parseInt(command[1]);
        int timeoutSec = (int) (Integer.parseInt(command[2]) * timeoutMultiplier);
        while (isPortActive(host, port)) {
            TimeUnit.SECONDS.sleep(1);
            timeoutSec--;
            if (timeoutSec <= 0) {
                throw new TimeoutException(
                        "Port is still in use: " + host + ":" + port + " after " + command[2] + " secs");
            }
        }
    }

    private boolean isPortActive(String host, int port) {
        try (Socket ignored = new Socket(host, port)) {
            return true;
        } catch (IOException ignored) {
            return false;
        }
    }

    public abstract static class TestLoop extends Exception {

        private static final long serialVersionUID = 1L;
        private final String target;

        TestLoop(String target) {
            this.target = target;
        }

        static TestLoop createLoop(String target, final int count) {
            LOGGER.info("Starting loop '" + count + " times back to '" + target + "'...");
            return new TestLoop(target) {
                private static final long serialVersionUID = 1L;
                int remainingLoops = count;

                @Override
                void executeLoop() throws TestLoop {
                    if (remainingLoops-- > 0) {
                        throw this;
                    }
                    LOGGER.info("Loop to '" + target + "' complete!");
                }
            };
        }

        static TestLoop createLoop(String target, long duration, TimeUnit unit) {
            LOGGER.info("Starting loop for " + unit.toSeconds(duration) + "s back to '" + target + "'...");
            return new TestLoop(target) {
                private static final long serialVersionUID = 1L;
                long endTime = unit.toMillis(duration) + System.currentTimeMillis();

                @Override
                void executeLoop() throws TestLoop {
                    if (System.currentTimeMillis() < endTime) {
                        throw this;
                    }
                    LOGGER.info("Loop to '" + target + "' complete!");
                }
            };
        }

        abstract void executeLoop() throws TestLoop;

        public String getTarget() {
            return target;
        }
    }

    protected static boolean containsClientContextID(String statement) {
        List<Parameter> httpParams = extractParameters(statement);
        return httpParams.stream().map(Parameter::getName)
                .anyMatch(QueryServiceServlet.Parameter.CLIENT_ID.str()::equals);
    }

    private static boolean isCancellable(String type) {
        return !NON_CANCELLABLE.contains(type);
    }

    private InputStream query(CompilationUnit cUnit, String testFile, String statement, Charset responseCharset)
            throws Exception {
        final URI uri = getQueryServiceUri(testFile);
        final InputStream inputStream = executeQueryService(statement, OutputFormat.forCompilationUnit(cUnit), uri,
                cUnit.getParameter(), true, responseCharset, null, false);
        return ResultExtractor.extract(inputStream, responseCharset);
    }

    private URI getQueryServiceUri(String extension) throws URISyntaxException {
        return extension.endsWith(AQL) ? getEndpoint(Servlets.QUERY_AQL) : getEndpoint(Servlets.QUERY_SERVICE);
    }

    private static String toQueryServiceHandle(String handle) {
        return handle.replace("/aql/", "/service/");
    }

    private static boolean isCcEndPointPath(String endPoint) {
        return !endPoint.startsWith(NC_ENDPOINT_PREFIX);
    }

    private static boolean containsPort(String endPoint) {
        return StringUtils.contains(endPoint, ':');
    }
}<|MERGE_RESOLUTION|>--- conflicted
+++ resolved
@@ -42,6 +42,7 @@
 import java.nio.charset.Charset;
 import java.util.ArrayList;
 import java.util.Arrays;
+import java.util.Collection;
 import java.util.Collections;
 import java.util.HashMap;
 import java.util.HashSet;
@@ -160,7 +161,8 @@
     private static Map<String, InetSocketAddress> ncEndPoints;
     private static Map<String, InetSocketAddress> replicationAddress;
 
-    private static final List<Charset> charsetsRemaining = new ArrayList<>();
+    private final List<Charset> allCharsets;
+    private final List<Charset> charsetsRemaining = new ArrayList<>();
 
     /*
      * Instance members
@@ -185,6 +187,8 @@
 
     public TestExecutor(List<InetSocketAddress> endpoints) {
         this.endpoints = endpoints;
+        this.allCharsets = Charset.availableCharsets().values().stream()
+                .filter(c -> canEncodeDecode(c, "\n\t\\[]{}'\"")).collect(Collectors.toList());
     }
 
     public void setLibrarian(IExternalUDFLibrarian librarian) {
@@ -642,8 +646,16 @@
         return nextCharset(charset -> canEncodeDecode(charset, payload));
     }
 
-    public static Charset nextCharset(Predicate<Charset> test) {
-        synchronized (charsetsRemaining) {
+    public void setAvailableCharsets(Collection<Charset> charsets) {
+        synchronized (allCharsets) {
+            allCharsets.clear();
+            allCharsets.addAll(charsets);
+            charsetsRemaining.clear();
+        }
+    }
+
+    public Charset nextCharset(Predicate<Charset> test) {
+        synchronized (allCharsets) {
             while (true) {
                 for (Iterator<Charset> iter = charsetsRemaining.iterator(); iter.hasNext();) {
                     Charset next = iter.next();
@@ -652,8 +664,6 @@
                         return next;
                     }
                 }
-                List<Charset> allCharsets = Charset.availableCharsets().values().stream()
-                        .filter(c -> canEncodeDecode(c, "\n\t\\[]{}'\"")).collect(Collectors.toList());
                 Collections.shuffle(allCharsets);
                 charsetsRemaining.addAll(allCharsets);
             }
@@ -1277,21 +1287,14 @@
         if (DELIVERY_IMMEDIATE.equals(delivery)) {
             resultStream = executeQueryService(statement, fmt, uri, params, isJsonEncoded, responseCharset, null,
                     isCancellable(reqType));
-            resultStream =
-<<<<<<< HEAD
-                    executeQueryService(statement, fmt, uri, params, isJsonEncoded, null, isCancellable(reqType));
             switch (reqType) {
                 case METRICS_QUERY_TYPE:
-                    resultStream = ResultExtractor.extractMetrics(resultStream);
+                    resultStream = ResultExtractor.extractMetrics(resultStream, responseCharset);
                     break;
                 default:
-                    resultStream = ResultExtractor.extract(resultStream);
+                    resultStream = ResultExtractor.extract(resultStream, responseCharset);
                     break;
             }
-=======
-                    METRICS_QUERY_TYPE.equals(reqType) ? ResultExtractor.extractMetrics(resultStream, responseCharset)
-                            : ResultExtractor.extract(resultStream, responseCharset);
->>>>>>> 55431322
         } else {
             String handleVar = getHandleVariable(statement);
             resultStream = executeQueryService(statement, fmt, uri,
@@ -1856,25 +1859,8 @@
             ArrayList<String> toBeDropped = new ArrayList<>();
             InputStream resultStream = executeQueryService(
                     "select dv.DataverseName from Metadata.`Dataverse` as dv order by dv.DataverseName;",
-<<<<<<< HEAD
                     getEndpoint(Servlets.QUERY_SERVICE), OutputFormat.CLEAN_JSON);
-            JsonNode result = extractResult(IOUtils.toString(resultStream, StandardCharsets.UTF_8));
-=======
-                    getEndpoint(Servlets.QUERY_SERVICE), OutputFormat.CLEAN_JSON, UTF_8);
-            String out = IOUtils.toString(resultStream, UTF_8);
-            ObjectMapper om = new ObjectMapper();
-            om.setConfig(om.getDeserializationConfig().with(DeserializationFeature.ACCEPT_EMPTY_STRING_AS_NULL_OBJECT));
-            JsonNode result;
-            try {
-                result = om.readValue(out, ObjectNode.class).get("results");
-            } catch (JsonMappingException e) {
-                LOGGER.warn("error mapping response '{}' to json", out, e);
-                result = null;
-            }
-            if (result == null) {
-                return;
-            }
->>>>>>> 55431322
+            JsonNode result = extractResult(IOUtils.toString(resultStream, UTF_8));
             for (int i = 0; i < result.size(); i++) {
                 JsonNode json = result.get(i);
                 if (json != null) {
