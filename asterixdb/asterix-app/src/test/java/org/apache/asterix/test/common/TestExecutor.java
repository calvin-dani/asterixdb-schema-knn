--- conflicted
+++ resolved
@@ -164,11 +164,7 @@
     private static Map<String, InetSocketAddress> replicationAddress;
 
     private final List<Charset> allCharsets;
-<<<<<<< HEAD
-    private final List<Charset> charsetsRemaining = new ArrayList<>();
-=======
     private final Queue<Charset> charsetsRemaining = new ArrayDeque<>();
->>>>>>> ac5b498f
 
     /*
      * Instance members
@@ -650,39 +646,11 @@
         charsetsRemaining.clear();
     }
 
-<<<<<<< HEAD
-    private Charset selectCharset(String payload) {
-        // choose an encoding that works for this input
-        return nextCharset(charset -> canEncodeDecode(charset, payload));
-    }
-
-    public void setAvailableCharsets(Collection<Charset> charsets) {
-        synchronized (allCharsets) {
-            allCharsets.clear();
-            allCharsets.addAll(charsets);
-            charsetsRemaining.clear();
-        }
-    }
-
-    public Charset nextCharset(Predicate<Charset> test) {
-        synchronized (allCharsets) {
-            while (true) {
-                for (Iterator<Charset> iter = charsetsRemaining.iterator(); iter.hasNext();) {
-                    Charset next = iter.next();
-                    if (test.test(next)) {
-                        iter.remove();
-                        return next;
-                    }
-                }
-                Collections.shuffle(allCharsets);
-                charsetsRemaining.addAll(allCharsets);
-=======
     private synchronized Charset nextCharset() {
         while (true) {
             Charset nextCharset = charsetsRemaining.poll();
             if (nextCharset != null) {
                 return nextCharset;
->>>>>>> ac5b498f
             }
             Collections.shuffle(allCharsets);
             charsetsRemaining.addAll(allCharsets);
