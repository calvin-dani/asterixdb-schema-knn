distribute result [$$127]
-- DISTRIBUTE_RESULT  |PARTITIONED|
  exchange
  -- ONE_TO_ONE_EXCHANGE  |PARTITIONED|
<<<<<<< HEAD
    -- ASSIGN  |PARTITIONED|
      -- ONE_TO_ONE_EXCHANGE  |PARTITIONED|
        -- STABLE_SORT [$$l_returnflag(ASC), $$l_linestatus(ASC)]  |PARTITIONED|
          -- RANGE_PARTITION_EXCHANGE [$$l_returnflag(ASC), $$l_linestatus(ASC)]  |PARTITIONED|
            -- FORWARD  |PARTITIONED|
              -- ONE_TO_ONE_EXCHANGE  |PARTITIONED|
                -- REPLICATE  |PARTITIONED|
                  -- ONE_TO_ONE_EXCHANGE  |PARTITIONED|
                    -- PRE_CLUSTERED_GROUP_BY[$$150, $$151]  |PARTITIONED|
                            {
                              -- AGGREGATE  |LOCAL|
                                -- NESTED_TUPLE_SOURCE  |LOCAL|
                            }
                            {
                              -- AGGREGATE  |LOCAL|
                                -- NESTED_TUPLE_SOURCE  |LOCAL|
                            }
                      -- ONE_TO_ONE_EXCHANGE  |PARTITIONED|
                        -- STABLE_SORT [$$150(ASC), $$151(ASC)]  |PARTITIONED|
                          -- HASH_PARTITION_EXCHANGE [$$150, $$151]  |PARTITIONED|
                            -- PRE_CLUSTERED_GROUP_BY[$$138, $$139]  |PARTITIONED|
                                    {
                                      -- AGGREGATE  |LOCAL|
                                        -- STREAM_SELECT  |LOCAL|
                                          -- NESTED_TUPLE_SOURCE  |LOCAL|
                                    }
                                    {
                                      -- AGGREGATE  |LOCAL|
                                        -- STREAM_SELECT  |LOCAL|
                                          -- NESTED_TUPLE_SOURCE  |LOCAL|
                                    }
                              -- ONE_TO_ONE_EXCHANGE  |PARTITIONED|
                                -- STABLE_SORT [$$138(ASC), $$139(ASC)]  |PARTITIONED|
                                  -- ONE_TO_ONE_EXCHANGE  |PARTITIONED|
                                    -- ASSIGN  |PARTITIONED|
                                      -- STREAM_PROJECT  |PARTITIONED|
                                        -- ONE_TO_ONE_EXCHANGE  |PARTITIONED|
                                          -- DATASOURCE_SCAN (tpch.LineItem)  |PARTITIONED|
                                            -- ONE_TO_ONE_EXCHANGE  |PARTITIONED|
                                              -- EMPTY_TUPLE_SOURCE  |PARTITIONED|
              -- BROADCAST_EXCHANGE  |PARTITIONED|
                -- AGGREGATE  |UNPARTITIONED|
                  -- RANDOM_MERGE_EXCHANGE  |PARTITIONED|
                    -- AGGREGATE  |PARTITIONED|
                      -- STREAM_PROJECT  |PARTITIONED|
                        -- ONE_TO_ONE_EXCHANGE  |PARTITIONED|
                          -- REPLICATE  |PARTITIONED|
                            -- ONE_TO_ONE_EXCHANGE  |PARTITIONED|
                              -- PRE_CLUSTERED_GROUP_BY[$$150, $$151]  |PARTITIONED|
                                      {
                                        -- AGGREGATE  |LOCAL|
                                          -- NESTED_TUPLE_SOURCE  |LOCAL|
                                      }
                                      {
                                        -- AGGREGATE  |LOCAL|
                                          -- NESTED_TUPLE_SOURCE  |LOCAL|
                                      }
                                -- ONE_TO_ONE_EXCHANGE  |PARTITIONED|
                                  -- STABLE_SORT [$$150(ASC), $$151(ASC)]  |PARTITIONED|
                                    -- HASH_PARTITION_EXCHANGE [$$150, $$151]  |PARTITIONED|
                                      -- PRE_CLUSTERED_GROUP_BY[$$138, $$139]  |PARTITIONED|
                                              {
                                                -- AGGREGATE  |LOCAL|
                                                  -- STREAM_SELECT  |LOCAL|
                                                    -- NESTED_TUPLE_SOURCE  |LOCAL|
                                              }
                                              {
                                                -- AGGREGATE  |LOCAL|
                                                  -- STREAM_SELECT  |LOCAL|
                                                    -- NESTED_TUPLE_SOURCE  |LOCAL|
                                              }
                                        -- ONE_TO_ONE_EXCHANGE  |PARTITIONED|
                                          -- STABLE_SORT [$$138(ASC), $$139(ASC)]  |PARTITIONED|
                                            -- ONE_TO_ONE_EXCHANGE  |PARTITIONED|
                                              -- ASSIGN  |PARTITIONED|
                                                -- STREAM_PROJECT  |PARTITIONED|
                                                  -- ONE_TO_ONE_EXCHANGE  |PARTITIONED|
                                                    -- DATASOURCE_SCAN (tpch.LineItem)  |PARTITIONED|
                                                      -- ONE_TO_ONE_EXCHANGE  |PARTITIONED|
                                                        -- EMPTY_TUPLE_SOURCE  |PARTITIONED|
=======
    project ([$$127])
    -- STREAM_PROJECT  |PARTITIONED|
      assign [$$127] <- [{"l_returnflag": $$l_returnflag, "l_linestatus": $$l_linestatus, "count_cheaps": $$132, "count_expensives": $$133}]
      -- ASSIGN  |PARTITIONED|
        exchange
        -- ONE_TO_ONE_EXCHANGE  |PARTITIONED|
          order (ASC, $$l_returnflag) (ASC, $$l_linestatus)
          -- STABLE_SORT [$$l_returnflag(ASC), $$l_linestatus(ASC)]  |PARTITIONED|
            exchange
            -- RANGE_PARTITION_EXCHANGE [$$l_returnflag(ASC), $$l_linestatus(ASC)]  |PARTITIONED|
              forward: shared-variable = $$145
              -- FORWARD  |PARTITIONED|
                exchange
                -- ONE_TO_ONE_EXCHANGE  |PARTITIONED|
                  replicate
                  -- REPLICATE  |PARTITIONED|
                    exchange
                    -- ONE_TO_ONE_EXCHANGE  |PARTITIONED|
                      group by ([$$l_returnflag := $$140; $$l_linestatus := $$141]) decor ([]) {
                                aggregate [$$132] <- [agg-sum($$138)]
                                -- AGGREGATE  |LOCAL|
                                  nested tuple source
                                  -- NESTED_TUPLE_SOURCE  |LOCAL|
                             }
                             {
                                aggregate [$$133] <- [agg-sum($$139)]
                                -- AGGREGATE  |LOCAL|
                                  nested tuple source
                                  -- NESTED_TUPLE_SOURCE  |LOCAL|
                             }
                      -- PRE_CLUSTERED_GROUP_BY[$$140, $$141]  |PARTITIONED|
                        exchange
                        -- ONE_TO_ONE_EXCHANGE  |PARTITIONED|
                          order (ASC, $$140) (ASC, $$141)
                          -- STABLE_SORT [$$140(ASC), $$141(ASC)]  |PARTITIONED|
                            exchange
                            -- HASH_PARTITION_EXCHANGE [$$140, $$141]  |PARTITIONED|
                              group by ([$$140 := $$128; $$141 := $$129]) decor ([]) {
                                        aggregate [$$138] <- [agg-count($$l)]
                                        -- AGGREGATE  |LOCAL|
                                          select (gt($$136, 0.05))
                                          -- STREAM_SELECT  |LOCAL|
                                            nested tuple source
                                            -- NESTED_TUPLE_SOURCE  |LOCAL|
                                     }
                                     {
                                        aggregate [$$139] <- [agg-count($$l)]
                                        -- AGGREGATE  |LOCAL|
                                          select (le($$136, 0.05))
                                          -- STREAM_SELECT  |LOCAL|
                                            nested tuple source
                                            -- NESTED_TUPLE_SOURCE  |LOCAL|
                                     }
                              -- PRE_CLUSTERED_GROUP_BY[$$128, $$129]  |PARTITIONED|
                                exchange
                                -- ONE_TO_ONE_EXCHANGE  |PARTITIONED|
                                  order (ASC, $$128) (ASC, $$129)
                                  -- STABLE_SORT [$$128(ASC), $$129(ASC)]  |PARTITIONED|
                                    exchange
                                    -- ONE_TO_ONE_EXCHANGE  |PARTITIONED|
                                      assign [$$129, $$128, $$136] <- [$$l.getField(9), $$l.getField(8), $$l.getField(6)]
                                      -- ASSIGN  |PARTITIONED|
                                        project ([$$l])
                                        -- STREAM_PROJECT  |PARTITIONED|
                                          exchange
                                          -- ONE_TO_ONE_EXCHANGE  |PARTITIONED|
                                            data-scan []<-[$$130, $$131, $$l] <- tpch.LineItem
                                            -- DATASOURCE_SCAN  |PARTITIONED|
                                              exchange
                                              -- ONE_TO_ONE_EXCHANGE  |PARTITIONED|
                                                empty-tuple-source
                                                -- EMPTY_TUPLE_SOURCE  |PARTITIONED|
                exchange
                -- BROADCAST_EXCHANGE  |PARTITIONED|
                  aggregate [$$145] <- [agg-range-map($$142, $$143, $$144)]
                  -- AGGREGATE  |UNPARTITIONED|
                    exchange
                    -- RANDOM_MERGE_EXCHANGE  |PARTITIONED|
                      aggregate [$$142, $$143, $$144] <- [agg-local-sampling($$l_returnflag, $$l_linestatus), agg-null-writer($$l_returnflag), agg-null-writer($$l_linestatus)]
                      -- AGGREGATE  |PARTITIONED|
                        project ([$$l_returnflag, $$l_linestatus])
                        -- STREAM_PROJECT  |PARTITIONED|
                          exchange
                          -- ONE_TO_ONE_EXCHANGE  |PARTITIONED|
                            replicate
                            -- REPLICATE  |PARTITIONED|
                              exchange
                              -- ONE_TO_ONE_EXCHANGE  |PARTITIONED|
                                group by ([$$l_returnflag := $$140; $$l_linestatus := $$141]) decor ([]) {
                                          aggregate [$$132] <- [agg-sum($$138)]
                                          -- AGGREGATE  |LOCAL|
                                            nested tuple source
                                            -- NESTED_TUPLE_SOURCE  |LOCAL|
                                       }
                                       {
                                          aggregate [$$133] <- [agg-sum($$139)]
                                          -- AGGREGATE  |LOCAL|
                                            nested tuple source
                                            -- NESTED_TUPLE_SOURCE  |LOCAL|
                                       }
                                -- PRE_CLUSTERED_GROUP_BY[$$140, $$141]  |PARTITIONED|
                                  exchange
                                  -- ONE_TO_ONE_EXCHANGE  |PARTITIONED|
                                    order (ASC, $$140) (ASC, $$141)
                                    -- STABLE_SORT [$$140(ASC), $$141(ASC)]  |PARTITIONED|
                                      exchange
                                      -- HASH_PARTITION_EXCHANGE [$$140, $$141]  |PARTITIONED|
                                        group by ([$$140 := $$128; $$141 := $$129]) decor ([]) {
                                                  aggregate [$$138] <- [agg-count($$l)]
                                                  -- AGGREGATE  |LOCAL|
                                                    select (gt($$136, 0.05))
                                                    -- STREAM_SELECT  |LOCAL|
                                                      nested tuple source
                                                      -- NESTED_TUPLE_SOURCE  |LOCAL|
                                               }
                                               {
                                                  aggregate [$$139] <- [agg-count($$l)]
                                                  -- AGGREGATE  |LOCAL|
                                                    select (le($$136, 0.05))
                                                    -- STREAM_SELECT  |LOCAL|
                                                      nested tuple source
                                                      -- NESTED_TUPLE_SOURCE  |LOCAL|
                                               }
                                        -- PRE_CLUSTERED_GROUP_BY[$$128, $$129]  |PARTITIONED|
                                          exchange
                                          -- ONE_TO_ONE_EXCHANGE  |PARTITIONED|
                                            order (ASC, $$128) (ASC, $$129)
                                            -- STABLE_SORT [$$128(ASC), $$129(ASC)]  |PARTITIONED|
                                              exchange
                                              -- ONE_TO_ONE_EXCHANGE  |PARTITIONED|
                                                assign [$$129, $$128, $$136] <- [$$l.getField(9), $$l.getField(8), $$l.getField(6)]
                                                -- ASSIGN  |PARTITIONED|
                                                  project ([$$l])
                                                  -- STREAM_PROJECT  |PARTITIONED|
                                                    exchange
                                                    -- ONE_TO_ONE_EXCHANGE  |PARTITIONED|
                                                      data-scan []<-[$$130, $$131, $$l] <- tpch.LineItem
                                                      -- DATASOURCE_SCAN  |PARTITIONED|
                                                        exchange
                                                        -- ONE_TO_ONE_EXCHANGE  |PARTITIONED|
                                                          empty-tuple-source
                                                          -- EMPTY_TUPLE_SOURCE  |PARTITIONED|
>>>>>>> 86e6336f
<|MERGE_RESOLUTION|>--- conflicted
+++ resolved
@@ -1,229 +1,144 @@
-distribute result [$$127]
+distribute result [$$137]
 -- DISTRIBUTE_RESULT  |PARTITIONED|
   exchange
   -- ONE_TO_ONE_EXCHANGE  |PARTITIONED|
-<<<<<<< HEAD
+    assign [$$137] <- [{"l_returnflag": $$l_returnflag, "l_linestatus": $$l_linestatus, "count_cheaps": $$142, "count_expensives": $$143}] project: [$$137]
     -- ASSIGN  |PARTITIONED|
+      exchange
       -- ONE_TO_ONE_EXCHANGE  |PARTITIONED|
+        order (ASC, $$l_returnflag) (ASC, $$l_linestatus)
         -- STABLE_SORT [$$l_returnflag(ASC), $$l_linestatus(ASC)]  |PARTITIONED|
+          exchange
           -- RANGE_PARTITION_EXCHANGE [$$l_returnflag(ASC), $$l_linestatus(ASC)]  |PARTITIONED|
+            forward: shared-variable = $$155
             -- FORWARD  |PARTITIONED|
+              exchange
               -- ONE_TO_ONE_EXCHANGE  |PARTITIONED|
+                replicate
                 -- REPLICATE  |PARTITIONED|
+                  exchange
                   -- ONE_TO_ONE_EXCHANGE  |PARTITIONED|
+                    group by ([$$l_returnflag := $$150; $$l_linestatus := $$151]) decor ([]) {
+                              aggregate [$$142] <- [agg-sum($$148)]
+                              -- AGGREGATE  |LOCAL|
+                                nested tuple source
+                                -- NESTED_TUPLE_SOURCE  |LOCAL|
+                           }
+                           {
+                              aggregate [$$143] <- [agg-sum($$149)]
+                              -- AGGREGATE  |LOCAL|
+                                nested tuple source
+                                -- NESTED_TUPLE_SOURCE  |LOCAL|
+                           }
                     -- PRE_CLUSTERED_GROUP_BY[$$150, $$151]  |PARTITIONED|
-                            {
-                              -- AGGREGATE  |LOCAL|
-                                -- NESTED_TUPLE_SOURCE  |LOCAL|
-                            }
-                            {
-                              -- AGGREGATE  |LOCAL|
-                                -- NESTED_TUPLE_SOURCE  |LOCAL|
-                            }
+                      exchange
                       -- ONE_TO_ONE_EXCHANGE  |PARTITIONED|
+                        order (ASC, $$150) (ASC, $$151)
                         -- STABLE_SORT [$$150(ASC), $$151(ASC)]  |PARTITIONED|
+                          exchange
                           -- HASH_PARTITION_EXCHANGE [$$150, $$151]  |PARTITIONED|
+                            group by ([$$150 := $$138; $$151 := $$139]) decor ([]) {
+                                      aggregate [$$148] <- [agg-count($$l)]
+                                      -- AGGREGATE  |LOCAL|
+                                        select (gt($$146, 0.05))
+                                        -- STREAM_SELECT  |LOCAL|
+                                          nested tuple source
+                                          -- NESTED_TUPLE_SOURCE  |LOCAL|
+                                   }
+                                   {
+                                      aggregate [$$149] <- [agg-count($$l)]
+                                      -- AGGREGATE  |LOCAL|
+                                        select (le($$146, 0.05))
+                                        -- STREAM_SELECT  |LOCAL|
+                                          nested tuple source
+                                          -- NESTED_TUPLE_SOURCE  |LOCAL|
+                                   }
                             -- PRE_CLUSTERED_GROUP_BY[$$138, $$139]  |PARTITIONED|
-                                    {
-                                      -- AGGREGATE  |LOCAL|
-                                        -- STREAM_SELECT  |LOCAL|
-                                          -- NESTED_TUPLE_SOURCE  |LOCAL|
-                                    }
-                                    {
-                                      -- AGGREGATE  |LOCAL|
-                                        -- STREAM_SELECT  |LOCAL|
-                                          -- NESTED_TUPLE_SOURCE  |LOCAL|
-                                    }
+                              exchange
                               -- ONE_TO_ONE_EXCHANGE  |PARTITIONED|
+                                order (ASC, $$138) (ASC, $$139)
                                 -- STABLE_SORT [$$138(ASC), $$139(ASC)]  |PARTITIONED|
+                                  exchange
                                   -- ONE_TO_ONE_EXCHANGE  |PARTITIONED|
+                                    assign [$$139, $$138, $$146] <- [$$l.getField(9), $$l.getField(8), $$l.getField(6)]
                                     -- ASSIGN  |PARTITIONED|
+                                      project ([$$l])
                                       -- STREAM_PROJECT  |PARTITIONED|
+                                        exchange
                                         -- ONE_TO_ONE_EXCHANGE  |PARTITIONED|
-                                          -- DATASOURCE_SCAN (tpch.LineItem)  |PARTITIONED|
+                                          data-scan []<-[$$140, $$141, $$l] <- tpch.LineItem
+                                          -- DATASOURCE_SCAN  |PARTITIONED|
+                                            exchange
                                             -- ONE_TO_ONE_EXCHANGE  |PARTITIONED|
+                                              empty-tuple-source
                                               -- EMPTY_TUPLE_SOURCE  |PARTITIONED|
+              exchange
               -- BROADCAST_EXCHANGE  |PARTITIONED|
+                aggregate [$$155] <- [agg-range-map($$152, $$153, $$154)]
                 -- AGGREGATE  |UNPARTITIONED|
+                  exchange
                   -- RANDOM_MERGE_EXCHANGE  |PARTITIONED|
+                    aggregate [$$152, $$153, $$154] <- [agg-local-sampling($$l_returnflag, $$l_linestatus), agg-null-writer($$l_returnflag), agg-null-writer($$l_linestatus)]
                     -- AGGREGATE  |PARTITIONED|
+                      project ([$$l_returnflag, $$l_linestatus])
                       -- STREAM_PROJECT  |PARTITIONED|
-                        -- ONE_TO_ONE_EXCHANGE  |PARTITIONED|
-                          -- REPLICATE  |PARTITIONED|
-                            -- ONE_TO_ONE_EXCHANGE  |PARTITIONED|
-                              -- PRE_CLUSTERED_GROUP_BY[$$150, $$151]  |PARTITIONED|
-                                      {
-                                        -- AGGREGATE  |LOCAL|
-                                          -- NESTED_TUPLE_SOURCE  |LOCAL|
-                                      }
-                                      {
-                                        -- AGGREGATE  |LOCAL|
-                                          -- NESTED_TUPLE_SOURCE  |LOCAL|
-                                      }
-                                -- ONE_TO_ONE_EXCHANGE  |PARTITIONED|
-                                  -- STABLE_SORT [$$150(ASC), $$151(ASC)]  |PARTITIONED|
-                                    -- HASH_PARTITION_EXCHANGE [$$150, $$151]  |PARTITIONED|
-                                      -- PRE_CLUSTERED_GROUP_BY[$$138, $$139]  |PARTITIONED|
-                                              {
-                                                -- AGGREGATE  |LOCAL|
-                                                  -- STREAM_SELECT  |LOCAL|
-                                                    -- NESTED_TUPLE_SOURCE  |LOCAL|
-                                              }
-                                              {
-                                                -- AGGREGATE  |LOCAL|
-                                                  -- STREAM_SELECT  |LOCAL|
-                                                    -- NESTED_TUPLE_SOURCE  |LOCAL|
-                                              }
-                                        -- ONE_TO_ONE_EXCHANGE  |PARTITIONED|
-                                          -- STABLE_SORT [$$138(ASC), $$139(ASC)]  |PARTITIONED|
-                                            -- ONE_TO_ONE_EXCHANGE  |PARTITIONED|
-                                              -- ASSIGN  |PARTITIONED|
-                                                -- STREAM_PROJECT  |PARTITIONED|
-                                                  -- ONE_TO_ONE_EXCHANGE  |PARTITIONED|
-                                                    -- DATASOURCE_SCAN (tpch.LineItem)  |PARTITIONED|
-                                                      -- ONE_TO_ONE_EXCHANGE  |PARTITIONED|
-                                                        -- EMPTY_TUPLE_SOURCE  |PARTITIONED|
-=======
-    project ([$$127])
-    -- STREAM_PROJECT  |PARTITIONED|
-      assign [$$127] <- [{"l_returnflag": $$l_returnflag, "l_linestatus": $$l_linestatus, "count_cheaps": $$132, "count_expensives": $$133}]
-      -- ASSIGN  |PARTITIONED|
-        exchange
-        -- ONE_TO_ONE_EXCHANGE  |PARTITIONED|
-          order (ASC, $$l_returnflag) (ASC, $$l_linestatus)
-          -- STABLE_SORT [$$l_returnflag(ASC), $$l_linestatus(ASC)]  |PARTITIONED|
-            exchange
-            -- RANGE_PARTITION_EXCHANGE [$$l_returnflag(ASC), $$l_linestatus(ASC)]  |PARTITIONED|
-              forward: shared-variable = $$145
-              -- FORWARD  |PARTITIONED|
-                exchange
-                -- ONE_TO_ONE_EXCHANGE  |PARTITIONED|
-                  replicate
-                  -- REPLICATE  |PARTITIONED|
-                    exchange
-                    -- ONE_TO_ONE_EXCHANGE  |PARTITIONED|
-                      group by ([$$l_returnflag := $$140; $$l_linestatus := $$141]) decor ([]) {
-                                aggregate [$$132] <- [agg-sum($$138)]
-                                -- AGGREGATE  |LOCAL|
-                                  nested tuple source
-                                  -- NESTED_TUPLE_SOURCE  |LOCAL|
-                             }
-                             {
-                                aggregate [$$133] <- [agg-sum($$139)]
-                                -- AGGREGATE  |LOCAL|
-                                  nested tuple source
-                                  -- NESTED_TUPLE_SOURCE  |LOCAL|
-                             }
-                      -- PRE_CLUSTERED_GROUP_BY[$$140, $$141]  |PARTITIONED|
                         exchange
                         -- ONE_TO_ONE_EXCHANGE  |PARTITIONED|
-                          order (ASC, $$140) (ASC, $$141)
-                          -- STABLE_SORT [$$140(ASC), $$141(ASC)]  |PARTITIONED|
+                          replicate
+                          -- REPLICATE  |PARTITIONED|
                             exchange
-                            -- HASH_PARTITION_EXCHANGE [$$140, $$141]  |PARTITIONED|
-                              group by ([$$140 := $$128; $$141 := $$129]) decor ([]) {
-                                        aggregate [$$138] <- [agg-count($$l)]
+                            -- ONE_TO_ONE_EXCHANGE  |PARTITIONED|
+                              group by ([$$l_returnflag := $$150; $$l_linestatus := $$151]) decor ([]) {
+                                        aggregate [$$142] <- [agg-sum($$148)]
                                         -- AGGREGATE  |LOCAL|
-                                          select (gt($$136, 0.05))
-                                          -- STREAM_SELECT  |LOCAL|
-                                            nested tuple source
-                                            -- NESTED_TUPLE_SOURCE  |LOCAL|
+                                          nested tuple source
+                                          -- NESTED_TUPLE_SOURCE  |LOCAL|
                                      }
                                      {
-                                        aggregate [$$139] <- [agg-count($$l)]
+                                        aggregate [$$143] <- [agg-sum($$149)]
                                         -- AGGREGATE  |LOCAL|
-                                          select (le($$136, 0.05))
-                                          -- STREAM_SELECT  |LOCAL|
-                                            nested tuple source
-                                            -- NESTED_TUPLE_SOURCE  |LOCAL|
+                                          nested tuple source
+                                          -- NESTED_TUPLE_SOURCE  |LOCAL|
                                      }
-                              -- PRE_CLUSTERED_GROUP_BY[$$128, $$129]  |PARTITIONED|
+                              -- PRE_CLUSTERED_GROUP_BY[$$150, $$151]  |PARTITIONED|
                                 exchange
                                 -- ONE_TO_ONE_EXCHANGE  |PARTITIONED|
-                                  order (ASC, $$128) (ASC, $$129)
-                                  -- STABLE_SORT [$$128(ASC), $$129(ASC)]  |PARTITIONED|
+                                  order (ASC, $$150) (ASC, $$151)
+                                  -- STABLE_SORT [$$150(ASC), $$151(ASC)]  |PARTITIONED|
                                     exchange
-                                    -- ONE_TO_ONE_EXCHANGE  |PARTITIONED|
-                                      assign [$$129, $$128, $$136] <- [$$l.getField(9), $$l.getField(8), $$l.getField(6)]
-                                      -- ASSIGN  |PARTITIONED|
-                                        project ([$$l])
-                                        -- STREAM_PROJECT  |PARTITIONED|
-                                          exchange
-                                          -- ONE_TO_ONE_EXCHANGE  |PARTITIONED|
-                                            data-scan []<-[$$130, $$131, $$l] <- tpch.LineItem
-                                            -- DATASOURCE_SCAN  |PARTITIONED|
-                                              exchange
-                                              -- ONE_TO_ONE_EXCHANGE  |PARTITIONED|
-                                                empty-tuple-source
-                                                -- EMPTY_TUPLE_SOURCE  |PARTITIONED|
-                exchange
-                -- BROADCAST_EXCHANGE  |PARTITIONED|
-                  aggregate [$$145] <- [agg-range-map($$142, $$143, $$144)]
-                  -- AGGREGATE  |UNPARTITIONED|
-                    exchange
-                    -- RANDOM_MERGE_EXCHANGE  |PARTITIONED|
-                      aggregate [$$142, $$143, $$144] <- [agg-local-sampling($$l_returnflag, $$l_linestatus), agg-null-writer($$l_returnflag), agg-null-writer($$l_linestatus)]
-                      -- AGGREGATE  |PARTITIONED|
-                        project ([$$l_returnflag, $$l_linestatus])
-                        -- STREAM_PROJECT  |PARTITIONED|
-                          exchange
-                          -- ONE_TO_ONE_EXCHANGE  |PARTITIONED|
-                            replicate
-                            -- REPLICATE  |PARTITIONED|
-                              exchange
-                              -- ONE_TO_ONE_EXCHANGE  |PARTITIONED|
-                                group by ([$$l_returnflag := $$140; $$l_linestatus := $$141]) decor ([]) {
-                                          aggregate [$$132] <- [agg-sum($$138)]
-                                          -- AGGREGATE  |LOCAL|
-                                            nested tuple source
-                                            -- NESTED_TUPLE_SOURCE  |LOCAL|
-                                       }
-                                       {
-                                          aggregate [$$133] <- [agg-sum($$139)]
-                                          -- AGGREGATE  |LOCAL|
-                                            nested tuple source
-                                            -- NESTED_TUPLE_SOURCE  |LOCAL|
-                                       }
-                                -- PRE_CLUSTERED_GROUP_BY[$$140, $$141]  |PARTITIONED|
-                                  exchange
-                                  -- ONE_TO_ONE_EXCHANGE  |PARTITIONED|
-                                    order (ASC, $$140) (ASC, $$141)
-                                    -- STABLE_SORT [$$140(ASC), $$141(ASC)]  |PARTITIONED|
-                                      exchange
-                                      -- HASH_PARTITION_EXCHANGE [$$140, $$141]  |PARTITIONED|
-                                        group by ([$$140 := $$128; $$141 := $$129]) decor ([]) {
-                                                  aggregate [$$138] <- [agg-count($$l)]
-                                                  -- AGGREGATE  |LOCAL|
-                                                    select (gt($$136, 0.05))
-                                                    -- STREAM_SELECT  |LOCAL|
-                                                      nested tuple source
-                                                      -- NESTED_TUPLE_SOURCE  |LOCAL|
-                                               }
-                                               {
-                                                  aggregate [$$139] <- [agg-count($$l)]
-                                                  -- AGGREGATE  |LOCAL|
-                                                    select (le($$136, 0.05))
-                                                    -- STREAM_SELECT  |LOCAL|
-                                                      nested tuple source
-                                                      -- NESTED_TUPLE_SOURCE  |LOCAL|
-                                               }
-                                        -- PRE_CLUSTERED_GROUP_BY[$$128, $$129]  |PARTITIONED|
-                                          exchange
-                                          -- ONE_TO_ONE_EXCHANGE  |PARTITIONED|
-                                            order (ASC, $$128) (ASC, $$129)
-                                            -- STABLE_SORT [$$128(ASC), $$129(ASC)]  |PARTITIONED|
-                                              exchange
-                                              -- ONE_TO_ONE_EXCHANGE  |PARTITIONED|
-                                                assign [$$129, $$128, $$136] <- [$$l.getField(9), $$l.getField(8), $$l.getField(6)]
-                                                -- ASSIGN  |PARTITIONED|
-                                                  project ([$$l])
-                                                  -- STREAM_PROJECT  |PARTITIONED|
-                                                    exchange
-                                                    -- ONE_TO_ONE_EXCHANGE  |PARTITIONED|
-                                                      data-scan []<-[$$130, $$131, $$l] <- tpch.LineItem
-                                                      -- DATASOURCE_SCAN  |PARTITIONED|
-                                                        exchange
-                                                        -- ONE_TO_ONE_EXCHANGE  |PARTITIONED|
-                                                          empty-tuple-source
-                                                          -- EMPTY_TUPLE_SOURCE  |PARTITIONED|
->>>>>>> 86e6336f
+                                    -- HASH_PARTITION_EXCHANGE [$$150, $$151]  |PARTITIONED|
+                                      group by ([$$150 := $$138; $$151 := $$139]) decor ([]) {
+                                                aggregate [$$148] <- [agg-count($$l)]
+                                                -- AGGREGATE  |LOCAL|
+                                                  select (gt($$146, 0.05))
+                                                  -- STREAM_SELECT  |LOCAL|
+                                                    nested tuple source
+                                                    -- NESTED_TUPLE_SOURCE  |LOCAL|
+                                             }
+                                             {
+                                                aggregate [$$149] <- [agg-count($$l)]
+                                                -- AGGREGATE  |LOCAL|
+                                                  select (le($$146, 0.05))
+                                                  -- STREAM_SELECT  |LOCAL|
+                                                    nested tuple source
+                                                    -- NESTED_TUPLE_SOURCE  |LOCAL|
+                                             }
+                                      -- PRE_CLUSTERED_GROUP_BY[$$138, $$139]  |PARTITIONED|
+                                        exchange
+                                        -- ONE_TO_ONE_EXCHANGE  |PARTITIONED|
+                                          order (ASC, $$138) (ASC, $$139)
+                                          -- STABLE_SORT [$$138(ASC), $$139(ASC)]  |PARTITIONED|
+                                            exchange
+                                            -- ONE_TO_ONE_EXCHANGE  |PARTITIONED|
+                                              assign [$$139, $$138, $$146] <- [$$l.getField(9), $$l.getField(8), $$l.getField(6)]
+                                              -- ASSIGN  |PARTITIONED|
+                                                project ([$$l])
+                                                -- STREAM_PROJECT  |PARTITIONED|
+                                                  exchange
+                                                  -- ONE_TO_ONE_EXCHANGE  |PARTITIONED|
+                                                    data-scan []<-[$$140, $$141, $$l] <- tpch.LineItem
+                                                    -- DATASOURCE_SCAN  |PARTITIONED|
+                                                      exchange
+                                                      -- ONE_TO_ONE_EXCHANGE  |PARTITIONED|
+                                                        empty-tuple-source
+                                                        -- EMPTY_TUPLE_SOURCE  |PARTITIONED|