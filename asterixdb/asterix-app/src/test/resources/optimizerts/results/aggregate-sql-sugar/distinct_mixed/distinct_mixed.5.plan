--- conflicted
+++ resolved
@@ -1,176 +1,110 @@
-distribute result [$$53]
+distribute result [$$56]
 -- DISTRIBUTE_RESULT  |UNPARTITIONED|
   exchange
   -- ONE_TO_ONE_EXCHANGE  |UNPARTITIONED|
-<<<<<<< HEAD
+    assign [$$56] <- [{"sum_distinct_x": $$59, "sum_distinct_y": $$60}] project: [$$56]
     -- ASSIGN  |UNPARTITIONED|
+      exchange
       -- ONE_TO_ONE_EXCHANGE  |UNPARTITIONED|
+        join (true)
         -- NESTED_LOOP  |UNPARTITIONED|
+          exchange
           -- ONE_TO_ONE_EXCHANGE  |UNPARTITIONED|
+            aggregate [$$59] <- [agg-sql-sum($$65)]
             -- AGGREGATE  |UNPARTITIONED|
+              exchange
               -- SORT_MERGE_EXCHANGE [$$65(ASC) ]  |PARTITIONED|
+                distinct ([$$65])
                 -- PRE_SORTED_DISTINCT_BY  |PARTITIONED|
+                  exchange
                   -- ONE_TO_ONE_EXCHANGE  |PARTITIONED|
+                    order (ASC, $$65)
                     -- STABLE_SORT [$$65(ASC)]  |PARTITIONED|
+                      exchange
                       -- HASH_PARTITION_EXCHANGE [$$65]  |PARTITIONED|
+                        join (true)
                         -- NESTED_LOOP  |PARTITIONED|
+                          exchange
                           -- ONE_TO_ONE_EXCHANGE  |PARTITIONED|
+                            assign [$$65] <- [$$67.getField(1)] project: [$$65]
                             -- ASSIGN  |PARTITIONED|
+                              project ([$$67])
                               -- STREAM_PROJECT  |PARTITIONED|
+                                exchange
                                 -- ONE_TO_ONE_EXCHANGE  |PARTITIONED|
+                                  replicate
                                   -- REPLICATE  |PARTITIONED|
-                                    -- ONE_TO_ONE_EXCHANGE  |PARTITIONED|
-                                      -- DATASOURCE_SCAN (test.d1)  |PARTITIONED|
-                                        -- ONE_TO_ONE_EXCHANGE  |PARTITIONED|
-                                          -- EMPTY_TUPLE_SOURCE  |PARTITIONED|
-                          -- BROADCAST_EXCHANGE  |PARTITIONED|
-                            -- ASSIGN  |PARTITIONED|
-                              -- ONE_TO_ONE_EXCHANGE  |PARTITIONED|
-                                -- REPLICATE  |PARTITIONED|
-                                  -- ONE_TO_ONE_EXCHANGE  |PARTITIONED|
-                                    -- DATASOURCE_SCAN (test.d2)  |PARTITIONED|
-                                      -- ONE_TO_ONE_EXCHANGE  |PARTITIONED|
-                                        -- EMPTY_TUPLE_SOURCE  |PARTITIONED|
-          -- ONE_TO_ONE_EXCHANGE  |UNPARTITIONED|
-            -- AGGREGATE  |UNPARTITIONED|
-              -- SORT_MERGE_EXCHANGE [$$54(ASC) ]  |PARTITIONED|
-                -- PRE_SORTED_DISTINCT_BY  |PARTITIONED|
-                  -- ONE_TO_ONE_EXCHANGE  |PARTITIONED|
-                    -- STABLE_SORT [$$54(ASC)]  |PARTITIONED|
-                      -- HASH_PARTITION_EXCHANGE [$$54]  |PARTITIONED|
-                        -- NESTED_LOOP  |PARTITIONED|
-                          -- ONE_TO_ONE_EXCHANGE  |PARTITIONED|
-                            -- ASSIGN  |PARTITIONED|
-                              -- ONE_TO_ONE_EXCHANGE  |PARTITIONED|
-                                -- REPLICATE  |PARTITIONED|
-                                  -- ONE_TO_ONE_EXCHANGE  |PARTITIONED|
-                                    -- DATASOURCE_SCAN (test.d1)  |PARTITIONED|
-                                      -- ONE_TO_ONE_EXCHANGE  |PARTITIONED|
-                                        -- EMPTY_TUPLE_SOURCE  |PARTITIONED|
-                          -- BROADCAST_EXCHANGE  |PARTITIONED|
-                            -- ASSIGN  |PARTITIONED|
-                              -- STREAM_PROJECT  |PARTITIONED|
-                                -- ONE_TO_ONE_EXCHANGE  |PARTITIONED|
-                                  -- REPLICATE  |PARTITIONED|
-                                    -- ONE_TO_ONE_EXCHANGE  |PARTITIONED|
-                                      -- DATASOURCE_SCAN (test.d2)  |PARTITIONED|
-                                        -- ONE_TO_ONE_EXCHANGE  |PARTITIONED|
-                                          -- EMPTY_TUPLE_SOURCE  |PARTITIONED|
-=======
-    project ([$$53])
-    -- STREAM_PROJECT  |UNPARTITIONED|
-      assign [$$53] <- [{"sum_distinct_x": $$56, "sum_distinct_y": $$57}]
-      -- ASSIGN  |UNPARTITIONED|
-        exchange
-        -- ONE_TO_ONE_EXCHANGE  |UNPARTITIONED|
-          join (true)
-          -- NESTED_LOOP  |UNPARTITIONED|
-            exchange
-            -- ONE_TO_ONE_EXCHANGE  |UNPARTITIONED|
-              aggregate [$$56] <- [agg-sql-sum($$62)]
-              -- AGGREGATE  |UNPARTITIONED|
-                exchange
-                -- SORT_MERGE_EXCHANGE [$$62(ASC) ]  |PARTITIONED|
-                  distinct ([$$62])
-                  -- PRE_SORTED_DISTINCT_BY  |PARTITIONED|
-                    exchange
-                    -- ONE_TO_ONE_EXCHANGE  |PARTITIONED|
-                      order (ASC, $$62)
-                      -- STABLE_SORT [$$62(ASC)]  |PARTITIONED|
-                        exchange
-                        -- HASH_PARTITION_EXCHANGE [$$62]  |PARTITIONED|
-                          join (true)
-                          -- NESTED_LOOP  |PARTITIONED|
-                            exchange
-                            -- ONE_TO_ONE_EXCHANGE  |PARTITIONED|
-                              project ([$$62])
-                              -- STREAM_PROJECT  |PARTITIONED|
-                                assign [$$62] <- [$$64.getField(1)]
-                                -- ASSIGN  |PARTITIONED|
-                                  project ([$$64])
-                                  -- STREAM_PROJECT  |PARTITIONED|
                                     exchange
                                     -- ONE_TO_ONE_EXCHANGE  |PARTITIONED|
-                                      replicate
-                                      -- REPLICATE  |PARTITIONED|
+                                      data-scan []<-[$$68, $$67] <- test.d1
+                                      -- DATASOURCE_SCAN  |PARTITIONED|
                                         exchange
                                         -- ONE_TO_ONE_EXCHANGE  |PARTITIONED|
-                                          data-scan []<-[$$65, $$64] <- test.d1
-                                          -- DATASOURCE_SCAN  |PARTITIONED|
-                                            exchange
-                                            -- ONE_TO_ONE_EXCHANGE  |PARTITIONED|
-                                              empty-tuple-source
-                                              -- EMPTY_TUPLE_SOURCE  |PARTITIONED|
-                            exchange
-                            -- BROADCAST_EXCHANGE  |PARTITIONED|
-                              project ([])
-                              -- STREAM_PROJECT  |PARTITIONED|
-                                assign [$$67, $$66] <- [$$55, $$y]
-                                -- ASSIGN  |PARTITIONED|
+                                          empty-tuple-source
+                                          -- EMPTY_TUPLE_SOURCE  |PARTITIONED|
+                          exchange
+                          -- BROADCAST_EXCHANGE  |PARTITIONED|
+                            assign [$$70, $$69] <- [$$58, $$y] project: []
+                            -- ASSIGN  |PARTITIONED|
+                              exchange
+                              -- ONE_TO_ONE_EXCHANGE  |PARTITIONED|
+                                replicate
+                                -- REPLICATE  |PARTITIONED|
                                   exchange
                                   -- ONE_TO_ONE_EXCHANGE  |PARTITIONED|
-                                    replicate
-                                    -- REPLICATE  |PARTITIONED|
+                                    data-scan []<-[$$58, $$y] <- test.d2
+                                    -- DATASOURCE_SCAN  |PARTITIONED|
                                       exchange
                                       -- ONE_TO_ONE_EXCHANGE  |PARTITIONED|
-                                        data-scan []<-[$$55, $$y] <- test.d2
-                                        -- DATASOURCE_SCAN  |PARTITIONED|
-                                          exchange
-                                          -- ONE_TO_ONE_EXCHANGE  |PARTITIONED|
-                                            empty-tuple-source
-                                            -- EMPTY_TUPLE_SOURCE  |PARTITIONED|
-            exchange
-            -- ONE_TO_ONE_EXCHANGE  |UNPARTITIONED|
-              aggregate [$$57] <- [agg-sql-sum($$51)]
-              -- AGGREGATE  |UNPARTITIONED|
-                exchange
-                -- SORT_MERGE_EXCHANGE [$$51(ASC) ]  |PARTITIONED|
-                  distinct ([$$51])
-                  -- PRE_SORTED_DISTINCT_BY  |PARTITIONED|
-                    exchange
-                    -- ONE_TO_ONE_EXCHANGE  |PARTITIONED|
-                      order (ASC, $$51)
-                      -- STABLE_SORT [$$51(ASC)]  |PARTITIONED|
-                        exchange
-                        -- HASH_PARTITION_EXCHANGE [$$51]  |PARTITIONED|
-                          join (true)
-                          -- NESTED_LOOP  |PARTITIONED|
-                            exchange
-                            -- ONE_TO_ONE_EXCHANGE  |PARTITIONED|
-                              project ([])
-                              -- STREAM_PROJECT  |PARTITIONED|
-                                assign [$$54, $$x] <- [$$65, $$64]
-                                -- ASSIGN  |PARTITIONED|
+                                        empty-tuple-source
+                                        -- EMPTY_TUPLE_SOURCE  |PARTITIONED|
+          exchange
+          -- ONE_TO_ONE_EXCHANGE  |UNPARTITIONED|
+            aggregate [$$60] <- [agg-sql-sum($$54)]
+            -- AGGREGATE  |UNPARTITIONED|
+              exchange
+              -- SORT_MERGE_EXCHANGE [$$54(ASC) ]  |PARTITIONED|
+                distinct ([$$54])
+                -- PRE_SORTED_DISTINCT_BY  |PARTITIONED|
+                  exchange
+                  -- ONE_TO_ONE_EXCHANGE  |PARTITIONED|
+                    order (ASC, $$54)
+                    -- STABLE_SORT [$$54(ASC)]  |PARTITIONED|
+                      exchange
+                      -- HASH_PARTITION_EXCHANGE [$$54]  |PARTITIONED|
+                        join (true)
+                        -- NESTED_LOOP  |PARTITIONED|
+                          exchange
+                          -- ONE_TO_ONE_EXCHANGE  |PARTITIONED|
+                            assign [$$57, $$x] <- [$$68, $$67] project: []
+                            -- ASSIGN  |PARTITIONED|
+                              exchange
+                              -- ONE_TO_ONE_EXCHANGE  |PARTITIONED|
+                                replicate
+                                -- REPLICATE  |PARTITIONED|
                                   exchange
                                   -- ONE_TO_ONE_EXCHANGE  |PARTITIONED|
-                                    replicate
-                                    -- REPLICATE  |PARTITIONED|
+                                    data-scan []<-[$$68, $$67] <- test.d1
+                                    -- DATASOURCE_SCAN  |PARTITIONED|
                                       exchange
                                       -- ONE_TO_ONE_EXCHANGE  |PARTITIONED|
-                                        data-scan []<-[$$65, $$64] <- test.d1
-                                        -- DATASOURCE_SCAN  |PARTITIONED|
-                                          exchange
-                                          -- ONE_TO_ONE_EXCHANGE  |PARTITIONED|
-                                            empty-tuple-source
-                                            -- EMPTY_TUPLE_SOURCE  |PARTITIONED|
-                            exchange
-                            -- BROADCAST_EXCHANGE  |PARTITIONED|
-                              project ([$$51])
+                                        empty-tuple-source
+                                        -- EMPTY_TUPLE_SOURCE  |PARTITIONED|
+                          exchange
+                          -- BROADCAST_EXCHANGE  |PARTITIONED|
+                            assign [$$54] <- [$$y.getField(1)] project: [$$54]
+                            -- ASSIGN  |PARTITIONED|
+                              project ([$$y])
                               -- STREAM_PROJECT  |PARTITIONED|
-                                assign [$$51] <- [$$y.getField(1)]
-                                -- ASSIGN  |PARTITIONED|
-                                  project ([$$y])
-                                  -- STREAM_PROJECT  |PARTITIONED|
+                                exchange
+                                -- ONE_TO_ONE_EXCHANGE  |PARTITIONED|
+                                  replicate
+                                  -- REPLICATE  |PARTITIONED|
                                     exchange
                                     -- ONE_TO_ONE_EXCHANGE  |PARTITIONED|
-                                      replicate
-                                      -- REPLICATE  |PARTITIONED|
+                                      data-scan []<-[$$58, $$y] <- test.d2
+                                      -- DATASOURCE_SCAN  |PARTITIONED|
                                         exchange
                                         -- ONE_TO_ONE_EXCHANGE  |PARTITIONED|
-                                          data-scan []<-[$$55, $$y] <- test.d2
-                                          -- DATASOURCE_SCAN  |PARTITIONED|
-                                            exchange
-                                            -- ONE_TO_ONE_EXCHANGE  |PARTITIONED|
-                                              empty-tuple-source
-                                              -- EMPTY_TUPLE_SOURCE  |PARTITIONED|
->>>>>>> 86e6336f
+                                          empty-tuple-source
+                                          -- EMPTY_TUPLE_SOURCE  |PARTITIONED|