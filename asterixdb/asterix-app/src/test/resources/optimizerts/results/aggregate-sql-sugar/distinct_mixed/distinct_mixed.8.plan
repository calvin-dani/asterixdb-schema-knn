--- conflicted
+++ resolved
@@ -1,154 +1,310 @@
-distribute result [$$127]
+distribute result [$$131]
 -- DISTRIBUTE_RESULT  |UNPARTITIONED|
   exchange
   -- ONE_TO_ONE_EXCHANGE  |UNPARTITIONED|
-<<<<<<< HEAD
+    assign [$$131] <- [{"sum_distinct_x": $$135, "sum_y": $$136, "sum_distinct_z": $$137, "avg_distinct_x": $$138, "avg_distinct_y": $$139, "count_x": $$140, "count_distinct_y": $$141, "avg_z": $$142, "count_distinct_z": $$143}] project: [$$131]
     -- ASSIGN  |UNPARTITIONED|
+      exchange
       -- ONE_TO_ONE_EXCHANGE  |UNPARTITIONED|
+        join (true)
         -- NESTED_LOOP  |UNPARTITIONED|
+          exchange
           -- ONE_TO_ONE_EXCHANGE  |UNPARTITIONED|
+            join (true)
             -- NESTED_LOOP  |UNPARTITIONED|
+              exchange
               -- ONE_TO_ONE_EXCHANGE  |UNPARTITIONED|
+                join (true)
                 -- NESTED_LOOP  |UNPARTITIONED|
+                  exchange
                   -- ONE_TO_ONE_EXCHANGE  |UNPARTITIONED|
+                    aggregate [$$135, $$138] <- [agg-sql-sum($$156), agg-sql-avg($$156)]
                     -- AGGREGATE  |UNPARTITIONED|
+                      exchange
                       -- SORT_MERGE_EXCHANGE [$$156(ASC) ]  |PARTITIONED|
+                        distinct ([$$156])
                         -- PRE_SORTED_DISTINCT_BY  |PARTITIONED|
+                          exchange
                           -- ONE_TO_ONE_EXCHANGE  |PARTITIONED|
+                            order (ASC, $$156)
                             -- STABLE_SORT [$$156(ASC)]  |PARTITIONED|
+                              exchange
                               -- HASH_PARTITION_EXCHANGE [$$156]  |PARTITIONED|
+                                join (true)
                                 -- NESTED_LOOP  |PARTITIONED|
-                                  -- ONE_TO_ONE_EXCHANGE  |PARTITIONED|
+                                  exchange
+                                  -- ONE_TO_ONE_EXCHANGE  |PARTITIONED|
+                                    join (true)
                                     -- NESTED_LOOP  |PARTITIONED|
-                                      -- ONE_TO_ONE_EXCHANGE  |PARTITIONED|
-                                        -- REPLICATE  |PARTITIONED|
-                                          -- ONE_TO_ONE_EXCHANGE  |PARTITIONED|
-=======
-    project ([$$127])
-    -- STREAM_PROJECT  |UNPARTITIONED|
-      assign [$$127] <- [{"sum_distinct_x": $$131, "sum_y": $$132, "sum_distinct_z": $$133, "avg_distinct_x": $$134, "avg_distinct_y": $$135, "count_x": $$136, "count_distinct_y": $$137, "avg_z": $$138, "count_distinct_z": $$139}]
-      -- ASSIGN  |UNPARTITIONED|
-        exchange
-        -- ONE_TO_ONE_EXCHANGE  |UNPARTITIONED|
-          join (true)
-          -- NESTED_LOOP  |UNPARTITIONED|
-            exchange
-            -- ONE_TO_ONE_EXCHANGE  |UNPARTITIONED|
-              join (true)
-              -- NESTED_LOOP  |UNPARTITIONED|
-                exchange
-                -- ONE_TO_ONE_EXCHANGE  |UNPARTITIONED|
-                  join (true)
-                  -- NESTED_LOOP  |UNPARTITIONED|
-                    exchange
-                    -- ONE_TO_ONE_EXCHANGE  |UNPARTITIONED|
-                      aggregate [$$131, $$134] <- [agg-sql-sum($$152), agg-sql-avg($$152)]
-                      -- AGGREGATE  |UNPARTITIONED|
-                        exchange
-                        -- SORT_MERGE_EXCHANGE [$$152(ASC) ]  |PARTITIONED|
-                          distinct ([$$152])
-                          -- PRE_SORTED_DISTINCT_BY  |PARTITIONED|
-                            exchange
-                            -- ONE_TO_ONE_EXCHANGE  |PARTITIONED|
-                              order (ASC, $$152)
-                              -- STABLE_SORT [$$152(ASC)]  |PARTITIONED|
-                                exchange
-                                -- HASH_PARTITION_EXCHANGE [$$152]  |PARTITIONED|
-                                  join (true)
-                                  -- NESTED_LOOP  |PARTITIONED|
-                                    exchange
-                                    -- ONE_TO_ONE_EXCHANGE  |PARTITIONED|
-                                      join (true)
-                                      -- NESTED_LOOP  |PARTITIONED|
+                                      exchange
+                                      -- ONE_TO_ONE_EXCHANGE  |PARTITIONED|
+                                        replicate
+                                        -- REPLICATE  |PARTITIONED|
+                                          exchange
+                                          -- ONE_TO_ONE_EXCHANGE  |PARTITIONED|
+                                            assign [$$156] <- [$$159.getField(1)] project: [$$156]
+                                            -- ASSIGN  |PARTITIONED|
+                                              project ([$$159])
+                                              -- STREAM_PROJECT  |PARTITIONED|
+                                                exchange
+                                                -- ONE_TO_ONE_EXCHANGE  |PARTITIONED|
+                                                  replicate
+                                                  -- REPLICATE  |PARTITIONED|
+                                                    exchange
+                                                    -- ONE_TO_ONE_EXCHANGE  |PARTITIONED|
+                                                      data-scan []<-[$$160, $$159] <- test.d1
+                                                      -- DATASOURCE_SCAN  |PARTITIONED|
+                                                        exchange
+                                                        -- ONE_TO_ONE_EXCHANGE  |PARTITIONED|
+                                                          empty-tuple-source
+                                                          -- EMPTY_TUPLE_SOURCE  |PARTITIONED|
+                                      exchange
+                                      -- ONE_TO_ONE_EXCHANGE  |PARTITIONED|
+                                        replicate
+                                        -- REPLICATE  |PARTITIONED|
+                                          exchange
+                                          -- BROADCAST_EXCHANGE  |PARTITIONED|
+                                            assign [$$162, $$161] <- [$$180, $$179] project: []
+                                            -- ASSIGN  |PARTITIONED|
+                                              exchange
+                                              -- ONE_TO_ONE_EXCHANGE  |PARTITIONED|
+                                                replicate
+                                                -- REPLICATE  |PARTITIONED|
+                                                  exchange
+                                                  -- ONE_TO_ONE_EXCHANGE  |PARTITIONED|
+                                                    data-scan []<-[$$180, $$179] <- test.d2
+                                                    -- DATASOURCE_SCAN  |PARTITIONED|
+                                                      exchange
+                                                      -- ONE_TO_ONE_EXCHANGE  |PARTITIONED|
+                                                        empty-tuple-source
+                                                        -- EMPTY_TUPLE_SOURCE  |PARTITIONED|
+                                  exchange
+                                  -- ONE_TO_ONE_EXCHANGE  |PARTITIONED|
+                                    replicate
+                                    -- REPLICATE  |PARTITIONED|
+                                      exchange
+                                      -- BROADCAST_EXCHANGE  |PARTITIONED|
+                                        assign [$$164, $$163] <- [$$200, $$199] project: []
+                                        -- ASSIGN  |PARTITIONED|
+                                          exchange
+                                          -- ONE_TO_ONE_EXCHANGE  |PARTITIONED|
+                                            replicate
+                                            -- REPLICATE  |PARTITIONED|
+                                              exchange
+                                              -- ONE_TO_ONE_EXCHANGE  |PARTITIONED|
+                                                data-scan []<-[$$200, $$199] <- test.d3
+                                                -- DATASOURCE_SCAN  |PARTITIONED|
+                                                  exchange
+                                                  -- ONE_TO_ONE_EXCHANGE  |PARTITIONED|
+                                                    empty-tuple-source
+                                                    -- EMPTY_TUPLE_SOURCE  |PARTITIONED|
+                  exchange
+                  -- ONE_TO_ONE_EXCHANGE  |UNPARTITIONED|
+                    aggregate [$$136, $$140, $$142] <- [agg-global-sql-sum($$201), agg-sql-sum($$202), agg-global-sql-avg($$203)]
+                    -- AGGREGATE  |UNPARTITIONED|
+                      exchange
+                      -- RANDOM_MERGE_EXCHANGE  |PARTITIONED|
+                        aggregate [$$201, $$202, $$203] <- [agg-local-sql-sum($$175), agg-sql-count($$174), agg-local-sql-avg($$176)]
+                        -- AGGREGATE  |PARTITIONED|
+                          exchange
+                          -- ONE_TO_ONE_EXCHANGE  |PARTITIONED|
+                            join (true)
+                            -- NESTED_LOOP  |PARTITIONED|
+                              exchange
+                              -- ONE_TO_ONE_EXCHANGE  |PARTITIONED|
+                                join (true)
+                                -- NESTED_LOOP  |PARTITIONED|
+                                  exchange
+                                  -- ONE_TO_ONE_EXCHANGE  |PARTITIONED|
+                                    assign [$$174] <- [$$156] project: [$$174]
+                                    -- ASSIGN  |PARTITIONED|
+                                      exchange
+                                      -- ONE_TO_ONE_EXCHANGE  |PARTITIONED|
+                                        replicate
+                                        -- REPLICATE  |PARTITIONED|
+                                          exchange
+                                          -- ONE_TO_ONE_EXCHANGE  |PARTITIONED|
+                                            assign [$$156] <- [$$159.getField(1)] project: [$$156]
+                                            -- ASSIGN  |PARTITIONED|
+                                              project ([$$159])
+                                              -- STREAM_PROJECT  |PARTITIONED|
+                                                exchange
+                                                -- ONE_TO_ONE_EXCHANGE  |PARTITIONED|
+                                                  replicate
+                                                  -- REPLICATE  |PARTITIONED|
+                                                    exchange
+                                                    -- ONE_TO_ONE_EXCHANGE  |PARTITIONED|
+                                                      data-scan []<-[$$160, $$159] <- test.d1
+                                                      -- DATASOURCE_SCAN  |PARTITIONED|
+                                                        exchange
+                                                        -- ONE_TO_ONE_EXCHANGE  |PARTITIONED|
+                                                          empty-tuple-source
+                                                          -- EMPTY_TUPLE_SOURCE  |PARTITIONED|
+                                  exchange
+                                  -- ONE_TO_ONE_EXCHANGE  |PARTITIONED|
+                                    replicate
+                                    -- REPLICATE  |PARTITIONED|
+                                      exchange
+                                      -- BROADCAST_EXCHANGE  |PARTITIONED|
+                                        assign [$$175] <- [$$179.getField(1)] project: [$$175]
+                                        -- ASSIGN  |PARTITIONED|
+                                          project ([$$179])
+                                          -- STREAM_PROJECT  |PARTITIONED|
+                                            exchange
+                                            -- ONE_TO_ONE_EXCHANGE  |PARTITIONED|
+                                              replicate
+                                              -- REPLICATE  |PARTITIONED|
+                                                exchange
+                                                -- ONE_TO_ONE_EXCHANGE  |PARTITIONED|
+                                                  data-scan []<-[$$180, $$179] <- test.d2
+                                                  -- DATASOURCE_SCAN  |PARTITIONED|
+                                                    exchange
+                                                    -- ONE_TO_ONE_EXCHANGE  |PARTITIONED|
+                                                      empty-tuple-source
+                                                      -- EMPTY_TUPLE_SOURCE  |PARTITIONED|
+                              exchange
+                              -- ONE_TO_ONE_EXCHANGE  |PARTITIONED|
+                                assign [$$176] <- [$$194] project: [$$176]
+                                -- ASSIGN  |PARTITIONED|
+                                  exchange
+                                  -- ONE_TO_ONE_EXCHANGE  |PARTITIONED|
+                                    replicate
+                                    -- REPLICATE  |PARTITIONED|
+                                      exchange
+                                      -- BROADCAST_EXCHANGE  |PARTITIONED|
+                                        assign [$$194] <- [$$199.getField(1)] project: [$$194]
+                                        -- ASSIGN  |PARTITIONED|
+                                          project ([$$199])
+                                          -- STREAM_PROJECT  |PARTITIONED|
+                                            exchange
+                                            -- ONE_TO_ONE_EXCHANGE  |PARTITIONED|
+                                              replicate
+                                              -- REPLICATE  |PARTITIONED|
+                                                exchange
+                                                -- ONE_TO_ONE_EXCHANGE  |PARTITIONED|
+                                                  data-scan []<-[$$200, $$199] <- test.d3
+                                                  -- DATASOURCE_SCAN  |PARTITIONED|
+                                                    exchange
+                                                    -- ONE_TO_ONE_EXCHANGE  |PARTITIONED|
+                                                      empty-tuple-source
+                                                      -- EMPTY_TUPLE_SOURCE  |PARTITIONED|
+              exchange
+              -- ONE_TO_ONE_EXCHANGE  |UNPARTITIONED|
+                aggregate [$$137, $$143] <- [agg-sql-sum($$194), agg-sql-count($$194)]
+                -- AGGREGATE  |UNPARTITIONED|
+                  exchange
+                  -- SORT_MERGE_EXCHANGE [$$194(ASC) ]  |PARTITIONED|
+                    distinct ([$$194])
+                    -- PRE_SORTED_DISTINCT_BY  |PARTITIONED|
+                      exchange
+                      -- ONE_TO_ONE_EXCHANGE  |PARTITIONED|
+                        order (ASC, $$194)
+                        -- STABLE_SORT [$$194(ASC)]  |PARTITIONED|
+                          exchange
+                          -- HASH_PARTITION_EXCHANGE [$$194]  |PARTITIONED|
+                            join (true)
+                            -- NESTED_LOOP  |PARTITIONED|
+                              exchange
+                              -- ONE_TO_ONE_EXCHANGE  |PARTITIONED|
+                                join (true)
+                                -- NESTED_LOOP  |PARTITIONED|
+                                  exchange
+                                  -- ONE_TO_ONE_EXCHANGE  |PARTITIONED|
+                                    replicate
+                                    -- REPLICATE  |PARTITIONED|
+                                      exchange
+                                      -- ONE_TO_ONE_EXCHANGE  |PARTITIONED|
+                                        assign [$$196, $$195] <- [$$160, $$159] project: []
+                                        -- ASSIGN  |PARTITIONED|
+                                          exchange
+                                          -- ONE_TO_ONE_EXCHANGE  |PARTITIONED|
+                                            replicate
+                                            -- REPLICATE  |PARTITIONED|
+                                              exchange
+                                              -- ONE_TO_ONE_EXCHANGE  |PARTITIONED|
+                                                data-scan []<-[$$160, $$159] <- test.d1
+                                                -- DATASOURCE_SCAN  |PARTITIONED|
+                                                  exchange
+                                                  -- ONE_TO_ONE_EXCHANGE  |PARTITIONED|
+                                                    empty-tuple-source
+                                                    -- EMPTY_TUPLE_SOURCE  |PARTITIONED|
+                                  exchange
+                                  -- ONE_TO_ONE_EXCHANGE  |PARTITIONED|
+                                    assign [] <- [] project: []
+                                    -- ASSIGN  |PARTITIONED|
+                                      exchange
+                                      -- ONE_TO_ONE_EXCHANGE  |PARTITIONED|
+                                        replicate
+                                        -- REPLICATE  |PARTITIONED|
+                                          exchange
+                                          -- BROADCAST_EXCHANGE  |PARTITIONED|
+                                            assign [$$162, $$161] <- [$$180, $$179] project: []
+                                            -- ASSIGN  |PARTITIONED|
+                                              exchange
+                                              -- ONE_TO_ONE_EXCHANGE  |PARTITIONED|
+                                                replicate
+                                                -- REPLICATE  |PARTITIONED|
+                                                  exchange
+                                                  -- ONE_TO_ONE_EXCHANGE  |PARTITIONED|
+                                                    data-scan []<-[$$180, $$179] <- test.d2
+                                                    -- DATASOURCE_SCAN  |PARTITIONED|
+                                                      exchange
+                                                      -- ONE_TO_ONE_EXCHANGE  |PARTITIONED|
+                                                        empty-tuple-source
+                                                        -- EMPTY_TUPLE_SOURCE  |PARTITIONED|
+                              exchange
+                              -- ONE_TO_ONE_EXCHANGE  |PARTITIONED|
+                                replicate
+                                -- REPLICATE  |PARTITIONED|
+                                  exchange
+                                  -- BROADCAST_EXCHANGE  |PARTITIONED|
+                                    assign [$$194] <- [$$199.getField(1)] project: [$$194]
+                                    -- ASSIGN  |PARTITIONED|
+                                      project ([$$199])
+                                      -- STREAM_PROJECT  |PARTITIONED|
                                         exchange
                                         -- ONE_TO_ONE_EXCHANGE  |PARTITIONED|
                                           replicate
                                           -- REPLICATE  |PARTITIONED|
                                             exchange
                                             -- ONE_TO_ONE_EXCHANGE  |PARTITIONED|
-                                              project ([$$152])
-                                              -- STREAM_PROJECT  |PARTITIONED|
-                                                assign [$$152] <- [$$155.getField(1)]
-                                                -- ASSIGN  |PARTITIONED|
-                                                  project ([$$155])
-                                                  -- STREAM_PROJECT  |PARTITIONED|
-                                                    exchange
-                                                    -- ONE_TO_ONE_EXCHANGE  |PARTITIONED|
-                                                      replicate
-                                                      -- REPLICATE  |PARTITIONED|
-                                                        exchange
-                                                        -- ONE_TO_ONE_EXCHANGE  |PARTITIONED|
-                                                          data-scan []<-[$$156, $$155] <- test.d1
-                                                          -- DATASOURCE_SCAN  |PARTITIONED|
-                                                            exchange
-                                                            -- ONE_TO_ONE_EXCHANGE  |PARTITIONED|
-                                                              empty-tuple-source
-                                                              -- EMPTY_TUPLE_SOURCE  |PARTITIONED|
-                                        exchange
-                                        -- ONE_TO_ONE_EXCHANGE  |PARTITIONED|
-                                          replicate
-                                          -- REPLICATE  |PARTITIONED|
-                                            exchange
-                                            -- BROADCAST_EXCHANGE  |PARTITIONED|
-                                              project ([])
-                                              -- STREAM_PROJECT  |PARTITIONED|
-                                                assign [$$158, $$157] <- [$$176, $$175]
-                                                -- ASSIGN  |PARTITIONED|
-                                                  exchange
-                                                  -- ONE_TO_ONE_EXCHANGE  |PARTITIONED|
-                                                    replicate
-                                                    -- REPLICATE  |PARTITIONED|
-                                                      exchange
-                                                      -- ONE_TO_ONE_EXCHANGE  |PARTITIONED|
-                                                        data-scan []<-[$$176, $$175] <- test.d2
-                                                        -- DATASOURCE_SCAN  |PARTITIONED|
-                                                          exchange
-                                                          -- ONE_TO_ONE_EXCHANGE  |PARTITIONED|
-                                                            empty-tuple-source
-                                                            -- EMPTY_TUPLE_SOURCE  |PARTITIONED|
-                                    exchange
-                                    -- ONE_TO_ONE_EXCHANGE  |PARTITIONED|
-                                      replicate
-                                      -- REPLICATE  |PARTITIONED|
-                                        exchange
-                                        -- BROADCAST_EXCHANGE  |PARTITIONED|
-                                          project ([])
-                                          -- STREAM_PROJECT  |PARTITIONED|
-                                            assign [$$160, $$159] <- [$$196, $$195]
-                                            -- ASSIGN  |PARTITIONED|
-                                              exchange
-                                              -- ONE_TO_ONE_EXCHANGE  |PARTITIONED|
-                                                replicate
-                                                -- REPLICATE  |PARTITIONED|
-                                                  exchange
-                                                  -- ONE_TO_ONE_EXCHANGE  |PARTITIONED|
-                                                    data-scan []<-[$$196, $$195] <- test.d3
-                                                    -- DATASOURCE_SCAN  |PARTITIONED|
-                                                      exchange
-                                                      -- ONE_TO_ONE_EXCHANGE  |PARTITIONED|
-                                                        empty-tuple-source
-                                                        -- EMPTY_TUPLE_SOURCE  |PARTITIONED|
-                    exchange
-                    -- ONE_TO_ONE_EXCHANGE  |UNPARTITIONED|
-                      aggregate [$$132, $$136, $$138] <- [agg-global-sql-sum($$197), agg-sql-sum($$198), agg-global-sql-avg($$199)]
-                      -- AGGREGATE  |UNPARTITIONED|
-                        exchange
-                        -- RANDOM_MERGE_EXCHANGE  |PARTITIONED|
-                          aggregate [$$197, $$198, $$199] <- [agg-local-sql-sum($$171), agg-sql-count($$170), agg-local-sql-avg($$172)]
-                          -- AGGREGATE  |PARTITIONED|
-                            exchange
-                            -- ONE_TO_ONE_EXCHANGE  |PARTITIONED|
-                              join (true)
-                              -- NESTED_LOOP  |PARTITIONED|
-                                exchange
-                                -- ONE_TO_ONE_EXCHANGE  |PARTITIONED|
-                                  join (true)
-                                  -- NESTED_LOOP  |PARTITIONED|
-                                    exchange
-                                    -- ONE_TO_ONE_EXCHANGE  |PARTITIONED|
-                                      project ([$$170])
-                                      -- STREAM_PROJECT  |PARTITIONED|
-                                        assign [$$170] <- [$$152]
+                                              data-scan []<-[$$200, $$199] <- test.d3
+                                              -- DATASOURCE_SCAN  |PARTITIONED|
+                                                exchange
+                                                -- ONE_TO_ONE_EXCHANGE  |PARTITIONED|
+                                                  empty-tuple-source
+                                                  -- EMPTY_TUPLE_SOURCE  |PARTITIONED|
+          exchange
+          -- ONE_TO_ONE_EXCHANGE  |UNPARTITIONED|
+            aggregate [$$139, $$141] <- [agg-sql-avg($$94), agg-sql-count($$94)]
+            -- AGGREGATE  |UNPARTITIONED|
+              exchange
+              -- SORT_MERGE_EXCHANGE [$$94(ASC) ]  |PARTITIONED|
+                distinct ([$$94])
+                -- PRE_SORTED_DISTINCT_BY  |PARTITIONED|
+                  exchange
+                  -- ONE_TO_ONE_EXCHANGE  |PARTITIONED|
+                    order (ASC, $$94)
+                    -- STABLE_SORT [$$94(ASC)]  |PARTITIONED|
+                      exchange
+                      -- HASH_PARTITION_EXCHANGE [$$94]  |PARTITIONED|
+                        join (true)
+                        -- NESTED_LOOP  |PARTITIONED|
+                          exchange
+                          -- ONE_TO_ONE_EXCHANGE  |PARTITIONED|
+                            join (true)
+                            -- NESTED_LOOP  |PARTITIONED|
+                              exchange
+                              -- ONE_TO_ONE_EXCHANGE  |PARTITIONED|
+                                assign [] <- [] project: []
+                                -- ASSIGN  |PARTITIONED|
+                                  exchange
+                                  -- ONE_TO_ONE_EXCHANGE  |PARTITIONED|
+                                    replicate
+                                    -- REPLICATE  |PARTITIONED|
+                                      exchange
+                                      -- ONE_TO_ONE_EXCHANGE  |PARTITIONED|
+                                        assign [$$196, $$195] <- [$$160, $$159] project: []
                                         -- ASSIGN  |PARTITIONED|
                                           exchange
                                           -- ONE_TO_ONE_EXCHANGE  |PARTITIONED|
@@ -156,224 +312,25 @@
                                             -- REPLICATE  |PARTITIONED|
                                               exchange
                                               -- ONE_TO_ONE_EXCHANGE  |PARTITIONED|
-                                                project ([$$152])
-                                                -- STREAM_PROJECT  |PARTITIONED|
-                                                  assign [$$152] <- [$$155.getField(1)]
-                                                  -- ASSIGN  |PARTITIONED|
-                                                    project ([$$155])
-                                                    -- STREAM_PROJECT  |PARTITIONED|
-                                                      exchange
-                                                      -- ONE_TO_ONE_EXCHANGE  |PARTITIONED|
-                                                        replicate
-                                                        -- REPLICATE  |PARTITIONED|
-                                                          exchange
-                                                          -- ONE_TO_ONE_EXCHANGE  |PARTITIONED|
-                                                            data-scan []<-[$$156, $$155] <- test.d1
-                                                            -- DATASOURCE_SCAN  |PARTITIONED|
-                                                              exchange
-                                                              -- ONE_TO_ONE_EXCHANGE  |PARTITIONED|
-                                                                empty-tuple-source
-                                                                -- EMPTY_TUPLE_SOURCE  |PARTITIONED|
-                                    exchange
-                                    -- ONE_TO_ONE_EXCHANGE  |PARTITIONED|
-                                      replicate
-                                      -- REPLICATE  |PARTITIONED|
-                                        exchange
-                                        -- BROADCAST_EXCHANGE  |PARTITIONED|
-                                          project ([$$171])
-                                          -- STREAM_PROJECT  |PARTITIONED|
-                                            assign [$$171] <- [$$175.getField(1)]
->>>>>>> 86e6336f
-                                            -- ASSIGN  |PARTITIONED|
-                                              project ([$$175])
-                                              -- STREAM_PROJECT  |PARTITIONED|
-                                                exchange
-                                                -- ONE_TO_ONE_EXCHANGE  |PARTITIONED|
-                                                  replicate
-                                                  -- REPLICATE  |PARTITIONED|
-                                                    exchange
-                                                    -- ONE_TO_ONE_EXCHANGE  |PARTITIONED|
-<<<<<<< HEAD
-                                                      -- DATASOURCE_SCAN (test.d1)  |PARTITIONED|
-=======
-                                                      data-scan []<-[$$176, $$175] <- test.d2
-                                                      -- DATASOURCE_SCAN  |PARTITIONED|
-                                                        exchange
->>>>>>> 86e6336f
-                                                        -- ONE_TO_ONE_EXCHANGE  |PARTITIONED|
-                                                          empty-tuple-source
-                                                          -- EMPTY_TUPLE_SOURCE  |PARTITIONED|
-<<<<<<< HEAD
-=======
-                                exchange
-                                -- ONE_TO_ONE_EXCHANGE  |PARTITIONED|
-                                  project ([$$172])
-                                  -- STREAM_PROJECT  |PARTITIONED|
-                                    assign [$$172] <- [$$190]
-                                    -- ASSIGN  |PARTITIONED|
-                                      exchange
->>>>>>> 86e6336f
-                                      -- ONE_TO_ONE_EXCHANGE  |PARTITIONED|
-                                        replicate
-                                        -- REPLICATE  |PARTITIONED|
-                                          exchange
-                                          -- BROADCAST_EXCHANGE  |PARTITIONED|
-<<<<<<< HEAD
-=======
-                                            project ([$$190])
-                                            -- STREAM_PROJECT  |PARTITIONED|
-                                              assign [$$190] <- [$$195.getField(1)]
-                                              -- ASSIGN  |PARTITIONED|
-                                                project ([$$195])
-                                                -- STREAM_PROJECT  |PARTITIONED|
-                                                  exchange
-                                                  -- ONE_TO_ONE_EXCHANGE  |PARTITIONED|
-                                                    replicate
-                                                    -- REPLICATE  |PARTITIONED|
-                                                      exchange
-                                                      -- ONE_TO_ONE_EXCHANGE  |PARTITIONED|
-                                                        data-scan []<-[$$196, $$195] <- test.d3
-                                                        -- DATASOURCE_SCAN  |PARTITIONED|
-                                                          exchange
-                                                          -- ONE_TO_ONE_EXCHANGE  |PARTITIONED|
-                                                            empty-tuple-source
-                                                            -- EMPTY_TUPLE_SOURCE  |PARTITIONED|
-                exchange
-                -- ONE_TO_ONE_EXCHANGE  |UNPARTITIONED|
-                  aggregate [$$133, $$139] <- [agg-sql-sum($$190), agg-sql-count($$190)]
-                  -- AGGREGATE  |UNPARTITIONED|
-                    exchange
-                    -- SORT_MERGE_EXCHANGE [$$190(ASC) ]  |PARTITIONED|
-                      distinct ([$$190])
-                      -- PRE_SORTED_DISTINCT_BY  |PARTITIONED|
-                        exchange
-                        -- ONE_TO_ONE_EXCHANGE  |PARTITIONED|
-                          order (ASC, $$190)
-                          -- STABLE_SORT [$$190(ASC)]  |PARTITIONED|
-                            exchange
-                            -- HASH_PARTITION_EXCHANGE [$$190]  |PARTITIONED|
-                              join (true)
-                              -- NESTED_LOOP  |PARTITIONED|
-                                exchange
-                                -- ONE_TO_ONE_EXCHANGE  |PARTITIONED|
-                                  join (true)
-                                  -- NESTED_LOOP  |PARTITIONED|
-                                    exchange
-                                    -- ONE_TO_ONE_EXCHANGE  |PARTITIONED|
-                                      replicate
-                                      -- REPLICATE  |PARTITIONED|
-                                        exchange
-                                        -- ONE_TO_ONE_EXCHANGE  |PARTITIONED|
-                                          project ([])
-                                          -- STREAM_PROJECT  |PARTITIONED|
-                                            assign [$$192, $$191] <- [$$156, $$155]
->>>>>>> 86e6336f
-                                            -- ASSIGN  |PARTITIONED|
-                                              exchange
-                                              -- ONE_TO_ONE_EXCHANGE  |PARTITIONED|
-                                                replicate
-                                                -- REPLICATE  |PARTITIONED|
-                                                  exchange
-                                                  -- ONE_TO_ONE_EXCHANGE  |PARTITIONED|
-<<<<<<< HEAD
-                                                    -- DATASOURCE_SCAN (test.d2)  |PARTITIONED|
-=======
-                                                    data-scan []<-[$$156, $$155] <- test.d1
-                                                    -- DATASOURCE_SCAN  |PARTITIONED|
-                                                      exchange
->>>>>>> 86e6336f
-                                                      -- ONE_TO_ONE_EXCHANGE  |PARTITIONED|
-                                                        empty-tuple-source
-                                                        -- EMPTY_TUPLE_SOURCE  |PARTITIONED|
-<<<<<<< HEAD
-                                  -- ONE_TO_ONE_EXCHANGE  |PARTITIONED|
-                                    -- REPLICATE  |PARTITIONED|
+                                                data-scan []<-[$$160, $$159] <- test.d1
+                                                -- DATASOURCE_SCAN  |PARTITIONED|
+                                                  exchange
+                                                  -- ONE_TO_ONE_EXCHANGE  |PARTITIONED|
+                                                    empty-tuple-source
+                                                    -- EMPTY_TUPLE_SOURCE  |PARTITIONED|
+                              exchange
+                              -- ONE_TO_ONE_EXCHANGE  |PARTITIONED|
+                                assign [$$94] <- [$$175] project: [$$94]
+                                -- ASSIGN  |PARTITIONED|
+                                  exchange
+                                  -- ONE_TO_ONE_EXCHANGE  |PARTITIONED|
+                                    replicate
+                                    -- REPLICATE  |PARTITIONED|
+                                      exchange
                                       -- BROADCAST_EXCHANGE  |PARTITIONED|
-=======
-                                    exchange
-                                    -- ONE_TO_ONE_EXCHANGE  |PARTITIONED|
-                                      project ([])
-                                      -- STREAM_PROJECT  |PARTITIONED|
-                                        assign [] <- []
->>>>>>> 86e6336f
-                                        -- ASSIGN  |PARTITIONED|
-                                          exchange
-                                          -- ONE_TO_ONE_EXCHANGE  |PARTITIONED|
-                                            replicate
-                                            -- REPLICATE  |PARTITIONED|
-<<<<<<< HEAD
-                                              -- ONE_TO_ONE_EXCHANGE  |PARTITIONED|
-                                                -- DATASOURCE_SCAN (test.d3)  |PARTITIONED|
-                                                  -- ONE_TO_ONE_EXCHANGE  |PARTITIONED|
-                                                    -- EMPTY_TUPLE_SOURCE  |PARTITIONED|
-                  -- ONE_TO_ONE_EXCHANGE  |UNPARTITIONED|
-                    -- AGGREGATE  |UNPARTITIONED|
-                      -- RANDOM_MERGE_EXCHANGE  |PARTITIONED|
-                        -- AGGREGATE  |PARTITIONED|
-                          -- ONE_TO_ONE_EXCHANGE  |PARTITIONED|
-                            -- NESTED_LOOP  |PARTITIONED|
-                              -- ONE_TO_ONE_EXCHANGE  |PARTITIONED|
-                                -- NESTED_LOOP  |PARTITIONED|
-                                  -- ONE_TO_ONE_EXCHANGE  |PARTITIONED|
-                                    -- ASSIGN  |PARTITIONED|
-                                      -- ONE_TO_ONE_EXCHANGE  |PARTITIONED|
-                                        -- REPLICATE  |PARTITIONED|
-                                          -- ONE_TO_ONE_EXCHANGE  |PARTITIONED|
-                                            -- ASSIGN  |PARTITIONED|
-                                              -- STREAM_PROJECT  |PARTITIONED|
-                                                -- ONE_TO_ONE_EXCHANGE  |PARTITIONED|
-                                                  -- REPLICATE  |PARTITIONED|
-                                                    -- ONE_TO_ONE_EXCHANGE  |PARTITIONED|
-                                                      -- DATASOURCE_SCAN (test.d1)  |PARTITIONED|
-                                                        -- ONE_TO_ONE_EXCHANGE  |PARTITIONED|
-                                                          -- EMPTY_TUPLE_SOURCE  |PARTITIONED|
-                                  -- ONE_TO_ONE_EXCHANGE  |PARTITIONED|
-                                    -- REPLICATE  |PARTITIONED|
-                                      -- BROADCAST_EXCHANGE  |PARTITIONED|
-                                        -- ASSIGN  |PARTITIONED|
-                                          -- STREAM_PROJECT  |PARTITIONED|
-                                            -- ONE_TO_ONE_EXCHANGE  |PARTITIONED|
-                                              -- REPLICATE  |PARTITIONED|
-                                                -- ONE_TO_ONE_EXCHANGE  |PARTITIONED|
-                                                  -- DATASOURCE_SCAN (test.d2)  |PARTITIONED|
-                                                    -- ONE_TO_ONE_EXCHANGE  |PARTITIONED|
-                                                      -- EMPTY_TUPLE_SOURCE  |PARTITIONED|
-                              -- ONE_TO_ONE_EXCHANGE  |PARTITIONED|
-                                -- ASSIGN  |PARTITIONED|
-                                  -- ONE_TO_ONE_EXCHANGE  |PARTITIONED|
-                                    -- REPLICATE  |PARTITIONED|
-                                      -- BROADCAST_EXCHANGE  |PARTITIONED|
-=======
-                                              exchange
-                                              -- BROADCAST_EXCHANGE  |PARTITIONED|
-                                                project ([])
-                                                -- STREAM_PROJECT  |PARTITIONED|
-                                                  assign [$$158, $$157] <- [$$176, $$175]
-                                                  -- ASSIGN  |PARTITIONED|
-                                                    exchange
-                                                    -- ONE_TO_ONE_EXCHANGE  |PARTITIONED|
-                                                      replicate
-                                                      -- REPLICATE  |PARTITIONED|
-                                                        exchange
-                                                        -- ONE_TO_ONE_EXCHANGE  |PARTITIONED|
-                                                          data-scan []<-[$$176, $$175] <- test.d2
-                                                          -- DATASOURCE_SCAN  |PARTITIONED|
-                                                            exchange
-                                                            -- ONE_TO_ONE_EXCHANGE  |PARTITIONED|
-                                                              empty-tuple-source
-                                                              -- EMPTY_TUPLE_SOURCE  |PARTITIONED|
-                                exchange
-                                -- ONE_TO_ONE_EXCHANGE  |PARTITIONED|
-                                  replicate
-                                  -- REPLICATE  |PARTITIONED|
-                                    exchange
-                                    -- BROADCAST_EXCHANGE  |PARTITIONED|
-                                      project ([$$190])
-                                      -- STREAM_PROJECT  |PARTITIONED|
-                                        assign [$$190] <- [$$195.getField(1)]
->>>>>>> 86e6336f
-                                        -- ASSIGN  |PARTITIONED|
-                                          project ([$$195])
+                                        assign [$$175] <- [$$179.getField(1)] project: [$$175]
+                                        -- ASSIGN  |PARTITIONED|
+                                          project ([$$179])
                                           -- STREAM_PROJECT  |PARTITIONED|
                                             exchange
                                             -- ONE_TO_ONE_EXCHANGE  |PARTITIONED|
@@ -381,60 +338,23 @@
                                               -- REPLICATE  |PARTITIONED|
                                                 exchange
                                                 -- ONE_TO_ONE_EXCHANGE  |PARTITIONED|
-                                                  data-scan []<-[$$196, $$195] <- test.d3
+                                                  data-scan []<-[$$180, $$179] <- test.d2
                                                   -- DATASOURCE_SCAN  |PARTITIONED|
                                                     exchange
                                                     -- ONE_TO_ONE_EXCHANGE  |PARTITIONED|
                                                       empty-tuple-source
                                                       -- EMPTY_TUPLE_SOURCE  |PARTITIONED|
-<<<<<<< HEAD
-              -- ONE_TO_ONE_EXCHANGE  |UNPARTITIONED|
-                -- AGGREGATE  |UNPARTITIONED|
-                  -- SORT_MERGE_EXCHANGE [$$194(ASC) ]  |PARTITIONED|
-                    -- PRE_SORTED_DISTINCT_BY  |PARTITIONED|
-                      -- ONE_TO_ONE_EXCHANGE  |PARTITIONED|
-                        -- STABLE_SORT [$$194(ASC)]  |PARTITIONED|
-                          -- HASH_PARTITION_EXCHANGE [$$194]  |PARTITIONED|
-                            -- NESTED_LOOP  |PARTITIONED|
-                              -- ONE_TO_ONE_EXCHANGE  |PARTITIONED|
-                                -- NESTED_LOOP  |PARTITIONED|
-                                  -- ONE_TO_ONE_EXCHANGE  |PARTITIONED|
-                                    -- REPLICATE  |PARTITIONED|
-                                      -- ONE_TO_ONE_EXCHANGE  |PARTITIONED|
-                                        -- ASSIGN  |PARTITIONED|
-                                          -- ONE_TO_ONE_EXCHANGE  |PARTITIONED|
-                                            -- REPLICATE  |PARTITIONED|
-                                              -- ONE_TO_ONE_EXCHANGE  |PARTITIONED|
-                                                -- DATASOURCE_SCAN (test.d1)  |PARTITIONED|
-                                                  -- ONE_TO_ONE_EXCHANGE  |PARTITIONED|
-                                                    -- EMPTY_TUPLE_SOURCE  |PARTITIONED|
-                                  -- ONE_TO_ONE_EXCHANGE  |PARTITIONED|
-=======
-            exchange
-            -- ONE_TO_ONE_EXCHANGE  |UNPARTITIONED|
-              aggregate [$$135, $$137] <- [agg-sql-avg($$90), agg-sql-count($$90)]
-              -- AGGREGATE  |UNPARTITIONED|
-                exchange
-                -- SORT_MERGE_EXCHANGE [$$90(ASC) ]  |PARTITIONED|
-                  distinct ([$$90])
-                  -- PRE_SORTED_DISTINCT_BY  |PARTITIONED|
-                    exchange
-                    -- ONE_TO_ONE_EXCHANGE  |PARTITIONED|
-                      order (ASC, $$90)
-                      -- STABLE_SORT [$$90(ASC)]  |PARTITIONED|
-                        exchange
-                        -- HASH_PARTITION_EXCHANGE [$$90]  |PARTITIONED|
-                          join (true)
-                          -- NESTED_LOOP  |PARTITIONED|
-                            exchange
-                            -- ONE_TO_ONE_EXCHANGE  |PARTITIONED|
-                              join (true)
-                              -- NESTED_LOOP  |PARTITIONED|
-                                exchange
-                                -- ONE_TO_ONE_EXCHANGE  |PARTITIONED|
-                                  project ([])
-                                  -- STREAM_PROJECT  |PARTITIONED|
-                                    assign [] <- []
+                          exchange
+                          -- ONE_TO_ONE_EXCHANGE  |PARTITIONED|
+                            assign [] <- [] project: []
+                            -- ASSIGN  |PARTITIONED|
+                              exchange
+                              -- ONE_TO_ONE_EXCHANGE  |PARTITIONED|
+                                replicate
+                                -- REPLICATE  |PARTITIONED|
+                                  exchange
+                                  -- BROADCAST_EXCHANGE  |PARTITIONED|
+                                    assign [$$164, $$163] <- [$$200, $$199] project: []
                                     -- ASSIGN  |PARTITIONED|
                                       exchange
                                       -- ONE_TO_ONE_EXCHANGE  |PARTITIONED|
@@ -442,145 +362,9 @@
                                         -- REPLICATE  |PARTITIONED|
                                           exchange
                                           -- ONE_TO_ONE_EXCHANGE  |PARTITIONED|
-                                            project ([])
-                                            -- STREAM_PROJECT  |PARTITIONED|
-                                              assign [$$192, $$191] <- [$$156, $$155]
-                                              -- ASSIGN  |PARTITIONED|
-                                                exchange
-                                                -- ONE_TO_ONE_EXCHANGE  |PARTITIONED|
-                                                  replicate
-                                                  -- REPLICATE  |PARTITIONED|
-                                                    exchange
-                                                    -- ONE_TO_ONE_EXCHANGE  |PARTITIONED|
-                                                      data-scan []<-[$$156, $$155] <- test.d1
-                                                      -- DATASOURCE_SCAN  |PARTITIONED|
-                                                        exchange
-                                                        -- ONE_TO_ONE_EXCHANGE  |PARTITIONED|
-                                                          empty-tuple-source
-                                                          -- EMPTY_TUPLE_SOURCE  |PARTITIONED|
-                                exchange
-                                -- ONE_TO_ONE_EXCHANGE  |PARTITIONED|
-                                  project ([$$90])
-                                  -- STREAM_PROJECT  |PARTITIONED|
-                                    assign [$$90] <- [$$171]
->>>>>>> 86e6336f
-                                    -- ASSIGN  |PARTITIONED|
-                                      exchange
-                                      -- ONE_TO_ONE_EXCHANGE  |PARTITIONED|
-                                        replicate
-                                        -- REPLICATE  |PARTITIONED|
-                                          exchange
-                                          -- BROADCAST_EXCHANGE  |PARTITIONED|
-<<<<<<< HEAD
-                                            -- ASSIGN  |PARTITIONED|
-                                              -- ONE_TO_ONE_EXCHANGE  |PARTITIONED|
-                                                -- REPLICATE  |PARTITIONED|
-                                                  -- ONE_TO_ONE_EXCHANGE  |PARTITIONED|
-                                                    -- DATASOURCE_SCAN (test.d2)  |PARTITIONED|
-                                                      -- ONE_TO_ONE_EXCHANGE  |PARTITIONED|
-                                                        -- EMPTY_TUPLE_SOURCE  |PARTITIONED|
-                              -- ONE_TO_ONE_EXCHANGE  |PARTITIONED|
-                                -- REPLICATE  |PARTITIONED|
-                                  -- BROADCAST_EXCHANGE  |PARTITIONED|
-                                    -- ASSIGN  |PARTITIONED|
-                                      -- STREAM_PROJECT  |PARTITIONED|
-                                        -- ONE_TO_ONE_EXCHANGE  |PARTITIONED|
-                                          -- REPLICATE  |PARTITIONED|
-                                            -- ONE_TO_ONE_EXCHANGE  |PARTITIONED|
-                                              -- DATASOURCE_SCAN (test.d3)  |PARTITIONED|
-                                                -- ONE_TO_ONE_EXCHANGE  |PARTITIONED|
-                                                  -- EMPTY_TUPLE_SOURCE  |PARTITIONED|
-          -- ONE_TO_ONE_EXCHANGE  |UNPARTITIONED|
-            -- AGGREGATE  |UNPARTITIONED|
-              -- SORT_MERGE_EXCHANGE [$$94(ASC) ]  |PARTITIONED|
-                -- PRE_SORTED_DISTINCT_BY  |PARTITIONED|
-                  -- ONE_TO_ONE_EXCHANGE  |PARTITIONED|
-                    -- STABLE_SORT [$$94(ASC)]  |PARTITIONED|
-                      -- HASH_PARTITION_EXCHANGE [$$94]  |PARTITIONED|
-                        -- NESTED_LOOP  |PARTITIONED|
-                          -- ONE_TO_ONE_EXCHANGE  |PARTITIONED|
-                            -- NESTED_LOOP  |PARTITIONED|
-                              -- ONE_TO_ONE_EXCHANGE  |PARTITIONED|
-                                -- ASSIGN  |PARTITIONED|
-                                  -- ONE_TO_ONE_EXCHANGE  |PARTITIONED|
-                                    -- REPLICATE  |PARTITIONED|
-                                      -- ONE_TO_ONE_EXCHANGE  |PARTITIONED|
-                                        -- ASSIGN  |PARTITIONED|
-                                          -- ONE_TO_ONE_EXCHANGE  |PARTITIONED|
-                                            -- REPLICATE  |PARTITIONED|
-                                              -- ONE_TO_ONE_EXCHANGE  |PARTITIONED|
-                                                -- DATASOURCE_SCAN (test.d1)  |PARTITIONED|
-                                                  -- ONE_TO_ONE_EXCHANGE  |PARTITIONED|
-                                                    -- EMPTY_TUPLE_SOURCE  |PARTITIONED|
-                              -- ONE_TO_ONE_EXCHANGE  |PARTITIONED|
-=======
-                                            project ([$$171])
-                                            -- STREAM_PROJECT  |PARTITIONED|
-                                              assign [$$171] <- [$$175.getField(1)]
-                                              -- ASSIGN  |PARTITIONED|
-                                                project ([$$175])
-                                                -- STREAM_PROJECT  |PARTITIONED|
-                                                  exchange
-                                                  -- ONE_TO_ONE_EXCHANGE  |PARTITIONED|
-                                                    replicate
-                                                    -- REPLICATE  |PARTITIONED|
-                                                      exchange
-                                                      -- ONE_TO_ONE_EXCHANGE  |PARTITIONED|
-                                                        data-scan []<-[$$176, $$175] <- test.d2
-                                                        -- DATASOURCE_SCAN  |PARTITIONED|
-                                                          exchange
-                                                          -- ONE_TO_ONE_EXCHANGE  |PARTITIONED|
-                                                            empty-tuple-source
-                                                            -- EMPTY_TUPLE_SOURCE  |PARTITIONED|
-                            exchange
-                            -- ONE_TO_ONE_EXCHANGE  |PARTITIONED|
-                              project ([])
-                              -- STREAM_PROJECT  |PARTITIONED|
-                                assign [] <- []
->>>>>>> 86e6336f
-                                -- ASSIGN  |PARTITIONED|
-                                  exchange
-                                  -- ONE_TO_ONE_EXCHANGE  |PARTITIONED|
-                                    replicate
-                                    -- REPLICATE  |PARTITIONED|
-                                      exchange
-                                      -- BROADCAST_EXCHANGE  |PARTITIONED|
-<<<<<<< HEAD
-                                        -- ASSIGN  |PARTITIONED|
-                                          -- STREAM_PROJECT  |PARTITIONED|
-=======
-                                        project ([])
-                                        -- STREAM_PROJECT  |PARTITIONED|
-                                          assign [$$160, $$159] <- [$$196, $$195]
-                                          -- ASSIGN  |PARTITIONED|
-                                            exchange
->>>>>>> 86e6336f
-                                            -- ONE_TO_ONE_EXCHANGE  |PARTITIONED|
-                                              replicate
-                                              -- REPLICATE  |PARTITIONED|
-                                                exchange
-                                                -- ONE_TO_ONE_EXCHANGE  |PARTITIONED|
-<<<<<<< HEAD
-                                                  -- DATASOURCE_SCAN (test.d2)  |PARTITIONED|
-                                                    -- ONE_TO_ONE_EXCHANGE  |PARTITIONED|
-                                                      -- EMPTY_TUPLE_SOURCE  |PARTITIONED|
-                          -- ONE_TO_ONE_EXCHANGE  |PARTITIONED|
-                            -- ASSIGN  |PARTITIONED|
-                              -- ONE_TO_ONE_EXCHANGE  |PARTITIONED|
-                                -- REPLICATE  |PARTITIONED|
-                                  -- BROADCAST_EXCHANGE  |PARTITIONED|
-                                    -- ASSIGN  |PARTITIONED|
-                                      -- ONE_TO_ONE_EXCHANGE  |PARTITIONED|
-                                        -- REPLICATE  |PARTITIONED|
-                                          -- ONE_TO_ONE_EXCHANGE  |PARTITIONED|
-                                            -- DATASOURCE_SCAN (test.d3)  |PARTITIONED|
-                                              -- ONE_TO_ONE_EXCHANGE  |PARTITIONED|
-                                                -- EMPTY_TUPLE_SOURCE  |PARTITIONED|
-=======
-                                                  data-scan []<-[$$196, $$195] <- test.d3
-                                                  -- DATASOURCE_SCAN  |PARTITIONED|
-                                                    exchange
-                                                    -- ONE_TO_ONE_EXCHANGE  |PARTITIONED|
-                                                      empty-tuple-source
-                                                      -- EMPTY_TUPLE_SOURCE  |PARTITIONED|
->>>>>>> 86e6336f
+                                            data-scan []<-[$$200, $$199] <- test.d3
+                                            -- DATASOURCE_SCAN  |PARTITIONED|
+                                              exchange
+                                              -- ONE_TO_ONE_EXCHANGE  |PARTITIONED|
+                                                empty-tuple-source
+                                                -- EMPTY_TUPLE_SOURCE  |PARTITIONED|