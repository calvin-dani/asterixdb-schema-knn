distribute result [$$139]
-- DISTRIBUTE_RESULT  |LOCAL|
  exchange
  -- ONE_TO_ONE_EXCHANGE  |LOCAL|
<<<<<<< HEAD
    -- ASSIGN  |LOCAL|
      -- ONE_TO_ONE_EXCHANGE  |LOCAL|
        -- PRE_CLUSTERED_GROUP_BY[$$g]  |LOCAL|
                {
                  -- AGGREGATE  |LOCAL|
                    -- MICRO_PRE_SORTED_DISTINCT_BY  |LOCAL|
                      -- MICRO_STABLE_SORT [$$x(ASC)]  |LOCAL|
                        -- NESTED_TUPLE_SOURCE  |LOCAL|
                }
                {
                  -- AGGREGATE  |LOCAL|
                    -- AGGREGATE  |LOCAL|
                      -- NESTED_TUPLE_SOURCE  |LOCAL|
                }
                {
                  -- AGGREGATE  |LOCAL|
                    -- MICRO_PRE_SORTED_DISTINCT_BY  |LOCAL|
                      -- MICRO_STABLE_SORT [$$z(ASC)]  |LOCAL|
                        -- NESTED_TUPLE_SOURCE  |LOCAL|
                }
                {
                  -- AGGREGATE  |LOCAL|
                    -- MICRO_PRE_SORTED_DISTINCT_BY  |LOCAL|
                      -- MICRO_STABLE_SORT [$$y(ASC)]  |LOCAL|
                        -- NESTED_TUPLE_SOURCE  |LOCAL|
                }
          -- ONE_TO_ONE_EXCHANGE  |LOCAL|
            -- STABLE_SORT [$$g(ASC)]  |LOCAL|
              -- ONE_TO_ONE_EXCHANGE  |UNPARTITIONED|
                -- NESTED_LOOP  |UNPARTITIONED|
                  -- ONE_TO_ONE_EXCHANGE  |UNPARTITIONED|
                    -- NESTED_LOOP  |UNPARTITIONED|
                      -- ONE_TO_ONE_EXCHANGE  |UNPARTITIONED|
                        -- NESTED_LOOP  |UNPARTITIONED|
                          -- ONE_TO_ONE_EXCHANGE  |UNPARTITIONED|
                            -- UNNEST  |UNPARTITIONED|
                              -- EMPTY_TUPLE_SOURCE  |UNPARTITIONED|
                          -- ONE_TO_ONE_EXCHANGE  |UNPARTITIONED|
                            -- UNNEST  |UNPARTITIONED|
                              -- EMPTY_TUPLE_SOURCE  |UNPARTITIONED|
                      -- ONE_TO_ONE_EXCHANGE  |UNPARTITIONED|
                        -- UNNEST  |UNPARTITIONED|
                          -- EMPTY_TUPLE_SOURCE  |UNPARTITIONED|
                  -- ONE_TO_ONE_EXCHANGE  |UNPARTITIONED|
                    -- UNNEST  |UNPARTITIONED|
                      -- EMPTY_TUPLE_SOURCE  |UNPARTITIONED|
=======
    project ([$$139])
    -- STREAM_PROJECT  |LOCAL|
      assign [$$139] <- [{"g": $$g, "sum_distinct_x": $$140, "sum_y": $$141, "sum_distinct_z": $$142, "avg_distinct_x": $$143, "avg_distinct_y": $$144, "count_x": $$145, "count_distinct_y": $$146, "avg_z": $$147, "count_distinct_z": $$148}]
      -- ASSIGN  |LOCAL|
        exchange
        -- ONE_TO_ONE_EXCHANGE  |LOCAL|
          group by ([$$g := $$g]) decor ([]) {
                    aggregate [$$140, $$143] <- [agg-sql-sum($$x), agg-sql-avg($$x)]
                    -- AGGREGATE  |LOCAL|
                      distinct ([$$x])
                      -- MICRO_PRE_SORTED_DISTINCT_BY  |LOCAL|
                        order (ASC, $$x)
                        -- MICRO_STABLE_SORT [$$x(ASC)]  |LOCAL|
                          nested tuple source
                          -- NESTED_TUPLE_SOURCE  |LOCAL|
                 }
                 {
                    aggregate [$$141, $$145, $$147] <- [agg-global-sql-sum($$176), agg-sql-sum($$177), agg-global-sql-avg($$178)]
                    -- AGGREGATE  |LOCAL|
                      aggregate [$$176, $$177, $$178] <- [agg-local-sql-sum($$y), agg-sql-count($$x), agg-local-sql-avg($$z)]
                      -- AGGREGATE  |LOCAL|
                        nested tuple source
                        -- NESTED_TUPLE_SOURCE  |LOCAL|
                 }
                 {
                    aggregate [$$142, $$148] <- [agg-sql-sum($$z), agg-sql-count($$z)]
                    -- AGGREGATE  |LOCAL|
                      distinct ([$$z])
                      -- MICRO_PRE_SORTED_DISTINCT_BY  |LOCAL|
                        order (ASC, $$z)
                        -- MICRO_STABLE_SORT [$$z(ASC)]  |LOCAL|
                          nested tuple source
                          -- NESTED_TUPLE_SOURCE  |LOCAL|
                 }
                 {
                    aggregate [$$144, $$146] <- [agg-sql-avg($$y), agg-sql-count($$y)]
                    -- AGGREGATE  |LOCAL|
                      distinct ([$$y])
                      -- MICRO_PRE_SORTED_DISTINCT_BY  |LOCAL|
                        order (ASC, $$y)
                        -- MICRO_STABLE_SORT [$$y(ASC)]  |LOCAL|
                          nested tuple source
                          -- NESTED_TUPLE_SOURCE  |LOCAL|
                 }
          -- PRE_CLUSTERED_GROUP_BY[$$g]  |LOCAL|
            exchange
            -- ONE_TO_ONE_EXCHANGE  |LOCAL|
              order (ASC, $$g)
              -- STABLE_SORT [$$g(ASC)]  |LOCAL|
                exchange
                -- ONE_TO_ONE_EXCHANGE  |UNPARTITIONED|
                  join (true)
                  -- NESTED_LOOP  |UNPARTITIONED|
                    exchange
                    -- ONE_TO_ONE_EXCHANGE  |UNPARTITIONED|
                      join (true)
                      -- NESTED_LOOP  |UNPARTITIONED|
                        exchange
                        -- ONE_TO_ONE_EXCHANGE  |UNPARTITIONED|
                          join (true)
                          -- NESTED_LOOP  |UNPARTITIONED|
                            exchange
                            -- ONE_TO_ONE_EXCHANGE  |UNPARTITIONED|
                              unnest $$x <- range(1, 5)
                              -- UNNEST  |UNPARTITIONED|
                                empty-tuple-source
                                -- EMPTY_TUPLE_SOURCE  |UNPARTITIONED|
                            exchange
                            -- ONE_TO_ONE_EXCHANGE  |UNPARTITIONED|
                              unnest $$y <- range(6, 10)
                              -- UNNEST  |UNPARTITIONED|
                                empty-tuple-source
                                -- EMPTY_TUPLE_SOURCE  |UNPARTITIONED|
                        exchange
                        -- ONE_TO_ONE_EXCHANGE  |UNPARTITIONED|
                          unnest $$z <- range(11, 15)
                          -- UNNEST  |UNPARTITIONED|
                            empty-tuple-source
                            -- EMPTY_TUPLE_SOURCE  |UNPARTITIONED|
                    exchange
                    -- ONE_TO_ONE_EXCHANGE  |UNPARTITIONED|
                      unnest $$g <- range(1, 3)
                      -- UNNEST  |UNPARTITIONED|
                        empty-tuple-source
                        -- EMPTY_TUPLE_SOURCE  |UNPARTITIONED|
>>>>>>> 86e6336f
<|MERGE_RESOLUTION|>--- conflicted
+++ resolved
@@ -1,138 +1,87 @@
-distribute result [$$139]
+distribute result [$$145]
 -- DISTRIBUTE_RESULT  |LOCAL|
   exchange
   -- ONE_TO_ONE_EXCHANGE  |LOCAL|
-<<<<<<< HEAD
+    assign [$$145] <- [{"g": $$g, "sum_distinct_x": $$146, "sum_y": $$147, "sum_distinct_z": $$148, "avg_distinct_x": $$149, "avg_distinct_y": $$150, "count_x": $$151, "count_distinct_y": $$152, "avg_z": $$153, "count_distinct_z": $$154}] project: [$$145]
     -- ASSIGN  |LOCAL|
+      exchange
       -- ONE_TO_ONE_EXCHANGE  |LOCAL|
-        -- PRE_CLUSTERED_GROUP_BY[$$g]  |LOCAL|
-                {
+        group by ([$$g := $$g]) decor ([]) {
+                  aggregate [$$146, $$149] <- [agg-sql-sum($$x), agg-sql-avg($$x)]
                   -- AGGREGATE  |LOCAL|
+                    distinct ([$$x])
                     -- MICRO_PRE_SORTED_DISTINCT_BY  |LOCAL|
+                      order (ASC, $$x)
                       -- MICRO_STABLE_SORT [$$x(ASC)]  |LOCAL|
-                        -- NESTED_TUPLE_SOURCE  |LOCAL|
-                }
-                {
-                  -- AGGREGATE  |LOCAL|
-                    -- AGGREGATE  |LOCAL|
-                      -- NESTED_TUPLE_SOURCE  |LOCAL|
-                }
-                {
-                  -- AGGREGATE  |LOCAL|
-                    -- MICRO_PRE_SORTED_DISTINCT_BY  |LOCAL|
-                      -- MICRO_STABLE_SORT [$$z(ASC)]  |LOCAL|
-                        -- NESTED_TUPLE_SOURCE  |LOCAL|
-                }
-                {
-                  -- AGGREGATE  |LOCAL|
-                    -- MICRO_PRE_SORTED_DISTINCT_BY  |LOCAL|
-                      -- MICRO_STABLE_SORT [$$y(ASC)]  |LOCAL|
-                        -- NESTED_TUPLE_SOURCE  |LOCAL|
-                }
-          -- ONE_TO_ONE_EXCHANGE  |LOCAL|
-            -- STABLE_SORT [$$g(ASC)]  |LOCAL|
-              -- ONE_TO_ONE_EXCHANGE  |UNPARTITIONED|
-                -- NESTED_LOOP  |UNPARTITIONED|
-                  -- ONE_TO_ONE_EXCHANGE  |UNPARTITIONED|
-                    -- NESTED_LOOP  |UNPARTITIONED|
-                      -- ONE_TO_ONE_EXCHANGE  |UNPARTITIONED|
-                        -- NESTED_LOOP  |UNPARTITIONED|
-                          -- ONE_TO_ONE_EXCHANGE  |UNPARTITIONED|
-                            -- UNNEST  |UNPARTITIONED|
-                              -- EMPTY_TUPLE_SOURCE  |UNPARTITIONED|
-                          -- ONE_TO_ONE_EXCHANGE  |UNPARTITIONED|
-                            -- UNNEST  |UNPARTITIONED|
-                              -- EMPTY_TUPLE_SOURCE  |UNPARTITIONED|
-                      -- ONE_TO_ONE_EXCHANGE  |UNPARTITIONED|
-                        -- UNNEST  |UNPARTITIONED|
-                          -- EMPTY_TUPLE_SOURCE  |UNPARTITIONED|
-                  -- ONE_TO_ONE_EXCHANGE  |UNPARTITIONED|
-                    -- UNNEST  |UNPARTITIONED|
-                      -- EMPTY_TUPLE_SOURCE  |UNPARTITIONED|
-=======
-    project ([$$139])
-    -- STREAM_PROJECT  |LOCAL|
-      assign [$$139] <- [{"g": $$g, "sum_distinct_x": $$140, "sum_y": $$141, "sum_distinct_z": $$142, "avg_distinct_x": $$143, "avg_distinct_y": $$144, "count_x": $$145, "count_distinct_y": $$146, "avg_z": $$147, "count_distinct_z": $$148}]
-      -- ASSIGN  |LOCAL|
-        exchange
-        -- ONE_TO_ONE_EXCHANGE  |LOCAL|
-          group by ([$$g := $$g]) decor ([]) {
-                    aggregate [$$140, $$143] <- [agg-sql-sum($$x), agg-sql-avg($$x)]
-                    -- AGGREGATE  |LOCAL|
-                      distinct ([$$x])
-                      -- MICRO_PRE_SORTED_DISTINCT_BY  |LOCAL|
-                        order (ASC, $$x)
-                        -- MICRO_STABLE_SORT [$$x(ASC)]  |LOCAL|
-                          nested tuple source
-                          -- NESTED_TUPLE_SOURCE  |LOCAL|
-                 }
-                 {
-                    aggregate [$$141, $$145, $$147] <- [agg-global-sql-sum($$176), agg-sql-sum($$177), agg-global-sql-avg($$178)]
-                    -- AGGREGATE  |LOCAL|
-                      aggregate [$$176, $$177, $$178] <- [agg-local-sql-sum($$y), agg-sql-count($$x), agg-local-sql-avg($$z)]
-                      -- AGGREGATE  |LOCAL|
                         nested tuple source
                         -- NESTED_TUPLE_SOURCE  |LOCAL|
-                 }
-                 {
-                    aggregate [$$142, $$148] <- [agg-sql-sum($$z), agg-sql-count($$z)]
+               }
+               {
+                  aggregate [$$147, $$151, $$153] <- [agg-global-sql-sum($$182), agg-sql-sum($$183), agg-global-sql-avg($$184)]
+                  -- AGGREGATE  |LOCAL|
+                    aggregate [$$182, $$183, $$184] <- [agg-local-sql-sum($$y), agg-sql-count($$x), agg-local-sql-avg($$z)]
                     -- AGGREGATE  |LOCAL|
-                      distinct ([$$z])
-                      -- MICRO_PRE_SORTED_DISTINCT_BY  |LOCAL|
-                        order (ASC, $$z)
-                        -- MICRO_STABLE_SORT [$$z(ASC)]  |LOCAL|
-                          nested tuple source
-                          -- NESTED_TUPLE_SOURCE  |LOCAL|
-                 }
-                 {
-                    aggregate [$$144, $$146] <- [agg-sql-avg($$y), agg-sql-count($$y)]
-                    -- AGGREGATE  |LOCAL|
-                      distinct ([$$y])
-                      -- MICRO_PRE_SORTED_DISTINCT_BY  |LOCAL|
-                        order (ASC, $$y)
-                        -- MICRO_STABLE_SORT [$$y(ASC)]  |LOCAL|
-                          nested tuple source
-                          -- NESTED_TUPLE_SOURCE  |LOCAL|
-                 }
-          -- PRE_CLUSTERED_GROUP_BY[$$g]  |LOCAL|
-            exchange
-            -- ONE_TO_ONE_EXCHANGE  |LOCAL|
-              order (ASC, $$g)
-              -- STABLE_SORT [$$g(ASC)]  |LOCAL|
-                exchange
-                -- ONE_TO_ONE_EXCHANGE  |UNPARTITIONED|
-                  join (true)
-                  -- NESTED_LOOP  |UNPARTITIONED|
-                    exchange
-                    -- ONE_TO_ONE_EXCHANGE  |UNPARTITIONED|
-                      join (true)
-                      -- NESTED_LOOP  |UNPARTITIONED|
-                        exchange
-                        -- ONE_TO_ONE_EXCHANGE  |UNPARTITIONED|
-                          join (true)
-                          -- NESTED_LOOP  |UNPARTITIONED|
-                            exchange
-                            -- ONE_TO_ONE_EXCHANGE  |UNPARTITIONED|
-                              unnest $$x <- range(1, 5)
-                              -- UNNEST  |UNPARTITIONED|
-                                empty-tuple-source
-                                -- EMPTY_TUPLE_SOURCE  |UNPARTITIONED|
-                            exchange
-                            -- ONE_TO_ONE_EXCHANGE  |UNPARTITIONED|
-                              unnest $$y <- range(6, 10)
-                              -- UNNEST  |UNPARTITIONED|
-                                empty-tuple-source
-                                -- EMPTY_TUPLE_SOURCE  |UNPARTITIONED|
-                        exchange
-                        -- ONE_TO_ONE_EXCHANGE  |UNPARTITIONED|
-                          unnest $$z <- range(11, 15)
-                          -- UNNEST  |UNPARTITIONED|
-                            empty-tuple-source
-                            -- EMPTY_TUPLE_SOURCE  |UNPARTITIONED|
-                    exchange
-                    -- ONE_TO_ONE_EXCHANGE  |UNPARTITIONED|
-                      unnest $$g <- range(1, 3)
-                      -- UNNEST  |UNPARTITIONED|
-                        empty-tuple-source
-                        -- EMPTY_TUPLE_SOURCE  |UNPARTITIONED|
->>>>>>> 86e6336f
+                      nested tuple source
+                      -- NESTED_TUPLE_SOURCE  |LOCAL|
+               }
+               {
+                  aggregate [$$148, $$154] <- [agg-sql-sum($$z), agg-sql-count($$z)]
+                  -- AGGREGATE  |LOCAL|
+                    distinct ([$$z])
+                    -- MICRO_PRE_SORTED_DISTINCT_BY  |LOCAL|
+                      order (ASC, $$z)
+                      -- MICRO_STABLE_SORT [$$z(ASC)]  |LOCAL|
+                        nested tuple source
+                        -- NESTED_TUPLE_SOURCE  |LOCAL|
+               }
+               {
+                  aggregate [$$150, $$152] <- [agg-sql-avg($$y), agg-sql-count($$y)]
+                  -- AGGREGATE  |LOCAL|
+                    distinct ([$$y])
+                    -- MICRO_PRE_SORTED_DISTINCT_BY  |LOCAL|
+                      order (ASC, $$y)
+                      -- MICRO_STABLE_SORT [$$y(ASC)]  |LOCAL|
+                        nested tuple source
+                        -- NESTED_TUPLE_SOURCE  |LOCAL|
+               }
+        -- PRE_CLUSTERED_GROUP_BY[$$g]  |LOCAL|
+          exchange
+          -- ONE_TO_ONE_EXCHANGE  |LOCAL|
+            order (ASC, $$g)
+            -- STABLE_SORT [$$g(ASC)]  |LOCAL|
+              exchange
+              -- ONE_TO_ONE_EXCHANGE  |UNPARTITIONED|
+                join (true)
+                -- NESTED_LOOP  |UNPARTITIONED|
+                  exchange
+                  -- ONE_TO_ONE_EXCHANGE  |UNPARTITIONED|
+                    join (true)
+                    -- NESTED_LOOP  |UNPARTITIONED|
+                      exchange
+                      -- ONE_TO_ONE_EXCHANGE  |UNPARTITIONED|
+                        join (true)
+                        -- NESTED_LOOP  |UNPARTITIONED|
+                          exchange
+                          -- ONE_TO_ONE_EXCHANGE  |UNPARTITIONED|
+                            unnest $$x <- range(1, 5)
+                            -- UNNEST  |UNPARTITIONED|
+                              empty-tuple-source
+                              -- EMPTY_TUPLE_SOURCE  |UNPARTITIONED|
+                          exchange
+                          -- ONE_TO_ONE_EXCHANGE  |UNPARTITIONED|
+                            unnest $$y <- range(6, 10)
+                            -- UNNEST  |UNPARTITIONED|
+                              empty-tuple-source
+                              -- EMPTY_TUPLE_SOURCE  |UNPARTITIONED|
+                      exchange
+                      -- ONE_TO_ONE_EXCHANGE  |UNPARTITIONED|
+                        unnest $$z <- range(11, 15)
+                        -- UNNEST  |UNPARTITIONED|
+                          empty-tuple-source
+                          -- EMPTY_TUPLE_SOURCE  |UNPARTITIONED|
+                  exchange
+                  -- ONE_TO_ONE_EXCHANGE  |UNPARTITIONED|
+                    unnest $$g <- range(1, 3)
+                    -- UNNEST  |UNPARTITIONED|
+                      empty-tuple-source
+                      -- EMPTY_TUPLE_SOURCE  |UNPARTITIONED|