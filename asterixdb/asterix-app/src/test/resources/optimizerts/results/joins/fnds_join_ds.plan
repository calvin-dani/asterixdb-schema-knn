--- conflicted
+++ resolved
@@ -1,70 +1,42 @@
-distribute result [$$46]
+distribute result [$$49]
 -- DISTRIBUTE_RESULT  |UNPARTITIONED|
   exchange
   -- ONE_TO_ONE_EXCHANGE  |UNPARTITIONED|
-<<<<<<< HEAD
+    assign [$$49] <- [{"$1": $$53}] project: [$$49]
     -- ASSIGN  |UNPARTITIONED|
+      aggregate [$$53] <- [agg-sql-sum($$54)]
       -- AGGREGATE  |UNPARTITIONED|
+        exchange
         -- RANDOM_MERGE_EXCHANGE  |PARTITIONED|
+          aggregate [$$54] <- [agg-sql-count(1)]
           -- AGGREGATE  |PARTITIONED|
+            exchange
             -- ONE_TO_ONE_EXCHANGE  |PARTITIONED|
+              join (eq($$51, $$52))
               -- HYBRID_HASH_JOIN [$$51][$$52]  |PARTITIONED|
+                exchange
                 -- HASH_PARTITION_EXCHANGE [$$51]  |PARTITIONED|
+                  assign [$$51] <- [$$tpcds.getField("ca_address_id")] project: [$$51]
                   -- ASSIGN  |PARTITIONED|
+                    exchange
                     -- ONE_TO_ONE_EXCHANGE  |PARTITIONED|
-                      -- DATASOURCE_SCAN (asterix.tpcds-datagen.customer_address.1.0)  |PARTITIONED|
-                        -- ONE_TO_ONE_EXCHANGE  |PARTITIONED|
-                          -- EMPTY_TUPLE_SOURCE  |PARTITIONED|
-                -- HASH_PARTITION_EXCHANGE [$$52]  |PARTITIONED|
-                  -- ASSIGN  |PARTITIONED|
-                    -- STREAM_PROJECT  |PARTITIONED|
-                      -- ONE_TO_ONE_EXCHANGE  |PARTITIONED|
-                        -- DATASOURCE_SCAN (test.t1)  |PARTITIONED|
-                          -- ONE_TO_ONE_EXCHANGE  |PARTITIONED|
-                            -- EMPTY_TUPLE_SOURCE  |PARTITIONED|
-=======
-    project ([$$46])
-    -- STREAM_PROJECT  |UNPARTITIONED|
-      assign [$$46] <- [{"$1": $$50}]
-      -- ASSIGN  |UNPARTITIONED|
-        aggregate [$$50] <- [agg-sql-sum($$51)]
-        -- AGGREGATE  |UNPARTITIONED|
-          exchange
-          -- RANDOM_MERGE_EXCHANGE  |PARTITIONED|
-            aggregate [$$51] <- [agg-sql-count(1)]
-            -- AGGREGATE  |PARTITIONED|
-              exchange
-              -- ONE_TO_ONE_EXCHANGE  |PARTITIONED|
-                join (eq($$48, $$49))
-                -- HYBRID_HASH_JOIN [$$48][$$49]  |PARTITIONED|
-                  exchange
-                  -- HASH_PARTITION_EXCHANGE [$$48]  |PARTITIONED|
-                    project ([$$48])
-                    -- STREAM_PROJECT  |PARTITIONED|
-                      assign [$$48] <- [$$tpcds.getField("ca_address_id")]
-                      -- ASSIGN  |PARTITIONED|
+                      data-scan []<-[$$tpcds] <- asterix.tpcds-datagen.customer_address.1.0
+                      -- DATASOURCE_SCAN  |PARTITIONED|
                         exchange
                         -- ONE_TO_ONE_EXCHANGE  |PARTITIONED|
-                          data-scan []<-[$$tpcds] <- asterix.tpcds-datagen.customer_address.1.0
-                          -- DATASOURCE_SCAN  |PARTITIONED|
-                            exchange
-                            -- ONE_TO_ONE_EXCHANGE  |PARTITIONED|
-                              empty-tuple-source
-                              -- EMPTY_TUPLE_SOURCE  |PARTITIONED|
-                  exchange
-                  -- HASH_PARTITION_EXCHANGE [$$49]  |PARTITIONED|
-                    project ([$$49])
+                          empty-tuple-source
+                          -- EMPTY_TUPLE_SOURCE  |PARTITIONED|
+                exchange
+                -- HASH_PARTITION_EXCHANGE [$$52]  |PARTITIONED|
+                  assign [$$52] <- [$$t1.getField("aid")] project: [$$52]
+                  -- ASSIGN  |PARTITIONED|
+                    project ([$$t1])
                     -- STREAM_PROJECT  |PARTITIONED|
-                      assign [$$49] <- [$$t1.getField("aid")]
-                      -- ASSIGN  |PARTITIONED|
-                        project ([$$t1])
-                        -- STREAM_PROJECT  |PARTITIONED|
+                      exchange
+                      -- ONE_TO_ONE_EXCHANGE  |PARTITIONED|
+                        data-scan []<-[$$50, $$t1] <- test.t1
+                        -- DATASOURCE_SCAN  |PARTITIONED|
                           exchange
                           -- ONE_TO_ONE_EXCHANGE  |PARTITIONED|
-                            data-scan []<-[$$47, $$t1] <- test.t1
-                            -- DATASOURCE_SCAN  |PARTITIONED|
-                              exchange
-                              -- ONE_TO_ONE_EXCHANGE  |PARTITIONED|
-                                empty-tuple-source
-                                -- EMPTY_TUPLE_SOURCE  |PARTITIONED|
->>>>>>> 86e6336f
+                            empty-tuple-source
+                            -- EMPTY_TUPLE_SOURCE  |PARTITIONED|