distribute result [$$66]
-- DISTRIBUTE_RESULT  |UNPARTITIONED|
  exchange
  -- ONE_TO_ONE_EXCHANGE  |UNPARTITIONED|
<<<<<<< HEAD
    -- ASSIGN  |UNPARTITIONED|
      -- AGGREGATE  |UNPARTITIONED|
        -- RANDOM_MERGE_EXCHANGE  |PARTITIONED|
          -- AGGREGATE  |PARTITIONED|
            -- ONE_TO_ONE_EXCHANGE  |PARTITIONED|
              -- NESTED_LOOP  |PARTITIONED|
                -- ONE_TO_ONE_EXCHANGE  |PARTITIONED|
                  -- ASSIGN  |PARTITIONED|
                    -- STREAM_PROJECT  |PARTITIONED|
                      -- ONE_TO_ONE_EXCHANGE  |PARTITIONED|
                        -- HYBRID_HASH_JOIN [$$82][$$81]  |PARTITIONED|
                          -- HASH_PARTITION_EXCHANGE [$$82]  |PARTITIONED|
                            -- ASSIGN  |PARTITIONED|
                              -- STREAM_PROJECT  |PARTITIONED|
                                -- ONE_TO_ONE_EXCHANGE  |PARTITIONED|
                                  -- DATASOURCE_SCAN (test1.orders)  |PARTITIONED|
                                    -- ONE_TO_ONE_EXCHANGE  |PARTITIONED|
                                      -- EMPTY_TUPLE_SOURCE  |PARTITIONED|
                          -- HASH_PARTITION_EXCHANGE [$$81]  |PARTITIONED|
                            -- ASSIGN  |PARTITIONED|
                              -- ASSIGN  |PARTITIONED|
                                -- STREAM_PROJECT  |PARTITIONED|
                                  -- ONE_TO_ONE_EXCHANGE  |PARTITIONED|
                                    -- DATASOURCE_SCAN (test1.lineitem)  |PARTITIONED|
                                      -- ONE_TO_ONE_EXCHANGE  |PARTITIONED|
                                        -- EMPTY_TUPLE_SOURCE  |PARTITIONED|
                -- BROADCAST_EXCHANGE  |PARTITIONED|
                  -- ASSIGN  |PARTITIONED|
                    -- STREAM_PROJECT  |PARTITIONED|
                      -- ONE_TO_ONE_EXCHANGE  |PARTITIONED|
                        -- DATASOURCE_SCAN (test1.customer)  |PARTITIONED|
                          -- ONE_TO_ONE_EXCHANGE  |PARTITIONED|
                            -- EMPTY_TUPLE_SOURCE  |PARTITIONED|
=======
    project ([$$66])
    -- STREAM_PROJECT  |UNPARTITIONED|
      assign [$$66] <- [{"$1": $$76}]
      -- ASSIGN  |UNPARTITIONED|
        aggregate [$$76] <- [agg-sql-sum($$85)]
        -- AGGREGATE  |UNPARTITIONED|
          exchange
          -- RANDOM_MERGE_EXCHANGE  |PARTITIONED|
            aggregate [$$85] <- [agg-sql-count(1)]
            -- AGGREGATE  |PARTITIONED|
              exchange
              -- ONE_TO_ONE_EXCHANGE  |PARTITIONED|
                join (eq($$74, numeric-add($$82, $$67)))
                -- NESTED_LOOP  |PARTITIONED|
                  exchange
                  -- ONE_TO_ONE_EXCHANGE  |PARTITIONED|
                    project ([$$67, $$74])
                    -- STREAM_PROJECT  |PARTITIONED|
                      assign [$$74] <- [numeric-add($$o.getField("o_custkey"), $$67)]
                      -- ASSIGN  |PARTITIONED|
                        project ([$$o, $$67])
                        -- STREAM_PROJECT  |PARTITIONED|
                          exchange
                          -- ONE_TO_ONE_EXCHANGE  |PARTITIONED|
                            join (eq($$77, $$78))
                            -- HYBRID_HASH_JOIN [$$78][$$77]  |PARTITIONED|
                              exchange
                              -- HASH_PARTITION_EXCHANGE [$$78]  |PARTITIONED|
                                assign [$$78] <- [$$o.getField("o_orderkey")]
                                -- ASSIGN  |PARTITIONED|
                                  project ([$$o])
                                  -- STREAM_PROJECT  |PARTITIONED|
                                    exchange
                                    -- ONE_TO_ONE_EXCHANGE  |PARTITIONED|
                                      data-scan []<-[$$68, $$o, $$69] <- test1.orders
                                      -- DATASOURCE_SCAN  |PARTITIONED|
                                        exchange
                                        -- ONE_TO_ONE_EXCHANGE  |PARTITIONED|
                                          empty-tuple-source
                                          -- EMPTY_TUPLE_SOURCE  |PARTITIONED|
                              exchange
                              -- HASH_PARTITION_EXCHANGE [$$77]  |PARTITIONED|
                                assign [$$77] <- [to-bigint($$67)]
                                -- ASSIGN  |PARTITIONED|
                                  project ([$$67])
                                  -- STREAM_PROJECT  |PARTITIONED|
                                    assign [$$67] <- [$$l.getField("l_orderkey")]
                                    -- ASSIGN  |PARTITIONED|
                                      project ([$$l])
                                      -- STREAM_PROJECT  |PARTITIONED|
                                        exchange
                                        -- ONE_TO_ONE_EXCHANGE  |PARTITIONED|
                                          data-scan []<-[$$70, $$l, $$71] <- test1.lineitem
                                          -- DATASOURCE_SCAN  |PARTITIONED|
                                            exchange
                                            -- ONE_TO_ONE_EXCHANGE  |PARTITIONED|
                                              empty-tuple-source
                                              -- EMPTY_TUPLE_SOURCE  |PARTITIONED|
                  exchange
                  -- BROADCAST_EXCHANGE  |PARTITIONED|
                    project ([$$82])
                    -- STREAM_PROJECT  |PARTITIONED|
                      assign [$$82] <- [$$c.getField("c_custkey")]
                      -- ASSIGN  |PARTITIONED|
                        project ([$$c])
                        -- STREAM_PROJECT  |PARTITIONED|
                          exchange
                          -- ONE_TO_ONE_EXCHANGE  |PARTITIONED|
                            data-scan []<-[$$72, $$c, $$73] <- test1.customer
                            -- DATASOURCE_SCAN  |PARTITIONED|
                              exchange
                              -- ONE_TO_ONE_EXCHANGE  |PARTITIONED|
                                empty-tuple-source
                                -- EMPTY_TUPLE_SOURCE  |PARTITIONED|
>>>>>>> 86e6336f
<|MERGE_RESOLUTION|>--- conflicted
+++ resolved
@@ -1,114 +1,70 @@
-distribute result [$$66]
+distribute result [$$70]
 -- DISTRIBUTE_RESULT  |UNPARTITIONED|
   exchange
   -- ONE_TO_ONE_EXCHANGE  |UNPARTITIONED|
-<<<<<<< HEAD
+    assign [$$70] <- [{"$1": $$80}] project: [$$70]
     -- ASSIGN  |UNPARTITIONED|
+      aggregate [$$80] <- [agg-sql-sum($$89)]
       -- AGGREGATE  |UNPARTITIONED|
+        exchange
         -- RANDOM_MERGE_EXCHANGE  |PARTITIONED|
+          aggregate [$$89] <- [agg-sql-count(1)]
           -- AGGREGATE  |PARTITIONED|
+            exchange
             -- ONE_TO_ONE_EXCHANGE  |PARTITIONED|
+              join (eq($$78, numeric-add($$86, $$71)))
               -- NESTED_LOOP  |PARTITIONED|
+                exchange
                 -- ONE_TO_ONE_EXCHANGE  |PARTITIONED|
+                  assign [$$78] <- [numeric-add($$o.getField("o_custkey"), $$71)] project: [$$71, $$78]
                   -- ASSIGN  |PARTITIONED|
+                    project ([$$o, $$71])
                     -- STREAM_PROJECT  |PARTITIONED|
+                      exchange
                       -- ONE_TO_ONE_EXCHANGE  |PARTITIONED|
+                        join (eq($$81, $$82))
                         -- HYBRID_HASH_JOIN [$$82][$$81]  |PARTITIONED|
+                          exchange
                           -- HASH_PARTITION_EXCHANGE [$$82]  |PARTITIONED|
+                            assign [$$82] <- [$$o.getField("o_orderkey")]
                             -- ASSIGN  |PARTITIONED|
+                              project ([$$o])
                               -- STREAM_PROJECT  |PARTITIONED|
+                                exchange
                                 -- ONE_TO_ONE_EXCHANGE  |PARTITIONED|
-                                  -- DATASOURCE_SCAN (test1.orders)  |PARTITIONED|
+                                  data-scan []<-[$$72, $$o, $$73] <- test1.orders
+                                  -- DATASOURCE_SCAN  |PARTITIONED|
+                                    exchange
                                     -- ONE_TO_ONE_EXCHANGE  |PARTITIONED|
+                                      empty-tuple-source
                                       -- EMPTY_TUPLE_SOURCE  |PARTITIONED|
+                          exchange
                           -- HASH_PARTITION_EXCHANGE [$$81]  |PARTITIONED|
+                            assign [$$81] <- [to-bigint($$71)]
                             -- ASSIGN  |PARTITIONED|
+                              assign [$$71] <- [$$l.getField("l_orderkey")] project: [$$71]
                               -- ASSIGN  |PARTITIONED|
+                                project ([$$l])
                                 -- STREAM_PROJECT  |PARTITIONED|
+                                  exchange
                                   -- ONE_TO_ONE_EXCHANGE  |PARTITIONED|
-                                    -- DATASOURCE_SCAN (test1.lineitem)  |PARTITIONED|
+                                    data-scan []<-[$$74, $$l, $$75] <- test1.lineitem
+                                    -- DATASOURCE_SCAN  |PARTITIONED|
+                                      exchange
                                       -- ONE_TO_ONE_EXCHANGE  |PARTITIONED|
+                                        empty-tuple-source
                                         -- EMPTY_TUPLE_SOURCE  |PARTITIONED|
+                exchange
                 -- BROADCAST_EXCHANGE  |PARTITIONED|
+                  assign [$$86] <- [$$c.getField("c_custkey")] project: [$$86]
                   -- ASSIGN  |PARTITIONED|
+                    project ([$$c])
                     -- STREAM_PROJECT  |PARTITIONED|
+                      exchange
                       -- ONE_TO_ONE_EXCHANGE  |PARTITIONED|
-                        -- DATASOURCE_SCAN (test1.customer)  |PARTITIONED|
-                          -- ONE_TO_ONE_EXCHANGE  |PARTITIONED|
-                            -- EMPTY_TUPLE_SOURCE  |PARTITIONED|
-=======
-    project ([$$66])
-    -- STREAM_PROJECT  |UNPARTITIONED|
-      assign [$$66] <- [{"$1": $$76}]
-      -- ASSIGN  |UNPARTITIONED|
-        aggregate [$$76] <- [agg-sql-sum($$85)]
-        -- AGGREGATE  |UNPARTITIONED|
-          exchange
-          -- RANDOM_MERGE_EXCHANGE  |PARTITIONED|
-            aggregate [$$85] <- [agg-sql-count(1)]
-            -- AGGREGATE  |PARTITIONED|
-              exchange
-              -- ONE_TO_ONE_EXCHANGE  |PARTITIONED|
-                join (eq($$74, numeric-add($$82, $$67)))
-                -- NESTED_LOOP  |PARTITIONED|
-                  exchange
-                  -- ONE_TO_ONE_EXCHANGE  |PARTITIONED|
-                    project ([$$67, $$74])
-                    -- STREAM_PROJECT  |PARTITIONED|
-                      assign [$$74] <- [numeric-add($$o.getField("o_custkey"), $$67)]
-                      -- ASSIGN  |PARTITIONED|
-                        project ([$$o, $$67])
-                        -- STREAM_PROJECT  |PARTITIONED|
+                        data-scan []<-[$$76, $$c, $$77] <- test1.customer
+                        -- DATASOURCE_SCAN  |PARTITIONED|
                           exchange
                           -- ONE_TO_ONE_EXCHANGE  |PARTITIONED|
-                            join (eq($$77, $$78))
-                            -- HYBRID_HASH_JOIN [$$78][$$77]  |PARTITIONED|
-                              exchange
-                              -- HASH_PARTITION_EXCHANGE [$$78]  |PARTITIONED|
-                                assign [$$78] <- [$$o.getField("o_orderkey")]
-                                -- ASSIGN  |PARTITIONED|
-                                  project ([$$o])
-                                  -- STREAM_PROJECT  |PARTITIONED|
-                                    exchange
-                                    -- ONE_TO_ONE_EXCHANGE  |PARTITIONED|
-                                      data-scan []<-[$$68, $$o, $$69] <- test1.orders
-                                      -- DATASOURCE_SCAN  |PARTITIONED|
-                                        exchange
-                                        -- ONE_TO_ONE_EXCHANGE  |PARTITIONED|
-                                          empty-tuple-source
-                                          -- EMPTY_TUPLE_SOURCE  |PARTITIONED|
-                              exchange
-                              -- HASH_PARTITION_EXCHANGE [$$77]  |PARTITIONED|
-                                assign [$$77] <- [to-bigint($$67)]
-                                -- ASSIGN  |PARTITIONED|
-                                  project ([$$67])
-                                  -- STREAM_PROJECT  |PARTITIONED|
-                                    assign [$$67] <- [$$l.getField("l_orderkey")]
-                                    -- ASSIGN  |PARTITIONED|
-                                      project ([$$l])
-                                      -- STREAM_PROJECT  |PARTITIONED|
-                                        exchange
-                                        -- ONE_TO_ONE_EXCHANGE  |PARTITIONED|
-                                          data-scan []<-[$$70, $$l, $$71] <- test1.lineitem
-                                          -- DATASOURCE_SCAN  |PARTITIONED|
-                                            exchange
-                                            -- ONE_TO_ONE_EXCHANGE  |PARTITIONED|
-                                              empty-tuple-source
-                                              -- EMPTY_TUPLE_SOURCE  |PARTITIONED|
-                  exchange
-                  -- BROADCAST_EXCHANGE  |PARTITIONED|
-                    project ([$$82])
-                    -- STREAM_PROJECT  |PARTITIONED|
-                      assign [$$82] <- [$$c.getField("c_custkey")]
-                      -- ASSIGN  |PARTITIONED|
-                        project ([$$c])
-                        -- STREAM_PROJECT  |PARTITIONED|
-                          exchange
-                          -- ONE_TO_ONE_EXCHANGE  |PARTITIONED|
-                            data-scan []<-[$$72, $$c, $$73] <- test1.customer
-                            -- DATASOURCE_SCAN  |PARTITIONED|
-                              exchange
-                              -- ONE_TO_ONE_EXCHANGE  |PARTITIONED|
-                                empty-tuple-source
-                                -- EMPTY_TUPLE_SOURCE  |PARTITIONED|
->>>>>>> 86e6336f
+                            empty-tuple-source
+                            -- EMPTY_TUPLE_SOURCE  |PARTITIONED|