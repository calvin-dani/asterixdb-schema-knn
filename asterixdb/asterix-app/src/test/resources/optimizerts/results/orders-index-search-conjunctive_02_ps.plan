distribute result [$$21]
-- DISTRIBUTE_RESULT  |PARTITIONED|
  exchange
  -- ONE_TO_ONE_EXCHANGE  |PARTITIONED|
<<<<<<< HEAD
    -- ASSIGN  |PARTITIONED|
      -- ONE_TO_ONE_EXCHANGE  |PARTITIONED|
        -- STABLE_SORT [$$26(ASC)]  |PARTITIONED|
          -- RANGE_PARTITION_EXCHANGE [$$26(ASC)]  |PARTITIONED|
            -- FORWARD  |PARTITIONED|
              -- ONE_TO_ONE_EXCHANGE  |PARTITIONED|
                -- REPLICATE  |PARTITIONED|
                  -- ONE_TO_ONE_EXCHANGE  |PARTITIONED|
                    -- STREAM_SELECT  |PARTITIONED|
                      -- ASSIGN  |PARTITIONED|
                        -- ONE_TO_ONE_EXCHANGE  |PARTITIONED|
                          -- BTREE_SEARCH (tpch.Orders.Orders)  |PARTITIONED|
                            -- ONE_TO_ONE_EXCHANGE  |PARTITIONED|
                              -- STABLE_SORT [$$32(ASC)]  |PARTITIONED|
                                -- ONE_TO_ONE_EXCHANGE  |PARTITIONED|
                                  -- STREAM_PROJECT  |PARTITIONED|
                                    -- ONE_TO_ONE_EXCHANGE  |PARTITIONED|
                                      -- BTREE_SEARCH (tpch.Orders.idx_Orders_Custkey)  |PARTITIONED|
                                        -- ONE_TO_ONE_EXCHANGE  |PARTITIONED|
                                          -- ASSIGN  |PARTITIONED|
                                            -- EMPTY_TUPLE_SOURCE  |PARTITIONED|
              -- BROADCAST_EXCHANGE  |PARTITIONED|
                -- AGGREGATE  |UNPARTITIONED|
                  -- RANDOM_MERGE_EXCHANGE  |PARTITIONED|
                    -- AGGREGATE  |PARTITIONED|
                      -- STREAM_PROJECT  |PARTITIONED|
                        -- ONE_TO_ONE_EXCHANGE  |PARTITIONED|
                          -- REPLICATE  |PARTITIONED|
                            -- ONE_TO_ONE_EXCHANGE  |PARTITIONED|
                              -- STREAM_SELECT  |PARTITIONED|
                                -- ASSIGN  |PARTITIONED|
                                  -- ONE_TO_ONE_EXCHANGE  |PARTITIONED|
                                    -- BTREE_SEARCH (tpch.Orders.Orders)  |PARTITIONED|
                                      -- ONE_TO_ONE_EXCHANGE  |PARTITIONED|
                                        -- STABLE_SORT [$$32(ASC)]  |PARTITIONED|
                                          -- ONE_TO_ONE_EXCHANGE  |PARTITIONED|
                                            -- STREAM_PROJECT  |PARTITIONED|
                                              -- ONE_TO_ONE_EXCHANGE  |PARTITIONED|
                                                -- BTREE_SEARCH (tpch.Orders.idx_Orders_Custkey)  |PARTITIONED|
                                                  -- ONE_TO_ONE_EXCHANGE  |PARTITIONED|
                                                    -- ASSIGN  |PARTITIONED|
                                                      -- EMPTY_TUPLE_SOURCE  |PARTITIONED|
=======
    project ([$$21])
    -- STREAM_PROJECT  |PARTITIONED|
      assign [$$21] <- [{"o_orderkey": $$25, "o_custkey": $$23, "o_totalprice": $$24}]
      -- ASSIGN  |PARTITIONED|
        exchange
        -- ONE_TO_ONE_EXCHANGE  |PARTITIONED|
          order (ASC, $$25)
          -- STABLE_SORT [$$25(ASC)]  |PARTITIONED|
            exchange
            -- RANGE_PARTITION_EXCHANGE [$$25(ASC)]  |PARTITIONED|
              forward: shared-variable = $$34
              -- FORWARD  |PARTITIONED|
                exchange
                -- ONE_TO_ONE_EXCHANGE  |PARTITIONED|
                  replicate
                  -- REPLICATE  |PARTITIONED|
                    exchange
                    -- ONE_TO_ONE_EXCHANGE  |PARTITIONED|
                      select (and(gt($$24, 150000.0), eq($$23, 40)))
                      -- STREAM_SELECT  |PARTITIONED|
                        project ([$$25, $$23, $$24])
                        -- STREAM_PROJECT  |PARTITIONED|
                          assign [$$23, $$24] <- [$$o.getField(1), $$o.getField(3)]
                          -- ASSIGN  |PARTITIONED|
                            exchange
                            -- ONE_TO_ONE_EXCHANGE  |PARTITIONED|
                              unnest-map [$$25, $$o] <- index-search("Orders", 0, "tpch", "Orders", false, false, 1, $$31, 1, $$31, true, true, true)
                              -- BTREE_SEARCH  |PARTITIONED|
                                exchange
                                -- ONE_TO_ONE_EXCHANGE  |PARTITIONED|
                                  order (ASC, $$31)
                                  -- STABLE_SORT [$$31(ASC)]  |PARTITIONED|
                                    exchange
                                    -- ONE_TO_ONE_EXCHANGE  |PARTITIONED|
                                      project ([$$31])
                                      -- STREAM_PROJECT  |PARTITIONED|
                                        exchange
                                        -- ONE_TO_ONE_EXCHANGE  |PARTITIONED|
                                          unnest-map [$$30, $$31] <- index-search("idx_Orders_Custkey", 0, "tpch", "Orders", false, false, 1, $$28, 1, $$29, true, true, true)
                                          -- BTREE_SEARCH  |PARTITIONED|
                                            exchange
                                            -- ONE_TO_ONE_EXCHANGE  |PARTITIONED|
                                              assign [$$28, $$29] <- [40, 40]
                                              -- ASSIGN  |PARTITIONED|
                                                empty-tuple-source
                                                -- EMPTY_TUPLE_SOURCE  |PARTITIONED|
                exchange
                -- BROADCAST_EXCHANGE  |PARTITIONED|
                  aggregate [$$34] <- [agg-range-map($$32, $$33)]
                  -- AGGREGATE  |UNPARTITIONED|
                    exchange
                    -- RANDOM_MERGE_EXCHANGE  |PARTITIONED|
                      aggregate [$$32, $$33] <- [agg-local-sampling($$25), agg-null-writer($$25)]
                      -- AGGREGATE  |PARTITIONED|
                        project ([$$25])
                        -- STREAM_PROJECT  |PARTITIONED|
                          exchange
                          -- ONE_TO_ONE_EXCHANGE  |PARTITIONED|
                            replicate
                            -- REPLICATE  |PARTITIONED|
                              exchange
                              -- ONE_TO_ONE_EXCHANGE  |PARTITIONED|
                                select (and(gt($$24, 150000.0), eq($$23, 40)))
                                -- STREAM_SELECT  |PARTITIONED|
                                  project ([$$25, $$23, $$24])
                                  -- STREAM_PROJECT  |PARTITIONED|
                                    assign [$$23, $$24] <- [$$o.getField(1), $$o.getField(3)]
                                    -- ASSIGN  |PARTITIONED|
                                      exchange
                                      -- ONE_TO_ONE_EXCHANGE  |PARTITIONED|
                                        unnest-map [$$25, $$o] <- index-search("Orders", 0, "tpch", "Orders", false, false, 1, $$31, 1, $$31, true, true, true)
                                        -- BTREE_SEARCH  |PARTITIONED|
                                          exchange
                                          -- ONE_TO_ONE_EXCHANGE  |PARTITIONED|
                                            order (ASC, $$31)
                                            -- STABLE_SORT [$$31(ASC)]  |PARTITIONED|
                                              exchange
                                              -- ONE_TO_ONE_EXCHANGE  |PARTITIONED|
                                                project ([$$31])
                                                -- STREAM_PROJECT  |PARTITIONED|
                                                  exchange
                                                  -- ONE_TO_ONE_EXCHANGE  |PARTITIONED|
                                                    unnest-map [$$30, $$31] <- index-search("idx_Orders_Custkey", 0, "tpch", "Orders", false, false, 1, $$28, 1, $$29, true, true, true)
                                                    -- BTREE_SEARCH  |PARTITIONED|
                                                      exchange
                                                      -- ONE_TO_ONE_EXCHANGE  |PARTITIONED|
                                                        assign [$$28, $$29] <- [40, 40]
                                                        -- ASSIGN  |PARTITIONED|
                                                          empty-tuple-source
                                                          -- EMPTY_TUPLE_SOURCE  |PARTITIONED|
>>>>>>> 86e6336f
<|MERGE_RESOLUTION|>--- conflicted
+++ resolved
@@ -1,139 +1,88 @@
-distribute result [$$21]
+distribute result [$$22]
 -- DISTRIBUTE_RESULT  |PARTITIONED|
   exchange
   -- ONE_TO_ONE_EXCHANGE  |PARTITIONED|
-<<<<<<< HEAD
+    assign [$$22] <- [{"o_orderkey": $$26, "o_custkey": $$24, "o_totalprice": $$25}] project: [$$22]
     -- ASSIGN  |PARTITIONED|
+      exchange
       -- ONE_TO_ONE_EXCHANGE  |PARTITIONED|
+        order (ASC, $$26)
         -- STABLE_SORT [$$26(ASC)]  |PARTITIONED|
+          exchange
           -- RANGE_PARTITION_EXCHANGE [$$26(ASC)]  |PARTITIONED|
+            forward: shared-variable = $$35
             -- FORWARD  |PARTITIONED|
+              exchange
               -- ONE_TO_ONE_EXCHANGE  |PARTITIONED|
+                replicate
                 -- REPLICATE  |PARTITIONED|
+                  exchange
                   -- ONE_TO_ONE_EXCHANGE  |PARTITIONED|
+                    select (and(gt($$25, 150000.0), eq($$24, 40)))
                     -- STREAM_SELECT  |PARTITIONED|
+                      assign [$$24, $$25] <- [$$o.getField(1), $$o.getField(3)] project: [$$26, $$24, $$25]
                       -- ASSIGN  |PARTITIONED|
+                        exchange
                         -- ONE_TO_ONE_EXCHANGE  |PARTITIONED|
-                          -- BTREE_SEARCH (tpch.Orders.Orders)  |PARTITIONED|
-                            -- ONE_TO_ONE_EXCHANGE  |PARTITIONED|
-                              -- STABLE_SORT [$$32(ASC)]  |PARTITIONED|
-                                -- ONE_TO_ONE_EXCHANGE  |PARTITIONED|
-                                  -- STREAM_PROJECT  |PARTITIONED|
-                                    -- ONE_TO_ONE_EXCHANGE  |PARTITIONED|
-                                      -- BTREE_SEARCH (tpch.Orders.idx_Orders_Custkey)  |PARTITIONED|
-                                        -- ONE_TO_ONE_EXCHANGE  |PARTITIONED|
-                                          -- ASSIGN  |PARTITIONED|
-                                            -- EMPTY_TUPLE_SOURCE  |PARTITIONED|
-              -- BROADCAST_EXCHANGE  |PARTITIONED|
-                -- AGGREGATE  |UNPARTITIONED|
-                  -- RANDOM_MERGE_EXCHANGE  |PARTITIONED|
-                    -- AGGREGATE  |PARTITIONED|
-                      -- STREAM_PROJECT  |PARTITIONED|
-                        -- ONE_TO_ONE_EXCHANGE  |PARTITIONED|
-                          -- REPLICATE  |PARTITIONED|
-                            -- ONE_TO_ONE_EXCHANGE  |PARTITIONED|
-                              -- STREAM_SELECT  |PARTITIONED|
-                                -- ASSIGN  |PARTITIONED|
-                                  -- ONE_TO_ONE_EXCHANGE  |PARTITIONED|
-                                    -- BTREE_SEARCH (tpch.Orders.Orders)  |PARTITIONED|
-                                      -- ONE_TO_ONE_EXCHANGE  |PARTITIONED|
-                                        -- STABLE_SORT [$$32(ASC)]  |PARTITIONED|
-                                          -- ONE_TO_ONE_EXCHANGE  |PARTITIONED|
-                                            -- STREAM_PROJECT  |PARTITIONED|
-                                              -- ONE_TO_ONE_EXCHANGE  |PARTITIONED|
-                                                -- BTREE_SEARCH (tpch.Orders.idx_Orders_Custkey)  |PARTITIONED|
-                                                  -- ONE_TO_ONE_EXCHANGE  |PARTITIONED|
-                                                    -- ASSIGN  |PARTITIONED|
-                                                      -- EMPTY_TUPLE_SOURCE  |PARTITIONED|
-=======
-    project ([$$21])
-    -- STREAM_PROJECT  |PARTITIONED|
-      assign [$$21] <- [{"o_orderkey": $$25, "o_custkey": $$23, "o_totalprice": $$24}]
-      -- ASSIGN  |PARTITIONED|
-        exchange
-        -- ONE_TO_ONE_EXCHANGE  |PARTITIONED|
-          order (ASC, $$25)
-          -- STABLE_SORT [$$25(ASC)]  |PARTITIONED|
-            exchange
-            -- RANGE_PARTITION_EXCHANGE [$$25(ASC)]  |PARTITIONED|
-              forward: shared-variable = $$34
-              -- FORWARD  |PARTITIONED|
-                exchange
-                -- ONE_TO_ONE_EXCHANGE  |PARTITIONED|
-                  replicate
-                  -- REPLICATE  |PARTITIONED|
-                    exchange
-                    -- ONE_TO_ONE_EXCHANGE  |PARTITIONED|
-                      select (and(gt($$24, 150000.0), eq($$23, 40)))
-                      -- STREAM_SELECT  |PARTITIONED|
-                        project ([$$25, $$23, $$24])
-                        -- STREAM_PROJECT  |PARTITIONED|
-                          assign [$$23, $$24] <- [$$o.getField(1), $$o.getField(3)]
-                          -- ASSIGN  |PARTITIONED|
+                          unnest-map [$$26, $$o] <- index-search("Orders", 0, "Default", "tpch", "Orders", false, false, 1, $$32, 1, $$32, true, true, true)
+                          -- BTREE_SEARCH  |PARTITIONED|
                             exchange
                             -- ONE_TO_ONE_EXCHANGE  |PARTITIONED|
-                              unnest-map [$$25, $$o] <- index-search("Orders", 0, "tpch", "Orders", false, false, 1, $$31, 1, $$31, true, true, true)
-                              -- BTREE_SEARCH  |PARTITIONED|
+                              order (ASC, $$32)
+                              -- STABLE_SORT [$$32(ASC)]  |PARTITIONED|
                                 exchange
                                 -- ONE_TO_ONE_EXCHANGE  |PARTITIONED|
-                                  order (ASC, $$31)
-                                  -- STABLE_SORT [$$31(ASC)]  |PARTITIONED|
+                                  project ([$$32])
+                                  -- STREAM_PROJECT  |PARTITIONED|
                                     exchange
                                     -- ONE_TO_ONE_EXCHANGE  |PARTITIONED|
-                                      project ([$$31])
-                                      -- STREAM_PROJECT  |PARTITIONED|
+                                      unnest-map [$$31, $$32] <- index-search("idx_Orders_Custkey", 0, "Default", "tpch", "Orders", false, false, 1, $$29, 1, $$30, true, true, true)
+                                      -- BTREE_SEARCH  |PARTITIONED|
                                         exchange
                                         -- ONE_TO_ONE_EXCHANGE  |PARTITIONED|
-                                          unnest-map [$$30, $$31] <- index-search("idx_Orders_Custkey", 0, "tpch", "Orders", false, false, 1, $$28, 1, $$29, true, true, true)
-                                          -- BTREE_SEARCH  |PARTITIONED|
-                                            exchange
-                                            -- ONE_TO_ONE_EXCHANGE  |PARTITIONED|
-                                              assign [$$28, $$29] <- [40, 40]
-                                              -- ASSIGN  |PARTITIONED|
-                                                empty-tuple-source
-                                                -- EMPTY_TUPLE_SOURCE  |PARTITIONED|
-                exchange
-                -- BROADCAST_EXCHANGE  |PARTITIONED|
-                  aggregate [$$34] <- [agg-range-map($$32, $$33)]
-                  -- AGGREGATE  |UNPARTITIONED|
-                    exchange
-                    -- RANDOM_MERGE_EXCHANGE  |PARTITIONED|
-                      aggregate [$$32, $$33] <- [agg-local-sampling($$25), agg-null-writer($$25)]
-                      -- AGGREGATE  |PARTITIONED|
-                        project ([$$25])
-                        -- STREAM_PROJECT  |PARTITIONED|
-                          exchange
-                          -- ONE_TO_ONE_EXCHANGE  |PARTITIONED|
-                            replicate
-                            -- REPLICATE  |PARTITIONED|
-                              exchange
-                              -- ONE_TO_ONE_EXCHANGE  |PARTITIONED|
-                                select (and(gt($$24, 150000.0), eq($$23, 40)))
-                                -- STREAM_SELECT  |PARTITIONED|
-                                  project ([$$25, $$23, $$24])
-                                  -- STREAM_PROJECT  |PARTITIONED|
-                                    assign [$$23, $$24] <- [$$o.getField(1), $$o.getField(3)]
-                                    -- ASSIGN  |PARTITIONED|
+                                          assign [$$29, $$30] <- [40, 40]
+                                          -- ASSIGN  |PARTITIONED|
+                                            empty-tuple-source
+                                            -- EMPTY_TUPLE_SOURCE  |PARTITIONED|
+              exchange
+              -- BROADCAST_EXCHANGE  |PARTITIONED|
+                aggregate [$$35] <- [agg-range-map($$33, $$34)]
+                -- AGGREGATE  |UNPARTITIONED|
+                  exchange
+                  -- RANDOM_MERGE_EXCHANGE  |PARTITIONED|
+                    aggregate [$$33, $$34] <- [agg-local-sampling($$26), agg-null-writer($$26)]
+                    -- AGGREGATE  |PARTITIONED|
+                      project ([$$26])
+                      -- STREAM_PROJECT  |PARTITIONED|
+                        exchange
+                        -- ONE_TO_ONE_EXCHANGE  |PARTITIONED|
+                          replicate
+                          -- REPLICATE  |PARTITIONED|
+                            exchange
+                            -- ONE_TO_ONE_EXCHANGE  |PARTITIONED|
+                              select (and(gt($$25, 150000.0), eq($$24, 40)))
+                              -- STREAM_SELECT  |PARTITIONED|
+                                assign [$$24, $$25] <- [$$o.getField(1), $$o.getField(3)] project: [$$26, $$24, $$25]
+                                -- ASSIGN  |PARTITIONED|
+                                  exchange
+                                  -- ONE_TO_ONE_EXCHANGE  |PARTITIONED|
+                                    unnest-map [$$26, $$o] <- index-search("Orders", 0, "Default", "tpch", "Orders", false, false, 1, $$32, 1, $$32, true, true, true)
+                                    -- BTREE_SEARCH  |PARTITIONED|
                                       exchange
                                       -- ONE_TO_ONE_EXCHANGE  |PARTITIONED|
-                                        unnest-map [$$25, $$o] <- index-search("Orders", 0, "tpch", "Orders", false, false, 1, $$31, 1, $$31, true, true, true)
-                                        -- BTREE_SEARCH  |PARTITIONED|
+                                        order (ASC, $$32)
+                                        -- STABLE_SORT [$$32(ASC)]  |PARTITIONED|
                                           exchange
                                           -- ONE_TO_ONE_EXCHANGE  |PARTITIONED|
-                                            order (ASC, $$31)
-                                            -- STABLE_SORT [$$31(ASC)]  |PARTITIONED|
+                                            project ([$$32])
+                                            -- STREAM_PROJECT  |PARTITIONED|
                                               exchange
                                               -- ONE_TO_ONE_EXCHANGE  |PARTITIONED|
-                                                project ([$$31])
-                                                -- STREAM_PROJECT  |PARTITIONED|
+                                                unnest-map [$$31, $$32] <- index-search("idx_Orders_Custkey", 0, "Default", "tpch", "Orders", false, false, 1, $$29, 1, $$30, true, true, true)
+                                                -- BTREE_SEARCH  |PARTITIONED|
                                                   exchange
                                                   -- ONE_TO_ONE_EXCHANGE  |PARTITIONED|
-                                                    unnest-map [$$30, $$31] <- index-search("idx_Orders_Custkey", 0, "tpch", "Orders", false, false, 1, $$28, 1, $$29, true, true, true)
-                                                    -- BTREE_SEARCH  |PARTITIONED|
-                                                      exchange
-                                                      -- ONE_TO_ONE_EXCHANGE  |PARTITIONED|
-                                                        assign [$$28, $$29] <- [40, 40]
-                                                        -- ASSIGN  |PARTITIONED|
-                                                          empty-tuple-source
-                                                          -- EMPTY_TUPLE_SOURCE  |PARTITIONED|
->>>>>>> 86e6336f
+                                                    assign [$$29, $$30] <- [40, 40]
+                                                    -- ASSIGN  |PARTITIONED|
+                                                      empty-tuple-source
+                                                      -- EMPTY_TUPLE_SOURCE  |PARTITIONED|