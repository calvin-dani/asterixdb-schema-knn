distribute result [$$100]
-- DISTRIBUTE_RESULT  |PARTITIONED|
  exchange
  -- ONE_TO_ONE_EXCHANGE  |PARTITIONED|
<<<<<<< HEAD
    -- ASSIGN  |PARTITIONED|
      -- SORT_MERGE_EXCHANGE [$$118(ASC) ]  |PARTITIONED|
        -- STABLE_SORT [$$118(ASC)]  |PARTITIONED|
          -- ONE_TO_ONE_EXCHANGE  |PARTITIONED|
            -- STREAM_SELECT  |PARTITIONED|
              -- STREAM_PROJECT  |PARTITIONED|
                -- SUBPLAN  |PARTITIONED|
                        {
                          -- AGGREGATE  |LOCAL|
                            -- STREAM_SELECT  |LOCAL|
                              -- UNNEST  |LOCAL|
                                -- NESTED_TUPLE_SOURCE  |LOCAL|
                        }
                  -- ONE_TO_ONE_EXCHANGE  |PARTITIONED|
                    -- NESTED_LOOP  |PARTITIONED|
                      -- ONE_TO_ONE_EXCHANGE  |PARTITIONED|
                        -- STREAM_SELECT  |PARTITIONED|
                          -- ASSIGN  |PARTITIONED|
                            -- UNNEST  |PARTITIONED|
                              -- ASSIGN  |PARTITIONED|
                                -- ASSIGN  |PARTITIONED|
                                  -- ONE_TO_ONE_EXCHANGE  |PARTITIONED|
                                    -- REPLICATE  |PARTITIONED|
                                      -- ONE_TO_ONE_EXCHANGE  |PARTITIONED|
                                        -- STREAM_PROJECT  |PARTITIONED|
                                          -- ONE_TO_ONE_EXCHANGE  |PARTITIONED|
                                            -- DATASOURCE_SCAN (test.cart)  |PARTITIONED|
                                              -- ONE_TO_ONE_EXCHANGE  |PARTITIONED|
                                                -- EMPTY_TUPLE_SOURCE  |PARTITIONED|
                      -- BROADCAST_EXCHANGE  |PARTITIONED|
                        -- AGGREGATE  |UNPARTITIONED|
                          -- SORT_MERGE_EXCHANGE [$$pid(ASC) ]  |PARTITIONED|
                            -- STREAM_SELECT  |PARTITIONED|
                              -- ONE_TO_ONE_EXCHANGE  |PARTITIONED|
                                -- SORT_GROUP_BY[$$124]  |PARTITIONED|
                                        {
                                          -- AGGREGATE  |LOCAL|
                                            -- NESTED_TUPLE_SOURCE  |LOCAL|
                                        }
                                  -- HASH_PARTITION_EXCHANGE [$$124]  |PARTITIONED|
                                    -- SORT_GROUP_BY[$$109]  |PARTITIONED|
                                            {
                                              -- AGGREGATE  |LOCAL|
                                                -- NESTED_TUPLE_SOURCE  |LOCAL|
                                            }
                                      -- ONE_TO_ONE_EXCHANGE  |PARTITIONED|
                                        -- STREAM_SELECT  |PARTITIONED|
                                          -- ASSIGN  |PARTITIONED|
                                            -- UNNEST  |PARTITIONED|
                                              -- ASSIGN  |PARTITIONED|
                                                -- ONE_TO_ONE_EXCHANGE  |PARTITIONED|
                                                  -- REPLICATE  |PARTITIONED|
                                                    -- ONE_TO_ONE_EXCHANGE  |PARTITIONED|
                                                      -- STREAM_PROJECT  |PARTITIONED|
                                                        -- ONE_TO_ONE_EXCHANGE  |PARTITIONED|
                                                          -- DATASOURCE_SCAN (test.cart)  |PARTITIONED|
                                                            -- ONE_TO_ONE_EXCHANGE  |PARTITIONED|
                                                              -- EMPTY_TUPLE_SOURCE  |PARTITIONED|
=======
    project ([$$100])
    -- STREAM_PROJECT  |PARTITIONED|
      assign [$$100] <- [{"cid": $$111, "pid": $$110, "ts": $$103}]
      -- ASSIGN  |PARTITIONED|
        exchange
        -- SORT_MERGE_EXCHANGE [$$111(ASC) ]  |PARTITIONED|
          order (ASC, $$111)
          -- STABLE_SORT [$$111(ASC)]  |PARTITIONED|
            exchange
            -- ONE_TO_ONE_EXCHANGE  |PARTITIONED|
              project ([$$111, $$110, $$103])
              -- STREAM_PROJECT  |PARTITIONED|
                select ($$94)
                -- STREAM_SELECT  |PARTITIONED|
                  project ([$$111, $$103, $$110, $$94])
                  -- STREAM_PROJECT  |PARTITIONED|
                    subplan {
                              aggregate [$$94] <- [non-empty-stream()]
                              -- AGGREGATE  |LOCAL|
                                select (eq($$110, $#3))
                                -- STREAM_SELECT  |LOCAL|
                                  unnest $#3 <- scan-collection($$89)
                                  -- UNNEST  |LOCAL|
                                    nested tuple source
                                    -- NESTED_TUPLE_SOURCE  |LOCAL|
                           }
                    -- SUBPLAN  |PARTITIONED|
                      exchange
                      -- ONE_TO_ONE_EXCHANGE  |PARTITIONED|
                        join (true)
                        -- NESTED_LOOP  |PARTITIONED|
                          exchange
                          -- ONE_TO_ONE_EXCHANGE  |PARTITIONED|
                            select (ge($$103, 2000))
                            -- STREAM_SELECT  |PARTITIONED|
                              project ([$$111, $$103, $$110])
                              -- STREAM_PROJECT  |PARTITIONED|
                                assign [$$103, $$110] <- [$$i1.getField("ts"), $$i1.getField("pid")]
                                -- ASSIGN  |PARTITIONED|
                                  project ([$$111, $$i1])
                                  -- STREAM_PROJECT  |PARTITIONED|
                                    unnest $$i1 <- scan-collection($$107)
                                    -- UNNEST  |PARTITIONED|
                                      project ([$$111, $$107])
                                      -- STREAM_PROJECT  |PARTITIONED|
                                        assign [$$111, $$107] <- [$$c1.getField("cid"), $$c1.getField("items")]
                                        -- ASSIGN  |PARTITIONED|
                                          project ([$$c1])
                                          -- STREAM_PROJECT  |PARTITIONED|
                                            assign [$$c1] <- [$$c2]
                                            -- ASSIGN  |PARTITIONED|
                                              exchange
                                              -- ONE_TO_ONE_EXCHANGE  |PARTITIONED|
                                                replicate
                                                -- REPLICATE  |PARTITIONED|
                                                  exchange
                                                  -- ONE_TO_ONE_EXCHANGE  |PARTITIONED|
                                                    project ([$$c2])
                                                    -- STREAM_PROJECT  |PARTITIONED|
                                                      exchange
                                                      -- ONE_TO_ONE_EXCHANGE  |PARTITIONED|
                                                        data-scan []<-[$$105, $$c2] <- test.cart
                                                        -- DATASOURCE_SCAN  |PARTITIONED|
                                                          exchange
                                                          -- ONE_TO_ONE_EXCHANGE  |PARTITIONED|
                                                            empty-tuple-source
                                                            -- EMPTY_TUPLE_SOURCE  |PARTITIONED|
                          exchange
                          -- BROADCAST_EXCHANGE  |PARTITIONED|
                            aggregate [$$89] <- [listify($$pid)]
                            -- AGGREGATE  |UNPARTITIONED|
                              exchange
                              -- SORT_MERGE_EXCHANGE [$$pid(ASC) ]  |PARTITIONED|
                                project ([$$pid])
                                -- STREAM_PROJECT  |PARTITIONED|
                                  select (gt($$106, 1))
                                  -- STREAM_SELECT  |PARTITIONED|
                                    exchange
                                    -- ONE_TO_ONE_EXCHANGE  |PARTITIONED|
                                      group by ([$$pid := $$117]) decor ([]) {
                                                aggregate [$$106] <- [agg-sql-sum($$116)]
                                                -- AGGREGATE  |LOCAL|
                                                  nested tuple source
                                                  -- NESTED_TUPLE_SOURCE  |LOCAL|
                                             }
                                      -- SORT_GROUP_BY[$$117]  |PARTITIONED|
                                        exchange
                                        -- HASH_PARTITION_EXCHANGE [$$117]  |PARTITIONED|
                                          group by ([$$117 := $$102]) decor ([]) {
                                                    aggregate [$$116] <- [agg-sql-count(1)]
                                                    -- AGGREGATE  |LOCAL|
                                                      nested tuple source
                                                      -- NESTED_TUPLE_SOURCE  |LOCAL|
                                                 }
                                          -- SORT_GROUP_BY[$$102]  |PARTITIONED|
                                            exchange
                                            -- ONE_TO_ONE_EXCHANGE  |PARTITIONED|
                                              project ([$$102])
                                              -- STREAM_PROJECT  |PARTITIONED|
                                                select (ge($$i2.getField("ts"), 2000))
                                                -- STREAM_SELECT  |PARTITIONED|
                                                  assign [$$102] <- [$$i2.getField("pid")]
                                                  -- ASSIGN  |PARTITIONED|
                                                    project ([$$i2])
                                                    -- STREAM_PROJECT  |PARTITIONED|
                                                      unnest $$i2 <- scan-collection($$108)
                                                      -- UNNEST  |PARTITIONED|
                                                        project ([$$108])
                                                        -- STREAM_PROJECT  |PARTITIONED|
                                                          assign [$$108] <- [$$c2.getField("items")]
                                                          -- ASSIGN  |PARTITIONED|
                                                            exchange
                                                            -- ONE_TO_ONE_EXCHANGE  |PARTITIONED|
                                                              replicate
                                                              -- REPLICATE  |PARTITIONED|
                                                                exchange
                                                                -- ONE_TO_ONE_EXCHANGE  |PARTITIONED|
                                                                  project ([$$c2])
                                                                  -- STREAM_PROJECT  |PARTITIONED|
                                                                    exchange
                                                                    -- ONE_TO_ONE_EXCHANGE  |PARTITIONED|
                                                                      data-scan []<-[$$105, $$c2] <- test.cart
                                                                      -- DATASOURCE_SCAN  |PARTITIONED|
                                                                        exchange
                                                                        -- ONE_TO_ONE_EXCHANGE  |PARTITIONED|
                                                                          empty-tuple-source
                                                                          -- EMPTY_TUPLE_SOURCE  |PARTITIONED|
>>>>>>> 86e6336f
<|MERGE_RESOLUTION|>--- conflicted
+++ resolved
@@ -1,192 +1,111 @@
-distribute result [$$100]
+distribute result [$$107]
 -- DISTRIBUTE_RESULT  |PARTITIONED|
   exchange
   -- ONE_TO_ONE_EXCHANGE  |PARTITIONED|
-<<<<<<< HEAD
+    assign [$$107] <- [{"cid": $$118, "pid": $$117, "ts": $$110}] project: [$$107]
     -- ASSIGN  |PARTITIONED|
+      exchange
       -- SORT_MERGE_EXCHANGE [$$118(ASC) ]  |PARTITIONED|
+        order (ASC, $$118)
         -- STABLE_SORT [$$118(ASC)]  |PARTITIONED|
+          exchange
           -- ONE_TO_ONE_EXCHANGE  |PARTITIONED|
+            select ($$101) project: [$$118, $$117, $$110]
             -- STREAM_SELECT  |PARTITIONED|
+              project ([$$118, $$110, $$117, $$101])
               -- STREAM_PROJECT  |PARTITIONED|
+                subplan {
+                          aggregate [$$101] <- [non-empty-stream()]
+                          -- AGGREGATE  |LOCAL|
+                            select (eq($$117, $#3))
+                            -- STREAM_SELECT  |LOCAL|
+                              unnest $#3 <- scan-collection($$96)
+                              -- UNNEST  |LOCAL|
+                                nested tuple source
+                                -- NESTED_TUPLE_SOURCE  |LOCAL|
+                       }
                 -- SUBPLAN  |PARTITIONED|
-                        {
-                          -- AGGREGATE  |LOCAL|
-                            -- STREAM_SELECT  |LOCAL|
-                              -- UNNEST  |LOCAL|
-                                -- NESTED_TUPLE_SOURCE  |LOCAL|
-                        }
+                  exchange
                   -- ONE_TO_ONE_EXCHANGE  |PARTITIONED|
+                    join (true)
                     -- NESTED_LOOP  |PARTITIONED|
-                      -- ONE_TO_ONE_EXCHANGE  |PARTITIONED|
-                        -- STREAM_SELECT  |PARTITIONED|
-                          -- ASSIGN  |PARTITIONED|
-                            -- UNNEST  |PARTITIONED|
-                              -- ASSIGN  |PARTITIONED|
-                                -- ASSIGN  |PARTITIONED|
-                                  -- ONE_TO_ONE_EXCHANGE  |PARTITIONED|
-                                    -- REPLICATE  |PARTITIONED|
-                                      -- ONE_TO_ONE_EXCHANGE  |PARTITIONED|
-                                        -- STREAM_PROJECT  |PARTITIONED|
-                                          -- ONE_TO_ONE_EXCHANGE  |PARTITIONED|
-                                            -- DATASOURCE_SCAN (test.cart)  |PARTITIONED|
-                                              -- ONE_TO_ONE_EXCHANGE  |PARTITIONED|
-                                                -- EMPTY_TUPLE_SOURCE  |PARTITIONED|
-                      -- BROADCAST_EXCHANGE  |PARTITIONED|
-                        -- AGGREGATE  |UNPARTITIONED|
-                          -- SORT_MERGE_EXCHANGE [$$pid(ASC) ]  |PARTITIONED|
-                            -- STREAM_SELECT  |PARTITIONED|
-                              -- ONE_TO_ONE_EXCHANGE  |PARTITIONED|
-                                -- SORT_GROUP_BY[$$124]  |PARTITIONED|
-                                        {
-                                          -- AGGREGATE  |LOCAL|
-                                            -- NESTED_TUPLE_SOURCE  |LOCAL|
-                                        }
-                                  -- HASH_PARTITION_EXCHANGE [$$124]  |PARTITIONED|
-                                    -- SORT_GROUP_BY[$$109]  |PARTITIONED|
-                                            {
-                                              -- AGGREGATE  |LOCAL|
-                                                -- NESTED_TUPLE_SOURCE  |LOCAL|
-                                            }
-                                      -- ONE_TO_ONE_EXCHANGE  |PARTITIONED|
-                                        -- STREAM_SELECT  |PARTITIONED|
-                                          -- ASSIGN  |PARTITIONED|
-                                            -- UNNEST  |PARTITIONED|
-                                              -- ASSIGN  |PARTITIONED|
-                                                -- ONE_TO_ONE_EXCHANGE  |PARTITIONED|
-                                                  -- REPLICATE  |PARTITIONED|
-                                                    -- ONE_TO_ONE_EXCHANGE  |PARTITIONED|
-                                                      -- STREAM_PROJECT  |PARTITIONED|
-                                                        -- ONE_TO_ONE_EXCHANGE  |PARTITIONED|
-                                                          -- DATASOURCE_SCAN (test.cart)  |PARTITIONED|
-                                                            -- ONE_TO_ONE_EXCHANGE  |PARTITIONED|
-                                                              -- EMPTY_TUPLE_SOURCE  |PARTITIONED|
-=======
-    project ([$$100])
-    -- STREAM_PROJECT  |PARTITIONED|
-      assign [$$100] <- [{"cid": $$111, "pid": $$110, "ts": $$103}]
-      -- ASSIGN  |PARTITIONED|
-        exchange
-        -- SORT_MERGE_EXCHANGE [$$111(ASC) ]  |PARTITIONED|
-          order (ASC, $$111)
-          -- STABLE_SORT [$$111(ASC)]  |PARTITIONED|
-            exchange
-            -- ONE_TO_ONE_EXCHANGE  |PARTITIONED|
-              project ([$$111, $$110, $$103])
-              -- STREAM_PROJECT  |PARTITIONED|
-                select ($$94)
-                -- STREAM_SELECT  |PARTITIONED|
-                  project ([$$111, $$103, $$110, $$94])
-                  -- STREAM_PROJECT  |PARTITIONED|
-                    subplan {
-                              aggregate [$$94] <- [non-empty-stream()]
-                              -- AGGREGATE  |LOCAL|
-                                select (eq($$110, $#3))
-                                -- STREAM_SELECT  |LOCAL|
-                                  unnest $#3 <- scan-collection($$89)
-                                  -- UNNEST  |LOCAL|
-                                    nested tuple source
-                                    -- NESTED_TUPLE_SOURCE  |LOCAL|
-                           }
-                    -- SUBPLAN  |PARTITIONED|
                       exchange
                       -- ONE_TO_ONE_EXCHANGE  |PARTITIONED|
-                        join (true)
-                        -- NESTED_LOOP  |PARTITIONED|
-                          exchange
-                          -- ONE_TO_ONE_EXCHANGE  |PARTITIONED|
-                            select (ge($$103, 2000))
-                            -- STREAM_SELECT  |PARTITIONED|
-                              project ([$$111, $$103, $$110])
-                              -- STREAM_PROJECT  |PARTITIONED|
-                                assign [$$103, $$110] <- [$$i1.getField("ts"), $$i1.getField("pid")]
+                        select (ge($$110, 2000))
+                        -- STREAM_SELECT  |PARTITIONED|
+                          assign [$$110, $$117] <- [$$i1.getField("ts"), $$i1.getField("pid")] project: [$$118, $$110, $$117]
+                          -- ASSIGN  |PARTITIONED|
+                            unnest $$i1 <- scan-collection($$114) project: [$$118, $$i1]
+                            -- UNNEST  |PARTITIONED|
+                              assign [$$118, $$114] <- [$$c1.getField("cid"), $$c1.getField("items")] project: [$$118, $$114]
+                              -- ASSIGN  |PARTITIONED|
+                                assign [$$c1] <- [$$c2] project: [$$c1]
                                 -- ASSIGN  |PARTITIONED|
-                                  project ([$$111, $$i1])
-                                  -- STREAM_PROJECT  |PARTITIONED|
-                                    unnest $$i1 <- scan-collection($$107)
-                                    -- UNNEST  |PARTITIONED|
-                                      project ([$$111, $$107])
-                                      -- STREAM_PROJECT  |PARTITIONED|
-                                        assign [$$111, $$107] <- [$$c1.getField("cid"), $$c1.getField("items")]
-                                        -- ASSIGN  |PARTITIONED|
-                                          project ([$$c1])
-                                          -- STREAM_PROJECT  |PARTITIONED|
-                                            assign [$$c1] <- [$$c2]
-                                            -- ASSIGN  |PARTITIONED|
+                                  exchange
+                                  -- ONE_TO_ONE_EXCHANGE  |PARTITIONED|
+                                    replicate
+                                    -- REPLICATE  |PARTITIONED|
+                                      exchange
+                                      -- ONE_TO_ONE_EXCHANGE  |PARTITIONED|
+                                        project ([$$c2])
+                                        -- STREAM_PROJECT  |PARTITIONED|
+                                          exchange
+                                          -- ONE_TO_ONE_EXCHANGE  |PARTITIONED|
+                                            data-scan []<-[$$112, $$c2] <- test.cart
+                                            -- DATASOURCE_SCAN  |PARTITIONED|
                                               exchange
                                               -- ONE_TO_ONE_EXCHANGE  |PARTITIONED|
-                                                replicate
-                                                -- REPLICATE  |PARTITIONED|
-                                                  exchange
-                                                  -- ONE_TO_ONE_EXCHANGE  |PARTITIONED|
-                                                    project ([$$c2])
-                                                    -- STREAM_PROJECT  |PARTITIONED|
-                                                      exchange
-                                                      -- ONE_TO_ONE_EXCHANGE  |PARTITIONED|
-                                                        data-scan []<-[$$105, $$c2] <- test.cart
-                                                        -- DATASOURCE_SCAN  |PARTITIONED|
-                                                          exchange
-                                                          -- ONE_TO_ONE_EXCHANGE  |PARTITIONED|
-                                                            empty-tuple-source
-                                                            -- EMPTY_TUPLE_SOURCE  |PARTITIONED|
+                                                empty-tuple-source
+                                                -- EMPTY_TUPLE_SOURCE  |PARTITIONED|
+                      exchange
+                      -- BROADCAST_EXCHANGE  |PARTITIONED|
+                        aggregate [$$96] <- [listify($$pid)]
+                        -- AGGREGATE  |UNPARTITIONED|
                           exchange
-                          -- BROADCAST_EXCHANGE  |PARTITIONED|
-                            aggregate [$$89] <- [listify($$pid)]
-                            -- AGGREGATE  |UNPARTITIONED|
+                          -- SORT_MERGE_EXCHANGE [$$pid(ASC) ]  |PARTITIONED|
+                            select (gt($$113, 1)) project: [$$pid]
+                            -- STREAM_SELECT  |PARTITIONED|
                               exchange
-                              -- SORT_MERGE_EXCHANGE [$$pid(ASC) ]  |PARTITIONED|
-                                project ([$$pid])
-                                -- STREAM_PROJECT  |PARTITIONED|
-                                  select (gt($$106, 1))
-                                  -- STREAM_SELECT  |PARTITIONED|
-                                    exchange
-                                    -- ONE_TO_ONE_EXCHANGE  |PARTITIONED|
-                                      group by ([$$pid := $$117]) decor ([]) {
-                                                aggregate [$$106] <- [agg-sql-sum($$116)]
-                                                -- AGGREGATE  |LOCAL|
-                                                  nested tuple source
-                                                  -- NESTED_TUPLE_SOURCE  |LOCAL|
-                                             }
-                                      -- SORT_GROUP_BY[$$117]  |PARTITIONED|
-                                        exchange
-                                        -- HASH_PARTITION_EXCHANGE [$$117]  |PARTITIONED|
-                                          group by ([$$117 := $$102]) decor ([]) {
-                                                    aggregate [$$116] <- [agg-sql-count(1)]
-                                                    -- AGGREGATE  |LOCAL|
-                                                      nested tuple source
-                                                      -- NESTED_TUPLE_SOURCE  |LOCAL|
-                                                 }
-                                          -- SORT_GROUP_BY[$$102]  |PARTITIONED|
-                                            exchange
-                                            -- ONE_TO_ONE_EXCHANGE  |PARTITIONED|
-                                              project ([$$102])
-                                              -- STREAM_PROJECT  |PARTITIONED|
-                                                select (ge($$i2.getField("ts"), 2000))
-                                                -- STREAM_SELECT  |PARTITIONED|
-                                                  assign [$$102] <- [$$i2.getField("pid")]
-                                                  -- ASSIGN  |PARTITIONED|
-                                                    project ([$$i2])
-                                                    -- STREAM_PROJECT  |PARTITIONED|
-                                                      unnest $$i2 <- scan-collection($$108)
-                                                      -- UNNEST  |PARTITIONED|
-                                                        project ([$$108])
-                                                        -- STREAM_PROJECT  |PARTITIONED|
-                                                          assign [$$108] <- [$$c2.getField("items")]
-                                                          -- ASSIGN  |PARTITIONED|
+                              -- ONE_TO_ONE_EXCHANGE  |PARTITIONED|
+                                group by ([$$pid := $$124]) decor ([]) {
+                                          aggregate [$$113] <- [agg-sql-sum($$123)]
+                                          -- AGGREGATE  |LOCAL|
+                                            nested tuple source
+                                            -- NESTED_TUPLE_SOURCE  |LOCAL|
+                                       }
+                                -- SORT_GROUP_BY[$$124]  |PARTITIONED|
+                                  exchange
+                                  -- HASH_PARTITION_EXCHANGE [$$124]  |PARTITIONED|
+                                    group by ([$$124 := $$109]) decor ([]) {
+                                              aggregate [$$123] <- [agg-sql-count(1)]
+                                              -- AGGREGATE  |LOCAL|
+                                                nested tuple source
+                                                -- NESTED_TUPLE_SOURCE  |LOCAL|
+                                           }
+                                    -- SORT_GROUP_BY[$$109]  |PARTITIONED|
+                                      exchange
+                                      -- ONE_TO_ONE_EXCHANGE  |PARTITIONED|
+                                        select (ge($$i2.getField("ts"), 2000)) project: [$$109]
+                                        -- STREAM_SELECT  |PARTITIONED|
+                                          assign [$$109] <- [$$i2.getField("pid")]
+                                          -- ASSIGN  |PARTITIONED|
+                                            unnest $$i2 <- scan-collection($$115) project: [$$i2]
+                                            -- UNNEST  |PARTITIONED|
+                                              assign [$$115] <- [$$c2.getField("items")] project: [$$115]
+                                              -- ASSIGN  |PARTITIONED|
+                                                exchange
+                                                -- ONE_TO_ONE_EXCHANGE  |PARTITIONED|
+                                                  replicate
+                                                  -- REPLICATE  |PARTITIONED|
+                                                    exchange
+                                                    -- ONE_TO_ONE_EXCHANGE  |PARTITIONED|
+                                                      project ([$$c2])
+                                                      -- STREAM_PROJECT  |PARTITIONED|
+                                                        exchange
+                                                        -- ONE_TO_ONE_EXCHANGE  |PARTITIONED|
+                                                          data-scan []<-[$$112, $$c2] <- test.cart
+                                                          -- DATASOURCE_SCAN  |PARTITIONED|
                                                             exchange
                                                             -- ONE_TO_ONE_EXCHANGE  |PARTITIONED|
-                                                              replicate
-                                                              -- REPLICATE  |PARTITIONED|
-                                                                exchange
-                                                                -- ONE_TO_ONE_EXCHANGE  |PARTITIONED|
-                                                                  project ([$$c2])
-                                                                  -- STREAM_PROJECT  |PARTITIONED|
-                                                                    exchange
-                                                                    -- ONE_TO_ONE_EXCHANGE  |PARTITIONED|
-                                                                      data-scan []<-[$$105, $$c2] <- test.cart
-                                                                      -- DATASOURCE_SCAN  |PARTITIONED|
-                                                                        exchange
-                                                                        -- ONE_TO_ONE_EXCHANGE  |PARTITIONED|
-                                                                          empty-tuple-source
-                                                                          -- EMPTY_TUPLE_SOURCE  |PARTITIONED|
->>>>>>> 86e6336f
+                                                              empty-tuple-source
+                                                              -- EMPTY_TUPLE_SOURCE  |PARTITIONED|