--- conflicted
+++ resolved
@@ -1,214 +1,133 @@
-distribute result [$$68]
+distribute result [$$73]
 -- DISTRIBUTE_RESULT  |PARTITIONED|
   exchange
   -- ONE_TO_ONE_EXCHANGE  |PARTITIONED|
-<<<<<<< HEAD
+    assign [$$73] <- [{"id": $$80, "urls": $$68}] project: [$$73]
     -- ASSIGN  |PARTITIONED|
+      exchange
       -- SORT_MERGE_EXCHANGE [$$80(ASC) ]  |PARTITIONED|
+        order (ASC, $$80)
         -- STABLE_SORT [$$80(ASC)]  |PARTITIONED|
+          exchange
           -- ONE_TO_ONE_EXCHANGE  |PARTITIONED|
+            select (gt($$79, 2)) project: [$$80, $$68]
             -- STREAM_SELECT  |PARTITIONED|
+              project ([$$68, $$79, $$80])
               -- STREAM_PROJECT  |PARTITIONED|
+                exchange
                 -- ONE_TO_ONE_EXCHANGE  |PARTITIONED|
+                  group by ([$$89 := $$75]) decor ([$$80]) {
+                            aggregate [$$68, $$79] <- [listify($$67), agg-sql-count($$67)]
+                            -- AGGREGATE  |LOCAL|
+                              select (not(is-missing($$88)))
+                              -- STREAM_SELECT  |LOCAL|
+                                nested tuple source
+                                -- NESTED_TUPLE_SOURCE  |LOCAL|
+                         }
                   -- PRE_CLUSTERED_GROUP_BY[$$75]  |PARTITIONED|
-                          {
-                            -- AGGREGATE  |LOCAL|
-                              -- STREAM_SELECT  |LOCAL|
-                                -- NESTED_TUPLE_SOURCE  |LOCAL|
-                          }
-                    -- ONE_TO_ONE_EXCHANGE  |PARTITIONED|
-                      -- STABLE_SORT [$$75(ASC)]  |PARTITIONED|
-=======
-    project ([$$68])
-    -- STREAM_PROJECT  |PARTITIONED|
-      assign [$$68] <- [{"id": $$75, "urls": $$63}]
-      -- ASSIGN  |PARTITIONED|
-        exchange
-        -- SORT_MERGE_EXCHANGE [$$75(ASC) ]  |PARTITIONED|
-          order (ASC, $$75)
-          -- STABLE_SORT [$$75(ASC)]  |PARTITIONED|
-            exchange
-            -- ONE_TO_ONE_EXCHANGE  |PARTITIONED|
-              project ([$$75, $$63])
-              -- STREAM_PROJECT  |PARTITIONED|
-                select (gt($$74, 2))
-                -- STREAM_SELECT  |PARTITIONED|
-                  project ([$$63, $$74, $$75])
-                  -- STREAM_PROJECT  |PARTITIONED|
                     exchange
                     -- ONE_TO_ONE_EXCHANGE  |PARTITIONED|
-                      group by ([$$84 := $$70]) decor ([$$75]) {
-                                aggregate [$$63, $$74] <- [listify($$62), agg-sql-count($$62)]
-                                -- AGGREGATE  |LOCAL|
-                                  select (not(is-missing($$83)))
-                                  -- STREAM_SELECT  |LOCAL|
-                                    nested tuple source
-                                    -- NESTED_TUPLE_SOURCE  |LOCAL|
-                             }
-                      -- PRE_CLUSTERED_GROUP_BY[$$70]  |PARTITIONED|
+                      order (ASC, $$75)
+                      -- STABLE_SORT [$$75(ASC)]  |PARTITIONED|
                         exchange
->>>>>>> 86e6336f
                         -- ONE_TO_ONE_EXCHANGE  |PARTITIONED|
-                          project ([$$75, $$62, $$83, $$70])
+                          project ([$$80, $$67, $$88, $$75])
                           -- STREAM_PROJECT  |PARTITIONED|
                             exchange
                             -- ONE_TO_ONE_EXCHANGE  |PARTITIONED|
-<<<<<<< HEAD
+                              left outer join (eq($$75, $$87))
                               -- HYBRID_HASH_JOIN [$$75][$$87]  |PARTITIONED|
+                                exchange
                                 -- HASH_PARTITION_EXCHANGE [$$75]  |PARTITIONED|
-                                  -- ASSIGN  |PARTITIONED|
-                                    -- ONE_TO_ONE_EXCHANGE  |PARTITIONED|
-                                      -- REPLICATE  |PARTITIONED|
-                                        -- ONE_TO_ONE_EXCHANGE  |PARTITIONED|
-                                          -- ASSIGN  |PARTITIONED|
-                                            -- ONE_TO_ONE_EXCHANGE  |PARTITIONED|
-                                              -- DATASOURCE_SCAN (test.RawTweet)  |PARTITIONED|
-                                                -- ONE_TO_ONE_EXCHANGE  |PARTITIONED|
-                                                  -- EMPTY_TUPLE_SOURCE  |PARTITIONED|
-                                -- HASH_PARTITION_EXCHANGE [$$87]  |PARTITIONED|
-=======
-                              left outer join (eq($$70, $$82))
-                              -- HYBRID_HASH_JOIN [$$70][$$82]  |PARTITIONED|
-                                exchange
-                                -- ONE_TO_ONE_EXCHANGE  |PARTITIONED|
-                                  project ([$$70, $$75])
-                                  -- STREAM_PROJECT  |PARTITIONED|
-                                    assign [$$70, $$75] <- [$$82, $$80]
-                                    -- ASSIGN  |PARTITIONED|
-                                      exchange
-                                      -- ONE_TO_ONE_EXCHANGE  |PARTITIONED|
-                                        replicate
-                                        -- REPLICATE  |PARTITIONED|
-                                          exchange
-                                          -- ONE_TO_ONE_EXCHANGE  |PARTITIONED|
-                                            project ([$$82, $$80])
-                                            -- STREAM_PROJECT  |PARTITIONED|
-                                              assign [$$80] <- [$$81.getField("id")]
-                                              -- ASSIGN  |PARTITIONED|
-                                                exchange
-                                                -- ONE_TO_ONE_EXCHANGE  |PARTITIONED|
-                                                  data-scan []<-[$$82, $$81] <- test.RawTweet
-                                                  -- DATASOURCE_SCAN  |PARTITIONED|
-                                                    exchange
-                                                    -- ONE_TO_ONE_EXCHANGE  |PARTITIONED|
-                                                      empty-tuple-source
-                                                      -- EMPTY_TUPLE_SOURCE  |PARTITIONED|
-                                exchange
-                                -- HASH_PARTITION_EXCHANGE [$$82]  |PARTITIONED|
-                                  assign [$$83] <- [true]
->>>>>>> 86e6336f
+                                  assign [$$75, $$80] <- [$$87, $$85] project: [$$75, $$80]
                                   -- ASSIGN  |PARTITIONED|
                                     exchange
                                     -- ONE_TO_ONE_EXCHANGE  |PARTITIONED|
-                                      distinct ([$$62, $$82])
+                                      replicate
+                                      -- REPLICATE  |PARTITIONED|
+                                        exchange
+                                        -- ONE_TO_ONE_EXCHANGE  |PARTITIONED|
+                                          assign [$$85] <- [$$86.getField("id")] project: [$$87, $$85]
+                                          -- ASSIGN  |PARTITIONED|
+                                            exchange
+                                            -- ONE_TO_ONE_EXCHANGE  |PARTITIONED|
+                                              data-scan []<-[$$87, $$86] <- test.RawTweet
+                                              -- DATASOURCE_SCAN  |PARTITIONED|
+                                                exchange
+                                                -- ONE_TO_ONE_EXCHANGE  |PARTITIONED|
+                                                  empty-tuple-source
+                                                  -- EMPTY_TUPLE_SOURCE  |PARTITIONED|
+                                exchange
+                                -- HASH_PARTITION_EXCHANGE [$$87]  |PARTITIONED|
+                                  assign [$$88] <- [true]
+                                  -- ASSIGN  |PARTITIONED|
+                                    exchange
+                                    -- ONE_TO_ONE_EXCHANGE  |PARTITIONED|
+                                      distinct ([$$67, $$87])
                                       -- PRE_SORTED_DISTINCT_BY  |PARTITIONED|
                                         exchange
                                         -- ONE_TO_ONE_EXCHANGE  |PARTITIONED|
-<<<<<<< HEAD
+                                          order (ASC, $$67) (ASC, $$87)
                                           -- STABLE_SORT [$$67(ASC), $$87(ASC)]  |PARTITIONED|
+                                            exchange
                                             -- HASH_PARTITION_EXCHANGE [$$67, $$87]  |PARTITIONED|
-=======
-                                          order (ASC, $$62) (ASC, $$82)
-                                          -- STABLE_SORT [$$62(ASC), $$82(ASC)]  |PARTITIONED|
-                                            exchange
-                                            -- HASH_PARTITION_EXCHANGE [$$62, $$82]  |PARTITIONED|
-                                              project ([$$62, $$82])
->>>>>>> 86e6336f
+                                              project ([$$67, $$87])
                                               -- STREAM_PROJECT  |PARTITIONED|
                                                 exchange
                                                 -- ONE_TO_ONE_EXCHANGE  |PARTITIONED|
-<<<<<<< HEAD
+                                                  join (eq($$ve, $$78))
                                                   -- HYBRID_HASH_JOIN [$$ve][$$78]  |PARTITIONED|
-                                                    -- HASH_PARTITION_EXCHANGE [$$ve]  |PARTITIONED|
-                                                      -- UNNEST  |PARTITIONED|
-                                                        -- STREAM_PROJECT  |PARTITIONED|
-                                                          -- ONE_TO_ONE_EXCHANGE  |PARTITIONED|
-                                                            -- HYBRID_HASH_JOIN [$$85][$$81]  |PARTITIONED|
-                                                              -- HASH_PARTITION_EXCHANGE [$$85]  |PARTITIONED|
-                                                                -- REPLICATE  |PARTITIONED|
-                                                                  -- ONE_TO_ONE_EXCHANGE  |PARTITIONED|
-                                                                    -- ASSIGN  |PARTITIONED|
-                                                                      -- ONE_TO_ONE_EXCHANGE  |PARTITIONED|
-                                                                        -- DATASOURCE_SCAN (test.RawTweet)  |PARTITIONED|
-                                                                          -- ONE_TO_ONE_EXCHANGE  |PARTITIONED|
-                                                                            -- EMPTY_TUPLE_SOURCE  |PARTITIONED|
-                                                              -- HASH_PARTITION_EXCHANGE [$$81]  |PARTITIONED|
-                                                                -- ASSIGN  |PARTITIONED|
-                                                                  -- STREAM_PROJECT  |PARTITIONED|
-                                                                    -- ONE_TO_ONE_EXCHANGE  |PARTITIONED|
-                                                                      -- DATASOURCE_SCAN (test.Verification)  |PARTITIONED|
-                                                                        -- ONE_TO_ONE_EXCHANGE  |PARTITIONED|
-                                                                          -- EMPTY_TUPLE_SOURCE  |PARTITIONED|
-                                                    -- HASH_PARTITION_EXCHANGE [$$78]  |PARTITIONED|
-                                                      -- ASSIGN  |PARTITIONED|
-                                                        -- STREAM_PROJECT  |PARTITIONED|
-                                                          -- ONE_TO_ONE_EXCHANGE  |PARTITIONED|
-                                                            -- DATASOURCE_SCAN (test.Evidence)  |PARTITIONED|
-                                                              -- ONE_TO_ONE_EXCHANGE  |PARTITIONED|
-                                                                -- EMPTY_TUPLE_SOURCE  |PARTITIONED|
-=======
-                                                  join (eq($$ve, $$73))
-                                                  -- HYBRID_HASH_JOIN [$$ve][$$73]  |PARTITIONED|
                                                     exchange
                                                     -- HASH_PARTITION_EXCHANGE [$$ve]  |PARTITIONED|
-                                                      project ([$$82, $$ve])
-                                                      -- STREAM_PROJECT  |PARTITIONED|
-                                                        unnest $$ve <- scan-collection($$77)
-                                                        -- UNNEST  |PARTITIONED|
-                                                          project ([$$82, $$77])
-                                                          -- STREAM_PROJECT  |PARTITIONED|
-                                                            exchange
-                                                            -- ONE_TO_ONE_EXCHANGE  |PARTITIONED|
-                                                              join (eq($$80, $$76))
-                                                              -- HYBRID_HASH_JOIN [$$80][$$76]  |PARTITIONED|
-                                                                exchange
-                                                                -- HASH_PARTITION_EXCHANGE [$$80]  |PARTITIONED|
-                                                                  replicate
-                                                                  -- REPLICATE  |PARTITIONED|
+                                                      unnest $$ve <- scan-collection($$82) project: [$$87, $$ve]
+                                                      -- UNNEST  |PARTITIONED|
+                                                        project ([$$87, $$82])
+                                                        -- STREAM_PROJECT  |PARTITIONED|
+                                                          exchange
+                                                          -- ONE_TO_ONE_EXCHANGE  |PARTITIONED|
+                                                            join (eq($$85, $$81))
+                                                            -- HYBRID_HASH_JOIN [$$85][$$81]  |PARTITIONED|
+                                                              exchange
+                                                              -- HASH_PARTITION_EXCHANGE [$$85]  |PARTITIONED|
+                                                                replicate
+                                                                -- REPLICATE  |PARTITIONED|
+                                                                  exchange
+                                                                  -- ONE_TO_ONE_EXCHANGE  |PARTITIONED|
+                                                                    assign [$$85] <- [$$86.getField("id")] project: [$$87, $$85]
+                                                                    -- ASSIGN  |PARTITIONED|
+                                                                      exchange
+                                                                      -- ONE_TO_ONE_EXCHANGE  |PARTITIONED|
+                                                                        data-scan []<-[$$87, $$86] <- test.RawTweet
+                                                                        -- DATASOURCE_SCAN  |PARTITIONED|
+                                                                          exchange
+                                                                          -- ONE_TO_ONE_EXCHANGE  |PARTITIONED|
+                                                                            empty-tuple-source
+                                                                            -- EMPTY_TUPLE_SOURCE  |PARTITIONED|
+                                                              exchange
+                                                              -- HASH_PARTITION_EXCHANGE [$$81]  |PARTITIONED|
+                                                                assign [$$82, $$81] <- [$$v.getField("evidence"), $$v.getField("tweet_id")] project: [$$82, $$81]
+                                                                -- ASSIGN  |PARTITIONED|
+                                                                  project ([$$v])
+                                                                  -- STREAM_PROJECT  |PARTITIONED|
                                                                     exchange
                                                                     -- ONE_TO_ONE_EXCHANGE  |PARTITIONED|
-                                                                      project ([$$82, $$80])
-                                                                      -- STREAM_PROJECT  |PARTITIONED|
-                                                                        assign [$$80] <- [$$81.getField("id")]
-                                                                        -- ASSIGN  |PARTITIONED|
-                                                                          exchange
-                                                                          -- ONE_TO_ONE_EXCHANGE  |PARTITIONED|
-                                                                            data-scan []<-[$$82, $$81] <- test.RawTweet
-                                                                            -- DATASOURCE_SCAN  |PARTITIONED|
-                                                                              exchange
-                                                                              -- ONE_TO_ONE_EXCHANGE  |PARTITIONED|
-                                                                                empty-tuple-source
-                                                                                -- EMPTY_TUPLE_SOURCE  |PARTITIONED|
-                                                                exchange
-                                                                -- HASH_PARTITION_EXCHANGE [$$76]  |PARTITIONED|
-                                                                  project ([$$77, $$76])
-                                                                  -- STREAM_PROJECT  |PARTITIONED|
-                                                                    assign [$$77, $$76] <- [$$v.getField("evidence"), $$v.getField("tweet_id")]
-                                                                    -- ASSIGN  |PARTITIONED|
-                                                                      project ([$$v])
-                                                                      -- STREAM_PROJECT  |PARTITIONED|
+                                                                      data-scan []<-[$$76, $$v] <- test.Verification
+                                                                      -- DATASOURCE_SCAN  |PARTITIONED|
                                                                         exchange
                                                                         -- ONE_TO_ONE_EXCHANGE  |PARTITIONED|
-                                                                          data-scan []<-[$$71, $$v] <- test.Verification
-                                                                          -- DATASOURCE_SCAN  |PARTITIONED|
-                                                                            exchange
-                                                                            -- ONE_TO_ONE_EXCHANGE  |PARTITIONED|
-                                                                              empty-tuple-source
-                                                                              -- EMPTY_TUPLE_SOURCE  |PARTITIONED|
+                                                                          empty-tuple-source
+                                                                          -- EMPTY_TUPLE_SOURCE  |PARTITIONED|
                                                     exchange
-                                                    -- HASH_PARTITION_EXCHANGE [$$73]  |PARTITIONED|
-                                                      project ([$$62, $$73])
-                                                      -- STREAM_PROJECT  |PARTITIONED|
-                                                        assign [$$62, $$73] <- [$$e.getField("url"), $$e.getField("ev_id")]
-                                                        -- ASSIGN  |PARTITIONED|
-                                                          project ([$$e])
-                                                          -- STREAM_PROJECT  |PARTITIONED|
-                                                            exchange
-                                                            -- ONE_TO_ONE_EXCHANGE  |PARTITIONED|
-                                                              data-scan []<-[$$72, $$e] <- test.Evidence
-                                                              -- DATASOURCE_SCAN  |PARTITIONED|
-                                                                exchange
-                                                                -- ONE_TO_ONE_EXCHANGE  |PARTITIONED|
-                                                                  empty-tuple-source
-                                                                  -- EMPTY_TUPLE_SOURCE  |PARTITIONED|
->>>>>>> 86e6336f
+                                                    -- HASH_PARTITION_EXCHANGE [$$78]  |PARTITIONED|
+                                                      assign [$$67, $$78] <- [$$e.getField("url"), $$e.getField("ev_id")] project: [$$67, $$78]
+                                                      -- ASSIGN  |PARTITIONED|
+                                                        project ([$$e])
+                                                        -- STREAM_PROJECT  |PARTITIONED|
+                                                          exchange
+                                                          -- ONE_TO_ONE_EXCHANGE  |PARTITIONED|
+                                                            data-scan []<-[$$77, $$e] <- test.Evidence
+                                                            -- DATASOURCE_SCAN  |PARTITIONED|
+                                                              exchange
+                                                              -- ONE_TO_ONE_EXCHANGE  |PARTITIONED|
+                                                                empty-tuple-source
+                                                                -- EMPTY_TUPLE_SOURCE  |PARTITIONED|