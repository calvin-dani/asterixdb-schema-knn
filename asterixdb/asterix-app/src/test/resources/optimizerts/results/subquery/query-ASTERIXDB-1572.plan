--- conflicted
+++ resolved
@@ -1,77 +1,45 @@
-distribute result [$$54]
+distribute result [$$56]
 -- DISTRIBUTE_RESULT  |PARTITIONED|
   exchange
   -- ONE_TO_ONE_EXCHANGE  |PARTITIONED|
-<<<<<<< HEAD
+    assign [$$56] <- [{"st1": {"id": $$57}}] project: [$$56]
     -- ASSIGN  |PARTITIONED|
+      select (or(and($$35, $$39), and($$44, $$48))) project: [$$57]
       -- STREAM_SELECT  |PARTITIONED|
+        subplan {
+                  aggregate [$$48] <- [non-empty-stream()]
+                  -- AGGREGATE  |LOCAL|
+                    select (eq($$57, 2))
+                    -- STREAM_SELECT  |LOCAL|
+                      nested tuple source
+                      -- NESTED_TUPLE_SOURCE  |LOCAL|
+               }
         -- SUBPLAN  |PARTITIONED|
-                {
-                  -- AGGREGATE  |LOCAL|
-                    -- STREAM_SELECT  |LOCAL|
-                      -- NESTED_TUPLE_SOURCE  |LOCAL|
-                }
+          subplan {
+                    aggregate [$$39, $$44] <- [non-empty-stream(), non-empty-stream()]
+                    -- AGGREGATE  |LOCAL|
+                      select (eq($$57, 1))
+                      -- STREAM_SELECT  |LOCAL|
+                        nested tuple source
+                        -- NESTED_TUPLE_SOURCE  |LOCAL|
+                 }
           -- SUBPLAN  |PARTITIONED|
-                  {
-                    -- AGGREGATE  |LOCAL|
-                      -- STREAM_SELECT  |LOCAL|
-                        -- NESTED_TUPLE_SOURCE  |LOCAL|
-                  }
-            -- SUBPLAN  |PARTITIONED|
-                    {
-=======
-    project ([$$54])
-    -- STREAM_PROJECT  |PARTITIONED|
-      assign [$$54] <- [{"st1": {"id": $$55}}]
-      -- ASSIGN  |PARTITIONED|
-        project ([$$55])
-        -- STREAM_PROJECT  |PARTITIONED|
-          select (or(and($$33, $$37), and($$42, $$46)))
-          -- STREAM_SELECT  |PARTITIONED|
             subplan {
-                      aggregate [$$46] <- [non-empty-stream()]
->>>>>>> 86e6336f
+                      aggregate [$$35] <- [non-empty-stream()]
                       -- AGGREGATE  |LOCAL|
-                        select (eq($$55, 2))
+                        select (eq($$57, 0))
                         -- STREAM_SELECT  |LOCAL|
                           nested tuple source
                           -- NESTED_TUPLE_SOURCE  |LOCAL|
-<<<<<<< HEAD
-                    }
-              -- STREAM_PROJECT  |PARTITIONED|
-                -- ONE_TO_ONE_EXCHANGE  |PARTITIONED|
-                  -- DATASOURCE_SCAN (sampdb.samptable)  |PARTITIONED|
-                    -- ONE_TO_ONE_EXCHANGE  |PARTITIONED|
-                      -- EMPTY_TUPLE_SOURCE  |PARTITIONED|
-=======
                    }
             -- SUBPLAN  |PARTITIONED|
-              subplan {
-                        aggregate [$$37, $$42] <- [non-empty-stream(), non-empty-stream()]
-                        -- AGGREGATE  |LOCAL|
-                          select (eq($$55, 1))
-                          -- STREAM_SELECT  |LOCAL|
-                            nested tuple source
-                            -- NESTED_TUPLE_SOURCE  |LOCAL|
-                     }
-              -- SUBPLAN  |PARTITIONED|
-                subplan {
-                          aggregate [$$33] <- [non-empty-stream()]
-                          -- AGGREGATE  |LOCAL|
-                            select (eq($$55, 0))
-                            -- STREAM_SELECT  |LOCAL|
-                              nested tuple source
-                              -- NESTED_TUPLE_SOURCE  |LOCAL|
-                       }
-                -- SUBPLAN  |PARTITIONED|
-                  project ([$$55])
-                  -- STREAM_PROJECT  |PARTITIONED|
+              project ([$$57])
+              -- STREAM_PROJECT  |PARTITIONED|
+                exchange
+                -- ONE_TO_ONE_EXCHANGE  |PARTITIONED|
+                  data-scan []<-[$$57, $$samptable] <- sampdb.samptable
+                  -- DATASOURCE_SCAN  |PARTITIONED|
                     exchange
                     -- ONE_TO_ONE_EXCHANGE  |PARTITIONED|
-                      data-scan []<-[$$55, $$samptable] <- sampdb.samptable
-                      -- DATASOURCE_SCAN  |PARTITIONED|
-                        exchange
-                        -- ONE_TO_ONE_EXCHANGE  |PARTITIONED|
-                          empty-tuple-source
-                          -- EMPTY_TUPLE_SOURCE  |PARTITIONED|
->>>>>>> 86e6336f
+                      empty-tuple-source
+                      -- EMPTY_TUPLE_SOURCE  |PARTITIONED|