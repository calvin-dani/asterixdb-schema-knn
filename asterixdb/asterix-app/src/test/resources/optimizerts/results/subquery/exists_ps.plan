--- conflicted
+++ resolved
@@ -1,435 +1,268 @@
-distribute result [$$161]
+distribute result [$$170]
 -- DISTRIBUTE_RESULT  |PARTITIONED|
   exchange
   -- ONE_TO_ONE_EXCHANGE  |PARTITIONED|
-<<<<<<< HEAD
+    assign [$$170] <- [{"cntrycode": $$cntrycode, "numcust": $$173, "totacctbal": $$174}] project: [$$170]
     -- ASSIGN  |PARTITIONED|
+      exchange
       -- ONE_TO_ONE_EXCHANGE  |PARTITIONED|
+        order (ASC, $$cntrycode)
         -- STABLE_SORT [$$cntrycode(ASC)]  |PARTITIONED|
+          exchange
           -- RANGE_PARTITION_EXCHANGE [$$cntrycode(ASC)]  |PARTITIONED|
+            forward: shared-variable = $$201
             -- FORWARD  |PARTITIONED|
+              exchange
               -- ONE_TO_ONE_EXCHANGE  |PARTITIONED|
+                replicate
                 -- REPLICATE  |PARTITIONED|
+                  exchange
                   -- ONE_TO_ONE_EXCHANGE  |PARTITIONED|
+                    group by ([$$cntrycode := $$196]) decor ([]) {
+                              aggregate [$$173, $$174] <- [agg-sql-sum($$194), agg-global-sql-sum($$195)]
+                              -- AGGREGATE  |LOCAL|
+                                nested tuple source
+                                -- NESTED_TUPLE_SOURCE  |LOCAL|
+                           }
                     -- SORT_GROUP_BY[$$196]  |PARTITIONED|
-                            {
-                              -- AGGREGATE  |LOCAL|
-                                -- NESTED_TUPLE_SOURCE  |LOCAL|
-                            }
+                      exchange
                       -- HASH_PARTITION_EXCHANGE [$$196]  |PARTITIONED|
+                        group by ([$$196 := $$171]) decor ([]) {
+                                  aggregate [$$194, $$195] <- [agg-sql-count($$131), agg-local-sql-sum($$182)]
+                                  -- AGGREGATE  |LOCAL|
+                                    nested tuple source
+                                    -- NESTED_TUPLE_SOURCE  |LOCAL|
+                               }
                         -- SORT_GROUP_BY[$$171]  |PARTITIONED|
-                                {
-                                  -- AGGREGATE  |LOCAL|
-                                    -- NESTED_TUPLE_SOURCE  |LOCAL|
-                                }
+                          exchange
                           -- ONE_TO_ONE_EXCHANGE  |PARTITIONED|
+                            assign [$$171] <- [substring($$184, 0, 2)] project: [$$131, $$182, $$171]
                             -- ASSIGN  |PARTITIONED|
+                              select (neq($$172, 0)) project: [$$131, $$182, $$184]
                               -- STREAM_SELECT  |PARTITIONED|
+                                project ([$$172, $$131, $$182, $$184])
                                 -- STREAM_PROJECT  |PARTITIONED|
+                                  exchange
                                   -- ONE_TO_ONE_EXCHANGE  |PARTITIONED|
+                                    group by ([$$189 := $$193]) decor ([$$131; $$182; $$184]) {
+                                              aggregate [$$172] <- [agg-sum($$192)]
+                                              -- AGGREGATE  |LOCAL|
+                                                nested tuple source
+                                                -- NESTED_TUPLE_SOURCE  |LOCAL|
+                                           }
                                     -- SORT_GROUP_BY[$$193]  |PARTITIONED|
-                                            {
-                                              -- AGGREGATE  |LOCAL|
-                                                -- NESTED_TUPLE_SOURCE  |LOCAL|
-                                            }
+                                      exchange
                                       -- HASH_PARTITION_EXCHANGE [$$193]  |PARTITIONED|
+                                        group by ([$$193 := $$187]) decor ([$$131; $$182; $$184]) {
+                                                  aggregate [$$192] <- [agg-count({"o": $$o})]
+                                                  -- AGGREGATE  |LOCAL|
+                                                    select (not(is-missing($$188)))
+                                                    -- STREAM_SELECT  |LOCAL|
+                                                      nested tuple source
+                                                      -- NESTED_TUPLE_SOURCE  |LOCAL|
+                                               }
                                         -- PRE_CLUSTERED_GROUP_BY[$$187]  |PARTITIONED|
-                                                {
-                                                  -- AGGREGATE  |LOCAL|
-                                                    -- STREAM_SELECT  |LOCAL|
-                                                      -- NESTED_TUPLE_SOURCE  |LOCAL|
-                                                }
+                                          exchange
                                           -- ONE_TO_ONE_EXCHANGE  |PARTITIONED|
+                                            order (ASC, $$187)
                                             -- STABLE_SORT [$$187(ASC)]  |PARTITIONED|
+                                              exchange
                                               -- ONE_TO_ONE_EXCHANGE  |PARTITIONED|
+                                                project ([$$131, $$182, $$184, $$o, $$188, $$187])
                                                 -- STREAM_PROJECT  |PARTITIONED|
+                                                  exchange
                                                   -- ONE_TO_ONE_EXCHANGE  |PARTITIONED|
+                                                    left outer join (eq($$180, $$183))
                                                     -- HYBRID_HASH_JOIN [$$183][$$180]  |PARTITIONED|
+                                                      exchange
                                                       -- HASH_PARTITION_EXCHANGE [$$183]  |PARTITIONED|
+                                                        running-aggregate [$$187] <- [create-query-uid()]
                                                         -- RUNNING_AGGREGATE  |PARTITIONED|
+                                                          project ([$$131, $$182, $$184, $$183])
                                                           -- STREAM_PROJECT  |PARTITIONED|
+                                                            exchange
                                                             -- ONE_TO_ONE_EXCHANGE  |PARTITIONED|
+                                                              join (gt($$182, $$179))
                                                               -- NESTED_LOOP  |PARTITIONED|
+                                                                exchange
                                                                 -- ONE_TO_ONE_EXCHANGE  |PARTITIONED|
+                                                                  assign [$$131] <- [{"c_acctbal": $$182, "c_custkey": $$183, "cntrycode": substring($$184, 0, 2)}]
                                                                   -- ASSIGN  |PARTITIONED|
+                                                                    assign [$$184, $$183, $$182] <- [$$Customer.getField(4), $$Customer.getField(0), $$Customer.getField(5)] project: [$$184, $$183, $$182]
                                                                     -- ASSIGN  |PARTITIONED|
+                                                                      exchange
                                                                       -- ONE_TO_ONE_EXCHANGE  |PARTITIONED|
-                                                                        -- DATASOURCE_SCAN (test.Customer)  |PARTITIONED|
+                                                                        data-scan []<-[$$Customer] <- test.Customer
+                                                                        -- DATASOURCE_SCAN  |PARTITIONED|
+                                                                          exchange
                                                                           -- ONE_TO_ONE_EXCHANGE  |PARTITIONED|
+                                                                            empty-tuple-source
                                                                             -- EMPTY_TUPLE_SOURCE  |PARTITIONED|
+                                                                exchange
                                                                 -- BROADCAST_EXCHANGE  |PARTITIONED|
+                                                                  assign [$$179] <- [get-item($$145, 0)] project: [$$179]
                                                                   -- ASSIGN  |UNPARTITIONED|
+                                                                    aggregate [$$145] <- [listify($$191)]
                                                                     -- AGGREGATE  |UNPARTITIONED|
+                                                                      aggregate [$$191] <- [agg-global-sql-avg($$197)]
                                                                       -- AGGREGATE  |UNPARTITIONED|
+                                                                        exchange
                                                                         -- RANDOM_MERGE_EXCHANGE  |PARTITIONED|
+                                                                          aggregate [$$197] <- [agg-local-sql-avg($$185)]
                                                                           -- AGGREGATE  |PARTITIONED|
+                                                                            select (gt($$185, 0.0))
                                                                             -- STREAM_SELECT  |PARTITIONED|
+                                                                              assign [$$185] <- [$$177.getField(5)] project: [$$185]
                                                                               -- ASSIGN  |PARTITIONED|
+                                                                                exchange
                                                                                 -- ONE_TO_ONE_EXCHANGE  |PARTITIONED|
-                                                                                  -- DATASOURCE_SCAN (test.Customer)  |PARTITIONED|
+                                                                                  data-scan []<-[$$177] <- test.Customer
+                                                                                  -- DATASOURCE_SCAN  |PARTITIONED|
+                                                                                    exchange
                                                                                     -- ONE_TO_ONE_EXCHANGE  |PARTITIONED|
+                                                                                      empty-tuple-source
                                                                                       -- EMPTY_TUPLE_SOURCE  |PARTITIONED|
+                                                      exchange
                                                       -- HASH_PARTITION_EXCHANGE [$$180]  |PARTITIONED|
+                                                        assign [$$188, $$180] <- [true, $$o.getField(1)]
                                                         -- ASSIGN  |PARTITIONED|
+                                                          exchange
                                                           -- ONE_TO_ONE_EXCHANGE  |PARTITIONED|
-                                                            -- DATASOURCE_SCAN (test.Orders)  |PARTITIONED|
+                                                            data-scan []<-[$$o] <- test.Orders
+                                                            -- DATASOURCE_SCAN  |PARTITIONED|
+                                                              exchange
                                                               -- ONE_TO_ONE_EXCHANGE  |PARTITIONED|
+                                                                empty-tuple-source
                                                                 -- EMPTY_TUPLE_SOURCE  |PARTITIONED|
+              exchange
               -- BROADCAST_EXCHANGE  |PARTITIONED|
+                aggregate [$$201] <- [agg-range-map($$199, $$200)]
                 -- AGGREGATE  |UNPARTITIONED|
+                  exchange
                   -- RANDOM_MERGE_EXCHANGE  |PARTITIONED|
+                    aggregate [$$199, $$200] <- [agg-local-sampling($$cntrycode), agg-null-writer($$cntrycode)]
                     -- AGGREGATE  |PARTITIONED|
+                      project ([$$cntrycode])
                       -- STREAM_PROJECT  |PARTITIONED|
+                        exchange
                         -- ONE_TO_ONE_EXCHANGE  |PARTITIONED|
+                          replicate
                           -- REPLICATE  |PARTITIONED|
-                            -- ONE_TO_ONE_EXCHANGE  |PARTITIONED|
-                              -- SORT_GROUP_BY[$$196]  |PARTITIONED|
-                                      {
-                                        -- AGGREGATE  |LOCAL|
-                                          -- NESTED_TUPLE_SOURCE  |LOCAL|
-                                      }
-                                -- HASH_PARTITION_EXCHANGE [$$196]  |PARTITIONED|
-                                  -- SORT_GROUP_BY[$$171]  |PARTITIONED|
-                                          {
-                                            -- AGGREGATE  |LOCAL|
-                                              -- NESTED_TUPLE_SOURCE  |LOCAL|
-                                          }
-                                    -- ONE_TO_ONE_EXCHANGE  |PARTITIONED|
-                                      -- ASSIGN  |PARTITIONED|
-                                        -- STREAM_SELECT  |PARTITIONED|
-                                          -- STREAM_PROJECT  |PARTITIONED|
-                                            -- ONE_TO_ONE_EXCHANGE  |PARTITIONED|
-                                              -- SORT_GROUP_BY[$$193]  |PARTITIONED|
-                                                      {
-                                                        -- AGGREGATE  |LOCAL|
-                                                          -- NESTED_TUPLE_SOURCE  |LOCAL|
-                                                      }
-                                                -- HASH_PARTITION_EXCHANGE [$$193]  |PARTITIONED|
-                                                  -- PRE_CLUSTERED_GROUP_BY[$$187]  |PARTITIONED|
-                                                          {
-                                                            -- AGGREGATE  |LOCAL|
-                                                              -- STREAM_SELECT  |LOCAL|
-                                                                -- NESTED_TUPLE_SOURCE  |LOCAL|
-                                                          }
-                                                    -- ONE_TO_ONE_EXCHANGE  |PARTITIONED|
-                                                      -- STABLE_SORT [$$187(ASC)]  |PARTITIONED|
-                                                        -- ONE_TO_ONE_EXCHANGE  |PARTITIONED|
-                                                          -- STREAM_PROJECT  |PARTITIONED|
-                                                            -- ONE_TO_ONE_EXCHANGE  |PARTITIONED|
-                                                              -- HYBRID_HASH_JOIN [$$183][$$180]  |PARTITIONED|
-                                                                -- HASH_PARTITION_EXCHANGE [$$183]  |PARTITIONED|
-                                                                  -- RUNNING_AGGREGATE  |PARTITIONED|
-                                                                    -- STREAM_PROJECT  |PARTITIONED|
-                                                                      -- ONE_TO_ONE_EXCHANGE  |PARTITIONED|
-                                                                        -- NESTED_LOOP  |PARTITIONED|
-                                                                          -- ONE_TO_ONE_EXCHANGE  |PARTITIONED|
-                                                                            -- ASSIGN  |PARTITIONED|
-                                                                              -- ASSIGN  |PARTITIONED|
-                                                                                -- ONE_TO_ONE_EXCHANGE  |PARTITIONED|
-                                                                                  -- DATASOURCE_SCAN (test.Customer)  |PARTITIONED|
-                                                                                    -- ONE_TO_ONE_EXCHANGE  |PARTITIONED|
-                                                                                      -- EMPTY_TUPLE_SOURCE  |PARTITIONED|
-                                                                          -- BROADCAST_EXCHANGE  |PARTITIONED|
-                                                                            -- ASSIGN  |UNPARTITIONED|
-                                                                              -- AGGREGATE  |UNPARTITIONED|
-                                                                                -- AGGREGATE  |UNPARTITIONED|
-                                                                                  -- RANDOM_MERGE_EXCHANGE  |PARTITIONED|
-                                                                                    -- AGGREGATE  |PARTITIONED|
-                                                                                      -- STREAM_SELECT  |PARTITIONED|
-=======
-    project ([$$161])
-    -- STREAM_PROJECT  |PARTITIONED|
-      assign [$$161] <- [{"cntrycode": $$cntrycode, "numcust": $$164, "totacctbal": $$165}]
-      -- ASSIGN  |PARTITIONED|
-        exchange
-        -- ONE_TO_ONE_EXCHANGE  |PARTITIONED|
-          order (ASC, $$cntrycode)
-          -- STABLE_SORT [$$cntrycode(ASC)]  |PARTITIONED|
-            exchange
-            -- RANGE_PARTITION_EXCHANGE [$$cntrycode(ASC)]  |PARTITIONED|
-              forward: shared-variable = $$192
-              -- FORWARD  |PARTITIONED|
-                exchange
-                -- ONE_TO_ONE_EXCHANGE  |PARTITIONED|
-                  replicate
-                  -- REPLICATE  |PARTITIONED|
-                    exchange
-                    -- ONE_TO_ONE_EXCHANGE  |PARTITIONED|
-                      group by ([$$cntrycode := $$187]) decor ([]) {
-                                aggregate [$$164, $$165] <- [agg-sql-sum($$185), agg-global-sql-sum($$186)]
-                                -- AGGREGATE  |LOCAL|
-                                  nested tuple source
-                                  -- NESTED_TUPLE_SOURCE  |LOCAL|
-                             }
-                      -- SORT_GROUP_BY[$$187]  |PARTITIONED|
-                        exchange
-                        -- HASH_PARTITION_EXCHANGE [$$187]  |PARTITIONED|
-                          group by ([$$187 := $$162]) decor ([]) {
-                                    aggregate [$$185, $$186] <- [agg-sql-count($$122), agg-local-sql-sum($$173)]
-                                    -- AGGREGATE  |LOCAL|
-                                      nested tuple source
-                                      -- NESTED_TUPLE_SOURCE  |LOCAL|
-                                 }
-                          -- SORT_GROUP_BY[$$162]  |PARTITIONED|
                             exchange
                             -- ONE_TO_ONE_EXCHANGE  |PARTITIONED|
-                              project ([$$122, $$173, $$162])
-                              -- STREAM_PROJECT  |PARTITIONED|
-                                assign [$$162] <- [substring($$175, 0, 2)]
-                                -- ASSIGN  |PARTITIONED|
-                                  project ([$$122, $$173, $$175])
-                                  -- STREAM_PROJECT  |PARTITIONED|
-                                    select (neq($$163, 0))
-                                    -- STREAM_SELECT  |PARTITIONED|
-                                      project ([$$163, $$122, $$173, $$175])
-                                      -- STREAM_PROJECT  |PARTITIONED|
-                                        exchange
-                                        -- ONE_TO_ONE_EXCHANGE  |PARTITIONED|
-                                          group by ([$$180 := $$184]) decor ([$$122; $$173; $$175]) {
-                                                    aggregate [$$163] <- [agg-sum($$183)]
-                                                    -- AGGREGATE  |LOCAL|
-                                                      nested tuple source
-                                                      -- NESTED_TUPLE_SOURCE  |LOCAL|
-                                                 }
-                                          -- SORT_GROUP_BY[$$184]  |PARTITIONED|
+                              group by ([$$cntrycode := $$196]) decor ([]) {
+                                        aggregate [$$173, $$174] <- [agg-sql-sum($$194), agg-global-sql-sum($$195)]
+                                        -- AGGREGATE  |LOCAL|
+                                          nested tuple source
+                                          -- NESTED_TUPLE_SOURCE  |LOCAL|
+                                     }
+                              -- SORT_GROUP_BY[$$196]  |PARTITIONED|
+                                exchange
+                                -- HASH_PARTITION_EXCHANGE [$$196]  |PARTITIONED|
+                                  group by ([$$196 := $$171]) decor ([]) {
+                                            aggregate [$$194, $$195] <- [agg-sql-count($$131), agg-local-sql-sum($$182)]
+                                            -- AGGREGATE  |LOCAL|
+                                              nested tuple source
+                                              -- NESTED_TUPLE_SOURCE  |LOCAL|
+                                         }
+                                  -- SORT_GROUP_BY[$$171]  |PARTITIONED|
+                                    exchange
+                                    -- ONE_TO_ONE_EXCHANGE  |PARTITIONED|
+                                      assign [$$171] <- [substring($$184, 0, 2)] project: [$$131, $$182, $$171]
+                                      -- ASSIGN  |PARTITIONED|
+                                        select (neq($$172, 0)) project: [$$131, $$182, $$184]
+                                        -- STREAM_SELECT  |PARTITIONED|
+                                          project ([$$172, $$131, $$182, $$184])
+                                          -- STREAM_PROJECT  |PARTITIONED|
                                             exchange
-                                            -- HASH_PARTITION_EXCHANGE [$$184]  |PARTITIONED|
-                                              group by ([$$184 := $$178]) decor ([$$122; $$173; $$175]) {
-                                                        aggregate [$$183] <- [agg-count({"o": $$o})]
+                                            -- ONE_TO_ONE_EXCHANGE  |PARTITIONED|
+                                              group by ([$$189 := $$193]) decor ([$$131; $$182; $$184]) {
+                                                        aggregate [$$172] <- [agg-sum($$192)]
                                                         -- AGGREGATE  |LOCAL|
-                                                          select (not(is-missing($$179)))
-                                                          -- STREAM_SELECT  |LOCAL|
-                                                            nested tuple source
-                                                            -- NESTED_TUPLE_SOURCE  |LOCAL|
+                                                          nested tuple source
+                                                          -- NESTED_TUPLE_SOURCE  |LOCAL|
                                                      }
-                                              -- PRE_CLUSTERED_GROUP_BY[$$178]  |PARTITIONED|
+                                              -- SORT_GROUP_BY[$$193]  |PARTITIONED|
                                                 exchange
-                                                -- ONE_TO_ONE_EXCHANGE  |PARTITIONED|
-                                                  order (ASC, $$178)
-                                                  -- STABLE_SORT [$$178(ASC)]  |PARTITIONED|
+                                                -- HASH_PARTITION_EXCHANGE [$$193]  |PARTITIONED|
+                                                  group by ([$$193 := $$187]) decor ([$$131; $$182; $$184]) {
+                                                            aggregate [$$192] <- [agg-count({"o": $$o})]
+                                                            -- AGGREGATE  |LOCAL|
+                                                              select (not(is-missing($$188)))
+                                                              -- STREAM_SELECT  |LOCAL|
+                                                                nested tuple source
+                                                                -- NESTED_TUPLE_SOURCE  |LOCAL|
+                                                         }
+                                                  -- PRE_CLUSTERED_GROUP_BY[$$187]  |PARTITIONED|
                                                     exchange
                                                     -- ONE_TO_ONE_EXCHANGE  |PARTITIONED|
-                                                      project ([$$122, $$173, $$175, $$o, $$179, $$178])
-                                                      -- STREAM_PROJECT  |PARTITIONED|
+                                                      order (ASC, $$187)
+                                                      -- STABLE_SORT [$$187(ASC)]  |PARTITIONED|
                                                         exchange
                                                         -- ONE_TO_ONE_EXCHANGE  |PARTITIONED|
-                                                          left outer join (eq($$171, $$174))
-                                                          -- HYBRID_HASH_JOIN [$$174][$$171]  |PARTITIONED|
+                                                          project ([$$131, $$182, $$184, $$o, $$188, $$187])
+                                                          -- STREAM_PROJECT  |PARTITIONED|
                                                             exchange
-                                                            -- HASH_PARTITION_EXCHANGE [$$174]  |PARTITIONED|
-                                                              running-aggregate [$$178] <- [create-query-uid()]
-                                                              -- RUNNING_AGGREGATE  |PARTITIONED|
-                                                                project ([$$122, $$173, $$175, $$174])
-                                                                -- STREAM_PROJECT  |PARTITIONED|
-                                                                  exchange
-                                                                  -- ONE_TO_ONE_EXCHANGE  |PARTITIONED|
-                                                                    join (gt($$173, $$170))
-                                                                    -- NESTED_LOOP  |PARTITIONED|
+                                                            -- ONE_TO_ONE_EXCHANGE  |PARTITIONED|
+                                                              left outer join (eq($$180, $$183))
+                                                              -- HYBRID_HASH_JOIN [$$183][$$180]  |PARTITIONED|
+                                                                exchange
+                                                                -- HASH_PARTITION_EXCHANGE [$$183]  |PARTITIONED|
+                                                                  running-aggregate [$$187] <- [create-query-uid()]
+                                                                  -- RUNNING_AGGREGATE  |PARTITIONED|
+                                                                    project ([$$131, $$182, $$184, $$183])
+                                                                    -- STREAM_PROJECT  |PARTITIONED|
                                                                       exchange
                                                                       -- ONE_TO_ONE_EXCHANGE  |PARTITIONED|
-                                                                        assign [$$122] <- [{"c_acctbal": $$173, "c_custkey": $$174, "cntrycode": substring($$175, 0, 2)}]
-                                                                        -- ASSIGN  |PARTITIONED|
-                                                                          project ([$$175, $$174, $$173])
-                                                                          -- STREAM_PROJECT  |PARTITIONED|
-                                                                            assign [$$175, $$174, $$173] <- [$$Customer.getField(4), $$Customer.getField(0), $$Customer.getField(5)]
+                                                                        join (gt($$182, $$179))
+                                                                        -- NESTED_LOOP  |PARTITIONED|
+                                                                          exchange
+                                                                          -- ONE_TO_ONE_EXCHANGE  |PARTITIONED|
+                                                                            assign [$$131] <- [{"c_acctbal": $$182, "c_custkey": $$183, "cntrycode": substring($$184, 0, 2)}]
                                                                             -- ASSIGN  |PARTITIONED|
-                                                                              exchange
-                                                                              -- ONE_TO_ONE_EXCHANGE  |PARTITIONED|
-                                                                                data-scan []<-[$$Customer] <- test.Customer
-                                                                                -- DATASOURCE_SCAN  |PARTITIONED|
+                                                                              assign [$$184, $$183, $$182] <- [$$Customer.getField(4), $$Customer.getField(0), $$Customer.getField(5)] project: [$$184, $$183, $$182]
+                                                                              -- ASSIGN  |PARTITIONED|
+                                                                                exchange
+                                                                                -- ONE_TO_ONE_EXCHANGE  |PARTITIONED|
+                                                                                  data-scan []<-[$$Customer] <- test.Customer
+                                                                                  -- DATASOURCE_SCAN  |PARTITIONED|
+                                                                                    exchange
+                                                                                    -- ONE_TO_ONE_EXCHANGE  |PARTITIONED|
+                                                                                      empty-tuple-source
+                                                                                      -- EMPTY_TUPLE_SOURCE  |PARTITIONED|
+                                                                          exchange
+                                                                          -- BROADCAST_EXCHANGE  |PARTITIONED|
+                                                                            assign [$$179] <- [get-item($$145, 0)] project: [$$179]
+                                                                            -- ASSIGN  |UNPARTITIONED|
+                                                                              aggregate [$$145] <- [listify($$191)]
+                                                                              -- AGGREGATE  |UNPARTITIONED|
+                                                                                aggregate [$$191] <- [agg-global-sql-avg($$197)]
+                                                                                -- AGGREGATE  |UNPARTITIONED|
                                                                                   exchange
-                                                                                  -- ONE_TO_ONE_EXCHANGE  |PARTITIONED|
-                                                                                    empty-tuple-source
-                                                                                    -- EMPTY_TUPLE_SOURCE  |PARTITIONED|
-                                                                      exchange
-                                                                      -- BROADCAST_EXCHANGE  |PARTITIONED|
-                                                                        project ([$$170])
-                                                                        -- STREAM_PROJECT  |UNPARTITIONED|
-                                                                          assign [$$170] <- [get-item($$136, 0)]
-                                                                          -- ASSIGN  |UNPARTITIONED|
-                                                                            aggregate [$$136] <- [listify($$182)]
-                                                                            -- AGGREGATE  |UNPARTITIONED|
-                                                                              aggregate [$$182] <- [agg-global-sql-avg($$188)]
-                                                                              -- AGGREGATE  |UNPARTITIONED|
-                                                                                exchange
-                                                                                -- RANDOM_MERGE_EXCHANGE  |PARTITIONED|
-                                                                                  aggregate [$$188] <- [agg-local-sql-avg($$176)]
-                                                                                  -- AGGREGATE  |PARTITIONED|
-                                                                                    select (gt($$176, 0.0))
-                                                                                    -- STREAM_SELECT  |PARTITIONED|
-                                                                                      project ([$$176])
-                                                                                      -- STREAM_PROJECT  |PARTITIONED|
-                                                                                        assign [$$176] <- [$$168.getField(5)]
->>>>>>> 86e6336f
+                                                                                  -- RANDOM_MERGE_EXCHANGE  |PARTITIONED|
+                                                                                    aggregate [$$197] <- [agg-local-sql-avg($$185)]
+                                                                                    -- AGGREGATE  |PARTITIONED|
+                                                                                      select (gt($$185, 0.0))
+                                                                                      -- STREAM_SELECT  |PARTITIONED|
+                                                                                        assign [$$185] <- [$$177.getField(5)] project: [$$185]
                                                                                         -- ASSIGN  |PARTITIONED|
                                                                                           exchange
                                                                                           -- ONE_TO_ONE_EXCHANGE  |PARTITIONED|
-                                                                                            data-scan []<-[$$168] <- test.Customer
+                                                                                            data-scan []<-[$$177] <- test.Customer
                                                                                             -- DATASOURCE_SCAN  |PARTITIONED|
                                                                                               exchange
                                                                                               -- ONE_TO_ONE_EXCHANGE  |PARTITIONED|
                                                                                                 empty-tuple-source
                                                                                                 -- EMPTY_TUPLE_SOURCE  |PARTITIONED|
-<<<<<<< HEAD
+                                                                exchange
                                                                 -- HASH_PARTITION_EXCHANGE [$$180]  |PARTITIONED|
+                                                                  assign [$$188, $$180] <- [true, $$o.getField(1)]
                                                                   -- ASSIGN  |PARTITIONED|
-                                                                    -- ONE_TO_ONE_EXCHANGE  |PARTITIONED|
-                                                                      -- DATASOURCE_SCAN (test.Orders)  |PARTITIONED|
-                                                                        -- ONE_TO_ONE_EXCHANGE  |PARTITIONED|
-                                                                          -- EMPTY_TUPLE_SOURCE  |PARTITIONED|
-=======
-                                                            exchange
-                                                            -- HASH_PARTITION_EXCHANGE [$$171]  |PARTITIONED|
-                                                              assign [$$179, $$171] <- [true, $$o.getField(1)]
-                                                              -- ASSIGN  |PARTITIONED|
-                                                                exchange
-                                                                -- ONE_TO_ONE_EXCHANGE  |PARTITIONED|
-                                                                  data-scan []<-[$$o] <- test.Orders
-                                                                  -- DATASOURCE_SCAN  |PARTITIONED|
                                                                     exchange
                                                                     -- ONE_TO_ONE_EXCHANGE  |PARTITIONED|
-                                                                      empty-tuple-source
-                                                                      -- EMPTY_TUPLE_SOURCE  |PARTITIONED|
-                exchange
-                -- BROADCAST_EXCHANGE  |PARTITIONED|
-                  aggregate [$$192] <- [agg-range-map($$190, $$191)]
-                  -- AGGREGATE  |UNPARTITIONED|
-                    exchange
-                    -- RANDOM_MERGE_EXCHANGE  |PARTITIONED|
-                      aggregate [$$190, $$191] <- [agg-local-sampling($$cntrycode), agg-null-writer($$cntrycode)]
-                      -- AGGREGATE  |PARTITIONED|
-                        project ([$$cntrycode])
-                        -- STREAM_PROJECT  |PARTITIONED|
-                          exchange
-                          -- ONE_TO_ONE_EXCHANGE  |PARTITIONED|
-                            replicate
-                            -- REPLICATE  |PARTITIONED|
-                              exchange
-                              -- ONE_TO_ONE_EXCHANGE  |PARTITIONED|
-                                group by ([$$cntrycode := $$187]) decor ([]) {
-                                          aggregate [$$164, $$165] <- [agg-sql-sum($$185), agg-global-sql-sum($$186)]
-                                          -- AGGREGATE  |LOCAL|
-                                            nested tuple source
-                                            -- NESTED_TUPLE_SOURCE  |LOCAL|
-                                       }
-                                -- SORT_GROUP_BY[$$187]  |PARTITIONED|
-                                  exchange
-                                  -- HASH_PARTITION_EXCHANGE [$$187]  |PARTITIONED|
-                                    group by ([$$187 := $$162]) decor ([]) {
-                                              aggregate [$$185, $$186] <- [agg-sql-count($$122), agg-local-sql-sum($$173)]
-                                              -- AGGREGATE  |LOCAL|
-                                                nested tuple source
-                                                -- NESTED_TUPLE_SOURCE  |LOCAL|
-                                           }
-                                    -- SORT_GROUP_BY[$$162]  |PARTITIONED|
-                                      exchange
-                                      -- ONE_TO_ONE_EXCHANGE  |PARTITIONED|
-                                        project ([$$122, $$173, $$162])
-                                        -- STREAM_PROJECT  |PARTITIONED|
-                                          assign [$$162] <- [substring($$175, 0, 2)]
-                                          -- ASSIGN  |PARTITIONED|
-                                            project ([$$122, $$173, $$175])
-                                            -- STREAM_PROJECT  |PARTITIONED|
-                                              select (neq($$163, 0))
-                                              -- STREAM_SELECT  |PARTITIONED|
-                                                project ([$$163, $$122, $$173, $$175])
-                                                -- STREAM_PROJECT  |PARTITIONED|
-                                                  exchange
-                                                  -- ONE_TO_ONE_EXCHANGE  |PARTITIONED|
-                                                    group by ([$$180 := $$184]) decor ([$$122; $$173; $$175]) {
-                                                              aggregate [$$163] <- [agg-sum($$183)]
-                                                              -- AGGREGATE  |LOCAL|
-                                                                nested tuple source
-                                                                -- NESTED_TUPLE_SOURCE  |LOCAL|
-                                                           }
-                                                    -- SORT_GROUP_BY[$$184]  |PARTITIONED|
-                                                      exchange
-                                                      -- HASH_PARTITION_EXCHANGE [$$184]  |PARTITIONED|
-                                                        group by ([$$184 := $$178]) decor ([$$122; $$173; $$175]) {
-                                                                  aggregate [$$183] <- [agg-count({"o": $$o})]
-                                                                  -- AGGREGATE  |LOCAL|
-                                                                    select (not(is-missing($$179)))
-                                                                    -- STREAM_SELECT  |LOCAL|
-                                                                      nested tuple source
-                                                                      -- NESTED_TUPLE_SOURCE  |LOCAL|
-                                                               }
-                                                        -- PRE_CLUSTERED_GROUP_BY[$$178]  |PARTITIONED|
-                                                          exchange
-                                                          -- ONE_TO_ONE_EXCHANGE  |PARTITIONED|
-                                                            order (ASC, $$178)
-                                                            -- STABLE_SORT [$$178(ASC)]  |PARTITIONED|
-                                                              exchange
-                                                              -- ONE_TO_ONE_EXCHANGE  |PARTITIONED|
-                                                                project ([$$122, $$173, $$175, $$o, $$179, $$178])
-                                                                -- STREAM_PROJECT  |PARTITIONED|
-                                                                  exchange
-                                                                  -- ONE_TO_ONE_EXCHANGE  |PARTITIONED|
-                                                                    left outer join (eq($$171, $$174))
-                                                                    -- HYBRID_HASH_JOIN [$$174][$$171]  |PARTITIONED|
-                                                                      exchange
-                                                                      -- HASH_PARTITION_EXCHANGE [$$174]  |PARTITIONED|
-                                                                        running-aggregate [$$178] <- [create-query-uid()]
-                                                                        -- RUNNING_AGGREGATE  |PARTITIONED|
-                                                                          project ([$$122, $$173, $$175, $$174])
-                                                                          -- STREAM_PROJECT  |PARTITIONED|
-                                                                            exchange
-                                                                            -- ONE_TO_ONE_EXCHANGE  |PARTITIONED|
-                                                                              join (gt($$173, $$170))
-                                                                              -- NESTED_LOOP  |PARTITIONED|
-                                                                                exchange
-                                                                                -- ONE_TO_ONE_EXCHANGE  |PARTITIONED|
-                                                                                  assign [$$122] <- [{"c_acctbal": $$173, "c_custkey": $$174, "cntrycode": substring($$175, 0, 2)}]
-                                                                                  -- ASSIGN  |PARTITIONED|
-                                                                                    project ([$$175, $$174, $$173])
-                                                                                    -- STREAM_PROJECT  |PARTITIONED|
-                                                                                      assign [$$175, $$174, $$173] <- [$$Customer.getField(4), $$Customer.getField(0), $$Customer.getField(5)]
-                                                                                      -- ASSIGN  |PARTITIONED|
-                                                                                        exchange
-                                                                                        -- ONE_TO_ONE_EXCHANGE  |PARTITIONED|
-                                                                                          data-scan []<-[$$Customer] <- test.Customer
-                                                                                          -- DATASOURCE_SCAN  |PARTITIONED|
-                                                                                            exchange
-                                                                                            -- ONE_TO_ONE_EXCHANGE  |PARTITIONED|
-                                                                                              empty-tuple-source
-                                                                                              -- EMPTY_TUPLE_SOURCE  |PARTITIONED|
-                                                                                exchange
-                                                                                -- BROADCAST_EXCHANGE  |PARTITIONED|
-                                                                                  project ([$$170])
-                                                                                  -- STREAM_PROJECT  |UNPARTITIONED|
-                                                                                    assign [$$170] <- [get-item($$136, 0)]
-                                                                                    -- ASSIGN  |UNPARTITIONED|
-                                                                                      aggregate [$$136] <- [listify($$182)]
-                                                                                      -- AGGREGATE  |UNPARTITIONED|
-                                                                                        aggregate [$$182] <- [agg-global-sql-avg($$188)]
-                                                                                        -- AGGREGATE  |UNPARTITIONED|
-                                                                                          exchange
-                                                                                          -- RANDOM_MERGE_EXCHANGE  |PARTITIONED|
-                                                                                            aggregate [$$188] <- [agg-local-sql-avg($$176)]
-                                                                                            -- AGGREGATE  |PARTITIONED|
-                                                                                              select (gt($$176, 0.0))
-                                                                                              -- STREAM_SELECT  |PARTITIONED|
-                                                                                                project ([$$176])
-                                                                                                -- STREAM_PROJECT  |PARTITIONED|
-                                                                                                  assign [$$176] <- [$$168.getField(5)]
-                                                                                                  -- ASSIGN  |PARTITIONED|
-                                                                                                    exchange
-                                                                                                    -- ONE_TO_ONE_EXCHANGE  |PARTITIONED|
-                                                                                                      data-scan []<-[$$168] <- test.Customer
-                                                                                                      -- DATASOURCE_SCAN  |PARTITIONED|
-                                                                                                        exchange
-                                                                                                        -- ONE_TO_ONE_EXCHANGE  |PARTITIONED|
-                                                                                                          empty-tuple-source
-                                                                                                          -- EMPTY_TUPLE_SOURCE  |PARTITIONED|
-                                                                      exchange
-                                                                      -- HASH_PARTITION_EXCHANGE [$$171]  |PARTITIONED|
-                                                                        assign [$$179, $$171] <- [true, $$o.getField(1)]
-                                                                        -- ASSIGN  |PARTITIONED|
-                                                                          exchange
-                                                                          -- ONE_TO_ONE_EXCHANGE  |PARTITIONED|
-                                                                            data-scan []<-[$$o] <- test.Orders
-                                                                            -- DATASOURCE_SCAN  |PARTITIONED|
-                                                                              exchange
-                                                                              -- ONE_TO_ONE_EXCHANGE  |PARTITIONED|
-                                                                                empty-tuple-source
-                                                                                -- EMPTY_TUPLE_SOURCE  |PARTITIONED|
->>>>>>> 86e6336f
+                                                                      data-scan []<-[$$o] <- test.Orders
+                                                                      -- DATASOURCE_SCAN  |PARTITIONED|
+                                                                        exchange
+                                                                        -- ONE_TO_ONE_EXCHANGE  |PARTITIONED|
+                                                                          empty-tuple-source
+                                                                          -- EMPTY_TUPLE_SOURCE  |PARTITIONED|