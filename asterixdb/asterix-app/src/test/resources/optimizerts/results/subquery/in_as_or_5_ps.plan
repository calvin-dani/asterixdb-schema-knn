distribute result [$$20]
-- DISTRIBUTE_RESULT  |PARTITIONED|
  exchange
  -- ONE_TO_ONE_EXCHANGE  |PARTITIONED|
<<<<<<< HEAD
    -- STABLE_SORT [$$21(ASC)]  |PARTITIONED|
      -- RANGE_PARTITION_EXCHANGE [$$21(ASC)]  |PARTITIONED|
=======
    order (ASC, $$20)
    -- STABLE_SORT [$$20(ASC)]  |PARTITIONED|
      exchange
      -- RANGE_PARTITION_EXCHANGE [$$20(ASC)]  |PARTITIONED|
        forward: shared-variable = $$25
>>>>>>> 86e6336f
        -- FORWARD  |PARTITIONED|
          exchange
          -- ONE_TO_ONE_EXCHANGE  |PARTITIONED|
            replicate
            -- REPLICATE  |PARTITIONED|
              exchange
              -- ONE_TO_ONE_EXCHANGE  |PARTITIONED|
                project ([$$20])
                -- STREAM_PROJECT  |PARTITIONED|
                  exchange
                  -- ONE_TO_ONE_EXCHANGE  |PARTITIONED|
<<<<<<< HEAD
                    -- HYBRID_HASH_JOIN [$$16][$$22]  |PARTITIONED|
                      -- ONE_TO_ONE_EXCHANGE  |PARTITIONED|
                        -- ASSIGN  |PARTITIONED|
                          -- ONE_TO_ONE_EXCHANGE  |PARTITIONED|
                            -- DATASOURCE_SCAN (tpch.Customer)  |PARTITIONED|
                              -- ONE_TO_ONE_EXCHANGE  |PARTITIONED|
                                -- EMPTY_TUPLE_SOURCE  |PARTITIONED|
=======
                    join (eq($$21, $$15))
                    -- HYBRID_HASH_JOIN [$$15][$$21]  |PARTITIONED|
                      exchange
                      -- ONE_TO_ONE_EXCHANGE  |PARTITIONED|
                        project ([$$20, $$15])
                        -- STREAM_PROJECT  |PARTITIONED|
                          assign [$$15] <- [$$c.getField(1)]
                          -- ASSIGN  |PARTITIONED|
                            exchange
                            -- ONE_TO_ONE_EXCHANGE  |PARTITIONED|
                              data-scan []<-[$$20, $$c] <- tpch.Customer
                              -- DATASOURCE_SCAN  |PARTITIONED|
                                exchange
                                -- ONE_TO_ONE_EXCHANGE  |PARTITIONED|
                                  empty-tuple-source
                                  -- EMPTY_TUPLE_SOURCE  |PARTITIONED|
                      exchange
>>>>>>> 86e6336f
                      -- BROADCAST_EXCHANGE  |PARTITIONED|
                        unnest $$21 <- scan-collection(array: [ "Customer#000000003", "Customer#000000002", "Customer#000000001" ])
                        -- UNNEST  |UNPARTITIONED|
                          empty-tuple-source
                          -- EMPTY_TUPLE_SOURCE  |UNPARTITIONED|
          exchange
          -- BROADCAST_EXCHANGE  |PARTITIONED|
            aggregate [$$25] <- [agg-range-map($$23, $$24)]
            -- AGGREGATE  |UNPARTITIONED|
              exchange
              -- RANDOM_MERGE_EXCHANGE  |PARTITIONED|
                aggregate [$$23, $$24] <- [agg-local-sampling($$20), agg-null-writer($$20)]
                -- AGGREGATE  |PARTITIONED|
                  exchange
                  -- ONE_TO_ONE_EXCHANGE  |PARTITIONED|
                    replicate
                    -- REPLICATE  |PARTITIONED|
                      exchange
                      -- ONE_TO_ONE_EXCHANGE  |PARTITIONED|
                        project ([$$20])
                        -- STREAM_PROJECT  |PARTITIONED|
                          exchange
                          -- ONE_TO_ONE_EXCHANGE  |PARTITIONED|
<<<<<<< HEAD
                            -- HYBRID_HASH_JOIN [$$16][$$22]  |PARTITIONED|
                              -- ONE_TO_ONE_EXCHANGE  |PARTITIONED|
                                -- ASSIGN  |PARTITIONED|
                                  -- ONE_TO_ONE_EXCHANGE  |PARTITIONED|
                                    -- DATASOURCE_SCAN (tpch.Customer)  |PARTITIONED|
                                      -- ONE_TO_ONE_EXCHANGE  |PARTITIONED|
                                        -- EMPTY_TUPLE_SOURCE  |PARTITIONED|
=======
                            join (eq($$21, $$15))
                            -- HYBRID_HASH_JOIN [$$15][$$21]  |PARTITIONED|
                              exchange
                              -- ONE_TO_ONE_EXCHANGE  |PARTITIONED|
                                project ([$$20, $$15])
                                -- STREAM_PROJECT  |PARTITIONED|
                                  assign [$$15] <- [$$c.getField(1)]
                                  -- ASSIGN  |PARTITIONED|
                                    exchange
                                    -- ONE_TO_ONE_EXCHANGE  |PARTITIONED|
                                      data-scan []<-[$$20, $$c] <- tpch.Customer
                                      -- DATASOURCE_SCAN  |PARTITIONED|
                                        exchange
                                        -- ONE_TO_ONE_EXCHANGE  |PARTITIONED|
                                          empty-tuple-source
                                          -- EMPTY_TUPLE_SOURCE  |PARTITIONED|
                              exchange
>>>>>>> 86e6336f
                              -- BROADCAST_EXCHANGE  |PARTITIONED|
                                unnest $$21 <- scan-collection(array: [ "Customer#000000003", "Customer#000000002", "Customer#000000001" ])
                                -- UNNEST  |UNPARTITIONED|
                                  empty-tuple-source
                                  -- EMPTY_TUPLE_SOURCE  |UNPARTITIONED|<|MERGE_RESOLUTION|>--- conflicted
+++ resolved
@@ -1,17 +1,12 @@
-distribute result [$$20]
+distribute result [$$21]
 -- DISTRIBUTE_RESULT  |PARTITIONED|
   exchange
   -- ONE_TO_ONE_EXCHANGE  |PARTITIONED|
-<<<<<<< HEAD
+    order (ASC, $$21)
     -- STABLE_SORT [$$21(ASC)]  |PARTITIONED|
+      exchange
       -- RANGE_PARTITION_EXCHANGE [$$21(ASC)]  |PARTITIONED|
-=======
-    order (ASC, $$20)
-    -- STABLE_SORT [$$20(ASC)]  |PARTITIONED|
-      exchange
-      -- RANGE_PARTITION_EXCHANGE [$$20(ASC)]  |PARTITIONED|
-        forward: shared-variable = $$25
->>>>>>> 86e6336f
+        forward: shared-variable = $$26
         -- FORWARD  |PARTITIONED|
           exchange
           -- ONE_TO_ONE_EXCHANGE  |PARTITIONED|
@@ -19,49 +14,37 @@
             -- REPLICATE  |PARTITIONED|
               exchange
               -- ONE_TO_ONE_EXCHANGE  |PARTITIONED|
-                project ([$$20])
+                project ([$$21])
                 -- STREAM_PROJECT  |PARTITIONED|
                   exchange
                   -- ONE_TO_ONE_EXCHANGE  |PARTITIONED|
-<<<<<<< HEAD
+                    join (eq($$22, $$16))
                     -- HYBRID_HASH_JOIN [$$16][$$22]  |PARTITIONED|
-                      -- ONE_TO_ONE_EXCHANGE  |PARTITIONED|
-                        -- ASSIGN  |PARTITIONED|
-                          -- ONE_TO_ONE_EXCHANGE  |PARTITIONED|
-                            -- DATASOURCE_SCAN (tpch.Customer)  |PARTITIONED|
-                              -- ONE_TO_ONE_EXCHANGE  |PARTITIONED|
-                                -- EMPTY_TUPLE_SOURCE  |PARTITIONED|
-=======
-                    join (eq($$21, $$15))
-                    -- HYBRID_HASH_JOIN [$$15][$$21]  |PARTITIONED|
                       exchange
                       -- ONE_TO_ONE_EXCHANGE  |PARTITIONED|
-                        project ([$$20, $$15])
-                        -- STREAM_PROJECT  |PARTITIONED|
-                          assign [$$15] <- [$$c.getField(1)]
-                          -- ASSIGN  |PARTITIONED|
-                            exchange
-                            -- ONE_TO_ONE_EXCHANGE  |PARTITIONED|
-                              data-scan []<-[$$20, $$c] <- tpch.Customer
-                              -- DATASOURCE_SCAN  |PARTITIONED|
-                                exchange
-                                -- ONE_TO_ONE_EXCHANGE  |PARTITIONED|
-                                  empty-tuple-source
-                                  -- EMPTY_TUPLE_SOURCE  |PARTITIONED|
+                        assign [$$16] <- [$$c.getField(1)] project: [$$21, $$16]
+                        -- ASSIGN  |PARTITIONED|
+                          exchange
+                          -- ONE_TO_ONE_EXCHANGE  |PARTITIONED|
+                            data-scan []<-[$$21, $$c] <- tpch.Customer
+                            -- DATASOURCE_SCAN  |PARTITIONED|
+                              exchange
+                              -- ONE_TO_ONE_EXCHANGE  |PARTITIONED|
+                                empty-tuple-source
+                                -- EMPTY_TUPLE_SOURCE  |PARTITIONED|
                       exchange
->>>>>>> 86e6336f
                       -- BROADCAST_EXCHANGE  |PARTITIONED|
-                        unnest $$21 <- scan-collection(array: [ "Customer#000000003", "Customer#000000002", "Customer#000000001" ])
+                        unnest $$22 <- scan-collection(array: [ "Customer#000000003", "Customer#000000002", "Customer#000000001" ])
                         -- UNNEST  |UNPARTITIONED|
                           empty-tuple-source
                           -- EMPTY_TUPLE_SOURCE  |UNPARTITIONED|
           exchange
           -- BROADCAST_EXCHANGE  |PARTITIONED|
-            aggregate [$$25] <- [agg-range-map($$23, $$24)]
+            aggregate [$$26] <- [agg-range-map($$24, $$25)]
             -- AGGREGATE  |UNPARTITIONED|
               exchange
               -- RANDOM_MERGE_EXCHANGE  |PARTITIONED|
-                aggregate [$$23, $$24] <- [agg-local-sampling($$20), agg-null-writer($$20)]
+                aggregate [$$24, $$25] <- [agg-local-sampling($$21), agg-null-writer($$21)]
                 -- AGGREGATE  |PARTITIONED|
                   exchange
                   -- ONE_TO_ONE_EXCHANGE  |PARTITIONED|
@@ -69,39 +52,27 @@
                     -- REPLICATE  |PARTITIONED|
                       exchange
                       -- ONE_TO_ONE_EXCHANGE  |PARTITIONED|
-                        project ([$$20])
+                        project ([$$21])
                         -- STREAM_PROJECT  |PARTITIONED|
                           exchange
                           -- ONE_TO_ONE_EXCHANGE  |PARTITIONED|
-<<<<<<< HEAD
+                            join (eq($$22, $$16))
                             -- HYBRID_HASH_JOIN [$$16][$$22]  |PARTITIONED|
-                              -- ONE_TO_ONE_EXCHANGE  |PARTITIONED|
-                                -- ASSIGN  |PARTITIONED|
-                                  -- ONE_TO_ONE_EXCHANGE  |PARTITIONED|
-                                    -- DATASOURCE_SCAN (tpch.Customer)  |PARTITIONED|
-                                      -- ONE_TO_ONE_EXCHANGE  |PARTITIONED|
-                                        -- EMPTY_TUPLE_SOURCE  |PARTITIONED|
-=======
-                            join (eq($$21, $$15))
-                            -- HYBRID_HASH_JOIN [$$15][$$21]  |PARTITIONED|
                               exchange
                               -- ONE_TO_ONE_EXCHANGE  |PARTITIONED|
-                                project ([$$20, $$15])
-                                -- STREAM_PROJECT  |PARTITIONED|
-                                  assign [$$15] <- [$$c.getField(1)]
-                                  -- ASSIGN  |PARTITIONED|
-                                    exchange
-                                    -- ONE_TO_ONE_EXCHANGE  |PARTITIONED|
-                                      data-scan []<-[$$20, $$c] <- tpch.Customer
-                                      -- DATASOURCE_SCAN  |PARTITIONED|
-                                        exchange
-                                        -- ONE_TO_ONE_EXCHANGE  |PARTITIONED|
-                                          empty-tuple-source
-                                          -- EMPTY_TUPLE_SOURCE  |PARTITIONED|
+                                assign [$$16] <- [$$c.getField(1)] project: [$$21, $$16]
+                                -- ASSIGN  |PARTITIONED|
+                                  exchange
+                                  -- ONE_TO_ONE_EXCHANGE  |PARTITIONED|
+                                    data-scan []<-[$$21, $$c] <- tpch.Customer
+                                    -- DATASOURCE_SCAN  |PARTITIONED|
+                                      exchange
+                                      -- ONE_TO_ONE_EXCHANGE  |PARTITIONED|
+                                        empty-tuple-source
+                                        -- EMPTY_TUPLE_SOURCE  |PARTITIONED|
                               exchange
->>>>>>> 86e6336f
                               -- BROADCAST_EXCHANGE  |PARTITIONED|
-                                unnest $$21 <- scan-collection(array: [ "Customer#000000003", "Customer#000000002", "Customer#000000001" ])
+                                unnest $$22 <- scan-collection(array: [ "Customer#000000003", "Customer#000000002", "Customer#000000001" ])
                                 -- UNNEST  |UNPARTITIONED|
                                   empty-tuple-source
                                   -- EMPTY_TUPLE_SOURCE  |UNPARTITIONED|