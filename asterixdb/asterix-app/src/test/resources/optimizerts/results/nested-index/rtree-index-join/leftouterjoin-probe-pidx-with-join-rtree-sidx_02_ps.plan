--- conflicted
+++ resolved
@@ -1,260 +1,156 @@
-distribute result [$$64]
+distribute result [$$67]
 -- DISTRIBUTE_RESULT  |PARTITIONED|
   exchange
   -- ONE_TO_ONE_EXCHANGE  |PARTITIONED|
-<<<<<<< HEAD
+    assign [$$67] <- [{"tweetid1": $$77, "loc1": $$78, "nearby-message": $$66}] project: [$$67]
     -- ASSIGN  |PARTITIONED|
+      project ([$$66, $$77, $$78])
       -- STREAM_PROJECT  |PARTITIONED|
+        exchange
         -- ONE_TO_ONE_EXCHANGE  |PARTITIONED|
+          order (ASC, $$86)
           -- STABLE_SORT [$$86(ASC)]  |PARTITIONED|
+            exchange
             -- RANGE_PARTITION_EXCHANGE [$$86(ASC)]  |PARTITIONED|
+              forward: shared-variable = $$101
               -- FORWARD  |PARTITIONED|
+                exchange
                 -- ONE_TO_ONE_EXCHANGE  |PARTITIONED|
+                  replicate
                   -- REPLICATE  |PARTITIONED|
+                    exchange
                     -- ONE_TO_ONE_EXCHANGE  |PARTITIONED|
+                      group by ([$$86 := $$71]) decor ([$$77; $$78]) {
+                                aggregate [$$66] <- [listify({"tweetid2": $$76, "loc2": $$74})]
+                                -- AGGREGATE  |LOCAL|
+                                  select (not(is-missing($$72)))
+                                  -- STREAM_SELECT  |LOCAL|
+                                    nested tuple source
+                                    -- NESTED_TUPLE_SOURCE  |LOCAL|
+                             }
                       -- PRE_CLUSTERED_GROUP_BY[$$71]  |PARTITIONED|
-                              {
-                                -- AGGREGATE  |LOCAL|
-                                  -- STREAM_SELECT  |LOCAL|
-                                    -- NESTED_TUPLE_SOURCE  |LOCAL|
-                              }
+                        exchange
                         -- ONE_TO_ONE_EXCHANGE  |PARTITIONED|
+                          order (ASC, $$71) (ASC, $$72)
                           -- STABLE_SORT [$$71(ASC), $$72(ASC)]  |PARTITIONED|
+                            exchange
                             -- HASH_PARTITION_EXCHANGE [$$71]  |PARTITIONED|
+                              select (and(spatial-intersect($$74, $$n), neq($$71, $$76))) retain-untrue ($$72 <- missing) project: [$$77, $$78, $$76, $$74, $$72, $$71]
                               -- STREAM_SELECT  |PARTITIONED|
+                                assign [$$76, $$74] <- [$$73.getField(0), $$73.getField(2)] project: [$$77, $$78, $$71, $$n, $$72, $$76, $$74]
                                 -- ASSIGN  |PARTITIONED|
+                                  assign [$$73] <- [$$t2.getField(0)] project: [$$77, $$78, $$71, $$n, $$72, $$73]
                                   -- ASSIGN  |PARTITIONED|
+                                    project ([$$77, $$78, $$71, $$n, $$72, $$t2])
                                     -- STREAM_PROJECT  |PARTITIONED|
+                                      exchange
                                       -- ONE_TO_ONE_EXCHANGE  |PARTITIONED|
-                                        -- BTREE_SEARCH (test.TweetMessages.TweetMessages)  |PARTITIONED|
+                                        left-outer-unnest-map [$$72, $$t2] <- index-search("TweetMessages", 0, "Default", "test", "TweetMessages", true, false, 1, $$98, 1, $$98, true, true, true)
+                                        -- BTREE_SEARCH  |PARTITIONED|
+                                          exchange
                                           -- ONE_TO_ONE_EXCHANGE  |PARTITIONED|
+                                            order (ASC, $$98)
                                             -- STABLE_SORT [$$98(ASC)]  |PARTITIONED|
+                                              exchange
                                               -- ONE_TO_ONE_EXCHANGE  |PARTITIONED|
+                                                project ([$$77, $$78, $$71, $$n, $$98])
                                                 -- STREAM_PROJECT  |PARTITIONED|
+                                                  exchange
                                                   -- ONE_TO_ONE_EXCHANGE  |PARTITIONED|
-                                                    -- RTREE_SEARCH (test.TweetMessages.twmSndLocIx)  |PARTITIONED|
+                                                    left-outer-unnest-map [$$94, $$95, $$96, $$97, $$98] <- index-search("twmSndLocIx", 1, "Default", "test", "TweetMessages", true, true, 4, $$90, $$91, $$92, $$93)
+                                                    -- RTREE_SEARCH  |PARTITIONED|
+                                                      exchange
                                                       -- BROADCAST_EXCHANGE  |PARTITIONED|
+                                                        assign [$$90, $$91, $$92, $$93] <- [create-mbr($$n, 2, 0), create-mbr($$n, 2, 1), create-mbr($$n, 2, 2), create-mbr($$n, 2, 3)]
                                                         -- ASSIGN  |PARTITIONED|
+                                                          assign [$$n] <- [create-circle($$78, 0.5)]
                                                           -- ASSIGN  |PARTITIONED|
+                                                            assign [$$78, $$77] <- [$$70.getField(2), $$70.getField(0)] project: [$$71, $$78, $$77]
                                                             -- ASSIGN  |PARTITIONED|
+                                                              assign [$$70] <- [$$t1.getField(0)] project: [$$71, $$70]
                                                               -- ASSIGN  |PARTITIONED|
+                                                                exchange
                                                                 -- ONE_TO_ONE_EXCHANGE  |PARTITIONED|
-                                                                  -- BTREE_SEARCH (test.TweetMessages.TweetMessages)  |PARTITIONED|
+                                                                  unnest-map [$$71, $$t1] <- index-search("TweetMessages", 0, "Default", "test", "TweetMessages", false, false, 0, 1, $$87, true, false, false)
+                                                                  -- BTREE_SEARCH  |PARTITIONED|
+                                                                    exchange
                                                                     -- ONE_TO_ONE_EXCHANGE  |PARTITIONED|
+                                                                      assign [$$87] <- [10]
                                                                       -- ASSIGN  |PARTITIONED|
+                                                                        empty-tuple-source
                                                                         -- EMPTY_TUPLE_SOURCE  |PARTITIONED|
+                exchange
                 -- BROADCAST_EXCHANGE  |PARTITIONED|
+                  aggregate [$$101] <- [agg-range-map($$99, $$100)]
                   -- AGGREGATE  |UNPARTITIONED|
+                    exchange
                     -- RANDOM_MERGE_EXCHANGE  |PARTITIONED|
+                      aggregate [$$99, $$100] <- [agg-local-sampling($$86), agg-null-writer($$86)]
                       -- AGGREGATE  |PARTITIONED|
+                        project ([$$86])
                         -- STREAM_PROJECT  |PARTITIONED|
-                          -- ONE_TO_ONE_EXCHANGE  |PARTITIONED|
-                            -- REPLICATE  |PARTITIONED|
-                              -- ONE_TO_ONE_EXCHANGE  |PARTITIONED|
-                                -- PRE_CLUSTERED_GROUP_BY[$$71]  |PARTITIONED|
-                                        {
-                                          -- AGGREGATE  |LOCAL|
-                                            -- STREAM_SELECT  |LOCAL|
-                                              -- NESTED_TUPLE_SOURCE  |LOCAL|
-                                        }
-                                  -- ONE_TO_ONE_EXCHANGE  |PARTITIONED|
-                                    -- STABLE_SORT [$$71(ASC), $$72(ASC)]  |PARTITIONED|
-                                      -- HASH_PARTITION_EXCHANGE [$$71]  |PARTITIONED|
-                                        -- STREAM_SELECT  |PARTITIONED|
-                                          -- ASSIGN  |PARTITIONED|
-                                            -- ASSIGN  |PARTITIONED|
-                                              -- STREAM_PROJECT  |PARTITIONED|
-                                                -- ONE_TO_ONE_EXCHANGE  |PARTITIONED|
-                                                  -- BTREE_SEARCH (test.TweetMessages.TweetMessages)  |PARTITIONED|
-                                                    -- ONE_TO_ONE_EXCHANGE  |PARTITIONED|
-                                                      -- STABLE_SORT [$$98(ASC)]  |PARTITIONED|
-                                                        -- ONE_TO_ONE_EXCHANGE  |PARTITIONED|
-                                                          -- STREAM_PROJECT  |PARTITIONED|
-                                                            -- ONE_TO_ONE_EXCHANGE  |PARTITIONED|
-                                                              -- RTREE_SEARCH (test.TweetMessages.twmSndLocIx)  |PARTITIONED|
-                                                                -- BROADCAST_EXCHANGE  |PARTITIONED|
-                                                                  -- ASSIGN  |PARTITIONED|
-                                                                    -- ASSIGN  |PARTITIONED|
-                                                                      -- ASSIGN  |PARTITIONED|
-                                                                        -- ASSIGN  |PARTITIONED|
-                                                                          -- ONE_TO_ONE_EXCHANGE  |PARTITIONED|
-                                                                            -- BTREE_SEARCH (test.TweetMessages.TweetMessages)  |PARTITIONED|
-                                                                              -- ONE_TO_ONE_EXCHANGE  |PARTITIONED|
-                                                                                -- ASSIGN  |PARTITIONED|
-                                                                                  -- EMPTY_TUPLE_SOURCE  |PARTITIONED|
-=======
-    project ([$$64])
-    -- STREAM_PROJECT  |PARTITIONED|
-      assign [$$64] <- [{"tweetid1": $$74, "loc1": $$75, "nearby-message": $$63}]
-      -- ASSIGN  |PARTITIONED|
-        project ([$$63, $$74, $$75])
-        -- STREAM_PROJECT  |PARTITIONED|
-          exchange
-          -- ONE_TO_ONE_EXCHANGE  |PARTITIONED|
-            order (ASC, $$83)
-            -- STABLE_SORT [$$83(ASC)]  |PARTITIONED|
-              exchange
-              -- RANGE_PARTITION_EXCHANGE [$$83(ASC)]  |PARTITIONED|
-                forward: shared-variable = $$98
-                -- FORWARD  |PARTITIONED|
-                  exchange
-                  -- ONE_TO_ONE_EXCHANGE  |PARTITIONED|
-                    replicate
-                    -- REPLICATE  |PARTITIONED|
-                      exchange
-                      -- ONE_TO_ONE_EXCHANGE  |PARTITIONED|
-                        group by ([$$83 := $$68]) decor ([$$74; $$75]) {
-                                  aggregate [$$63] <- [listify({"tweetid2": $$73, "loc2": $$71})]
-                                  -- AGGREGATE  |LOCAL|
-                                    select (not(is-missing($$69)))
-                                    -- STREAM_SELECT  |LOCAL|
-                                      nested tuple source
-                                      -- NESTED_TUPLE_SOURCE  |LOCAL|
-                               }
-                        -- PRE_CLUSTERED_GROUP_BY[$$68]  |PARTITIONED|
                           exchange
                           -- ONE_TO_ONE_EXCHANGE  |PARTITIONED|
-                            order (ASC, $$68) (ASC, $$69)
-                            -- STABLE_SORT [$$68(ASC), $$69(ASC)]  |PARTITIONED|
+                            replicate
+                            -- REPLICATE  |PARTITIONED|
                               exchange
-                              -- HASH_PARTITION_EXCHANGE [$$68]  |PARTITIONED|
-                                project ([$$74, $$75, $$73, $$71, $$69, $$68])
-                                -- STREAM_PROJECT  |PARTITIONED|
-                                  select (and(spatial-intersect($$71, $$n), neq($$68, $$73))) retain-untrue ($$69 <- missing)
-                                  -- STREAM_SELECT  |PARTITIONED|
-                                    project ([$$74, $$75, $$68, $$n, $$69, $$73, $$71])
-                                    -- STREAM_PROJECT  |PARTITIONED|
-                                      assign [$$73, $$71] <- [$$70.getField(0), $$70.getField(2)]
-                                      -- ASSIGN  |PARTITIONED|
-                                        project ([$$74, $$75, $$68, $$n, $$69, $$70])
-                                        -- STREAM_PROJECT  |PARTITIONED|
-                                          assign [$$70] <- [$$t2.getField(0)]
+                              -- ONE_TO_ONE_EXCHANGE  |PARTITIONED|
+                                group by ([$$86 := $$71]) decor ([$$77; $$78]) {
+                                          aggregate [$$66] <- [listify({"tweetid2": $$76, "loc2": $$74})]
+                                          -- AGGREGATE  |LOCAL|
+                                            select (not(is-missing($$72)))
+                                            -- STREAM_SELECT  |LOCAL|
+                                              nested tuple source
+                                              -- NESTED_TUPLE_SOURCE  |LOCAL|
+                                       }
+                                -- PRE_CLUSTERED_GROUP_BY[$$71]  |PARTITIONED|
+                                  exchange
+                                  -- ONE_TO_ONE_EXCHANGE  |PARTITIONED|
+                                    order (ASC, $$71) (ASC, $$72)
+                                    -- STABLE_SORT [$$71(ASC), $$72(ASC)]  |PARTITIONED|
+                                      exchange
+                                      -- HASH_PARTITION_EXCHANGE [$$71]  |PARTITIONED|
+                                        select (and(spatial-intersect($$74, $$n), neq($$71, $$76))) retain-untrue ($$72 <- missing) project: [$$77, $$78, $$76, $$74, $$72, $$71]
+                                        -- STREAM_SELECT  |PARTITIONED|
+                                          assign [$$76, $$74] <- [$$73.getField(0), $$73.getField(2)] project: [$$77, $$78, $$71, $$n, $$72, $$76, $$74]
                                           -- ASSIGN  |PARTITIONED|
-                                            project ([$$74, $$75, $$68, $$n, $$69, $$t2])
-                                            -- STREAM_PROJECT  |PARTITIONED|
-                                              exchange
-                                              -- ONE_TO_ONE_EXCHANGE  |PARTITIONED|
-                                                left-outer-unnest-map [$$69, $$t2] <- index-search("TweetMessages", 0, "test", "TweetMessages", true, false, 1, $$95, 1, $$95, true, true, true)
-                                                -- BTREE_SEARCH  |PARTITIONED|
-                                                  exchange
-                                                  -- ONE_TO_ONE_EXCHANGE  |PARTITIONED|
-                                                    order (ASC, $$95)
-                                                    -- STABLE_SORT [$$95(ASC)]  |PARTITIONED|
-                                                      exchange
-                                                      -- ONE_TO_ONE_EXCHANGE  |PARTITIONED|
-                                                        project ([$$74, $$75, $$68, $$n, $$95])
-                                                        -- STREAM_PROJECT  |PARTITIONED|
-                                                          exchange
-                                                          -- ONE_TO_ONE_EXCHANGE  |PARTITIONED|
-                                                            left-outer-unnest-map [$$91, $$92, $$93, $$94, $$95] <- index-search("twmSndLocIx", 1, "test", "TweetMessages", true, true, 4, $$87, $$88, $$89, $$90)
-                                                            -- RTREE_SEARCH  |PARTITIONED|
-                                                              exchange
-                                                              -- BROADCAST_EXCHANGE  |PARTITIONED|
-                                                                assign [$$87, $$88, $$89, $$90] <- [create-mbr($$n, 2, 0), create-mbr($$n, 2, 1), create-mbr($$n, 2, 2), create-mbr($$n, 2, 3)]
-                                                                -- ASSIGN  |PARTITIONED|
-                                                                  assign [$$n] <- [create-circle($$75, 0.5)]
-                                                                  -- ASSIGN  |PARTITIONED|
-                                                                    project ([$$68, $$75, $$74])
-                                                                    -- STREAM_PROJECT  |PARTITIONED|
-                                                                      assign [$$75, $$74] <- [$$67.getField(2), $$67.getField(0)]
-                                                                      -- ASSIGN  |PARTITIONED|
-                                                                        project ([$$68, $$67])
-                                                                        -- STREAM_PROJECT  |PARTITIONED|
-                                                                          assign [$$67] <- [$$t1.getField(0)]
-                                                                          -- ASSIGN  |PARTITIONED|
-                                                                            exchange
-                                                                            -- ONE_TO_ONE_EXCHANGE  |PARTITIONED|
-                                                                              unnest-map [$$68, $$t1] <- index-search("TweetMessages", 0, "test", "TweetMessages", false, false, 0, 1, $$84, true, false, false)
-                                                                              -- BTREE_SEARCH  |PARTITIONED|
-                                                                                exchange
-                                                                                -- ONE_TO_ONE_EXCHANGE  |PARTITIONED|
-                                                                                  assign [$$84] <- [10]
-                                                                                  -- ASSIGN  |PARTITIONED|
-                                                                                    empty-tuple-source
-                                                                                    -- EMPTY_TUPLE_SOURCE  |PARTITIONED|
-                  exchange
-                  -- BROADCAST_EXCHANGE  |PARTITIONED|
-                    aggregate [$$98] <- [agg-range-map($$96, $$97)]
-                    -- AGGREGATE  |UNPARTITIONED|
-                      exchange
-                      -- RANDOM_MERGE_EXCHANGE  |PARTITIONED|
-                        aggregate [$$96, $$97] <- [agg-local-sampling($$83), agg-null-writer($$83)]
-                        -- AGGREGATE  |PARTITIONED|
-                          project ([$$83])
-                          -- STREAM_PROJECT  |PARTITIONED|
-                            exchange
-                            -- ONE_TO_ONE_EXCHANGE  |PARTITIONED|
-                              replicate
-                              -- REPLICATE  |PARTITIONED|
-                                exchange
-                                -- ONE_TO_ONE_EXCHANGE  |PARTITIONED|
-                                  group by ([$$83 := $$68]) decor ([$$74; $$75]) {
-                                            aggregate [$$63] <- [listify({"tweetid2": $$73, "loc2": $$71})]
-                                            -- AGGREGATE  |LOCAL|
-                                              select (not(is-missing($$69)))
-                                              -- STREAM_SELECT  |LOCAL|
-                                                nested tuple source
-                                                -- NESTED_TUPLE_SOURCE  |LOCAL|
-                                         }
-                                  -- PRE_CLUSTERED_GROUP_BY[$$68]  |PARTITIONED|
-                                    exchange
-                                    -- ONE_TO_ONE_EXCHANGE  |PARTITIONED|
-                                      order (ASC, $$68) (ASC, $$69)
-                                      -- STABLE_SORT [$$68(ASC), $$69(ASC)]  |PARTITIONED|
-                                        exchange
-                                        -- HASH_PARTITION_EXCHANGE [$$68]  |PARTITIONED|
-                                          project ([$$74, $$75, $$73, $$71, $$69, $$68])
-                                          -- STREAM_PROJECT  |PARTITIONED|
-                                            select (and(spatial-intersect($$71, $$n), neq($$68, $$73))) retain-untrue ($$69 <- missing)
-                                            -- STREAM_SELECT  |PARTITIONED|
-                                              project ([$$74, $$75, $$68, $$n, $$69, $$73, $$71])
+                                            assign [$$73] <- [$$t2.getField(0)] project: [$$77, $$78, $$71, $$n, $$72, $$73]
+                                            -- ASSIGN  |PARTITIONED|
+                                              project ([$$77, $$78, $$71, $$n, $$72, $$t2])
                                               -- STREAM_PROJECT  |PARTITIONED|
-                                                assign [$$73, $$71] <- [$$70.getField(0), $$70.getField(2)]
-                                                -- ASSIGN  |PARTITIONED|
-                                                  project ([$$74, $$75, $$68, $$n, $$69, $$70])
-                                                  -- STREAM_PROJECT  |PARTITIONED|
-                                                    assign [$$70] <- [$$t2.getField(0)]
-                                                    -- ASSIGN  |PARTITIONED|
-                                                      project ([$$74, $$75, $$68, $$n, $$69, $$t2])
-                                                      -- STREAM_PROJECT  |PARTITIONED|
+                                                exchange
+                                                -- ONE_TO_ONE_EXCHANGE  |PARTITIONED|
+                                                  left-outer-unnest-map [$$72, $$t2] <- index-search("TweetMessages", 0, "Default", "test", "TweetMessages", true, false, 1, $$98, 1, $$98, true, true, true)
+                                                  -- BTREE_SEARCH  |PARTITIONED|
+                                                    exchange
+                                                    -- ONE_TO_ONE_EXCHANGE  |PARTITIONED|
+                                                      order (ASC, $$98)
+                                                      -- STABLE_SORT [$$98(ASC)]  |PARTITIONED|
                                                         exchange
                                                         -- ONE_TO_ONE_EXCHANGE  |PARTITIONED|
-                                                          left-outer-unnest-map [$$69, $$t2] <- index-search("TweetMessages", 0, "test", "TweetMessages", true, false, 1, $$95, 1, $$95, true, true, true)
-                                                          -- BTREE_SEARCH  |PARTITIONED|
+                                                          project ([$$77, $$78, $$71, $$n, $$98])
+                                                          -- STREAM_PROJECT  |PARTITIONED|
                                                             exchange
                                                             -- ONE_TO_ONE_EXCHANGE  |PARTITIONED|
-                                                              order (ASC, $$95)
-                                                              -- STABLE_SORT [$$95(ASC)]  |PARTITIONED|
+                                                              left-outer-unnest-map [$$94, $$95, $$96, $$97, $$98] <- index-search("twmSndLocIx", 1, "Default", "test", "TweetMessages", true, true, 4, $$90, $$91, $$92, $$93)
+                                                              -- RTREE_SEARCH  |PARTITIONED|
                                                                 exchange
-                                                                -- ONE_TO_ONE_EXCHANGE  |PARTITIONED|
-                                                                  project ([$$74, $$75, $$68, $$n, $$95])
-                                                                  -- STREAM_PROJECT  |PARTITIONED|
-                                                                    exchange
-                                                                    -- ONE_TO_ONE_EXCHANGE  |PARTITIONED|
-                                                                      left-outer-unnest-map [$$91, $$92, $$93, $$94, $$95] <- index-search("twmSndLocIx", 1, "test", "TweetMessages", true, true, 4, $$87, $$88, $$89, $$90)
-                                                                      -- RTREE_SEARCH  |PARTITIONED|
-                                                                        exchange
-                                                                        -- BROADCAST_EXCHANGE  |PARTITIONED|
-                                                                          assign [$$87, $$88, $$89, $$90] <- [create-mbr($$n, 2, 0), create-mbr($$n, 2, 1), create-mbr($$n, 2, 2), create-mbr($$n, 2, 3)]
-                                                                          -- ASSIGN  |PARTITIONED|
-                                                                            assign [$$n] <- [create-circle($$75, 0.5)]
-                                                                            -- ASSIGN  |PARTITIONED|
-                                                                              project ([$$68, $$75, $$74])
-                                                                              -- STREAM_PROJECT  |PARTITIONED|
-                                                                                assign [$$75, $$74] <- [$$67.getField(2), $$67.getField(0)]
+                                                                -- BROADCAST_EXCHANGE  |PARTITIONED|
+                                                                  assign [$$90, $$91, $$92, $$93] <- [create-mbr($$n, 2, 0), create-mbr($$n, 2, 1), create-mbr($$n, 2, 2), create-mbr($$n, 2, 3)]
+                                                                  -- ASSIGN  |PARTITIONED|
+                                                                    assign [$$n] <- [create-circle($$78, 0.5)]
+                                                                    -- ASSIGN  |PARTITIONED|
+                                                                      assign [$$78, $$77] <- [$$70.getField(2), $$70.getField(0)] project: [$$71, $$78, $$77]
+                                                                      -- ASSIGN  |PARTITIONED|
+                                                                        assign [$$70] <- [$$t1.getField(0)] project: [$$71, $$70]
+                                                                        -- ASSIGN  |PARTITIONED|
+                                                                          exchange
+                                                                          -- ONE_TO_ONE_EXCHANGE  |PARTITIONED|
+                                                                            unnest-map [$$71, $$t1] <- index-search("TweetMessages", 0, "Default", "test", "TweetMessages", false, false, 0, 1, $$87, true, false, false)
+                                                                            -- BTREE_SEARCH  |PARTITIONED|
+                                                                              exchange
+                                                                              -- ONE_TO_ONE_EXCHANGE  |PARTITIONED|
+                                                                                assign [$$87] <- [10]
                                                                                 -- ASSIGN  |PARTITIONED|
-                                                                                  project ([$$68, $$67])
-                                                                                  -- STREAM_PROJECT  |PARTITIONED|
-                                                                                    assign [$$67] <- [$$t1.getField(0)]
-                                                                                    -- ASSIGN  |PARTITIONED|
-                                                                                      exchange
-                                                                                      -- ONE_TO_ONE_EXCHANGE  |PARTITIONED|
-                                                                                        unnest-map [$$68, $$t1] <- index-search("TweetMessages", 0, "test", "TweetMessages", false, false, 0, 1, $$84, true, false, false)
-                                                                                        -- BTREE_SEARCH  |PARTITIONED|
-                                                                                          exchange
-                                                                                          -- ONE_TO_ONE_EXCHANGE  |PARTITIONED|
-                                                                                            assign [$$84] <- [10]
-                                                                                            -- ASSIGN  |PARTITIONED|
-                                                                                              empty-tuple-source
-                                                                                              -- EMPTY_TUPLE_SOURCE  |PARTITIONED|
->>>>>>> 86e6336f
+                                                                                  empty-tuple-source
+                                                                                  -- EMPTY_TUPLE_SOURCE  |PARTITIONED|