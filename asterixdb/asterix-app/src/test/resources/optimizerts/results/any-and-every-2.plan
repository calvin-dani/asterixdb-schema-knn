distribute result [$$42]
-- DISTRIBUTE_RESULT  |PARTITIONED|
  exchange
  -- ONE_TO_ONE_EXCHANGE  |PARTITIONED|
<<<<<<< HEAD
    -- ASSIGN  |PARTITIONED|
      -- STREAM_SELECT  |PARTITIONED|
        -- STREAM_PROJECT  |PARTITIONED|
          -- SUBPLAN  |PARTITIONED|
                  {
                    -- AGGREGATE  |LOCAL|
                      -- SUBPLAN  |LOCAL|
                              {
                                -- AGGREGATE  |LOCAL|
                                  -- UNNEST  |LOCAL|
                                    -- NESTED_TUPLE_SOURCE  |LOCAL|
                              }
                        -- ASSIGN  |LOCAL|
                          -- UNNEST  |LOCAL|
                            -- NESTED_TUPLE_SOURCE  |LOCAL|
                  }
            -- ASSIGN  |PARTITIONED|
              -- STREAM_PROJECT  |PARTITIONED|
                -- ONE_TO_ONE_EXCHANGE  |PARTITIONED|
                  -- DATASOURCE_SCAN (TestDataverse.Dataset1)  |PARTITIONED|
                    -- ONE_TO_ONE_EXCHANGE  |PARTITIONED|
                      -- EMPTY_TUPLE_SOURCE  |PARTITIONED|
=======
    project ([$$42])
    -- STREAM_PROJECT  |PARTITIONED|
      assign [$$42] <- [{"D": $$D}]
      -- ASSIGN  |PARTITIONED|
        project ([$$D])
        -- STREAM_PROJECT  |PARTITIONED|
          select (and($$38, eq($$39, 0)))
          -- STREAM_SELECT  |PARTITIONED|
            project ([$$D, $$38, $$39])
            -- STREAM_PROJECT  |PARTITIONED|
              subplan {
                        aggregate [$$38, $$39] <- [non-empty-stream(), agg-sql-count(switch-case(and($$35, eq($$36, 0)), true, null, true))]
                        -- AGGREGATE  |LOCAL|
                          subplan {
                                    aggregate [$$35, $$36] <- [non-empty-stream(), agg-sql-count(switch-case(eq($$J, 1), true, null, true))]
                                    -- AGGREGATE  |LOCAL|
                                      unnest $$J <- scan-collection($$45)
                                      -- UNNEST  |LOCAL|
                                        nested tuple source
                                        -- NESTED_TUPLE_SOURCE  |LOCAL|
                                 }
                          -- SUBPLAN  |LOCAL|
                            assign [$$45] <- [$$I.getField("items")]
                            -- ASSIGN  |LOCAL|
                              unnest $$I <- scan-collection($$44)
                              -- UNNEST  |LOCAL|
                                nested tuple source
                                -- NESTED_TUPLE_SOURCE  |LOCAL|
                     }
              -- SUBPLAN  |PARTITIONED|
                assign [$$44] <- [$$D.getField("items")]
                -- ASSIGN  |PARTITIONED|
                  project ([$$D])
                  -- STREAM_PROJECT  |PARTITIONED|
                    exchange
                    -- ONE_TO_ONE_EXCHANGE  |PARTITIONED|
                      data-scan []<-[$$43, $$D] <- TestDataverse.Dataset1
                      -- DATASOURCE_SCAN  |PARTITIONED|
                        exchange
                        -- ONE_TO_ONE_EXCHANGE  |PARTITIONED|
                          empty-tuple-source
                          -- EMPTY_TUPLE_SOURCE  |PARTITIONED|
>>>>>>> 86e6336f
<|MERGE_RESOLUTION|>--- conflicted
+++ resolved
@@ -1,71 +1,42 @@
-distribute result [$$42]
+distribute result [$$45]
 -- DISTRIBUTE_RESULT  |PARTITIONED|
   exchange
   -- ONE_TO_ONE_EXCHANGE  |PARTITIONED|
-<<<<<<< HEAD
+    assign [$$45] <- [{"D": $$D}] project: [$$45]
     -- ASSIGN  |PARTITIONED|
+      select (and($$41, eq($$42, 0))) project: [$$D]
       -- STREAM_SELECT  |PARTITIONED|
+        project ([$$D, $$41, $$42])
         -- STREAM_PROJECT  |PARTITIONED|
+          subplan {
+                    aggregate [$$41, $$42] <- [non-empty-stream(), agg-sql-count(switch-case(and($$38, eq($$39, 0)), true, null, true))]
+                    -- AGGREGATE  |LOCAL|
+                      subplan {
+                                aggregate [$$38, $$39] <- [non-empty-stream(), agg-sql-count(switch-case(eq($$J, 1), true, null, true))]
+                                -- AGGREGATE  |LOCAL|
+                                  unnest $$J <- scan-collection($$48)
+                                  -- UNNEST  |LOCAL|
+                                    nested tuple source
+                                    -- NESTED_TUPLE_SOURCE  |LOCAL|
+                             }
+                      -- SUBPLAN  |LOCAL|
+                        assign [$$48] <- [$$I.getField("items")]
+                        -- ASSIGN  |LOCAL|
+                          unnest $$I <- scan-collection($$47)
+                          -- UNNEST  |LOCAL|
+                            nested tuple source
+                            -- NESTED_TUPLE_SOURCE  |LOCAL|
+                 }
           -- SUBPLAN  |PARTITIONED|
-                  {
-                    -- AGGREGATE  |LOCAL|
-                      -- SUBPLAN  |LOCAL|
-                              {
-                                -- AGGREGATE  |LOCAL|
-                                  -- UNNEST  |LOCAL|
-                                    -- NESTED_TUPLE_SOURCE  |LOCAL|
-                              }
-                        -- ASSIGN  |LOCAL|
-                          -- UNNEST  |LOCAL|
-                            -- NESTED_TUPLE_SOURCE  |LOCAL|
-                  }
+            assign [$$47] <- [$$D.getField("items")]
             -- ASSIGN  |PARTITIONED|
+              project ([$$D])
               -- STREAM_PROJECT  |PARTITIONED|
+                exchange
                 -- ONE_TO_ONE_EXCHANGE  |PARTITIONED|
-                  -- DATASOURCE_SCAN (TestDataverse.Dataset1)  |PARTITIONED|
-                    -- ONE_TO_ONE_EXCHANGE  |PARTITIONED|
-                      -- EMPTY_TUPLE_SOURCE  |PARTITIONED|
-=======
-    project ([$$42])
-    -- STREAM_PROJECT  |PARTITIONED|
-      assign [$$42] <- [{"D": $$D}]
-      -- ASSIGN  |PARTITIONED|
-        project ([$$D])
-        -- STREAM_PROJECT  |PARTITIONED|
-          select (and($$38, eq($$39, 0)))
-          -- STREAM_SELECT  |PARTITIONED|
-            project ([$$D, $$38, $$39])
-            -- STREAM_PROJECT  |PARTITIONED|
-              subplan {
-                        aggregate [$$38, $$39] <- [non-empty-stream(), agg-sql-count(switch-case(and($$35, eq($$36, 0)), true, null, true))]
-                        -- AGGREGATE  |LOCAL|
-                          subplan {
-                                    aggregate [$$35, $$36] <- [non-empty-stream(), agg-sql-count(switch-case(eq($$J, 1), true, null, true))]
-                                    -- AGGREGATE  |LOCAL|
-                                      unnest $$J <- scan-collection($$45)
-                                      -- UNNEST  |LOCAL|
-                                        nested tuple source
-                                        -- NESTED_TUPLE_SOURCE  |LOCAL|
-                                 }
-                          -- SUBPLAN  |LOCAL|
-                            assign [$$45] <- [$$I.getField("items")]
-                            -- ASSIGN  |LOCAL|
-                              unnest $$I <- scan-collection($$44)
-                              -- UNNEST  |LOCAL|
-                                nested tuple source
-                                -- NESTED_TUPLE_SOURCE  |LOCAL|
-                     }
-              -- SUBPLAN  |PARTITIONED|
-                assign [$$44] <- [$$D.getField("items")]
-                -- ASSIGN  |PARTITIONED|
-                  project ([$$D])
-                  -- STREAM_PROJECT  |PARTITIONED|
+                  data-scan []<-[$$46, $$D] <- TestDataverse.Dataset1
+                  -- DATASOURCE_SCAN  |PARTITIONED|
                     exchange
                     -- ONE_TO_ONE_EXCHANGE  |PARTITIONED|
-                      data-scan []<-[$$43, $$D] <- TestDataverse.Dataset1
-                      -- DATASOURCE_SCAN  |PARTITIONED|
-                        exchange
-                        -- ONE_TO_ONE_EXCHANGE  |PARTITIONED|
-                          empty-tuple-source
-                          -- EMPTY_TUPLE_SOURCE  |PARTITIONED|
->>>>>>> 86e6336f
+                      empty-tuple-source
+                      -- EMPTY_TUPLE_SOURCE  |PARTITIONED|