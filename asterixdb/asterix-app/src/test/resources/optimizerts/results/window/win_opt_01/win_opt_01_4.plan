distribute result [$$94]
-- DISTRIBUTE_RESULT  |LOCAL|
  exchange
  -- ONE_TO_ONE_EXCHANGE  |LOCAL|
<<<<<<< HEAD
    -- ASSIGN  |LOCAL|
      -- WINDOW  |LOCAL|
              {
                -- AGGREGATE  |LOCAL|
                  -- NESTED_TUPLE_SOURCE  |LOCAL|
              }
        -- ONE_TO_ONE_EXCHANGE  |LOCAL|
          -- STABLE_SORT [$$m(ASC), $$t(ASC)]  |LOCAL|
            -- ONE_TO_ONE_EXCHANGE  |UNPARTITIONED|
              -- ASSIGN  |UNPARTITIONED|
                -- UNNEST  |UNPARTITIONED|
                  -- EMPTY_TUPLE_SOURCE  |UNPARTITIONED|
=======
    project ([$$94])
    -- STREAM_PROJECT  |LOCAL|
      assign [$$94] <- [{"m": $$m, "t": $$t, "row_nubmer": $$69, "sum": $$95, "avg": round-half-to-even($$96, 2)}]
      -- ASSIGN  |LOCAL|
        window-aggregate [$$69] <- [row-number-impl()] partition [$$m] order (ASC, $$t) frame on (ASC, $$t) start unbounded end [$$t] {
                  aggregate [$$96, $$95] <- [agg-sql-avg(numeric-subtract($$t, numeric-mod($$t, 4))), agg-sql-sum(numeric-add($$t, numeric-mod($$t, 4)))]
                  -- AGGREGATE  |LOCAL|
                    nested tuple source
                    -- NESTED_TUPLE_SOURCE  |LOCAL|
               }
        -- WINDOW  |LOCAL|
          exchange
          -- ONE_TO_ONE_EXCHANGE  |LOCAL|
            order (ASC, $$m) (ASC, $$t)
            -- STABLE_SORT [$$m(ASC), $$t(ASC)]  |LOCAL|
              exchange
              -- ONE_TO_ONE_EXCHANGE  |UNPARTITIONED|
                assign [$$m] <- [numeric-mod($$t, 4)]
                -- ASSIGN  |UNPARTITIONED|
                  unnest $$t <- range(1, 20)
                  -- UNNEST  |UNPARTITIONED|
                    empty-tuple-source
                    -- EMPTY_TUPLE_SOURCE  |UNPARTITIONED|
>>>>>>> 86e6336f
<|MERGE_RESOLUTION|>--- conflicted
+++ resolved
@@ -1,42 +1,25 @@
-distribute result [$$94]
+distribute result [$$96]
 -- DISTRIBUTE_RESULT  |LOCAL|
   exchange
   -- ONE_TO_ONE_EXCHANGE  |LOCAL|
-<<<<<<< HEAD
+    assign [$$96] <- [{"m": $$m, "t": $$t, "row_nubmer": $$71, "sum": $$97, "avg": round-half-to-even($$98, 2)}] project: [$$96]
     -- ASSIGN  |LOCAL|
+      window-aggregate [$$71] <- [row-number-impl()] partition [$$m] order (ASC, $$t) frame on (ASC, $$t) start unbounded end [$$t] {
+                aggregate [$$98, $$97] <- [agg-sql-avg(numeric-subtract($$t, numeric-mod($$t, 4))), agg-sql-sum(numeric-add($$t, numeric-mod($$t, 4)))]
+                -- AGGREGATE  |LOCAL|
+                  nested tuple source
+                  -- NESTED_TUPLE_SOURCE  |LOCAL|
+             }
       -- WINDOW  |LOCAL|
-              {
-                -- AGGREGATE  |LOCAL|
-                  -- NESTED_TUPLE_SOURCE  |LOCAL|
-              }
+        exchange
         -- ONE_TO_ONE_EXCHANGE  |LOCAL|
+          order (ASC, $$m) (ASC, $$t)
           -- STABLE_SORT [$$m(ASC), $$t(ASC)]  |LOCAL|
+            exchange
             -- ONE_TO_ONE_EXCHANGE  |UNPARTITIONED|
+              assign [$$m] <- [numeric-mod($$t, 4)]
               -- ASSIGN  |UNPARTITIONED|
+                unnest $$t <- range(1, 20)
                 -- UNNEST  |UNPARTITIONED|
-                  -- EMPTY_TUPLE_SOURCE  |UNPARTITIONED|
-=======
-    project ([$$94])
-    -- STREAM_PROJECT  |LOCAL|
-      assign [$$94] <- [{"m": $$m, "t": $$t, "row_nubmer": $$69, "sum": $$95, "avg": round-half-to-even($$96, 2)}]
-      -- ASSIGN  |LOCAL|
-        window-aggregate [$$69] <- [row-number-impl()] partition [$$m] order (ASC, $$t) frame on (ASC, $$t) start unbounded end [$$t] {
-                  aggregate [$$96, $$95] <- [agg-sql-avg(numeric-subtract($$t, numeric-mod($$t, 4))), agg-sql-sum(numeric-add($$t, numeric-mod($$t, 4)))]
-                  -- AGGREGATE  |LOCAL|
-                    nested tuple source
-                    -- NESTED_TUPLE_SOURCE  |LOCAL|
-               }
-        -- WINDOW  |LOCAL|
-          exchange
-          -- ONE_TO_ONE_EXCHANGE  |LOCAL|
-            order (ASC, $$m) (ASC, $$t)
-            -- STABLE_SORT [$$m(ASC), $$t(ASC)]  |LOCAL|
-              exchange
-              -- ONE_TO_ONE_EXCHANGE  |UNPARTITIONED|
-                assign [$$m] <- [numeric-mod($$t, 4)]
-                -- ASSIGN  |UNPARTITIONED|
-                  unnest $$t <- range(1, 20)
-                  -- UNNEST  |UNPARTITIONED|
-                    empty-tuple-source
-                    -- EMPTY_TUPLE_SOURCE  |UNPARTITIONED|
->>>>>>> 86e6336f
+                  empty-tuple-source
+                  -- EMPTY_TUPLE_SOURCE  |UNPARTITIONED|