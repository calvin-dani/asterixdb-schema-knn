distribute result [$$66]
-- DISTRIBUTE_RESULT  |LOCAL|
  exchange
  -- ONE_TO_ONE_EXCHANGE  |LOCAL|
<<<<<<< HEAD
    -- ASSIGN  |LOCAL|
      -- WINDOW  |LOCAL|
        -- ONE_TO_ONE_EXCHANGE  |LOCAL|
          -- STABLE_SORT [$$m(ASC), $$t(ASC)]  |LOCAL|
            -- ONE_TO_ONE_EXCHANGE  |UNPARTITIONED|
              -- ASSIGN  |UNPARTITIONED|
                -- UNNEST  |UNPARTITIONED|
                  -- EMPTY_TUPLE_SOURCE  |UNPARTITIONED|
=======
    project ([$$66])
    -- STREAM_PROJECT  |LOCAL|
      assign [$$66] <- [{"m": $$m, "t": $$t, "row_number": $$59, "ntile": $$63}]
      -- ASSIGN  |LOCAL|
        window-aggregate [$$63, $$59] <- [ntile-impl(2), row-number-impl()] partition [$$m] order (ASC, $$t)
        -- WINDOW  |LOCAL|
          exchange
          -- ONE_TO_ONE_EXCHANGE  |LOCAL|
            order (ASC, $$m) (ASC, $$t)
            -- STABLE_SORT [$$m(ASC), $$t(ASC)]  |LOCAL|
              exchange
              -- ONE_TO_ONE_EXCHANGE  |UNPARTITIONED|
                assign [$$m] <- [numeric-mod($$t, 4)]
                -- ASSIGN  |UNPARTITIONED|
                  unnest $$t <- range(1, 16)
                  -- UNNEST  |UNPARTITIONED|
                    empty-tuple-source
                    -- EMPTY_TUPLE_SOURCE  |UNPARTITIONED|
>>>>>>> 86e6336f
<|MERGE_RESOLUTION|>--- conflicted
+++ resolved
@@ -1,33 +1,20 @@
-distribute result [$$66]
+distribute result [$$70]
 -- DISTRIBUTE_RESULT  |LOCAL|
   exchange
   -- ONE_TO_ONE_EXCHANGE  |LOCAL|
-<<<<<<< HEAD
+    assign [$$70] <- [{"m": $$m, "t": $$t, "row_number": $$63, "ntile": $$67}] project: [$$70]
     -- ASSIGN  |LOCAL|
+      window-aggregate [$$67, $$63] <- [ntile-impl(2), row-number-impl()] partition [$$m] order (ASC, $$t)
       -- WINDOW  |LOCAL|
+        exchange
         -- ONE_TO_ONE_EXCHANGE  |LOCAL|
+          order (ASC, $$m) (ASC, $$t)
           -- STABLE_SORT [$$m(ASC), $$t(ASC)]  |LOCAL|
+            exchange
             -- ONE_TO_ONE_EXCHANGE  |UNPARTITIONED|
+              assign [$$m] <- [numeric-mod($$t, 4)]
               -- ASSIGN  |UNPARTITIONED|
+                unnest $$t <- range(1, 16)
                 -- UNNEST  |UNPARTITIONED|
-                  -- EMPTY_TUPLE_SOURCE  |UNPARTITIONED|
-=======
-    project ([$$66])
-    -- STREAM_PROJECT  |LOCAL|
-      assign [$$66] <- [{"m": $$m, "t": $$t, "row_number": $$59, "ntile": $$63}]
-      -- ASSIGN  |LOCAL|
-        window-aggregate [$$63, $$59] <- [ntile-impl(2), row-number-impl()] partition [$$m] order (ASC, $$t)
-        -- WINDOW  |LOCAL|
-          exchange
-          -- ONE_TO_ONE_EXCHANGE  |LOCAL|
-            order (ASC, $$m) (ASC, $$t)
-            -- STABLE_SORT [$$m(ASC), $$t(ASC)]  |LOCAL|
-              exchange
-              -- ONE_TO_ONE_EXCHANGE  |UNPARTITIONED|
-                assign [$$m] <- [numeric-mod($$t, 4)]
-                -- ASSIGN  |UNPARTITIONED|
-                  unnest $$t <- range(1, 16)
-                  -- UNNEST  |UNPARTITIONED|
-                    empty-tuple-source
-                    -- EMPTY_TUPLE_SOURCE  |UNPARTITIONED|
->>>>>>> 86e6336f
+                  empty-tuple-source
+                  -- EMPTY_TUPLE_SOURCE  |UNPARTITIONED|