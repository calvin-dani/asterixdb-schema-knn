--- conflicted
+++ resolved
@@ -1,48 +1,29 @@
-distribute result [$$67]
+distribute result [$$69]
 -- DISTRIBUTE_RESULT  |LOCAL|
   exchange
   -- ONE_TO_ONE_EXCHANGE  |LOCAL|
-<<<<<<< HEAD
+    assign [$$69] <- [{"m": $$m, "t": $$t, "sum": $$70, "avg": round-half-to-even($$71, 2)}] project: [$$69]
     -- ASSIGN  |LOCAL|
+      project ([$$m, $$t, $$70, $$71])
       -- STREAM_PROJECT  |LOCAL|
+        window-aggregate [] <- [] partition [$$m] order (ASC, $$t) frame on (ASC, $$48) start unbounded end [$$48] {
+                  aggregate [$$71, $$70] <- [agg-sql-avg($$t), agg-sql-sum($$t)]
+                  -- AGGREGATE  |LOCAL|
+                    nested tuple source
+                    -- NESTED_TUPLE_SOURCE  |LOCAL|
+               }
         -- WINDOW  |LOCAL|
-                {
-                  -- AGGREGATE  |LOCAL|
-                    -- NESTED_TUPLE_SOURCE  |LOCAL|
-                }
+          window-aggregate [$$48] <- [row-number-impl()] partition [$$m] order (ASC, $$t)
           -- WINDOW_STREAM  |LOCAL|
+            exchange
             -- ONE_TO_ONE_EXCHANGE  |LOCAL|
+              order (ASC, $$m) (ASC, $$t)
               -- STABLE_SORT [$$m(ASC), $$t(ASC)]  |LOCAL|
+                exchange
                 -- ONE_TO_ONE_EXCHANGE  |UNPARTITIONED|
+                  assign [$$m] <- [numeric-mod($$t, 4)]
                   -- ASSIGN  |UNPARTITIONED|
+                    unnest $$t <- range(1, 20)
                     -- UNNEST  |UNPARTITIONED|
-                      -- EMPTY_TUPLE_SOURCE  |UNPARTITIONED|
-=======
-    project ([$$67])
-    -- STREAM_PROJECT  |LOCAL|
-      assign [$$67] <- [{"m": $$m, "t": $$t, "sum": $$68, "avg": round-half-to-even($$69, 2)}]
-      -- ASSIGN  |LOCAL|
-        project ([$$m, $$t, $$68, $$69])
-        -- STREAM_PROJECT  |LOCAL|
-          window-aggregate [] <- [] partition [$$m] order (ASC, $$t) frame on (ASC, $$46) start unbounded end [$$46] {
-                    aggregate [$$69, $$68] <- [agg-sql-avg($$t), agg-sql-sum($$t)]
-                    -- AGGREGATE  |LOCAL|
-                      nested tuple source
-                      -- NESTED_TUPLE_SOURCE  |LOCAL|
-                 }
-          -- WINDOW  |LOCAL|
-            window-aggregate [$$46] <- [row-number-impl()] partition [$$m] order (ASC, $$t)
-            -- WINDOW_STREAM  |LOCAL|
-              exchange
-              -- ONE_TO_ONE_EXCHANGE  |LOCAL|
-                order (ASC, $$m) (ASC, $$t)
-                -- STABLE_SORT [$$m(ASC), $$t(ASC)]  |LOCAL|
-                  exchange
-                  -- ONE_TO_ONE_EXCHANGE  |UNPARTITIONED|
-                    assign [$$m] <- [numeric-mod($$t, 4)]
-                    -- ASSIGN  |UNPARTITIONED|
-                      unnest $$t <- range(1, 20)
-                      -- UNNEST  |UNPARTITIONED|
-                        empty-tuple-source
-                        -- EMPTY_TUPLE_SOURCE  |UNPARTITIONED|
->>>>>>> 86e6336f
+                      empty-tuple-source
+                      -- EMPTY_TUPLE_SOURCE  |UNPARTITIONED|