--- conflicted
+++ resolved
@@ -1,42 +1,25 @@
-distribute result [$$64]
+distribute result [$$66]
 -- DISTRIBUTE_RESULT  |LOCAL|
   exchange
   -- ONE_TO_ONE_EXCHANGE  |LOCAL|
-<<<<<<< HEAD
+    assign [$$66] <- [{"m": $$m, "t": $$t, "row_nubmer": $$53, "sum": $$67}] project: [$$66]
     -- ASSIGN  |LOCAL|
+      window-aggregate [$$53] <- [row-number-impl()] partition [$$m] order (ASC, $$t) frame on (ASC, $$t) start unbounded end [$$t] {
+                aggregate [$$67] <- [agg-sql-sum(numeric-add($$t, numeric-mod($$t, 4)))]
+                -- AGGREGATE  |LOCAL|
+                  nested tuple source
+                  -- NESTED_TUPLE_SOURCE  |LOCAL|
+             }
       -- WINDOW  |LOCAL|
-              {
-                -- AGGREGATE  |LOCAL|
-                  -- NESTED_TUPLE_SOURCE  |LOCAL|
-              }
+        exchange
         -- ONE_TO_ONE_EXCHANGE  |LOCAL|
+          order (ASC, $$m) (ASC, $$t)
           -- STABLE_SORT [$$m(ASC), $$t(ASC)]  |LOCAL|
+            exchange
             -- ONE_TO_ONE_EXCHANGE  |UNPARTITIONED|
+              assign [$$m] <- [numeric-mod($$t, 4)]
               -- ASSIGN  |UNPARTITIONED|
+                unnest $$t <- range(1, 20)
                 -- UNNEST  |UNPARTITIONED|
-                  -- EMPTY_TUPLE_SOURCE  |UNPARTITIONED|
-=======
-    project ([$$64])
-    -- STREAM_PROJECT  |LOCAL|
-      assign [$$64] <- [{"m": $$m, "t": $$t, "row_nubmer": $$51, "sum": $$65}]
-      -- ASSIGN  |LOCAL|
-        window-aggregate [$$51] <- [row-number-impl()] partition [$$m] order (ASC, $$t) frame on (ASC, $$t) start unbounded end [$$t] {
-                  aggregate [$$65] <- [agg-sql-sum(numeric-add($$t, numeric-mod($$t, 4)))]
-                  -- AGGREGATE  |LOCAL|
-                    nested tuple source
-                    -- NESTED_TUPLE_SOURCE  |LOCAL|
-               }
-        -- WINDOW  |LOCAL|
-          exchange
-          -- ONE_TO_ONE_EXCHANGE  |LOCAL|
-            order (ASC, $$m) (ASC, $$t)
-            -- STABLE_SORT [$$m(ASC), $$t(ASC)]  |LOCAL|
-              exchange
-              -- ONE_TO_ONE_EXCHANGE  |UNPARTITIONED|
-                assign [$$m] <- [numeric-mod($$t, 4)]
-                -- ASSIGN  |UNPARTITIONED|
-                  unnest $$t <- range(1, 20)
-                  -- UNNEST  |UNPARTITIONED|
-                    empty-tuple-source
-                    -- EMPTY_TUPLE_SOURCE  |UNPARTITIONED|
->>>>>>> 86e6336f
+                  empty-tuple-source
+                  -- EMPTY_TUPLE_SOURCE  |UNPARTITIONED|