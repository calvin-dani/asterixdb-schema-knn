distribute result [$$49]
-- DISTRIBUTE_RESULT  |PARTITIONED|
  exchange
  -- ONE_TO_ONE_EXCHANGE  |PARTITIONED|
<<<<<<< HEAD
    -- ASSIGN  |PARTITIONED|
      -- SORT_MERGE_EXCHANGE [$$54(ASC) ]  |PARTITIONED|
        -- STABLE_SORT [$$54(ASC)]  |PARTITIONED|
          -- ONE_TO_ONE_EXCHANGE  |PARTITIONED|
            -- STREAM_PROJECT  |PARTITIONED|
              -- WINDOW  |PARTITIONED|
                      {
                        -- AGGREGATE  |LOCAL|
                          -- NESTED_TUPLE_SOURCE  |LOCAL|
                      }
                -- WINDOW_STREAM  |PARTITIONED|
                  -- ONE_TO_ONE_EXCHANGE  |PARTITIONED|
                    -- STABLE_SORT [$$40(ASC), $$54(ASC)]  |PARTITIONED|
                      -- HASH_PARTITION_EXCHANGE [$$40]  |PARTITIONED|
                        -- ASSIGN  |PARTITIONED|
                          -- ONE_TO_ONE_EXCHANGE  |PARTITIONED|
                            -- DATASOURCE_SCAN (test.t1)  |PARTITIONED|
                              -- ONE_TO_ONE_EXCHANGE  |PARTITIONED|
                                -- EMPTY_TUPLE_SOURCE  |PARTITIONED|
=======
    project ([$$49])
    -- STREAM_PROJECT  |PARTITIONED|
      assign [$$49] <- [{"c1": $$51, "sum": $$52}]
      -- ASSIGN  |PARTITIONED|
        exchange
        -- SORT_MERGE_EXCHANGE [$$51(ASC) ]  |PARTITIONED|
          order (ASC, $$51)
          -- STABLE_SORT [$$51(ASC)]  |PARTITIONED|
            exchange
            -- ONE_TO_ONE_EXCHANGE  |PARTITIONED|
              project ([$$51, $$52])
              -- STREAM_PROJECT  |PARTITIONED|
                window-aggregate [] <- [] partition [$$37] order (ASC, $$51) frame on (ASC, $$39) start unbounded end [$$39] exclude [$$39] {
                          aggregate [$$52] <- [agg-sql-sum($$51)]
                          -- AGGREGATE  |LOCAL|
                            nested tuple source
                            -- NESTED_TUPLE_SOURCE  |LOCAL|
                       }
                -- WINDOW  |PARTITIONED|
                  window-aggregate [$$39] <- [row-number-impl()] partition [$$37] order (ASC, $$51)
                  -- WINDOW_STREAM  |PARTITIONED|
                    exchange
                    -- ONE_TO_ONE_EXCHANGE  |PARTITIONED|
                      order (ASC, $$37) (ASC, $$51)
                      -- STABLE_SORT [$$37(ASC), $$51(ASC)]  |PARTITIONED|
                        exchange
                        -- HASH_PARTITION_EXCHANGE [$$37]  |PARTITIONED|
                          project ([$$51, $$37])
                          -- STREAM_PROJECT  |PARTITIONED|
                            assign [$$37] <- [numeric-mod($$t1.getField("c2"), 2)]
                            -- ASSIGN  |PARTITIONED|
                              exchange
                              -- ONE_TO_ONE_EXCHANGE  |PARTITIONED|
                                data-scan []<-[$$51, $$t1] <- test.t1
                                -- DATASOURCE_SCAN  |PARTITIONED|
                                  exchange
                                  -- ONE_TO_ONE_EXCHANGE  |PARTITIONED|
                                    empty-tuple-source
                                    -- EMPTY_TUPLE_SOURCE  |PARTITIONED|
>>>>>>> 86e6336f
<|MERGE_RESOLUTION|>--- conflicted
+++ resolved
@@ -1,65 +1,39 @@
-distribute result [$$49]
+distribute result [$$52]
 -- DISTRIBUTE_RESULT  |PARTITIONED|
   exchange
   -- ONE_TO_ONE_EXCHANGE  |PARTITIONED|
-<<<<<<< HEAD
+    assign [$$52] <- [{"c1": $$54, "sum": $$55}] project: [$$52]
     -- ASSIGN  |PARTITIONED|
+      exchange
       -- SORT_MERGE_EXCHANGE [$$54(ASC) ]  |PARTITIONED|
+        order (ASC, $$54)
         -- STABLE_SORT [$$54(ASC)]  |PARTITIONED|
+          exchange
           -- ONE_TO_ONE_EXCHANGE  |PARTITIONED|
+            project ([$$54, $$55])
             -- STREAM_PROJECT  |PARTITIONED|
+              window-aggregate [] <- [] partition [$$40] order (ASC, $$54) frame on (ASC, $$42) start unbounded end [$$42] exclude [$$42] {
+                        aggregate [$$55] <- [agg-sql-sum($$54)]
+                        -- AGGREGATE  |LOCAL|
+                          nested tuple source
+                          -- NESTED_TUPLE_SOURCE  |LOCAL|
+                     }
               -- WINDOW  |PARTITIONED|
-                      {
-                        -- AGGREGATE  |LOCAL|
-                          -- NESTED_TUPLE_SOURCE  |LOCAL|
-                      }
+                window-aggregate [$$42] <- [row-number-impl()] partition [$$40] order (ASC, $$54)
                 -- WINDOW_STREAM  |PARTITIONED|
+                  exchange
                   -- ONE_TO_ONE_EXCHANGE  |PARTITIONED|
+                    order (ASC, $$40) (ASC, $$54)
                     -- STABLE_SORT [$$40(ASC), $$54(ASC)]  |PARTITIONED|
+                      exchange
                       -- HASH_PARTITION_EXCHANGE [$$40]  |PARTITIONED|
+                        assign [$$40] <- [numeric-mod($$t1.getField("c2"), 2)] project: [$$54, $$40]
                         -- ASSIGN  |PARTITIONED|
+                          exchange
                           -- ONE_TO_ONE_EXCHANGE  |PARTITIONED|
-                            -- DATASOURCE_SCAN (test.t1)  |PARTITIONED|
-                              -- ONE_TO_ONE_EXCHANGE  |PARTITIONED|
-                                -- EMPTY_TUPLE_SOURCE  |PARTITIONED|
-=======
-    project ([$$49])
-    -- STREAM_PROJECT  |PARTITIONED|
-      assign [$$49] <- [{"c1": $$51, "sum": $$52}]
-      -- ASSIGN  |PARTITIONED|
-        exchange
-        -- SORT_MERGE_EXCHANGE [$$51(ASC) ]  |PARTITIONED|
-          order (ASC, $$51)
-          -- STABLE_SORT [$$51(ASC)]  |PARTITIONED|
-            exchange
-            -- ONE_TO_ONE_EXCHANGE  |PARTITIONED|
-              project ([$$51, $$52])
-              -- STREAM_PROJECT  |PARTITIONED|
-                window-aggregate [] <- [] partition [$$37] order (ASC, $$51) frame on (ASC, $$39) start unbounded end [$$39] exclude [$$39] {
-                          aggregate [$$52] <- [agg-sql-sum($$51)]
-                          -- AGGREGATE  |LOCAL|
-                            nested tuple source
-                            -- NESTED_TUPLE_SOURCE  |LOCAL|
-                       }
-                -- WINDOW  |PARTITIONED|
-                  window-aggregate [$$39] <- [row-number-impl()] partition [$$37] order (ASC, $$51)
-                  -- WINDOW_STREAM  |PARTITIONED|
-                    exchange
-                    -- ONE_TO_ONE_EXCHANGE  |PARTITIONED|
-                      order (ASC, $$37) (ASC, $$51)
-                      -- STABLE_SORT [$$37(ASC), $$51(ASC)]  |PARTITIONED|
-                        exchange
-                        -- HASH_PARTITION_EXCHANGE [$$37]  |PARTITIONED|
-                          project ([$$51, $$37])
-                          -- STREAM_PROJECT  |PARTITIONED|
-                            assign [$$37] <- [numeric-mod($$t1.getField("c2"), 2)]
-                            -- ASSIGN  |PARTITIONED|
+                            data-scan []<-[$$54, $$t1] <- test.t1
+                            -- DATASOURCE_SCAN  |PARTITIONED|
                               exchange
                               -- ONE_TO_ONE_EXCHANGE  |PARTITIONED|
-                                data-scan []<-[$$51, $$t1] <- test.t1
-                                -- DATASOURCE_SCAN  |PARTITIONED|
-                                  exchange
-                                  -- ONE_TO_ONE_EXCHANGE  |PARTITIONED|
-                                    empty-tuple-source
-                                    -- EMPTY_TUPLE_SOURCE  |PARTITIONED|
->>>>>>> 86e6336f
+                                empty-tuple-source
+                                -- EMPTY_TUPLE_SOURCE  |PARTITIONED|