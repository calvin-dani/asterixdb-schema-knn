--- conflicted
+++ resolved
@@ -1,65 +1,38 @@
-distribute result [$$42]
+distribute result [$$45]
 -- DISTRIBUTE_RESULT  |PARTITIONED|
   exchange
   -- ONE_TO_ONE_EXCHANGE  |PARTITIONED|
-<<<<<<< HEAD
+    assign [$$45] <- [{"alias": $$alias, "count": $$48}] project: [$$45]
     -- ASSIGN  |PARTITIONED|
+      exchange
       -- ONE_TO_ONE_EXCHANGE  |PARTITIONED|
+        group by ([$$alias := $$50]) decor ([]) {
+                  aggregate [$$48] <- [agg-sql-sum($$49)]
+                  -- AGGREGATE  |LOCAL|
+                    nested tuple source
+                    -- NESTED_TUPLE_SOURCE  |LOCAL|
+               }
         -- SORT_GROUP_BY[$$50]  |PARTITIONED|
-                {
-                  -- AGGREGATE  |LOCAL|
-                    -- NESTED_TUPLE_SOURCE  |LOCAL|
-                }
+          exchange
           -- HASH_PARTITION_EXCHANGE [$$50]  |PARTITIONED|
+            group by ([$$50 := $$46]) decor ([]) {
+                      aggregate [$$49] <- [agg-sql-count(1)]
+                      -- AGGREGATE  |LOCAL|
+                        nested tuple source
+                        -- NESTED_TUPLE_SOURCE  |LOCAL|
+                   }
             -- SORT_GROUP_BY[$$46]  |PARTITIONED|
-                    {
-                      -- AGGREGATE  |LOCAL|
-                        -- NESTED_TUPLE_SOURCE  |LOCAL|
-                    }
+              exchange
               -- ONE_TO_ONE_EXCHANGE  |PARTITIONED|
+                assign [$$46] <- [$$u.getField("alias")] project: [$$46]
                 -- ASSIGN  |PARTITIONED|
+                  project ([$$u])
                   -- STREAM_PROJECT  |PARTITIONED|
+                    exchange
                     -- ONE_TO_ONE_EXCHANGE  |PARTITIONED|
-                      -- DATASOURCE_SCAN (TinySocial.FacebookUsers)  |PARTITIONED|
-                        -- ONE_TO_ONE_EXCHANGE  |PARTITIONED|
-                          -- EMPTY_TUPLE_SOURCE  |PARTITIONED|
-=======
-    project ([$$42])
-    -- STREAM_PROJECT  |PARTITIONED|
-      assign [$$42] <- [{"alias": $$alias, "count": $$45}]
-      -- ASSIGN  |PARTITIONED|
-        exchange
-        -- ONE_TO_ONE_EXCHANGE  |PARTITIONED|
-          group by ([$$alias := $$47]) decor ([]) {
-                    aggregate [$$45] <- [agg-sql-sum($$46)]
-                    -- AGGREGATE  |LOCAL|
-                      nested tuple source
-                      -- NESTED_TUPLE_SOURCE  |LOCAL|
-                 }
-          -- SORT_GROUP_BY[$$47]  |PARTITIONED|
-            exchange
-            -- HASH_PARTITION_EXCHANGE [$$47]  |PARTITIONED|
-              group by ([$$47 := $$43]) decor ([]) {
-                        aggregate [$$46] <- [agg-sql-count(1)]
-                        -- AGGREGATE  |LOCAL|
-                          nested tuple source
-                          -- NESTED_TUPLE_SOURCE  |LOCAL|
-                     }
-              -- SORT_GROUP_BY[$$43]  |PARTITIONED|
-                exchange
-                -- ONE_TO_ONE_EXCHANGE  |PARTITIONED|
-                  project ([$$43])
-                  -- STREAM_PROJECT  |PARTITIONED|
-                    assign [$$43] <- [$$u.getField("alias")]
-                    -- ASSIGN  |PARTITIONED|
-                      project ([$$u])
-                      -- STREAM_PROJECT  |PARTITIONED|
+                      data-scan []<-[$$47, $$u] <- TinySocial.FacebookUsers
+                      -- DATASOURCE_SCAN  |PARTITIONED|
                         exchange
                         -- ONE_TO_ONE_EXCHANGE  |PARTITIONED|
-                          data-scan []<-[$$44, $$u] <- TinySocial.FacebookUsers
-                          -- DATASOURCE_SCAN  |PARTITIONED|
-                            exchange
-                            -- ONE_TO_ONE_EXCHANGE  |PARTITIONED|
-                              empty-tuple-source
-                              -- EMPTY_TUPLE_SOURCE  |PARTITIONED|
->>>>>>> 86e6336f
+                          empty-tuple-source
+                          -- EMPTY_TUPLE_SOURCE  |PARTITIONED|