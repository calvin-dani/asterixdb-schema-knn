--- conflicted
+++ resolved
@@ -1,45 +1,26 @@
-distribute result [$$57]
+distribute result [$$60]
 -- DISTRIBUTE_RESULT  |UNPARTITIONED|
   exchange
   -- ONE_TO_ONE_EXCHANGE  |UNPARTITIONED|
-<<<<<<< HEAD
+    assign [$$60] <- [{"total": numeric-multiply($$62, $$63), "t": 1}] project: [$$60]
     -- ASSIGN  |UNPARTITIONED|
+      aggregate [$$62, $$63] <- [agg-sql-sum($$65), agg-global-sql-avg($$66)]
       -- AGGREGATE  |UNPARTITIONED|
+        exchange
         -- RANDOM_MERGE_EXCHANGE  |PARTITIONED|
+          aggregate [$$65, $$66] <- [agg-sql-count($$51), agg-local-sql-avg($$57)]
           -- AGGREGATE  |PARTITIONED|
+            assign [$$57] <- [count($$51)]
             -- ASSIGN  |PARTITIONED|
-=======
-    project ([$$57])
-    -- STREAM_PROJECT  |UNPARTITIONED|
-      assign [$$57] <- [{"total": numeric-multiply($$59, $$60), "t": 1}]
-      -- ASSIGN  |UNPARTITIONED|
-        aggregate [$$59, $$60] <- [agg-sql-sum($$62), agg-global-sql-avg($$63)]
-        -- AGGREGATE  |UNPARTITIONED|
-          exchange
-          -- RANDOM_MERGE_EXCHANGE  |PARTITIONED|
-            aggregate [$$62, $$63] <- [agg-sql-count($$48), agg-local-sql-avg($$54)]
-            -- AGGREGATE  |PARTITIONED|
-              assign [$$54] <- [count($$48)]
->>>>>>> 86e6336f
+              assign [$$51] <- [$$FacebookUsers.getField("friend-ids")] project: [$$51]
               -- ASSIGN  |PARTITIONED|
-                project ([$$48])
+                project ([$$FacebookUsers])
                 -- STREAM_PROJECT  |PARTITIONED|
-<<<<<<< HEAD
+                  exchange
                   -- ONE_TO_ONE_EXCHANGE  |PARTITIONED|
-                    -- DATASOURCE_SCAN (TinySocial.FacebookUsers)  |PARTITIONED|
-                      -- ONE_TO_ONE_EXCHANGE  |PARTITIONED|
-                        -- EMPTY_TUPLE_SOURCE  |PARTITIONED|
-=======
-                  assign [$$48] <- [$$FacebookUsers.getField("friend-ids")]
-                  -- ASSIGN  |PARTITIONED|
-                    project ([$$FacebookUsers])
-                    -- STREAM_PROJECT  |PARTITIONED|
+                    data-scan []<-[$$61, $$FacebookUsers] <- TinySocial.FacebookUsers
+                    -- DATASOURCE_SCAN  |PARTITIONED|
                       exchange
                       -- ONE_TO_ONE_EXCHANGE  |PARTITIONED|
-                        data-scan []<-[$$58, $$FacebookUsers] <- TinySocial.FacebookUsers
-                        -- DATASOURCE_SCAN  |PARTITIONED|
-                          exchange
-                          -- ONE_TO_ONE_EXCHANGE  |PARTITIONED|
-                            empty-tuple-source
-                            -- EMPTY_TUPLE_SOURCE  |PARTITIONED|
->>>>>>> 86e6336f
+                        empty-tuple-source
+                        -- EMPTY_TUPLE_SOURCE  |PARTITIONED|