distribute result [$$31]
-- DISTRIBUTE_RESULT  |UNPARTITIONED|
  exchange
  -- ONE_TO_ONE_EXCHANGE  |UNPARTITIONED|
<<<<<<< HEAD
    -- ASSIGN  |UNPARTITIONED|
      -- AGGREGATE  |UNPARTITIONED|
        -- RANDOM_MERGE_EXCHANGE  |PARTITIONED|
          -- AGGREGATE  |PARTITIONED|
            -- ONE_TO_ONE_EXCHANGE  |PARTITIONED|
              -- DATASOURCE_SCAN (TinySocial.FacebookUsers)  |PARTITIONED|
                -- ONE_TO_ONE_EXCHANGE  |PARTITIONED|
                  -- EMPTY_TUPLE_SOURCE  |PARTITIONED|
=======
    project ([$$31])
    -- STREAM_PROJECT  |UNPARTITIONED|
      assign [$$31] <- [{"count": $$33}]
      -- ASSIGN  |UNPARTITIONED|
        aggregate [$$33] <- [agg-sql-sum($$34)]
        -- AGGREGATE  |UNPARTITIONED|
          exchange
          -- RANDOM_MERGE_EXCHANGE  |PARTITIONED|
            aggregate [$$34] <- [agg-sql-count(1)]
            -- AGGREGATE  |PARTITIONED|
              exchange
              -- ONE_TO_ONE_EXCHANGE  |PARTITIONED|
                data-scan []<-[$$32, $$u] <- TinySocial.FacebookUsers
                -- DATASOURCE_SCAN  |PARTITIONED|
                  exchange
                  -- ONE_TO_ONE_EXCHANGE  |PARTITIONED|
                    empty-tuple-source
                    -- EMPTY_TUPLE_SOURCE  |PARTITIONED|
>>>>>>> 86e6336f
<|MERGE_RESOLUTION|>--- conflicted
+++ resolved
@@ -1,33 +1,20 @@
-distribute result [$$31]
+distribute result [$$33]
 -- DISTRIBUTE_RESULT  |UNPARTITIONED|
   exchange
   -- ONE_TO_ONE_EXCHANGE  |UNPARTITIONED|
-<<<<<<< HEAD
+    assign [$$33] <- [{"count": $$35}] project: [$$33]
     -- ASSIGN  |UNPARTITIONED|
+      aggregate [$$35] <- [agg-sql-sum($$36)]
       -- AGGREGATE  |UNPARTITIONED|
+        exchange
         -- RANDOM_MERGE_EXCHANGE  |PARTITIONED|
+          aggregate [$$36] <- [agg-sql-count(1)]
           -- AGGREGATE  |PARTITIONED|
+            exchange
             -- ONE_TO_ONE_EXCHANGE  |PARTITIONED|
-              -- DATASOURCE_SCAN (TinySocial.FacebookUsers)  |PARTITIONED|
+              data-scan []<-[$$34, $$u] <- TinySocial.FacebookUsers
+              -- DATASOURCE_SCAN  |PARTITIONED|
+                exchange
                 -- ONE_TO_ONE_EXCHANGE  |PARTITIONED|
-                  -- EMPTY_TUPLE_SOURCE  |PARTITIONED|
-=======
-    project ([$$31])
-    -- STREAM_PROJECT  |UNPARTITIONED|
-      assign [$$31] <- [{"count": $$33}]
-      -- ASSIGN  |UNPARTITIONED|
-        aggregate [$$33] <- [agg-sql-sum($$34)]
-        -- AGGREGATE  |UNPARTITIONED|
-          exchange
-          -- RANDOM_MERGE_EXCHANGE  |PARTITIONED|
-            aggregate [$$34] <- [agg-sql-count(1)]
-            -- AGGREGATE  |PARTITIONED|
-              exchange
-              -- ONE_TO_ONE_EXCHANGE  |PARTITIONED|
-                data-scan []<-[$$32, $$u] <- TinySocial.FacebookUsers
-                -- DATASOURCE_SCAN  |PARTITIONED|
-                  exchange
-                  -- ONE_TO_ONE_EXCHANGE  |PARTITIONED|
-                    empty-tuple-source
-                    -- EMPTY_TUPLE_SOURCE  |PARTITIONED|
->>>>>>> 86e6336f
+                  empty-tuple-source
+                  -- EMPTY_TUPLE_SOURCE  |PARTITIONED|