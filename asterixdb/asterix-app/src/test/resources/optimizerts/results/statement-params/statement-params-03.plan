--- conflicted
+++ resolved
@@ -1,50 +1,30 @@
-distribute result [$$16]
+distribute result [$$17]
 -- DISTRIBUTE_RESULT  |PARTITIONED|
   exchange
   -- ONE_TO_ONE_EXCHANGE  |PARTITIONED|
-<<<<<<< HEAD
+    assign [$$17] <- [{"c_id": $$18}] project: [$$17]
     -- ASSIGN  |PARTITIONED|
+      select (eq($$t.getField("c_s"), "hello")) project: [$$18]
       -- STREAM_SELECT  |PARTITIONED|
+        exchange
         -- ONE_TO_ONE_EXCHANGE  |PARTITIONED|
-          -- BTREE_SEARCH (test.TestOpen.TestOpen)  |PARTITIONED|
-            -- ONE_TO_ONE_EXCHANGE  |PARTITIONED|
-              -- STABLE_SORT [$$24(ASC)]  |PARTITIONED|
-                -- ONE_TO_ONE_EXCHANGE  |PARTITIONED|
-                  -- STREAM_PROJECT  |PARTITIONED|
-                    -- ONE_TO_ONE_EXCHANGE  |PARTITIONED|
-                      -- BTREE_SEARCH (test.TestOpen.idx_s)  |PARTITIONED|
-                        -- ONE_TO_ONE_EXCHANGE  |PARTITIONED|
-                          -- ASSIGN  |PARTITIONED|
-                            -- EMPTY_TUPLE_SOURCE  |PARTITIONED|
-=======
-    project ([$$16])
-    -- STREAM_PROJECT  |PARTITIONED|
-      assign [$$16] <- [{"c_id": $$17}]
-      -- ASSIGN  |PARTITIONED|
-        project ([$$17])
-        -- STREAM_PROJECT  |PARTITIONED|
-          select (eq($$t.getField("c_s"), "hello"))
-          -- STREAM_SELECT  |PARTITIONED|
+          unnest-map [$$18, $$t] <- index-search("TestOpen", 0, "Default", "test", "TestOpen", false, false, 1, $$24, 1, $$24, true, true, true)
+          -- BTREE_SEARCH  |PARTITIONED|
             exchange
             -- ONE_TO_ONE_EXCHANGE  |PARTITIONED|
-              unnest-map [$$17, $$t] <- index-search("TestOpen", 0, "test", "TestOpen", false, false, 1, $$23, 1, $$23, true, true, true)
-              -- BTREE_SEARCH  |PARTITIONED|
+              order (ASC, $$24)
+              -- STABLE_SORT [$$24(ASC)]  |PARTITIONED|
                 exchange
                 -- ONE_TO_ONE_EXCHANGE  |PARTITIONED|
-                  order (ASC, $$23)
-                  -- STABLE_SORT [$$23(ASC)]  |PARTITIONED|
+                  project ([$$24])
+                  -- STREAM_PROJECT  |PARTITIONED|
                     exchange
                     -- ONE_TO_ONE_EXCHANGE  |PARTITIONED|
-                      project ([$$23])
-                      -- STREAM_PROJECT  |PARTITIONED|
+                      unnest-map [$$23, $$24] <- index-search("idx_s", 0, "Default", "test", "TestOpen", false, false, 1, $$21, 1, $$22, true, true, true)
+                      -- BTREE_SEARCH  |PARTITIONED|
                         exchange
                         -- ONE_TO_ONE_EXCHANGE  |PARTITIONED|
-                          unnest-map [$$22, $$23] <- index-search("idx_s", 0, "test", "TestOpen", false, false, 1, $$20, 1, $$21, true, true, true)
-                          -- BTREE_SEARCH  |PARTITIONED|
-                            exchange
-                            -- ONE_TO_ONE_EXCHANGE  |PARTITIONED|
-                              assign [$$20, $$21] <- ["hello", "hello"]
-                              -- ASSIGN  |PARTITIONED|
-                                empty-tuple-source
-                                -- EMPTY_TUPLE_SOURCE  |PARTITIONED|
->>>>>>> 86e6336f
+                          assign [$$21, $$22] <- ["hello", "hello"]
+                          -- ASSIGN  |PARTITIONED|
+                            empty-tuple-source
+                            -- EMPTY_TUPLE_SOURCE  |PARTITIONED|