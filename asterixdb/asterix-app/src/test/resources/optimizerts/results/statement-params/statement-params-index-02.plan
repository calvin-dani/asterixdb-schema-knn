distribute result [$$26]
-- DISTRIBUTE_RESULT  |PARTITIONED|
  exchange
  -- ONE_TO_ONE_EXCHANGE  |PARTITIONED|
<<<<<<< HEAD
    -- ASSIGN  |PARTITIONED|
      -- SORT_MERGE_EXCHANGE [$$31(ASC) ]  |PARTITIONED|
        -- STABLE_SORT [$$31(ASC)]  |PARTITIONED|
          -- ONE_TO_ONE_EXCHANGE  |PARTITIONED|
            -- STREAM_SELECT  |PARTITIONED|
=======
    project ([$$26])
    -- STREAM_PROJECT  |PARTITIONED|
      assign [$$26] <- [{"id": $$30, "fname": $$28, "lname": $$29, "age": $$33}]
      -- ASSIGN  |PARTITIONED|
        exchange
        -- SORT_MERGE_EXCHANGE [$$30(ASC) ]  |PARTITIONED|
          select (and(eq($$29, "Isa"), eq($$28, "Julio")))
          -- STREAM_SELECT  |PARTITIONED|
            project ([$$30, $$33, $$28, $$29])
            -- STREAM_PROJECT  |PARTITIONED|
              assign [$$33, $$28, $$29] <- [$$l.getField(3), $$l.getField(1), $$l.getField(2)]
>>>>>>> 86e6336f
              -- ASSIGN  |PARTITIONED|
                exchange
                -- ONE_TO_ONE_EXCHANGE  |PARTITIONED|
                  unnest-map [$$30, $$l] <- index-search("employee", 0, "test", "employee", false, false, 1, $$42, 1, $$42, true, true, true)
                  -- BTREE_SEARCH  |PARTITIONED|
                    exchange
                    -- ONE_TO_ONE_EXCHANGE  |PARTITIONED|
                      intersect [$$42] <- [[$$37], [$$41]]
                      -- INTERSECT  |PARTITIONED|
                        exchange
                        -- ONE_TO_ONE_EXCHANGE  |PARTITIONED|
<<<<<<< HEAD
                          -- STABLE_SORT [$$38(ASC)]  |PARTITIONED|
=======
                          order (ASC, $$37)
                          -- STABLE_SORT [$$37(ASC)]  |PARTITIONED|
                            exchange
>>>>>>> 86e6336f
                            -- ONE_TO_ONE_EXCHANGE  |PARTITIONED|
                              project ([$$37])
                              -- STREAM_PROJECT  |PARTITIONED|
                                exchange
                                -- ONE_TO_ONE_EXCHANGE  |PARTITIONED|
                                  unnest-map [$$36, $$37] <- index-search("idx_employee_fname", 0, "test", "employee", false, false, 1, $$34, 1, $$35, true, true, true)
                                  -- BTREE_SEARCH  |PARTITIONED|
                                    exchange
                                    -- ONE_TO_ONE_EXCHANGE  |PARTITIONED|
                                      assign [$$34, $$35] <- ["Julio", "Julio"]
                                      -- ASSIGN  |PARTITIONED|
                                        empty-tuple-source
                                        -- EMPTY_TUPLE_SOURCE  |PARTITIONED|
                        exchange
                        -- ONE_TO_ONE_EXCHANGE  |PARTITIONED|
<<<<<<< HEAD
                          -- STABLE_SORT [$$42(ASC)]  |PARTITIONED|
=======
                          order (ASC, $$41)
                          -- STABLE_SORT [$$41(ASC)]  |PARTITIONED|
                            exchange
>>>>>>> 86e6336f
                            -- ONE_TO_ONE_EXCHANGE  |PARTITIONED|
                              project ([$$41])
                              -- STREAM_PROJECT  |PARTITIONED|
                                exchange
                                -- ONE_TO_ONE_EXCHANGE  |PARTITIONED|
                                  unnest-map [$$40, $$41] <- index-search("idx_employee_lname", 0, "test", "employee", false, false, 1, $$38, 1, $$39, true, true, true)
                                  -- BTREE_SEARCH  |PARTITIONED|
                                    exchange
                                    -- ONE_TO_ONE_EXCHANGE  |PARTITIONED|
                                      assign [$$38, $$39] <- ["Isa", "Isa"]
                                      -- ASSIGN  |PARTITIONED|
                                        empty-tuple-source
                                        -- EMPTY_TUPLE_SOURCE  |PARTITIONED|<|MERGE_RESOLUTION|>--- conflicted
+++ resolved
@@ -1,76 +1,60 @@
-distribute result [$$26]
+distribute result [$$27]
 -- DISTRIBUTE_RESULT  |PARTITIONED|
   exchange
   -- ONE_TO_ONE_EXCHANGE  |PARTITIONED|
-<<<<<<< HEAD
+    assign [$$27] <- [{"id": $$31, "fname": $$29, "lname": $$30, "age": $$34}] project: [$$27]
     -- ASSIGN  |PARTITIONED|
+      exchange
       -- SORT_MERGE_EXCHANGE [$$31(ASC) ]  |PARTITIONED|
+        order (ASC, $$31)
         -- STABLE_SORT [$$31(ASC)]  |PARTITIONED|
+          exchange
           -- ONE_TO_ONE_EXCHANGE  |PARTITIONED|
+            select (and(eq($$30, "Isa"), eq($$29, "Julio")))
             -- STREAM_SELECT  |PARTITIONED|
-=======
-    project ([$$26])
-    -- STREAM_PROJECT  |PARTITIONED|
-      assign [$$26] <- [{"id": $$30, "fname": $$28, "lname": $$29, "age": $$33}]
-      -- ASSIGN  |PARTITIONED|
-        exchange
-        -- SORT_MERGE_EXCHANGE [$$30(ASC) ]  |PARTITIONED|
-          select (and(eq($$29, "Isa"), eq($$28, "Julio")))
-          -- STREAM_SELECT  |PARTITIONED|
-            project ([$$30, $$33, $$28, $$29])
-            -- STREAM_PROJECT  |PARTITIONED|
-              assign [$$33, $$28, $$29] <- [$$l.getField(3), $$l.getField(1), $$l.getField(2)]
->>>>>>> 86e6336f
+              assign [$$34, $$29, $$30] <- [$$l.getField(3), $$l.getField(1), $$l.getField(2)] project: [$$31, $$34, $$29, $$30]
               -- ASSIGN  |PARTITIONED|
                 exchange
                 -- ONE_TO_ONE_EXCHANGE  |PARTITIONED|
-                  unnest-map [$$30, $$l] <- index-search("employee", 0, "test", "employee", false, false, 1, $$42, 1, $$42, true, true, true)
+                  unnest-map [$$31, $$l] <- index-search("employee", 0, "Default", "test", "employee", false, false, 1, $$43, 1, $$43, true, true, true)
                   -- BTREE_SEARCH  |PARTITIONED|
                     exchange
                     -- ONE_TO_ONE_EXCHANGE  |PARTITIONED|
-                      intersect [$$42] <- [[$$37], [$$41]]
+                      intersect [$$43] <- [[$$38], [$$42]]
                       -- INTERSECT  |PARTITIONED|
                         exchange
                         -- ONE_TO_ONE_EXCHANGE  |PARTITIONED|
-<<<<<<< HEAD
+                          order (ASC, $$38)
                           -- STABLE_SORT [$$38(ASC)]  |PARTITIONED|
-=======
-                          order (ASC, $$37)
-                          -- STABLE_SORT [$$37(ASC)]  |PARTITIONED|
                             exchange
->>>>>>> 86e6336f
                             -- ONE_TO_ONE_EXCHANGE  |PARTITIONED|
-                              project ([$$37])
+                              project ([$$38])
                               -- STREAM_PROJECT  |PARTITIONED|
                                 exchange
                                 -- ONE_TO_ONE_EXCHANGE  |PARTITIONED|
-                                  unnest-map [$$36, $$37] <- index-search("idx_employee_fname", 0, "test", "employee", false, false, 1, $$34, 1, $$35, true, true, true)
+                                  unnest-map [$$37, $$38] <- index-search("idx_employee_fname", 0, "Default", "test", "employee", false, false, 1, $$35, 1, $$36, true, true, true)
                                   -- BTREE_SEARCH  |PARTITIONED|
                                     exchange
                                     -- ONE_TO_ONE_EXCHANGE  |PARTITIONED|
-                                      assign [$$34, $$35] <- ["Julio", "Julio"]
+                                      assign [$$35, $$36] <- ["Julio", "Julio"]
                                       -- ASSIGN  |PARTITIONED|
                                         empty-tuple-source
                                         -- EMPTY_TUPLE_SOURCE  |PARTITIONED|
                         exchange
                         -- ONE_TO_ONE_EXCHANGE  |PARTITIONED|
-<<<<<<< HEAD
+                          order (ASC, $$42)
                           -- STABLE_SORT [$$42(ASC)]  |PARTITIONED|
-=======
-                          order (ASC, $$41)
-                          -- STABLE_SORT [$$41(ASC)]  |PARTITIONED|
                             exchange
->>>>>>> 86e6336f
                             -- ONE_TO_ONE_EXCHANGE  |PARTITIONED|
-                              project ([$$41])
+                              project ([$$42])
                               -- STREAM_PROJECT  |PARTITIONED|
                                 exchange
                                 -- ONE_TO_ONE_EXCHANGE  |PARTITIONED|
-                                  unnest-map [$$40, $$41] <- index-search("idx_employee_lname", 0, "test", "employee", false, false, 1, $$38, 1, $$39, true, true, true)
+                                  unnest-map [$$41, $$42] <- index-search("idx_employee_lname", 0, "Default", "test", "employee", false, false, 1, $$39, 1, $$40, true, true, true)
                                   -- BTREE_SEARCH  |PARTITIONED|
                                     exchange
                                     -- ONE_TO_ONE_EXCHANGE  |PARTITIONED|
-                                      assign [$$38, $$39] <- ["Isa", "Isa"]
+                                      assign [$$39, $$40] <- ["Isa", "Isa"]
                                       -- ASSIGN  |PARTITIONED|
                                         empty-tuple-source
                                         -- EMPTY_TUPLE_SOURCE  |PARTITIONED|