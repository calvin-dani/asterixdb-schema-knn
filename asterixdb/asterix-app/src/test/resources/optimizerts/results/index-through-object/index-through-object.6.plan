distribute result [$$59]
-- DISTRIBUTE_RESULT  |PARTITIONED|
  exchange
  -- ONE_TO_ONE_EXCHANGE  |PARTITIONED|
<<<<<<< HEAD
    -- ASSIGN  |PARTITIONED|
      -- STREAM_SELECT  |PARTITIONED|
        -- ASSIGN  |PARTITIONED|
          -- STREAM_PROJECT  |PARTITIONED|
            -- ONE_TO_ONE_EXCHANGE  |PARTITIONED|
              -- BTREE_SEARCH (test.Users.Users)  |PARTITIONED|
                -- ONE_TO_ONE_EXCHANGE  |PARTITIONED|
                  -- STABLE_SORT [$$62(ASC)]  |PARTITIONED|
                    -- HASH_PARTITION_EXCHANGE [$$62]  |PARTITIONED|
                      -- ASSIGN  |PARTITIONED|
                        -- STREAM_SELECT  |PARTITIONED|
                          -- ASSIGN  |PARTITIONED|
                            -- STREAM_PROJECT  |PARTITIONED|
                              -- ONE_TO_ONE_EXCHANGE  |PARTITIONED|
                                -- DATASOURCE_SCAN (test.Users)  |PARTITIONED|
                                  -- ONE_TO_ONE_EXCHANGE  |PARTITIONED|
                                    -- EMPTY_TUPLE_SOURCE  |PARTITIONED|
=======
    project ([$$59])
    -- STREAM_PROJECT  |PARTITIONED|
      assign [$$59] <- [{"U1": $$U1, "U2": $$U2, "augmentedUser1": $$75, "augmentedUser2": $$76}]
      -- ASSIGN  |PARTITIONED|
        select (eq($$76.getField("name"), "Sally"))
        -- STREAM_SELECT  |PARTITIONED|
          assign [$$76] <- [object-add($$U2, "favoriteFood", "Pizza")]
          -- ASSIGN  |PARTITIONED|
            project ([$$U1, $$75, $$U2])
            -- STREAM_PROJECT  |PARTITIONED|
              exchange
              -- ONE_TO_ONE_EXCHANGE  |PARTITIONED|
                unnest-map [$$61, $$U2] <- index-search("Users", 0, "test", "Users", true, true, 1, $$62, 1, $$62, true, true, true)
                -- BTREE_SEARCH  |PARTITIONED|
                  exchange
                  -- ONE_TO_ONE_EXCHANGE  |PARTITIONED|
                    order (ASC, $$62)
                    -- STABLE_SORT [$$62(ASC)]  |PARTITIONED|
                      exchange
                      -- HASH_PARTITION_EXCHANGE [$$62]  |PARTITIONED|
                        assign [$$62] <- [to-bigint($$U1.getField("bestFriend"))]
                        -- ASSIGN  |PARTITIONED|
                          select (eq($$75.getField("name"), "John"))
                          -- STREAM_SELECT  |PARTITIONED|
                            assign [$$75] <- [object-add($$U1, "favoriteColor", "Green")]
                            -- ASSIGN  |PARTITIONED|
                              project ([$$U1])
                              -- STREAM_PROJECT  |PARTITIONED|
                                exchange
                                -- ONE_TO_ONE_EXCHANGE  |PARTITIONED|
                                  data-scan []<-[$$60, $$U1] <- test.Users
                                  -- DATASOURCE_SCAN  |PARTITIONED|
                                    exchange
                                    -- ONE_TO_ONE_EXCHANGE  |PARTITIONED|
                                      empty-tuple-source
                                      -- EMPTY_TUPLE_SOURCE  |PARTITIONED|
>>>>>>> 86e6336f
<|MERGE_RESOLUTION|>--- conflicted
+++ resolved
@@ -2,59 +2,37 @@
 -- DISTRIBUTE_RESULT  |PARTITIONED|
   exchange
   -- ONE_TO_ONE_EXCHANGE  |PARTITIONED|
-<<<<<<< HEAD
+    assign [$$59] <- [{"U1": $$U1, "U2": $$U2, "augmentedUser1": $$76, "augmentedUser2": $$77}] project: [$$59]
     -- ASSIGN  |PARTITIONED|
+      select (eq($$77.getField("name"), "Sally"))
       -- STREAM_SELECT  |PARTITIONED|
+        assign [$$77] <- [object-add($$U2, "favoriteFood", "Pizza")]
         -- ASSIGN  |PARTITIONED|
+          project ([$$U1, $$76, $$U2])
           -- STREAM_PROJECT  |PARTITIONED|
+            exchange
             -- ONE_TO_ONE_EXCHANGE  |PARTITIONED|
-              -- BTREE_SEARCH (test.Users.Users)  |PARTITIONED|
+              unnest-map [$$61, $$U2] <- index-search("Users", 0, "Default", "test", "Users", true, true, 1, $$62, 1, $$62, true, true, true)
+              -- BTREE_SEARCH  |PARTITIONED|
+                exchange
                 -- ONE_TO_ONE_EXCHANGE  |PARTITIONED|
+                  order (ASC, $$62)
                   -- STABLE_SORT [$$62(ASC)]  |PARTITIONED|
+                    exchange
                     -- HASH_PARTITION_EXCHANGE [$$62]  |PARTITIONED|
+                      assign [$$62] <- [to-bigint($$U1.getField("bestFriend"))]
                       -- ASSIGN  |PARTITIONED|
+                        select (eq($$76.getField("name"), "John"))
                         -- STREAM_SELECT  |PARTITIONED|
+                          assign [$$76] <- [object-add($$U1, "favoriteColor", "Green")]
                           -- ASSIGN  |PARTITIONED|
+                            project ([$$U1])
                             -- STREAM_PROJECT  |PARTITIONED|
+                              exchange
                               -- ONE_TO_ONE_EXCHANGE  |PARTITIONED|
-                                -- DATASOURCE_SCAN (test.Users)  |PARTITIONED|
+                                data-scan []<-[$$60, $$U1] <- test.Users
+                                -- DATASOURCE_SCAN  |PARTITIONED|
+                                  exchange
                                   -- ONE_TO_ONE_EXCHANGE  |PARTITIONED|
-                                    -- EMPTY_TUPLE_SOURCE  |PARTITIONED|
-=======
-    project ([$$59])
-    -- STREAM_PROJECT  |PARTITIONED|
-      assign [$$59] <- [{"U1": $$U1, "U2": $$U2, "augmentedUser1": $$75, "augmentedUser2": $$76}]
-      -- ASSIGN  |PARTITIONED|
-        select (eq($$76.getField("name"), "Sally"))
-        -- STREAM_SELECT  |PARTITIONED|
-          assign [$$76] <- [object-add($$U2, "favoriteFood", "Pizza")]
-          -- ASSIGN  |PARTITIONED|
-            project ([$$U1, $$75, $$U2])
-            -- STREAM_PROJECT  |PARTITIONED|
-              exchange
-              -- ONE_TO_ONE_EXCHANGE  |PARTITIONED|
-                unnest-map [$$61, $$U2] <- index-search("Users", 0, "test", "Users", true, true, 1, $$62, 1, $$62, true, true, true)
-                -- BTREE_SEARCH  |PARTITIONED|
-                  exchange
-                  -- ONE_TO_ONE_EXCHANGE  |PARTITIONED|
-                    order (ASC, $$62)
-                    -- STABLE_SORT [$$62(ASC)]  |PARTITIONED|
-                      exchange
-                      -- HASH_PARTITION_EXCHANGE [$$62]  |PARTITIONED|
-                        assign [$$62] <- [to-bigint($$U1.getField("bestFriend"))]
-                        -- ASSIGN  |PARTITIONED|
-                          select (eq($$75.getField("name"), "John"))
-                          -- STREAM_SELECT  |PARTITIONED|
-                            assign [$$75] <- [object-add($$U1, "favoriteColor", "Green")]
-                            -- ASSIGN  |PARTITIONED|
-                              project ([$$U1])
-                              -- STREAM_PROJECT  |PARTITIONED|
-                                exchange
-                                -- ONE_TO_ONE_EXCHANGE  |PARTITIONED|
-                                  data-scan []<-[$$60, $$U1] <- test.Users
-                                  -- DATASOURCE_SCAN  |PARTITIONED|
-                                    exchange
-                                    -- ONE_TO_ONE_EXCHANGE  |PARTITIONED|
-                                      empty-tuple-source
-                                      -- EMPTY_TUPLE_SOURCE  |PARTITIONED|
->>>>>>> 86e6336f
+                                    empty-tuple-source
+                                    -- EMPTY_TUPLE_SOURCE  |PARTITIONED|