--- conflicted
+++ resolved
@@ -2,132 +2,75 @@
 -- DISTRIBUTE_RESULT  |PARTITIONED|
   exchange
   -- ONE_TO_ONE_EXCHANGE  |PARTITIONED|
-<<<<<<< HEAD
+    assign [$$85] <- [{"U1": $$U1, "U2": $$U2, "E1": { "name": "Glenn" }, "augmentedUser1": $$105, "augmentedUser2": $$107, "augmentedUser3": { "name": "Glenn", "favoriteColor": "Blue" }}] project: [$$85]
     -- ASSIGN  |PARTITIONED|
+      project ([$$U1, $$105, $$U2, $$107])
       -- STREAM_PROJECT  |PARTITIONED|
-        -- ONE_TO_ONE_EXCHANGE  |PARTITIONED|
-          -- HYBRID_HASH_JOIN [$$88][$$89]  |PARTITIONED|
-            -- HASH_PARTITION_EXCHANGE [$$88]  |PARTITIONED|
-              -- ASSIGN  |PARTITIONED|
-                -- STREAM_SELECT  |PARTITIONED|
-                  -- ASSIGN  |PARTITIONED|
-                    -- STREAM_PROJECT  |PARTITIONED|
-                      -- ONE_TO_ONE_EXCHANGE  |PARTITIONED|
-                        -- BTREE_SEARCH (test.Users.Users)  |PARTITIONED|
-                          -- ONE_TO_ONE_EXCHANGE  |PARTITIONED|
-                            -- STABLE_SORT [$$111(ASC)]  |PARTITIONED|
-                              -- ONE_TO_ONE_EXCHANGE  |PARTITIONED|
-                                -- STREAM_PROJECT  |PARTITIONED|
-                                  -- ONE_TO_ONE_EXCHANGE  |PARTITIONED|
-                                    -- BTREE_SEARCH (test.Users.usersNameIdx)  |PARTITIONED|
-                                      -- ONE_TO_ONE_EXCHANGE  |PARTITIONED|
-                                        -- ASSIGN  |PARTITIONED|
-                                          -- EMPTY_TUPLE_SOURCE  |PARTITIONED|
-            -- HASH_PARTITION_EXCHANGE [$$89]  |PARTITIONED|
-              -- STREAM_SELECT  |PARTITIONED|
-                -- ASSIGN  |PARTITIONED|
-                  -- ASSIGN  |PARTITIONED|
-                    -- STREAM_PROJECT  |PARTITIONED|
-                      -- ONE_TO_ONE_EXCHANGE  |PARTITIONED|
-                        -- BTREE_SEARCH (test.Users.Users)  |PARTITIONED|
-                          -- ONE_TO_ONE_EXCHANGE  |PARTITIONED|
-                            -- STABLE_SORT [$$115(ASC)]  |PARTITIONED|
-                              -- ONE_TO_ONE_EXCHANGE  |PARTITIONED|
-                                -- STREAM_PROJECT  |PARTITIONED|
-                                  -- ONE_TO_ONE_EXCHANGE  |PARTITIONED|
-                                    -- BTREE_SEARCH (test.Users.usersNameIdx)  |PARTITIONED|
-                                      -- ONE_TO_ONE_EXCHANGE  |PARTITIONED|
-                                        -- ASSIGN  |PARTITIONED|
-                                          -- EMPTY_TUPLE_SOURCE  |PARTITIONED|
-=======
-    project ([$$85])
-    -- STREAM_PROJECT  |PARTITIONED|
-      assign [$$85] <- [{"U1": $$U1, "U2": $$U2, "E1": $$E1, "augmentedUser1": $$106, "augmentedUser2": $$108, "augmentedUser3": $$117}]
-      -- ASSIGN  |PARTITIONED|
         exchange
         -- ONE_TO_ONE_EXCHANGE  |PARTITIONED|
-          join (true)
-          -- NESTED_LOOP  |PARTITIONED|
+          join (eq($$88, $$89))
+          -- HYBRID_HASH_JOIN [$$88][$$89]  |PARTITIONED|
             exchange
-            -- ONE_TO_ONE_EXCHANGE  |PARTITIONED|
-              project ([$$U1, $$U2, $$106, $$108])
-              -- STREAM_PROJECT  |PARTITIONED|
-                exchange
-                -- ONE_TO_ONE_EXCHANGE  |PARTITIONED|
-                  join (eq($$88, $$89))
-                  -- HYBRID_HASH_JOIN [$$88][$$89]  |PARTITIONED|
-                    exchange
-                    -- HASH_PARTITION_EXCHANGE [$$88]  |PARTITIONED|
-                      assign [$$88] <- [$$106.getField("bestFriend")]
-                      -- ASSIGN  |PARTITIONED|
-                        select (eq($$106.getField("name"), "John"))
-                        -- STREAM_SELECT  |PARTITIONED|
-                          assign [$$106] <- [object-add($$U1, "favoriteColor", "Green")]
-                          -- ASSIGN  |PARTITIONED|
-                            project ([$$U1])
-                            -- STREAM_PROJECT  |PARTITIONED|
+            -- HASH_PARTITION_EXCHANGE [$$88]  |PARTITIONED|
+              assign [$$88] <- [$$105.getField("bestFriend")]
+              -- ASSIGN  |PARTITIONED|
+                select (eq($$105.getField("name"), "John"))
+                -- STREAM_SELECT  |PARTITIONED|
+                  assign [$$105] <- [object-add($$U1, "favoriteColor", "Green")]
+                  -- ASSIGN  |PARTITIONED|
+                    project ([$$U1])
+                    -- STREAM_PROJECT  |PARTITIONED|
+                      exchange
+                      -- ONE_TO_ONE_EXCHANGE  |PARTITIONED|
+                        unnest-map [$$86, $$U1] <- index-search("Users", 0, "Default", "test", "Users", false, false, 1, $$111, 1, $$111, true, true, true)
+                        -- BTREE_SEARCH  |PARTITIONED|
+                          exchange
+                          -- ONE_TO_ONE_EXCHANGE  |PARTITIONED|
+                            order (ASC, $$111)
+                            -- STABLE_SORT [$$111(ASC)]  |PARTITIONED|
                               exchange
                               -- ONE_TO_ONE_EXCHANGE  |PARTITIONED|
-                                unnest-map [$$86, $$U1] <- index-search("Users", 0, "test", "Users", false, false, 1, $$112, 1, $$112, true, true, true)
-                                -- BTREE_SEARCH  |PARTITIONED|
+                                project ([$$111])
+                                -- STREAM_PROJECT  |PARTITIONED|
                                   exchange
                                   -- ONE_TO_ONE_EXCHANGE  |PARTITIONED|
-                                    order (ASC, $$112)
-                                    -- STABLE_SORT [$$112(ASC)]  |PARTITIONED|
+                                    unnest-map [$$110, $$111] <- index-search("usersNameIdx", 0, "Default", "test", "Users", false, false, 1, $$108, 1, $$109, true, true, true)
+                                    -- BTREE_SEARCH  |PARTITIONED|
                                       exchange
                                       -- ONE_TO_ONE_EXCHANGE  |PARTITIONED|
-                                        project ([$$112])
-                                        -- STREAM_PROJECT  |PARTITIONED|
-                                          exchange
-                                          -- ONE_TO_ONE_EXCHANGE  |PARTITIONED|
-                                            unnest-map [$$111, $$112] <- index-search("usersNameIdx", 0, "test", "Users", false, false, 1, $$109, 1, $$110, true, true, true)
-                                            -- BTREE_SEARCH  |PARTITIONED|
-                                              exchange
-                                              -- ONE_TO_ONE_EXCHANGE  |PARTITIONED|
-                                                assign [$$109, $$110] <- ["John", "John"]
-                                                -- ASSIGN  |PARTITIONED|
-                                                  empty-tuple-source
-                                                  -- EMPTY_TUPLE_SOURCE  |PARTITIONED|
-                    exchange
-                    -- HASH_PARTITION_EXCHANGE [$$89]  |PARTITIONED|
-                      select (eq($$108.getField("name"), "Sally"))
-                      -- STREAM_SELECT  |PARTITIONED|
-                        assign [$$89] <- [$$108.getField(0)]
-                        -- ASSIGN  |PARTITIONED|
-                          assign [$$108] <- [object-add($$U2, "favoriteFood", "Pizza")]
-                          -- ASSIGN  |PARTITIONED|
-                            project ([$$U2])
-                            -- STREAM_PROJECT  |PARTITIONED|
+                                        assign [$$108, $$109] <- ["John", "John"]
+                                        -- ASSIGN  |PARTITIONED|
+                                          empty-tuple-source
+                                          -- EMPTY_TUPLE_SOURCE  |PARTITIONED|
+            exchange
+            -- HASH_PARTITION_EXCHANGE [$$89]  |PARTITIONED|
+              select (eq($$107.getField("name"), "Sally"))
+              -- STREAM_SELECT  |PARTITIONED|
+                assign [$$89] <- [$$107.getField(0)]
+                -- ASSIGN  |PARTITIONED|
+                  assign [$$107] <- [object-add($$U2, "favoriteFood", "Pizza")]
+                  -- ASSIGN  |PARTITIONED|
+                    project ([$$U2])
+                    -- STREAM_PROJECT  |PARTITIONED|
+                      exchange
+                      -- ONE_TO_ONE_EXCHANGE  |PARTITIONED|
+                        unnest-map [$$87, $$U2] <- index-search("Users", 0, "Default", "test", "Users", false, false, 1, $$115, 1, $$115, true, true, true)
+                        -- BTREE_SEARCH  |PARTITIONED|
+                          exchange
+                          -- ONE_TO_ONE_EXCHANGE  |PARTITIONED|
+                            order (ASC, $$115)
+                            -- STABLE_SORT [$$115(ASC)]  |PARTITIONED|
                               exchange
                               -- ONE_TO_ONE_EXCHANGE  |PARTITIONED|
-                                unnest-map [$$87, $$U2] <- index-search("Users", 0, "test", "Users", false, false, 1, $$116, 1, $$116, true, true, true)
-                                -- BTREE_SEARCH  |PARTITIONED|
+                                project ([$$115])
+                                -- STREAM_PROJECT  |PARTITIONED|
                                   exchange
                                   -- ONE_TO_ONE_EXCHANGE  |PARTITIONED|
-                                    order (ASC, $$116)
-                                    -- STABLE_SORT [$$116(ASC)]  |PARTITIONED|
+                                    unnest-map [$$114, $$115] <- index-search("usersNameIdx", 0, "Default", "test", "Users", false, false, 1, $$112, 1, $$113, true, true, true)
+                                    -- BTREE_SEARCH  |PARTITIONED|
                                       exchange
                                       -- ONE_TO_ONE_EXCHANGE  |PARTITIONED|
-                                        project ([$$116])
-                                        -- STREAM_PROJECT  |PARTITIONED|
-                                          exchange
-                                          -- ONE_TO_ONE_EXCHANGE  |PARTITIONED|
-                                            unnest-map [$$115, $$116] <- index-search("usersNameIdx", 0, "test", "Users", false, false, 1, $$113, 1, $$114, true, true, true)
-                                            -- BTREE_SEARCH  |PARTITIONED|
-                                              exchange
-                                              -- ONE_TO_ONE_EXCHANGE  |PARTITIONED|
-                                                assign [$$113, $$114] <- ["Sally", "Sally"]
-                                                -- ASSIGN  |PARTITIONED|
-                                                  empty-tuple-source
-                                                  -- EMPTY_TUPLE_SOURCE  |PARTITIONED|
-            exchange
-            -- BROADCAST_EXCHANGE  |PARTITIONED|
-              select (eq($$117.getField(0), "Glenn"))
-              -- STREAM_SELECT  |UNPARTITIONED|
-                assign [$$117] <- [object-add($$E1, "favoriteColor", "Blue")]
-                -- ASSIGN  |UNPARTITIONED|
-                  unnest $$E1 <- scan-collection(array: [ { "name": "Glenn" } ])
-                  -- UNNEST  |UNPARTITIONED|
-                    empty-tuple-source
-                    -- EMPTY_TUPLE_SOURCE  |UNPARTITIONED|
->>>>>>> 86e6336f
+                                        assign [$$112, $$113] <- ["Sally", "Sally"]
+                                        -- ASSIGN  |PARTITIONED|
+                                          empty-tuple-source
+                                          -- EMPTY_TUPLE_SOURCE  |PARTITIONED|