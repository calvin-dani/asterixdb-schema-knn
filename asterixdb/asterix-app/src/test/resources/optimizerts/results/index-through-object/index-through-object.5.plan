--- conflicted
+++ resolved
@@ -2,32 +2,19 @@
 -- DISTRIBUTE_RESULT  |PARTITIONED|
   exchange
   -- ONE_TO_ONE_EXCHANGE  |PARTITIONED|
-<<<<<<< HEAD
+    assign [$$28] <- [{"U": $$U, "augmentedUser": $$34}] project: [$$28]
     -- ASSIGN  |PARTITIONED|
+      select (eq($$34.getField(1), "Glenn"))
       -- STREAM_SELECT  |PARTITIONED|
+        assign [$$34] <- [object-put($$U, "name", "John")]
         -- ASSIGN  |PARTITIONED|
+          project ([$$U])
           -- STREAM_PROJECT  |PARTITIONED|
+            exchange
             -- ONE_TO_ONE_EXCHANGE  |PARTITIONED|
-              -- DATASOURCE_SCAN (test.Users)  |PARTITIONED|
+              data-scan []<-[$$29, $$U] <- test.Users
+              -- DATASOURCE_SCAN  |PARTITIONED|
+                exchange
                 -- ONE_TO_ONE_EXCHANGE  |PARTITIONED|
-                  -- EMPTY_TUPLE_SOURCE  |PARTITIONED|
-=======
-    project ([$$28])
-    -- STREAM_PROJECT  |PARTITIONED|
-      assign [$$28] <- [{"U": $$U, "augmentedUser": $$33}]
-      -- ASSIGN  |PARTITIONED|
-        select (eq($$33.getField(1), "Glenn"))
-        -- STREAM_SELECT  |PARTITIONED|
-          assign [$$33] <- [object-put($$U, "name", "John")]
-          -- ASSIGN  |PARTITIONED|
-            project ([$$U])
-            -- STREAM_PROJECT  |PARTITIONED|
-              exchange
-              -- ONE_TO_ONE_EXCHANGE  |PARTITIONED|
-                data-scan []<-[$$29, $$U] <- test.Users
-                -- DATASOURCE_SCAN  |PARTITIONED|
-                  exchange
-                  -- ONE_TO_ONE_EXCHANGE  |PARTITIONED|
-                    empty-tuple-source
-                    -- EMPTY_TUPLE_SOURCE  |PARTITIONED|
->>>>>>> 86e6336f
+                  empty-tuple-source
+                  -- EMPTY_TUPLE_SOURCE  |PARTITIONED|