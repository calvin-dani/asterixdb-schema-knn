--- conflicted
+++ resolved
@@ -2,59 +2,37 @@
 -- DISTRIBUTE_RESULT  |PARTITIONED|
   exchange
   -- ONE_TO_ONE_EXCHANGE  |PARTITIONED|
-<<<<<<< HEAD
+    assign [$$83] <- [{"U1": $$U1, "U2": $$U2, "augmentedUser1": $$101, "augmentedUser2": $$102, "augmentedUser3": object-add($$102, "favoriteColor", "Red"), "augmentedUser4": object-add(object-add($$102, "favoriteColor", "Red"), "favoriteDrink", "Wine")}] project: [$$83]
     -- ASSIGN  |PARTITIONED|
+      select (eq($$102.getField("name"), "Sally"))
       -- STREAM_SELECT  |PARTITIONED|
+        assign [$$102] <- [object-add($$U2, "favoriteFood", "Pizza")]
         -- ASSIGN  |PARTITIONED|
+          project ([$$U1, $$101, $$U2])
           -- STREAM_PROJECT  |PARTITIONED|
+            exchange
             -- ONE_TO_ONE_EXCHANGE  |PARTITIONED|
-              -- BTREE_SEARCH (test.Users.Users)  |PARTITIONED|
+              unnest-map [$$85, $$U2] <- index-search("Users", 0, "Default", "test", "Users", true, true, 1, $$86, 1, $$86, true, true, true)
+              -- BTREE_SEARCH  |PARTITIONED|
+                exchange
                 -- ONE_TO_ONE_EXCHANGE  |PARTITIONED|
+                  order (ASC, $$86)
                   -- STABLE_SORT [$$86(ASC)]  |PARTITIONED|
+                    exchange
                     -- HASH_PARTITION_EXCHANGE [$$86]  |PARTITIONED|
+                      assign [$$86] <- [to-bigint($$U1.getField("bestFriend"))]
                       -- ASSIGN  |PARTITIONED|
+                        select (eq($$101.getField("name"), "John"))
                         -- STREAM_SELECT  |PARTITIONED|
+                          assign [$$101] <- [object-add($$U1, "favoriteColor", "Green")]
                           -- ASSIGN  |PARTITIONED|
+                            project ([$$U1])
                             -- STREAM_PROJECT  |PARTITIONED|
+                              exchange
                               -- ONE_TO_ONE_EXCHANGE  |PARTITIONED|
-                                -- DATASOURCE_SCAN (test.Users)  |PARTITIONED|
+                                data-scan []<-[$$84, $$U1] <- test.Users
+                                -- DATASOURCE_SCAN  |PARTITIONED|
+                                  exchange
                                   -- ONE_TO_ONE_EXCHANGE  |PARTITIONED|
-                                    -- EMPTY_TUPLE_SOURCE  |PARTITIONED|
-=======
-    project ([$$83])
-    -- STREAM_PROJECT  |PARTITIONED|
-      assign [$$83] <- [{"U1": $$U1, "U2": $$U2, "augmentedUser1": $$99, "augmentedUser2": $$100, "augmentedUser3": object-add($$100, "favoriteColor", "Red"), "augmentedUser4": object-add(object-add($$100, "favoriteColor", "Red"), "favoriteDrink", "Wine")}]
-      -- ASSIGN  |PARTITIONED|
-        select (eq($$100.getField("name"), "Sally"))
-        -- STREAM_SELECT  |PARTITIONED|
-          assign [$$100] <- [object-add($$U2, "favoriteFood", "Pizza")]
-          -- ASSIGN  |PARTITIONED|
-            project ([$$U1, $$99, $$U2])
-            -- STREAM_PROJECT  |PARTITIONED|
-              exchange
-              -- ONE_TO_ONE_EXCHANGE  |PARTITIONED|
-                unnest-map [$$85, $$U2] <- index-search("Users", 0, "test", "Users", true, true, 1, $$86, 1, $$86, true, true, true)
-                -- BTREE_SEARCH  |PARTITIONED|
-                  exchange
-                  -- ONE_TO_ONE_EXCHANGE  |PARTITIONED|
-                    order (ASC, $$86)
-                    -- STABLE_SORT [$$86(ASC)]  |PARTITIONED|
-                      exchange
-                      -- HASH_PARTITION_EXCHANGE [$$86]  |PARTITIONED|
-                        assign [$$86] <- [to-bigint($$U1.getField("bestFriend"))]
-                        -- ASSIGN  |PARTITIONED|
-                          select (eq($$99.getField("name"), "John"))
-                          -- STREAM_SELECT  |PARTITIONED|
-                            assign [$$99] <- [object-add($$U1, "favoriteColor", "Green")]
-                            -- ASSIGN  |PARTITIONED|
-                              project ([$$U1])
-                              -- STREAM_PROJECT  |PARTITIONED|
-                                exchange
-                                -- ONE_TO_ONE_EXCHANGE  |PARTITIONED|
-                                  data-scan []<-[$$84, $$U1] <- test.Users
-                                  -- DATASOURCE_SCAN  |PARTITIONED|
-                                    exchange
-                                    -- ONE_TO_ONE_EXCHANGE  |PARTITIONED|
-                                      empty-tuple-source
-                                      -- EMPTY_TUPLE_SOURCE  |PARTITIONED|
->>>>>>> 86e6336f
+                                    empty-tuple-source
+                                    -- EMPTY_TUPLE_SOURCE  |PARTITIONED|