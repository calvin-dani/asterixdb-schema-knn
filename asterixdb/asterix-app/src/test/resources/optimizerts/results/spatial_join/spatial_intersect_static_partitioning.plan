distribute result [$$46]
-- DISTRIBUTE_RESULT  |UNPARTITIONED|
  exchange
  -- ONE_TO_ONE_EXCHANGE  |UNPARTITIONED|
<<<<<<< HEAD
    -- ASSIGN  |UNPARTITIONED|
      -- AGGREGATE  |UNPARTITIONED|
        -- RANDOM_MERGE_EXCHANGE  |PARTITIONED|
          -- AGGREGATE  |PARTITIONED|
            -- STREAM_SELECT  |PARTITIONED|
              -- ONE_TO_ONE_EXCHANGE  |PARTITIONED|
                -- SPATIAL_JOIN [$$56, $$52] [$$57, $$53]  |PARTITIONED|
                  -- ONE_TO_ONE_EXCHANGE  |PARTITIONED|
                    -- STABLE_SORT [$$56(ASC), $$52(ASC)]  |PARTITIONED|
                      -- HASH_PARTITION_EXCHANGE [$$56]  |PARTITIONED|
                        -- UNNEST  |PARTITIONED|
                          -- ASSIGN  |PARTITIONED|
                            -- STREAM_PROJECT  |PARTITIONED|
                              -- ONE_TO_ONE_EXCHANGE  |PARTITIONED|
                                -- DATASOURCE_SCAN (test.ParkSet)  |PARTITIONED|
                                  -- ONE_TO_ONE_EXCHANGE  |PARTITIONED|
                                    -- EMPTY_TUPLE_SOURCE  |PARTITIONED|
                  -- ONE_TO_ONE_EXCHANGE  |PARTITIONED|
                    -- STABLE_SORT [$$57(ASC), $$53(ASC)]  |PARTITIONED|
                      -- HASH_PARTITION_EXCHANGE [$$57]  |PARTITIONED|
                        -- UNNEST  |PARTITIONED|
                          -- ASSIGN  |PARTITIONED|
                            -- STREAM_PROJECT  |PARTITIONED|
                              -- ONE_TO_ONE_EXCHANGE  |PARTITIONED|
                                -- DATASOURCE_SCAN (test.LakeSet)  |PARTITIONED|
                                  -- ONE_TO_ONE_EXCHANGE  |PARTITIONED|
                                    -- EMPTY_TUPLE_SOURCE  |PARTITIONED|
=======
    project ([$$46])
    -- STREAM_PROJECT  |UNPARTITIONED|
      assign [$$46] <- [{"$1": $$51}]
      -- ASSIGN  |UNPARTITIONED|
        aggregate [$$51] <- [agg-sql-sum($$52)]
        -- AGGREGATE  |UNPARTITIONED|
          exchange
          -- RANDOM_MERGE_EXCHANGE  |PARTITIONED|
            aggregate [$$52] <- [agg-sql-count(1)]
            -- AGGREGATE  |PARTITIONED|
              select (eq($$53, reference-tile($$49, $$50, rectangle: { p1: point: { x: -180.0, y: -83.0 }, p2: point: { x: 180.0, y: 90.0 }}, 10, 10, $$54)))
              -- STREAM_SELECT  |PARTITIONED|
                exchange
                -- ONE_TO_ONE_EXCHANGE  |PARTITIONED|
                  join (spatial-intersect($$49, $$50))
                  -- SPATIAL_JOIN [$$53, $$49] [$$54, $$50]  |PARTITIONED|
                    exchange
                    -- ONE_TO_ONE_EXCHANGE  |PARTITIONED|
                      order (ASC, $$53) (ASC, $$49)
                      -- STABLE_SORT [$$53(ASC), $$49(ASC)]  |PARTITIONED|
                        exchange
                        -- HASH_PARTITION_EXCHANGE [$$53]  |PARTITIONED|
                          unnest $$53 <- spatial-tile($$49, rectangle: { p1: point: { x: -180.0, y: -83.0 }, p2: point: { x: 180.0, y: 90.0 }}, 10, 10)
                          -- UNNEST  |PARTITIONED|
                            project ([$$49])
                            -- STREAM_PROJECT  |PARTITIONED|
                              assign [$$49] <- [$$ps.getField(1)]
                              -- ASSIGN  |PARTITIONED|
                                project ([$$ps])
                                -- STREAM_PROJECT  |PARTITIONED|
                                  exchange
                                  -- ONE_TO_ONE_EXCHANGE  |PARTITIONED|
                                    data-scan []<-[$$47, $$ps] <- test.ParkSet
                                    -- DATASOURCE_SCAN  |PARTITIONED|
                                      exchange
                                      -- ONE_TO_ONE_EXCHANGE  |PARTITIONED|
                                        empty-tuple-source
                                        -- EMPTY_TUPLE_SOURCE  |PARTITIONED|
                    exchange
                    -- ONE_TO_ONE_EXCHANGE  |PARTITIONED|
                      order (ASC, $$54) (ASC, $$50)
                      -- STABLE_SORT [$$54(ASC), $$50(ASC)]  |PARTITIONED|
                        exchange
                        -- HASH_PARTITION_EXCHANGE [$$54]  |PARTITIONED|
                          unnest $$54 <- spatial-tile($$50, rectangle: { p1: point: { x: -180.0, y: -83.0 }, p2: point: { x: 180.0, y: 90.0 }}, 10, 10)
                          -- UNNEST  |PARTITIONED|
                            project ([$$50])
                            -- STREAM_PROJECT  |PARTITIONED|
                              assign [$$50] <- [$$ls.getField(1)]
                              -- ASSIGN  |PARTITIONED|
                                project ([$$ls])
                                -- STREAM_PROJECT  |PARTITIONED|
                                  exchange
                                  -- ONE_TO_ONE_EXCHANGE  |PARTITIONED|
                                    data-scan []<-[$$48, $$ls] <- test.LakeSet
                                    -- DATASOURCE_SCAN  |PARTITIONED|
                                      exchange
                                      -- ONE_TO_ONE_EXCHANGE  |PARTITIONED|
                                        empty-tuple-source
                                        -- EMPTY_TUPLE_SOURCE  |PARTITIONED|
>>>>>>> 86e6336f
<|MERGE_RESOLUTION|>--- conflicted
+++ resolved
@@ -1,94 +1,58 @@
-distribute result [$$46]
+distribute result [$$49]
 -- DISTRIBUTE_RESULT  |UNPARTITIONED|
   exchange
   -- ONE_TO_ONE_EXCHANGE  |UNPARTITIONED|
-<<<<<<< HEAD
+    assign [$$49] <- [{"$1": $$54}] project: [$$49]
     -- ASSIGN  |UNPARTITIONED|
+      aggregate [$$54] <- [agg-sql-sum($$55)]
       -- AGGREGATE  |UNPARTITIONED|
+        exchange
         -- RANDOM_MERGE_EXCHANGE  |PARTITIONED|
+          aggregate [$$55] <- [agg-sql-count(1)]
           -- AGGREGATE  |PARTITIONED|
+            select (eq($$56, reference-tile($$52, $$53, rectangle: { p1: point: { x: -180.0, y: -83.0 }, p2: point: { x: 180.0, y: 90.0 }}, 10, 10, $$57)))
             -- STREAM_SELECT  |PARTITIONED|
+              exchange
               -- ONE_TO_ONE_EXCHANGE  |PARTITIONED|
+                join (spatial-intersect($$52, $$53))
                 -- SPATIAL_JOIN [$$56, $$52] [$$57, $$53]  |PARTITIONED|
+                  exchange
                   -- ONE_TO_ONE_EXCHANGE  |PARTITIONED|
+                    order (ASC, $$56) (ASC, $$52)
                     -- STABLE_SORT [$$56(ASC), $$52(ASC)]  |PARTITIONED|
+                      exchange
                       -- HASH_PARTITION_EXCHANGE [$$56]  |PARTITIONED|
+                        unnest $$56 <- spatial-tile($$52, rectangle: { p1: point: { x: -180.0, y: -83.0 }, p2: point: { x: 180.0, y: 90.0 }}, 10, 10)
                         -- UNNEST  |PARTITIONED|
+                          assign [$$52] <- [$$ps.getField(1)] project: [$$52]
                           -- ASSIGN  |PARTITIONED|
+                            project ([$$ps])
                             -- STREAM_PROJECT  |PARTITIONED|
+                              exchange
                               -- ONE_TO_ONE_EXCHANGE  |PARTITIONED|
-                                -- DATASOURCE_SCAN (test.ParkSet)  |PARTITIONED|
-                                  -- ONE_TO_ONE_EXCHANGE  |PARTITIONED|
-                                    -- EMPTY_TUPLE_SOURCE  |PARTITIONED|
-                  -- ONE_TO_ONE_EXCHANGE  |PARTITIONED|
-                    -- STABLE_SORT [$$57(ASC), $$53(ASC)]  |PARTITIONED|
-                      -- HASH_PARTITION_EXCHANGE [$$57]  |PARTITIONED|
-                        -- UNNEST  |PARTITIONED|
-                          -- ASSIGN  |PARTITIONED|
-                            -- STREAM_PROJECT  |PARTITIONED|
-                              -- ONE_TO_ONE_EXCHANGE  |PARTITIONED|
-                                -- DATASOURCE_SCAN (test.LakeSet)  |PARTITIONED|
-                                  -- ONE_TO_ONE_EXCHANGE  |PARTITIONED|
-                                    -- EMPTY_TUPLE_SOURCE  |PARTITIONED|
-=======
-    project ([$$46])
-    -- STREAM_PROJECT  |UNPARTITIONED|
-      assign [$$46] <- [{"$1": $$51}]
-      -- ASSIGN  |UNPARTITIONED|
-        aggregate [$$51] <- [agg-sql-sum($$52)]
-        -- AGGREGATE  |UNPARTITIONED|
-          exchange
-          -- RANDOM_MERGE_EXCHANGE  |PARTITIONED|
-            aggregate [$$52] <- [agg-sql-count(1)]
-            -- AGGREGATE  |PARTITIONED|
-              select (eq($$53, reference-tile($$49, $$50, rectangle: { p1: point: { x: -180.0, y: -83.0 }, p2: point: { x: 180.0, y: 90.0 }}, 10, 10, $$54)))
-              -- STREAM_SELECT  |PARTITIONED|
-                exchange
-                -- ONE_TO_ONE_EXCHANGE  |PARTITIONED|
-                  join (spatial-intersect($$49, $$50))
-                  -- SPATIAL_JOIN [$$53, $$49] [$$54, $$50]  |PARTITIONED|
-                    exchange
-                    -- ONE_TO_ONE_EXCHANGE  |PARTITIONED|
-                      order (ASC, $$53) (ASC, $$49)
-                      -- STABLE_SORT [$$53(ASC), $$49(ASC)]  |PARTITIONED|
-                        exchange
-                        -- HASH_PARTITION_EXCHANGE [$$53]  |PARTITIONED|
-                          unnest $$53 <- spatial-tile($$49, rectangle: { p1: point: { x: -180.0, y: -83.0 }, p2: point: { x: 180.0, y: 90.0 }}, 10, 10)
-                          -- UNNEST  |PARTITIONED|
-                            project ([$$49])
-                            -- STREAM_PROJECT  |PARTITIONED|
-                              assign [$$49] <- [$$ps.getField(1)]
-                              -- ASSIGN  |PARTITIONED|
-                                project ([$$ps])
-                                -- STREAM_PROJECT  |PARTITIONED|
+                                data-scan []<-[$$50, $$ps] <- test.ParkSet
+                                -- DATASOURCE_SCAN  |PARTITIONED|
                                   exchange
                                   -- ONE_TO_ONE_EXCHANGE  |PARTITIONED|
-                                    data-scan []<-[$$47, $$ps] <- test.ParkSet
-                                    -- DATASOURCE_SCAN  |PARTITIONED|
-                                      exchange
-                                      -- ONE_TO_ONE_EXCHANGE  |PARTITIONED|
-                                        empty-tuple-source
-                                        -- EMPTY_TUPLE_SOURCE  |PARTITIONED|
-                    exchange
-                    -- ONE_TO_ONE_EXCHANGE  |PARTITIONED|
-                      order (ASC, $$54) (ASC, $$50)
-                      -- STABLE_SORT [$$54(ASC), $$50(ASC)]  |PARTITIONED|
-                        exchange
-                        -- HASH_PARTITION_EXCHANGE [$$54]  |PARTITIONED|
-                          unnest $$54 <- spatial-tile($$50, rectangle: { p1: point: { x: -180.0, y: -83.0 }, p2: point: { x: 180.0, y: 90.0 }}, 10, 10)
-                          -- UNNEST  |PARTITIONED|
-                            project ([$$50])
+                                    empty-tuple-source
+                                    -- EMPTY_TUPLE_SOURCE  |PARTITIONED|
+                  exchange
+                  -- ONE_TO_ONE_EXCHANGE  |PARTITIONED|
+                    order (ASC, $$57) (ASC, $$53)
+                    -- STABLE_SORT [$$57(ASC), $$53(ASC)]  |PARTITIONED|
+                      exchange
+                      -- HASH_PARTITION_EXCHANGE [$$57]  |PARTITIONED|
+                        unnest $$57 <- spatial-tile($$53, rectangle: { p1: point: { x: -180.0, y: -83.0 }, p2: point: { x: 180.0, y: 90.0 }}, 10, 10)
+                        -- UNNEST  |PARTITIONED|
+                          assign [$$53] <- [$$ls.getField(1)] project: [$$53]
+                          -- ASSIGN  |PARTITIONED|
+                            project ([$$ls])
                             -- STREAM_PROJECT  |PARTITIONED|
-                              assign [$$50] <- [$$ls.getField(1)]
-                              -- ASSIGN  |PARTITIONED|
-                                project ([$$ls])
-                                -- STREAM_PROJECT  |PARTITIONED|
+                              exchange
+                              -- ONE_TO_ONE_EXCHANGE  |PARTITIONED|
+                                data-scan []<-[$$51, $$ls] <- test.LakeSet
+                                -- DATASOURCE_SCAN  |PARTITIONED|
                                   exchange
                                   -- ONE_TO_ONE_EXCHANGE  |PARTITIONED|
-                                    data-scan []<-[$$48, $$ls] <- test.LakeSet
-                                    -- DATASOURCE_SCAN  |PARTITIONED|
-                                      exchange
-                                      -- ONE_TO_ONE_EXCHANGE  |PARTITIONED|
-                                        empty-tuple-source
-                                        -- EMPTY_TUPLE_SOURCE  |PARTITIONED|
->>>>>>> 86e6336f
+                                    empty-tuple-source
+                                    -- EMPTY_TUPLE_SOURCE  |PARTITIONED|