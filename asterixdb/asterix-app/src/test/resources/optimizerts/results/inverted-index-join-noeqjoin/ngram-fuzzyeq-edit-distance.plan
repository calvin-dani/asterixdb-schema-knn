--- conflicted
+++ resolved
@@ -1,148 +1,90 @@
-distribute result [$$33]
+distribute result [$$35]
 -- DISTRIBUTE_RESULT  |PARTITIONED|
   exchange
   -- ONE_TO_ONE_EXCHANGE  |PARTITIONED|
-    union ($$48, $$57, $$33)
+    union ($$50, $$59, $$35)
     -- UNION_ALL  |PARTITIONED|
       exchange
       -- ONE_TO_ONE_EXCHANGE  |PARTITIONED|
-<<<<<<< HEAD
+        assign [$$50] <- [{"aauthors": $$36, "bauthors": $$37}] project: [$$50]
         -- ASSIGN  |PARTITIONED|
+          select (and(get-item(edit-distance-check($$36, $$37, 3), 0), lt($$38, $$39))) project: [$$36, $$37]
           -- STREAM_SELECT  |PARTITIONED|
+            assign [$$37] <- [$$b.getField(3)] project: [$$38, $$36, $$39, $$37]
             -- ASSIGN  |PARTITIONED|
+              project ([$$38, $$36, $$39, $$b])
               -- STREAM_PROJECT  |PARTITIONED|
+                exchange
                 -- ONE_TO_ONE_EXCHANGE  |PARTITIONED|
-                  -- BTREE_SEARCH (test.CSX.CSX)  |PARTITIONED|
+                  unnest-map [$$39, $$b] <- index-search("CSX", 0, "Default", "test", "CSX", true, false, 1, $$49, 1, $$49, true, true, true)
+                  -- BTREE_SEARCH  |PARTITIONED|
+                    exchange
                     -- ONE_TO_ONE_EXCHANGE  |PARTITIONED|
+                      order (ASC, $$49)
                       -- STABLE_SORT [$$49(ASC)]  |PARTITIONED|
+                        exchange
                         -- ONE_TO_ONE_EXCHANGE  |PARTITIONED|
-                          -- LENGTH_PARTITIONED_INVERTED_INDEX_SEARCH (test.CSX.ngram_index)  |PARTITIONED|
+                          unnest-map [$$49] <- index-search("ngram_index", 5, "Default", "test", "CSX", true, true, 2, 3, 12, false, 1, $$36)
+                          -- LENGTH_PARTITIONED_INVERTED_INDEX_SEARCH  |PARTITIONED|
+                            exchange
                             -- BROADCAST_EXCHANGE  |PARTITIONED|
+                              select (edit-distance-string-is-filterable($$36, 3, 3, true))
                               -- STREAM_SELECT  |PARTITIONED|
+                                exchange
                                 -- ONE_TO_ONE_EXCHANGE  |PARTITIONED|
+                                  replicate
                                   -- REPLICATE  |PARTITIONED|
+                                    exchange
                                     -- ONE_TO_ONE_EXCHANGE  |PARTITIONED|
+                                      assign [$$36] <- [$$45.getField(3)] project: [$$38, $$36]
                                       -- ASSIGN  |PARTITIONED|
+                                        exchange
                                         -- ONE_TO_ONE_EXCHANGE  |PARTITIONED|
-                                          -- DATASOURCE_SCAN (test.DBLP)  |PARTITIONED|
+                                          data-scan []<-[$$38, $$45] <- test.DBLP
+                                          -- DATASOURCE_SCAN  |PARTITIONED|
+                                            exchange
                                             -- ONE_TO_ONE_EXCHANGE  |PARTITIONED|
+                                              empty-tuple-source
                                               -- EMPTY_TUPLE_SOURCE  |PARTITIONED|
-      -- ONE_TO_ONE_EXCHANGE  |PARTITIONED|
-        -- ASSIGN  |PARTITIONED|
-          -- STREAM_PROJECT  |PARTITIONED|
-            -- ONE_TO_ONE_EXCHANGE  |PARTITIONED|
-              -- NESTED_LOOP  |PARTITIONED|
-                -- ONE_TO_ONE_EXCHANGE  |PARTITIONED|
-                  -- ASSIGN  |PARTITIONED|
-                    -- ONE_TO_ONE_EXCHANGE  |PARTITIONED|
-                      -- DATASOURCE_SCAN (test.CSX)  |PARTITIONED|
-                        -- ONE_TO_ONE_EXCHANGE  |PARTITIONED|
-                          -- EMPTY_TUPLE_SOURCE  |PARTITIONED|
-                -- BROADCAST_EXCHANGE  |PARTITIONED|
-                  -- STREAM_SELECT  |PARTITIONED|
-                    -- ONE_TO_ONE_EXCHANGE  |PARTITIONED|
-                      -- REPLICATE  |PARTITIONED|
-                        -- ONE_TO_ONE_EXCHANGE  |PARTITIONED|
-                          -- ASSIGN  |PARTITIONED|
-                            -- ONE_TO_ONE_EXCHANGE  |PARTITIONED|
-                              -- DATASOURCE_SCAN (test.DBLP)  |PARTITIONED|
-                                -- ONE_TO_ONE_EXCHANGE  |PARTITIONED|
-                                  -- EMPTY_TUPLE_SOURCE  |PARTITIONED|
-=======
-        project ([$$48])
-        -- STREAM_PROJECT  |PARTITIONED|
-          assign [$$48] <- [{"aauthors": $$34, "bauthors": $$35}]
-          -- ASSIGN  |PARTITIONED|
-            project ([$$34, $$35])
-            -- STREAM_PROJECT  |PARTITIONED|
-              select (and(get-item(edit-distance-check($$34, $$35, 3), 0), lt($$36, $$37)))
-              -- STREAM_SELECT  |PARTITIONED|
-                project ([$$36, $$34, $$37, $$35])
-                -- STREAM_PROJECT  |PARTITIONED|
-                  assign [$$35] <- [$$b.getField(3)]
-                  -- ASSIGN  |PARTITIONED|
-                    project ([$$36, $$34, $$37, $$b])
-                    -- STREAM_PROJECT  |PARTITIONED|
-                      exchange
-                      -- ONE_TO_ONE_EXCHANGE  |PARTITIONED|
-                        unnest-map [$$37, $$b] <- index-search("CSX", 0, "test", "CSX", true, false, 1, $$47, 1, $$47, true, true, true)
-                        -- BTREE_SEARCH  |PARTITIONED|
-                          exchange
-                          -- ONE_TO_ONE_EXCHANGE  |PARTITIONED|
-                            order (ASC, $$47)
-                            -- STABLE_SORT [$$47(ASC)]  |PARTITIONED|
-                              exchange
-                              -- ONE_TO_ONE_EXCHANGE  |PARTITIONED|
-                                unnest-map [$$47] <- index-search("ngram_index", 5, "test", "CSX", true, true, 2, 3, 12, false, 1, $$34)
-                                -- LENGTH_PARTITIONED_INVERTED_INDEX_SEARCH  |PARTITIONED|
-                                  exchange
-                                  -- BROADCAST_EXCHANGE  |PARTITIONED|
-                                    select (edit-distance-string-is-filterable($$34, 3, 3, true))
-                                    -- STREAM_SELECT  |PARTITIONED|
-                                      exchange
-                                      -- ONE_TO_ONE_EXCHANGE  |PARTITIONED|
-                                        replicate
-                                        -- REPLICATE  |PARTITIONED|
-                                          exchange
-                                          -- ONE_TO_ONE_EXCHANGE  |PARTITIONED|
-                                            project ([$$36, $$34])
-                                            -- STREAM_PROJECT  |PARTITIONED|
-                                              assign [$$34] <- [$$43.getField(3)]
-                                              -- ASSIGN  |PARTITIONED|
-                                                exchange
-                                                -- ONE_TO_ONE_EXCHANGE  |PARTITIONED|
-                                                  data-scan []<-[$$36, $$43] <- test.DBLP
-                                                  -- DATASOURCE_SCAN  |PARTITIONED|
-                                                    exchange
-                                                    -- ONE_TO_ONE_EXCHANGE  |PARTITIONED|
-                                                      empty-tuple-source
-                                                      -- EMPTY_TUPLE_SOURCE  |PARTITIONED|
       exchange
       -- ONE_TO_ONE_EXCHANGE  |PARTITIONED|
-        project ([$$57])
-        -- STREAM_PROJECT  |PARTITIONED|
-          assign [$$57] <- [{"aauthors": $$34, "bauthors": $$44}]
-          -- ASSIGN  |PARTITIONED|
-            project ([$$44, $$34])
-            -- STREAM_PROJECT  |PARTITIONED|
-              exchange
-              -- ONE_TO_ONE_EXCHANGE  |PARTITIONED|
-                join (and(get-item(edit-distance-check($$34, $$44, 3), 0), lt($$36, $$46)))
-                -- NESTED_LOOP  |PARTITIONED|
-                  exchange
-                  -- ONE_TO_ONE_EXCHANGE  |PARTITIONED|
-                    project ([$$46, $$44])
-                    -- STREAM_PROJECT  |PARTITIONED|
-                      assign [$$44] <- [$$45.getField(3)]
-                      -- ASSIGN  |PARTITIONED|
+        assign [$$59] <- [{"aauthors": $$36, "bauthors": $$46}] project: [$$59]
+        -- ASSIGN  |PARTITIONED|
+          project ([$$46, $$36])
+          -- STREAM_PROJECT  |PARTITIONED|
+            exchange
+            -- ONE_TO_ONE_EXCHANGE  |PARTITIONED|
+              join (and(get-item(edit-distance-check($$36, $$46, 3), 0), lt($$38, $$48)))
+              -- NESTED_LOOP  |PARTITIONED|
+                exchange
+                -- ONE_TO_ONE_EXCHANGE  |PARTITIONED|
+                  assign [$$46] <- [$$47.getField(3)] project: [$$48, $$46]
+                  -- ASSIGN  |PARTITIONED|
+                    exchange
+                    -- ONE_TO_ONE_EXCHANGE  |PARTITIONED|
+                      data-scan []<-[$$48, $$47] <- test.CSX
+                      -- DATASOURCE_SCAN  |PARTITIONED|
                         exchange
                         -- ONE_TO_ONE_EXCHANGE  |PARTITIONED|
-                          data-scan []<-[$$46, $$45] <- test.CSX
-                          -- DATASOURCE_SCAN  |PARTITIONED|
+                          empty-tuple-source
+                          -- EMPTY_TUPLE_SOURCE  |PARTITIONED|
+                exchange
+                -- BROADCAST_EXCHANGE  |PARTITIONED|
+                  select (not(edit-distance-string-is-filterable($$36, 3, 3, true)))
+                  -- STREAM_SELECT  |PARTITIONED|
+                    exchange
+                    -- ONE_TO_ONE_EXCHANGE  |PARTITIONED|
+                      replicate
+                      -- REPLICATE  |PARTITIONED|
+                        exchange
+                        -- ONE_TO_ONE_EXCHANGE  |PARTITIONED|
+                          assign [$$36] <- [$$45.getField(3)] project: [$$38, $$36]
+                          -- ASSIGN  |PARTITIONED|
                             exchange
                             -- ONE_TO_ONE_EXCHANGE  |PARTITIONED|
-                              empty-tuple-source
-                              -- EMPTY_TUPLE_SOURCE  |PARTITIONED|
-                  exchange
-                  -- BROADCAST_EXCHANGE  |PARTITIONED|
-                    select (not(edit-distance-string-is-filterable($$34, 3, 3, true)))
-                    -- STREAM_SELECT  |PARTITIONED|
-                      exchange
-                      -- ONE_TO_ONE_EXCHANGE  |PARTITIONED|
-                        replicate
-                        -- REPLICATE  |PARTITIONED|
-                          exchange
-                          -- ONE_TO_ONE_EXCHANGE  |PARTITIONED|
-                            project ([$$36, $$34])
-                            -- STREAM_PROJECT  |PARTITIONED|
-                              assign [$$34] <- [$$43.getField(3)]
-                              -- ASSIGN  |PARTITIONED|
+                              data-scan []<-[$$38, $$45] <- test.DBLP
+                              -- DATASOURCE_SCAN  |PARTITIONED|
                                 exchange
                                 -- ONE_TO_ONE_EXCHANGE  |PARTITIONED|
-                                  data-scan []<-[$$36, $$43] <- test.DBLP
-                                  -- DATASOURCE_SCAN  |PARTITIONED|
-                                    exchange
-                                    -- ONE_TO_ONE_EXCHANGE  |PARTITIONED|
-                                      empty-tuple-source
-                                      -- EMPTY_TUPLE_SOURCE  |PARTITIONED|
->>>>>>> 86e6336f
+                                  empty-tuple-source
+                                  -- EMPTY_TUPLE_SOURCE  |PARTITIONED|