distribute result [$$71]
-- DISTRIBUTE_RESULT  |UNPARTITIONED|
  exchange
  -- ONE_TO_ONE_EXCHANGE  |UNPARTITIONED|
<<<<<<< HEAD
    -- ASSIGN  |UNPARTITIONED|
      -- AGGREGATE  |UNPARTITIONED|
        -- RANDOM_MERGE_EXCHANGE  |PARTITIONED|
          -- AGGREGATE  |PARTITIONED|
            -- STREAM_SELECT  |PARTITIONED|
              -- STREAM_PROJECT  |PARTITIONED|
                -- WINDOW_STREAM  |PARTITIONED|
                  -- ONE_TO_ONE_EXCHANGE  |PARTITIONED|
                    -- STABLE_SORT [$$77(ASC), $$78(DESC)]  |PARTITIONED|
                      -- HASH_PARTITION_EXCHANGE [$$77]  |PARTITIONED|
                        -- STREAM_SELECT  |PARTITIONED|
                          -- LEFT_OUTER_UNNEST  |PARTITIONED|
                            -- ASSIGN  |PARTITIONED|
                              -- STREAM_PROJECT  |PARTITIONED|
                                -- ONE_TO_ONE_EXCHANGE  |PARTITIONED|
                                  -- BTREE_SEARCH (TestYelp.YelpCheckin.YelpCheckin)  |PARTITIONED|
                                    -- ONE_TO_ONE_EXCHANGE  |PARTITIONED|
                                      -- PRE_SORTED_DISTINCT_BY  |PARTITIONED|
                                        -- ONE_TO_ONE_EXCHANGE  |PARTITIONED|
                                          -- STABLE_SORT [$$86(ASC), $$77(ASC)]  |PARTITIONED|
                                            -- ONE_TO_ONE_EXCHANGE  |PARTITIONED|
                                              -- STREAM_PROJECT  |PARTITIONED|
                                                -- ONE_TO_ONE_EXCHANGE  |PARTITIONED|
                                                  -- BTREE_SEARCH (TestYelp.YelpCheckin.IdxYelpCheckinDates)  |PARTITIONED|
                                                    -- BROADCAST_EXCHANGE  |PARTITIONED|
                                                      -- ASSIGN  |PARTITIONED|
                                                        -- ONE_TO_ONE_EXCHANGE  |PARTITIONED|
                                                          -- DATASOURCE_SCAN (TestYelp.YelpCheckinDateMarkers)  |PARTITIONED|
                                                            -- ONE_TO_ONE_EXCHANGE  |PARTITIONED|
                                                              -- EMPTY_TUPLE_SOURCE  |PARTITIONED|
=======
    project ([$$71])
    -- STREAM_PROJECT  |UNPARTITIONED|
      assign [$$71] <- [{"$1": $$74}]
      -- ASSIGN  |UNPARTITIONED|
        aggregate [$$74] <- [agg-sql-sum($$79)]
        -- AGGREGATE  |UNPARTITIONED|
          exchange
          -- RANDOM_MERGE_EXCHANGE  |PARTITIONED|
            aggregate [$$79] <- [agg-sql-count(1)]
            -- AGGREGATE  |PARTITIONED|
              select ($$82)
              -- STREAM_SELECT  |PARTITIONED|
                project ([$$82])
                -- STREAM_PROJECT  |PARTITIONED|
                  window-aggregate [$$82] <- [win-mark-first-missing-impl($$73)] partition [$$72] order (DESC, $$73)
                  -- WINDOW_STREAM  |PARTITIONED|
                    exchange
                    -- ONE_TO_ONE_EXCHANGE  |PARTITIONED|
                      order (ASC, $$72) (DESC, $$73)
                      -- STABLE_SORT [$$72(ASC), $$73(DESC)]  |PARTITIONED|
                        exchange
                        -- HASH_PARTITION_EXCHANGE [$$72]  |PARTITIONED|
                          project ([$$72, $$73])
                          -- STREAM_PROJECT  |PARTITIONED|
                            select (eq($$D.getField(0), $$75)) retain-untrue ($$73 <- missing)
                            -- STREAM_SELECT  |PARTITIONED|
                              project ([$$72, $$75, $$73, $$D])
                              -- STREAM_PROJECT  |PARTITIONED|
                                outer-unnest $$D <- scan-collection($$76)
                                -- LEFT_OUTER_UNNEST  |PARTITIONED|
                                  project ([$$72, $$75, $$73, $$76])
                                  -- STREAM_PROJECT  |PARTITIONED|
                                    assign [$$76] <- [$$C.getField(2)]
                                    -- ASSIGN  |PARTITIONED|
                                      project ([$$72, $$75, $$73, $$C])
                                      -- STREAM_PROJECT  |PARTITIONED|
                                        exchange
                                        -- ONE_TO_ONE_EXCHANGE  |PARTITIONED|
                                          left-outer-unnest-map [$$73, $$C] <- index-search("YelpCheckin", 0, "TestYelp", "YelpCheckin", true, false, 1, $$81, 1, $$81, true, true, true)
                                          -- BTREE_SEARCH  |PARTITIONED|
                                            exchange
                                            -- ONE_TO_ONE_EXCHANGE  |PARTITIONED|
                                              distinct ([$$81, $$72])
                                              -- PRE_SORTED_DISTINCT_BY  |PARTITIONED|
                                                exchange
                                                -- ONE_TO_ONE_EXCHANGE  |PARTITIONED|
                                                  order (ASC, $$81) (ASC, $$72)
                                                  -- STABLE_SORT [$$81(ASC), $$72(ASC)]  |PARTITIONED|
                                                    exchange
                                                    -- ONE_TO_ONE_EXCHANGE  |PARTITIONED|
                                                      project ([$$72, $$75, $$81])
                                                      -- STREAM_PROJECT  |PARTITIONED|
                                                        exchange
                                                        -- ONE_TO_ONE_EXCHANGE  |PARTITIONED|
                                                          left-outer-unnest-map [$$80, $$81] <- index-search("IdxYelpCheckinDates", 0, "TestYelp", "YelpCheckin", true, true, 1, $$75, 1, $$75, true, true, true)
                                                          -- BTREE_SEARCH  |PARTITIONED|
                                                            exchange
                                                            -- BROADCAST_EXCHANGE  |PARTITIONED|
                                                              project ([$$72, $$75])
                                                              -- STREAM_PROJECT  |PARTITIONED|
                                                                assign [$$75] <- [$$M.getField(2)]
                                                                -- ASSIGN  |PARTITIONED|
                                                                  exchange
                                                                  -- ONE_TO_ONE_EXCHANGE  |PARTITIONED|
                                                                    data-scan []<-[$$72, $$M] <- TestYelp.YelpCheckinDateMarkers
                                                                    -- DATASOURCE_SCAN  |PARTITIONED|
                                                                      exchange
                                                                      -- ONE_TO_ONE_EXCHANGE  |PARTITIONED|
                                                                        empty-tuple-source
                                                                        -- EMPTY_TUPLE_SOURCE  |PARTITIONED|
>>>>>>> 86e6336f
<|MERGE_RESOLUTION|>--- conflicted
+++ resolved
@@ -1,107 +1,64 @@
-distribute result [$$71]
+distribute result [$$76]
 -- DISTRIBUTE_RESULT  |UNPARTITIONED|
   exchange
   -- ONE_TO_ONE_EXCHANGE  |UNPARTITIONED|
-<<<<<<< HEAD
+    assign [$$76] <- [{"$1": $$79}] project: [$$76]
     -- ASSIGN  |UNPARTITIONED|
+      aggregate [$$79] <- [agg-sql-sum($$84)]
       -- AGGREGATE  |UNPARTITIONED|
+        exchange
         -- RANDOM_MERGE_EXCHANGE  |PARTITIONED|
+          aggregate [$$84] <- [agg-sql-count(1)]
           -- AGGREGATE  |PARTITIONED|
+            select ($$87)
             -- STREAM_SELECT  |PARTITIONED|
+              project ([$$87])
               -- STREAM_PROJECT  |PARTITIONED|
+                window-aggregate [$$87] <- [win-mark-first-missing-impl($$78)] partition [$$77] order (DESC, $$78)
                 -- WINDOW_STREAM  |PARTITIONED|
+                  exchange
                   -- ONE_TO_ONE_EXCHANGE  |PARTITIONED|
+                    order (ASC, $$77) (DESC, $$78)
                     -- STABLE_SORT [$$77(ASC), $$78(DESC)]  |PARTITIONED|
+                      exchange
                       -- HASH_PARTITION_EXCHANGE [$$77]  |PARTITIONED|
+                        select (eq($$D.getField(0), $$80)) retain-untrue ($$78 <- missing) project: [$$77, $$78]
                         -- STREAM_SELECT  |PARTITIONED|
+                          outer-unnest $$D <- scan-collection($$81)
                           -- LEFT_OUTER_UNNEST  |PARTITIONED|
+                            assign [$$81] <- [$$C.getField(2)] project: [$$77, $$80, $$78, $$81]
                             -- ASSIGN  |PARTITIONED|
+                              project ([$$77, $$80, $$78, $$C])
                               -- STREAM_PROJECT  |PARTITIONED|
+                                exchange
                                 -- ONE_TO_ONE_EXCHANGE  |PARTITIONED|
-                                  -- BTREE_SEARCH (TestYelp.YelpCheckin.YelpCheckin)  |PARTITIONED|
+                                  left-outer-unnest-map [$$78, $$C] <- index-search("YelpCheckin", 0, "Default", "TestYelp", "YelpCheckin", true, false, 1, $$86, 1, $$86, true, true, true)
+                                  -- BTREE_SEARCH  |PARTITIONED|
+                                    exchange
                                     -- ONE_TO_ONE_EXCHANGE  |PARTITIONED|
+                                      distinct ([$$86, $$77])
                                       -- PRE_SORTED_DISTINCT_BY  |PARTITIONED|
-                                        -- ONE_TO_ONE_EXCHANGE  |PARTITIONED|
-                                          -- STABLE_SORT [$$86(ASC), $$77(ASC)]  |PARTITIONED|
-                                            -- ONE_TO_ONE_EXCHANGE  |PARTITIONED|
-                                              -- STREAM_PROJECT  |PARTITIONED|
-                                                -- ONE_TO_ONE_EXCHANGE  |PARTITIONED|
-                                                  -- BTREE_SEARCH (TestYelp.YelpCheckin.IdxYelpCheckinDates)  |PARTITIONED|
-                                                    -- BROADCAST_EXCHANGE  |PARTITIONED|
-                                                      -- ASSIGN  |PARTITIONED|
-                                                        -- ONE_TO_ONE_EXCHANGE  |PARTITIONED|
-                                                          -- DATASOURCE_SCAN (TestYelp.YelpCheckinDateMarkers)  |PARTITIONED|
-                                                            -- ONE_TO_ONE_EXCHANGE  |PARTITIONED|
-                                                              -- EMPTY_TUPLE_SOURCE  |PARTITIONED|
-=======
-    project ([$$71])
-    -- STREAM_PROJECT  |UNPARTITIONED|
-      assign [$$71] <- [{"$1": $$74}]
-      -- ASSIGN  |UNPARTITIONED|
-        aggregate [$$74] <- [agg-sql-sum($$79)]
-        -- AGGREGATE  |UNPARTITIONED|
-          exchange
-          -- RANDOM_MERGE_EXCHANGE  |PARTITIONED|
-            aggregate [$$79] <- [agg-sql-count(1)]
-            -- AGGREGATE  |PARTITIONED|
-              select ($$82)
-              -- STREAM_SELECT  |PARTITIONED|
-                project ([$$82])
-                -- STREAM_PROJECT  |PARTITIONED|
-                  window-aggregate [$$82] <- [win-mark-first-missing-impl($$73)] partition [$$72] order (DESC, $$73)
-                  -- WINDOW_STREAM  |PARTITIONED|
-                    exchange
-                    -- ONE_TO_ONE_EXCHANGE  |PARTITIONED|
-                      order (ASC, $$72) (DESC, $$73)
-                      -- STABLE_SORT [$$72(ASC), $$73(DESC)]  |PARTITIONED|
-                        exchange
-                        -- HASH_PARTITION_EXCHANGE [$$72]  |PARTITIONED|
-                          project ([$$72, $$73])
-                          -- STREAM_PROJECT  |PARTITIONED|
-                            select (eq($$D.getField(0), $$75)) retain-untrue ($$73 <- missing)
-                            -- STREAM_SELECT  |PARTITIONED|
-                              project ([$$72, $$75, $$73, $$D])
-                              -- STREAM_PROJECT  |PARTITIONED|
-                                outer-unnest $$D <- scan-collection($$76)
-                                -- LEFT_OUTER_UNNEST  |PARTITIONED|
-                                  project ([$$72, $$75, $$73, $$76])
-                                  -- STREAM_PROJECT  |PARTITIONED|
-                                    assign [$$76] <- [$$C.getField(2)]
-                                    -- ASSIGN  |PARTITIONED|
-                                      project ([$$72, $$75, $$73, $$C])
-                                      -- STREAM_PROJECT  |PARTITIONED|
                                         exchange
                                         -- ONE_TO_ONE_EXCHANGE  |PARTITIONED|
-                                          left-outer-unnest-map [$$73, $$C] <- index-search("YelpCheckin", 0, "TestYelp", "YelpCheckin", true, false, 1, $$81, 1, $$81, true, true, true)
-                                          -- BTREE_SEARCH  |PARTITIONED|
+                                          order (ASC, $$86) (ASC, $$77)
+                                          -- STABLE_SORT [$$86(ASC), $$77(ASC)]  |PARTITIONED|
                                             exchange
                                             -- ONE_TO_ONE_EXCHANGE  |PARTITIONED|
-                                              distinct ([$$81, $$72])
-                                              -- PRE_SORTED_DISTINCT_BY  |PARTITIONED|
+                                              project ([$$77, $$80, $$86])
+                                              -- STREAM_PROJECT  |PARTITIONED|
                                                 exchange
                                                 -- ONE_TO_ONE_EXCHANGE  |PARTITIONED|
-                                                  order (ASC, $$81) (ASC, $$72)
-                                                  -- STABLE_SORT [$$81(ASC), $$72(ASC)]  |PARTITIONED|
+                                                  left-outer-unnest-map [$$85, $$86] <- index-search("IdxYelpCheckinDates", 0, "Default", "TestYelp", "YelpCheckin", true, true, 1, $$80, 1, $$80, true, true, true)
+                                                  -- BTREE_SEARCH  |PARTITIONED|
                                                     exchange
-                                                    -- ONE_TO_ONE_EXCHANGE  |PARTITIONED|
-                                                      project ([$$72, $$75, $$81])
-                                                      -- STREAM_PROJECT  |PARTITIONED|
+                                                    -- BROADCAST_EXCHANGE  |PARTITIONED|
+                                                      assign [$$80] <- [$$M.getField(2)] project: [$$77, $$80]
+                                                      -- ASSIGN  |PARTITIONED|
                                                         exchange
                                                         -- ONE_TO_ONE_EXCHANGE  |PARTITIONED|
-                                                          left-outer-unnest-map [$$80, $$81] <- index-search("IdxYelpCheckinDates", 0, "TestYelp", "YelpCheckin", true, true, 1, $$75, 1, $$75, true, true, true)
-                                                          -- BTREE_SEARCH  |PARTITIONED|
+                                                          data-scan []<-[$$77, $$M] <- TestYelp.YelpCheckinDateMarkers
+                                                          -- DATASOURCE_SCAN  |PARTITIONED|
                                                             exchange
-                                                            -- BROADCAST_EXCHANGE  |PARTITIONED|
-                                                              project ([$$72, $$75])
-                                                              -- STREAM_PROJECT  |PARTITIONED|
-                                                                assign [$$75] <- [$$M.getField(2)]
-                                                                -- ASSIGN  |PARTITIONED|
-                                                                  exchange
-                                                                  -- ONE_TO_ONE_EXCHANGE  |PARTITIONED|
-                                                                    data-scan []<-[$$72, $$M] <- TestYelp.YelpCheckinDateMarkers
-                                                                    -- DATASOURCE_SCAN  |PARTITIONED|
-                                                                      exchange
-                                                                      -- ONE_TO_ONE_EXCHANGE  |PARTITIONED|
-                                                                        empty-tuple-source
-                                                                        -- EMPTY_TUPLE_SOURCE  |PARTITIONED|
->>>>>>> 86e6336f
+                                                            -- ONE_TO_ONE_EXCHANGE  |PARTITIONED|
+                                                              empty-tuple-source
+                                                              -- EMPTY_TUPLE_SOURCE  |PARTITIONED|