--- conflicted
+++ resolved
@@ -1,67 +1,40 @@
-distribute result [$$30]
+distribute result [$$32]
 -- DISTRIBUTE_RESULT  |PARTITIONED|
   exchange
   -- ONE_TO_ONE_EXCHANGE  |PARTITIONED|
-<<<<<<< HEAD
+    assign [$$32] <- [{"business_id": $$37}] project: [$$32]
     -- ASSIGN  |PARTITIONED|
+      select (and(eq("2016-04-26", $$D.getField("date")), eq($$D.getField("time"), "19:49:16"))) project: [$$37]
       -- STREAM_SELECT  |PARTITIONED|
+        unnest $$D <- scan-collection($$34) project: [$$37, $$D]
         -- UNNEST  |PARTITIONED|
+          assign [$$37, $$34] <- [$$C.getField("business_id"), $$C.getField("checkin_times")] project: [$$37, $$34]
           -- ASSIGN  |PARTITIONED|
+            project ([$$C])
             -- STREAM_PROJECT  |PARTITIONED|
+              exchange
               -- ONE_TO_ONE_EXCHANGE  |PARTITIONED|
-                -- BTREE_SEARCH (TestYelp.YelpCheckin.YelpCheckin)  |PARTITIONED|
+                unnest-map [$$33, $$C] <- index-search("YelpCheckin", 0, "Default", "TestYelp", "YelpCheckin", false, false, 1, $$41, 1, $$41, true, true, true)
+                -- BTREE_SEARCH  |PARTITIONED|
+                  exchange
                   -- ONE_TO_ONE_EXCHANGE  |PARTITIONED|
+                    distinct ([$$41])
                     -- PRE_SORTED_DISTINCT_BY  |PARTITIONED|
+                      exchange
                       -- ONE_TO_ONE_EXCHANGE  |PARTITIONED|
+                        order (ASC, $$41)
                         -- STABLE_SORT [$$41(ASC)]  |PARTITIONED|
+                          exchange
                           -- ONE_TO_ONE_EXCHANGE  |PARTITIONED|
+                            project ([$$41])
                             -- STREAM_PROJECT  |PARTITIONED|
+                              exchange
                               -- ONE_TO_ONE_EXCHANGE  |PARTITIONED|
-                                -- BTREE_SEARCH (TestYelp.YelpCheckin.IdxYelpCheckinDates)  |PARTITIONED|
+                                unnest-map [$$40, $$41] <- index-search("IdxYelpCheckinDates", 0, "Default", "TestYelp", "YelpCheckin", false, false, 1, $$38, 1, $$39, true, true, true)
+                                -- BTREE_SEARCH  |PARTITIONED|
+                                  exchange
                                   -- ONE_TO_ONE_EXCHANGE  |PARTITIONED|
+                                    assign [$$38, $$39] <- ["2016-04-26", "2016-04-26"]
                                     -- ASSIGN  |PARTITIONED|
-                                      -- EMPTY_TUPLE_SOURCE  |PARTITIONED|
-=======
-    project ([$$30])
-    -- STREAM_PROJECT  |PARTITIONED|
-      assign [$$30] <- [{"business_id": $$C.getField("business_id")}]
-      -- ASSIGN  |PARTITIONED|
-        project ([$$C])
-        -- STREAM_PROJECT  |PARTITIONED|
-          select (and(eq("2016-04-26", $$D.getField("date")), eq($$D.getField("time"), "19:49:16")))
-          -- STREAM_SELECT  |PARTITIONED|
-            project ([$$C, $$D])
-            -- STREAM_PROJECT  |PARTITIONED|
-              unnest $$D <- scan-collection($$32)
-              -- UNNEST  |PARTITIONED|
-                assign [$$32] <- [$$C.getField("checkin_times")]
-                -- ASSIGN  |PARTITIONED|
-                  project ([$$C])
-                  -- STREAM_PROJECT  |PARTITIONED|
-                    exchange
-                    -- ONE_TO_ONE_EXCHANGE  |PARTITIONED|
-                      unnest-map [$$31, $$C] <- index-search("YelpCheckin", 0, "TestYelp", "YelpCheckin", false, false, 1, $$39, 1, $$39, true, true, true)
-                      -- BTREE_SEARCH  |PARTITIONED|
-                        exchange
-                        -- ONE_TO_ONE_EXCHANGE  |PARTITIONED|
-                          distinct ([$$39])
-                          -- PRE_SORTED_DISTINCT_BY  |PARTITIONED|
-                            exchange
-                            -- ONE_TO_ONE_EXCHANGE  |PARTITIONED|
-                              order (ASC, $$39)
-                              -- STABLE_SORT [$$39(ASC)]  |PARTITIONED|
-                                exchange
-                                -- ONE_TO_ONE_EXCHANGE  |PARTITIONED|
-                                  project ([$$39])
-                                  -- STREAM_PROJECT  |PARTITIONED|
-                                    exchange
-                                    -- ONE_TO_ONE_EXCHANGE  |PARTITIONED|
-                                      unnest-map [$$38, $$39] <- index-search("IdxYelpCheckinDates", 0, "TestYelp", "YelpCheckin", false, false, 1, $$36, 1, $$37, true, true, true)
-                                      -- BTREE_SEARCH  |PARTITIONED|
-                                        exchange
-                                        -- ONE_TO_ONE_EXCHANGE  |PARTITIONED|
-                                          assign [$$36, $$37] <- ["2016-04-26", "2016-04-26"]
-                                          -- ASSIGN  |PARTITIONED|
-                                            empty-tuple-source
-                                            -- EMPTY_TUPLE_SOURCE  |PARTITIONED|
->>>>>>> 86e6336f
+                                      empty-tuple-source
+                                      -- EMPTY_TUPLE_SOURCE  |PARTITIONED|