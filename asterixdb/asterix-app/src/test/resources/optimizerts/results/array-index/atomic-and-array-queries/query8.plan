distribute result [$$54]
-- DISTRIBUTE_RESULT  |PARTITIONED|
  exchange
  -- ONE_TO_ONE_EXCHANGE  |PARTITIONED|
<<<<<<< HEAD
    -- ASSIGN  |PARTITIONED|
      -- STREAM_SELECT  |PARTITIONED|
        -- STREAM_PROJECT  |PARTITIONED|
          -- SUBPLAN  |PARTITIONED|
                  {
                    -- AGGREGATE  |LOCAL|
                      -- STREAM_SELECT  |LOCAL|
                        -- ASSIGN  |LOCAL|
                          -- UNNEST  |LOCAL|
                            -- NESTED_TUPLE_SOURCE  |LOCAL|
                  }
            -- ASSIGN  |PARTITIONED|
              -- STREAM_PROJECT  |PARTITIONED|
                -- ONE_TO_ONE_EXCHANGE  |PARTITIONED|
                  -- BTREE_SEARCH (TestDataverse.Dataset1.Dataset1)  |PARTITIONED|
                    -- ONE_TO_ONE_EXCHANGE  |PARTITIONED|
                      -- STREAM_PROJECT  |PARTITIONED|
                        -- ONE_TO_ONE_EXCHANGE  |PARTITIONED|
                          -- PRE_SORTED_DISTINCT_BY  |PARTITIONED|
                            -- ONE_TO_ONE_EXCHANGE  |PARTITIONED|
                              -- STABLE_SORT [$$77(ASC), $$78(ASC)]  |PARTITIONED|
                                -- ONE_TO_ONE_EXCHANGE  |PARTITIONED|
                                  -- STREAM_PROJECT  |PARTITIONED|
                                    -- ONE_TO_ONE_EXCHANGE  |PARTITIONED|
                                      -- BTREE_SEARCH (TestDataverse.Dataset1.d1Idx)  |PARTITIONED|
                                        -- BROADCAST_EXCHANGE  |PARTITIONED|
                                          -- RUNNING_AGGREGATE  |PARTITIONED|
                                            -- ASSIGN  |PARTITIONED|
                                              -- ASSIGN  |PARTITIONED|
                                                -- STREAM_PROJECT  |PARTITIONED|
                                                  -- ONE_TO_ONE_EXCHANGE  |PARTITIONED|
                                                    -- DATASOURCE_SCAN (TestDataverse.Dataset2)  |PARTITIONED|
                                                      -- ONE_TO_ONE_EXCHANGE  |PARTITIONED|
                                                        -- EMPTY_TUPLE_SOURCE  |PARTITIONED|
=======
    project ([$$54])
    -- STREAM_PROJECT  |PARTITIONED|
      assign [$$54] <- [{"D2": $$D2, "D1": $$D1}]
      -- ASSIGN  |PARTITIONED|
        project ([$$D2, $$D1])
        -- STREAM_PROJECT  |PARTITIONED|
          select ($$47)
          -- STREAM_SELECT  |PARTITIONED|
            project ([$$D2, $$D1, $$47])
            -- STREAM_PROJECT  |PARTITIONED|
              subplan {
                        aggregate [$$47] <- [non-empty-stream()]
                        -- AGGREGATE  |LOCAL|
                          select (and(eq($$66, to-bigint($$67)), eq($$64, to-bigint($$65))))
                          -- STREAM_SELECT  |LOCAL|
                            assign [$$66, $$64] <- [$$D1I.getField("field2"), $$D1I.getField("field3")]
                            -- ASSIGN  |LOCAL|
                              unnest $$D1I <- scan-collection($$63)
                              -- UNNEST  |LOCAL|
                                nested tuple source
                                -- NESTED_TUPLE_SOURCE  |LOCAL|
                     }
              -- SUBPLAN  |PARTITIONED|
                assign [$$63] <- [$$D1.getField("items")]
                -- ASSIGN  |PARTITIONED|
                  project ([$$D2, $$67, $$65, $$D1])
                  -- STREAM_PROJECT  |PARTITIONED|
                    exchange
                    -- ONE_TO_ONE_EXCHANGE  |PARTITIONED|
                      unnest-map [$$56, $$D1] <- index-search("Dataset1", 0, "TestDataverse", "Dataset1", true, false, 1, $$74, 1, $$74, true, true, true)
                      -- BTREE_SEARCH  |PARTITIONED|
                        exchange
                        -- ONE_TO_ONE_EXCHANGE  |PARTITIONED|
                          project ([$$74, $$D2, $$67, $$65])
                          -- STREAM_PROJECT  |PARTITIONED|
                            exchange
                            -- ONE_TO_ONE_EXCHANGE  |PARTITIONED|
                              distinct ([$$74, $$75])
                              -- PRE_SORTED_DISTINCT_BY  |PARTITIONED|
                                exchange
                                -- ONE_TO_ONE_EXCHANGE  |PARTITIONED|
                                  order (ASC, $$74) (ASC, $$75)
                                  -- STABLE_SORT [$$74(ASC), $$75(ASC)]  |PARTITIONED|
                                    exchange
                                    -- ONE_TO_ONE_EXCHANGE  |PARTITIONED|
                                      project ([$$D2, $$67, $$65, $$74, $$75])
                                      -- STREAM_PROJECT  |PARTITIONED|
                                        exchange
                                        -- ONE_TO_ONE_EXCHANGE  |PARTITIONED|
                                          unnest-map [$$70, $$71, $$72, $$73, $$74] <- index-search("d1Idx", 0, "TestDataverse", "Dataset1", true, true, 4, $$58, $$68, $$69, $$60, 4, $$58, $$68, $$69, $$60, true, true, true)
                                          -- BTREE_SEARCH  |PARTITIONED|
                                            exchange
                                            -- BROADCAST_EXCHANGE  |PARTITIONED|
                                              running-aggregate [$$75] <- [create-query-uid()]
                                              -- RUNNING_AGGREGATE  |PARTITIONED|
                                                assign [$$69, $$68] <- [to-bigint($$65), to-bigint($$67)]
                                                -- ASSIGN  |PARTITIONED|
                                                  assign [$$60, $$58, $$67, $$65] <- [to-bigint($$D2.getField("field4")), to-bigint($$D2.getField("field1")), $$D2.getField("field2"), $$D2.getField("field3")]
                                                  -- ASSIGN  |PARTITIONED|
                                                    project ([$$D2])
                                                    -- STREAM_PROJECT  |PARTITIONED|
                                                      exchange
                                                      -- ONE_TO_ONE_EXCHANGE  |PARTITIONED|
                                                        data-scan []<-[$$55, $$D2] <- TestDataverse.Dataset2
                                                        -- DATASOURCE_SCAN  |PARTITIONED|
                                                          exchange
                                                          -- ONE_TO_ONE_EXCHANGE  |PARTITIONED|
                                                            empty-tuple-source
                                                            -- EMPTY_TUPLE_SOURCE  |PARTITIONED|
>>>>>>> 86e6336f
<|MERGE_RESOLUTION|>--- conflicted
+++ resolved
@@ -1,110 +1,69 @@
-distribute result [$$54]
+distribute result [$$57]
 -- DISTRIBUTE_RESULT  |PARTITIONED|
   exchange
   -- ONE_TO_ONE_EXCHANGE  |PARTITIONED|
-<<<<<<< HEAD
+    assign [$$57] <- [{"D2": $$D2, "D1": $$D1}] project: [$$57]
     -- ASSIGN  |PARTITIONED|
+      select ($$50) project: [$$D2, $$D1]
       -- STREAM_SELECT  |PARTITIONED|
+        project ([$$D2, $$D1, $$50])
         -- STREAM_PROJECT  |PARTITIONED|
+          subplan {
+                    aggregate [$$50] <- [non-empty-stream()]
+                    -- AGGREGATE  |LOCAL|
+                      select (and(eq($$69, to-bigint($$70)), eq($$67, to-bigint($$68))))
+                      -- STREAM_SELECT  |LOCAL|
+                        assign [$$69, $$67] <- [$$D1I.getField("field2"), $$D1I.getField("field3")]
+                        -- ASSIGN  |LOCAL|
+                          unnest $$D1I <- scan-collection($$66)
+                          -- UNNEST  |LOCAL|
+                            nested tuple source
+                            -- NESTED_TUPLE_SOURCE  |LOCAL|
+                 }
           -- SUBPLAN  |PARTITIONED|
-                  {
-                    -- AGGREGATE  |LOCAL|
-                      -- STREAM_SELECT  |LOCAL|
-                        -- ASSIGN  |LOCAL|
-                          -- UNNEST  |LOCAL|
-                            -- NESTED_TUPLE_SOURCE  |LOCAL|
-                  }
+            assign [$$66] <- [$$D1.getField("items")]
             -- ASSIGN  |PARTITIONED|
+              project ([$$D2, $$70, $$68, $$D1])
               -- STREAM_PROJECT  |PARTITIONED|
+                exchange
                 -- ONE_TO_ONE_EXCHANGE  |PARTITIONED|
-                  -- BTREE_SEARCH (TestDataverse.Dataset1.Dataset1)  |PARTITIONED|
-                    -- ONE_TO_ONE_EXCHANGE  |PARTITIONED|
-                      -- STREAM_PROJECT  |PARTITIONED|
-                        -- ONE_TO_ONE_EXCHANGE  |PARTITIONED|
-                          -- PRE_SORTED_DISTINCT_BY  |PARTITIONED|
-                            -- ONE_TO_ONE_EXCHANGE  |PARTITIONED|
-                              -- STABLE_SORT [$$77(ASC), $$78(ASC)]  |PARTITIONED|
-                                -- ONE_TO_ONE_EXCHANGE  |PARTITIONED|
-                                  -- STREAM_PROJECT  |PARTITIONED|
-                                    -- ONE_TO_ONE_EXCHANGE  |PARTITIONED|
-                                      -- BTREE_SEARCH (TestDataverse.Dataset1.d1Idx)  |PARTITIONED|
-                                        -- BROADCAST_EXCHANGE  |PARTITIONED|
-                                          -- RUNNING_AGGREGATE  |PARTITIONED|
-                                            -- ASSIGN  |PARTITIONED|
-                                              -- ASSIGN  |PARTITIONED|
-                                                -- STREAM_PROJECT  |PARTITIONED|
-                                                  -- ONE_TO_ONE_EXCHANGE  |PARTITIONED|
-                                                    -- DATASOURCE_SCAN (TestDataverse.Dataset2)  |PARTITIONED|
-                                                      -- ONE_TO_ONE_EXCHANGE  |PARTITIONED|
-                                                        -- EMPTY_TUPLE_SOURCE  |PARTITIONED|
-=======
-    project ([$$54])
-    -- STREAM_PROJECT  |PARTITIONED|
-      assign [$$54] <- [{"D2": $$D2, "D1": $$D1}]
-      -- ASSIGN  |PARTITIONED|
-        project ([$$D2, $$D1])
-        -- STREAM_PROJECT  |PARTITIONED|
-          select ($$47)
-          -- STREAM_SELECT  |PARTITIONED|
-            project ([$$D2, $$D1, $$47])
-            -- STREAM_PROJECT  |PARTITIONED|
-              subplan {
-                        aggregate [$$47] <- [non-empty-stream()]
-                        -- AGGREGATE  |LOCAL|
-                          select (and(eq($$66, to-bigint($$67)), eq($$64, to-bigint($$65))))
-                          -- STREAM_SELECT  |LOCAL|
-                            assign [$$66, $$64] <- [$$D1I.getField("field2"), $$D1I.getField("field3")]
-                            -- ASSIGN  |LOCAL|
-                              unnest $$D1I <- scan-collection($$63)
-                              -- UNNEST  |LOCAL|
-                                nested tuple source
-                                -- NESTED_TUPLE_SOURCE  |LOCAL|
-                     }
-              -- SUBPLAN  |PARTITIONED|
-                assign [$$63] <- [$$D1.getField("items")]
-                -- ASSIGN  |PARTITIONED|
-                  project ([$$D2, $$67, $$65, $$D1])
-                  -- STREAM_PROJECT  |PARTITIONED|
+                  unnest-map [$$59, $$D1] <- index-search("Dataset1", 0, "Default", "TestDataverse", "Dataset1", true, false, 1, $$77, 1, $$77, true, true, true)
+                  -- BTREE_SEARCH  |PARTITIONED|
                     exchange
                     -- ONE_TO_ONE_EXCHANGE  |PARTITIONED|
-                      unnest-map [$$56, $$D1] <- index-search("Dataset1", 0, "TestDataverse", "Dataset1", true, false, 1, $$74, 1, $$74, true, true, true)
-                      -- BTREE_SEARCH  |PARTITIONED|
+                      project ([$$77, $$D2, $$70, $$68])
+                      -- STREAM_PROJECT  |PARTITIONED|
                         exchange
                         -- ONE_TO_ONE_EXCHANGE  |PARTITIONED|
-                          project ([$$74, $$D2, $$67, $$65])
-                          -- STREAM_PROJECT  |PARTITIONED|
+                          distinct ([$$77, $$78])
+                          -- PRE_SORTED_DISTINCT_BY  |PARTITIONED|
                             exchange
                             -- ONE_TO_ONE_EXCHANGE  |PARTITIONED|
-                              distinct ([$$74, $$75])
-                              -- PRE_SORTED_DISTINCT_BY  |PARTITIONED|
+                              order (ASC, $$77) (ASC, $$78)
+                              -- STABLE_SORT [$$77(ASC), $$78(ASC)]  |PARTITIONED|
                                 exchange
                                 -- ONE_TO_ONE_EXCHANGE  |PARTITIONED|
-                                  order (ASC, $$74) (ASC, $$75)
-                                  -- STABLE_SORT [$$74(ASC), $$75(ASC)]  |PARTITIONED|
+                                  project ([$$D2, $$70, $$68, $$77, $$78])
+                                  -- STREAM_PROJECT  |PARTITIONED|
                                     exchange
                                     -- ONE_TO_ONE_EXCHANGE  |PARTITIONED|
-                                      project ([$$D2, $$67, $$65, $$74, $$75])
-                                      -- STREAM_PROJECT  |PARTITIONED|
+                                      unnest-map [$$73, $$74, $$75, $$76, $$77] <- index-search("d1Idx", 0, "Default", "TestDataverse", "Dataset1", true, true, 4, $$61, $$71, $$72, $$63, 4, $$61, $$71, $$72, $$63, true, true, true)
+                                      -- BTREE_SEARCH  |PARTITIONED|
                                         exchange
-                                        -- ONE_TO_ONE_EXCHANGE  |PARTITIONED|
-                                          unnest-map [$$70, $$71, $$72, $$73, $$74] <- index-search("d1Idx", 0, "TestDataverse", "Dataset1", true, true, 4, $$58, $$68, $$69, $$60, 4, $$58, $$68, $$69, $$60, true, true, true)
-                                          -- BTREE_SEARCH  |PARTITIONED|
-                                            exchange
-                                            -- BROADCAST_EXCHANGE  |PARTITIONED|
-                                              running-aggregate [$$75] <- [create-query-uid()]
-                                              -- RUNNING_AGGREGATE  |PARTITIONED|
-                                                assign [$$69, $$68] <- [to-bigint($$65), to-bigint($$67)]
-                                                -- ASSIGN  |PARTITIONED|
-                                                  assign [$$60, $$58, $$67, $$65] <- [to-bigint($$D2.getField("field4")), to-bigint($$D2.getField("field1")), $$D2.getField("field2"), $$D2.getField("field3")]
-                                                  -- ASSIGN  |PARTITIONED|
-                                                    project ([$$D2])
-                                                    -- STREAM_PROJECT  |PARTITIONED|
+                                        -- BROADCAST_EXCHANGE  |PARTITIONED|
+                                          running-aggregate [$$78] <- [create-query-uid()]
+                                          -- RUNNING_AGGREGATE  |PARTITIONED|
+                                            assign [$$72, $$71] <- [to-bigint($$68), to-bigint($$70)]
+                                            -- ASSIGN  |PARTITIONED|
+                                              assign [$$63, $$61, $$70, $$68] <- [to-bigint($$D2.getField("field4")), to-bigint($$D2.getField("field1")), $$D2.getField("field2"), $$D2.getField("field3")]
+                                              -- ASSIGN  |PARTITIONED|
+                                                project ([$$D2])
+                                                -- STREAM_PROJECT  |PARTITIONED|
+                                                  exchange
+                                                  -- ONE_TO_ONE_EXCHANGE  |PARTITIONED|
+                                                    data-scan []<-[$$58, $$D2] <- TestDataverse.Dataset2
+                                                    -- DATASOURCE_SCAN  |PARTITIONED|
                                                       exchange
                                                       -- ONE_TO_ONE_EXCHANGE  |PARTITIONED|
-                                                        data-scan []<-[$$55, $$D2] <- TestDataverse.Dataset2
-                                                        -- DATASOURCE_SCAN  |PARTITIONED|
-                                                          exchange
-                                                          -- ONE_TO_ONE_EXCHANGE  |PARTITIONED|
-                                                            empty-tuple-source
-                                                            -- EMPTY_TUPLE_SOURCE  |PARTITIONED|
->>>>>>> 86e6336f
+                                                        empty-tuple-source
+                                                        -- EMPTY_TUPLE_SOURCE  |PARTITIONED|