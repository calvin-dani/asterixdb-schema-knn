--- conflicted
+++ resolved
@@ -1,73 +1,44 @@
-distribute result [$$39]
+distribute result [$$42]
 -- DISTRIBUTE_RESULT  |PARTITIONED|
   exchange
   -- ONE_TO_ONE_EXCHANGE  |PARTITIONED|
-<<<<<<< HEAD
+    assign [$$42] <- [{"D": $$D, "F1": $$F1, "F2": $$F2}] project: [$$42]
     -- ASSIGN  |PARTITIONED|
+      select (gt($$F2.getField("open_field_5"), 0))
       -- STREAM_SELECT  |PARTITIONED|
+        unnest $$F2 <- scan-collection($$45) project: [$$D, $$F1, $$F2]
         -- UNNEST  |PARTITIONED|
+          assign [$$45] <- [$$F1.getField("open_field_3c").getField("open_field_4b")]
           -- ASSIGN  |PARTITIONED|
-=======
-    project ([$$39])
-    -- STREAM_PROJECT  |PARTITIONED|
-      assign [$$39] <- [{"D": $$D, "F1": $$F1, "F2": $$F2}]
-      -- ASSIGN  |PARTITIONED|
-        select (gt($$F2.getField("open_field_5"), 0))
-        -- STREAM_SELECT  |PARTITIONED|
-          project ([$$D, $$F1, $$F2])
-          -- STREAM_PROJECT  |PARTITIONED|
-            unnest $$F2 <- scan-collection($$42)
->>>>>>> 86e6336f
+            unnest $$F1 <- scan-collection($$44) project: [$$D, $$F1]
             -- UNNEST  |PARTITIONED|
-              assign [$$42] <- [$$F1.getField("open_field_3c").getField("open_field_4b")]
+              assign [$$44] <- [$$D.getField("open_field_1").getField("open_field_2")]
               -- ASSIGN  |PARTITIONED|
-                project ([$$D, $$F1])
+                project ([$$D])
                 -- STREAM_PROJECT  |PARTITIONED|
-<<<<<<< HEAD
+                  exchange
                   -- ONE_TO_ONE_EXCHANGE  |PARTITIONED|
-                    -- BTREE_SEARCH (TestDataverse.TestDataset.TestDataset)  |PARTITIONED|
+                    unnest-map [$$43, $$D] <- index-search("TestDataset", 0, "Default", "TestDataverse", "TestDataset", false, false, 1, $$51, 1, $$51, true, true, true)
+                    -- BTREE_SEARCH  |PARTITIONED|
+                      exchange
                       -- ONE_TO_ONE_EXCHANGE  |PARTITIONED|
+                        distinct ([$$51])
                         -- PRE_SORTED_DISTINCT_BY  |PARTITIONED|
+                          exchange
                           -- ONE_TO_ONE_EXCHANGE  |PARTITIONED|
+                            order (ASC, $$51)
                             -- STABLE_SORT [$$51(ASC)]  |PARTITIONED|
+                              exchange
                               -- ONE_TO_ONE_EXCHANGE  |PARTITIONED|
+                                project ([$$51])
                                 -- STREAM_PROJECT  |PARTITIONED|
+                                  exchange
                                   -- ONE_TO_ONE_EXCHANGE  |PARTITIONED|
-                                    -- BTREE_SEARCH (TestDataverse.TestDataset.testIndex4)  |PARTITIONED|
+                                    unnest-map [$$50, $$51] <- index-search("testIndex4", 0, "Default", "TestDataverse", "TestDataset", false, false, 1, $$49, 0, true, true, false)
+                                    -- BTREE_SEARCH  |PARTITIONED|
+                                      exchange
                                       -- ONE_TO_ONE_EXCHANGE  |PARTITIONED|
+                                        assign [$$49] <- [0]
                                         -- ASSIGN  |PARTITIONED|
-                                          -- EMPTY_TUPLE_SOURCE  |PARTITIONED|
-=======
-                  unnest $$F1 <- scan-collection($$41)
-                  -- UNNEST  |PARTITIONED|
-                    assign [$$41] <- [$$D.getField("open_field_1").getField("open_field_2")]
-                    -- ASSIGN  |PARTITIONED|
-                      project ([$$D])
-                      -- STREAM_PROJECT  |PARTITIONED|
-                        exchange
-                        -- ONE_TO_ONE_EXCHANGE  |PARTITIONED|
-                          unnest-map [$$40, $$D] <- index-search("TestDataset", 0, "TestDataverse", "TestDataset", false, false, 1, $$48, 1, $$48, true, true, true)
-                          -- BTREE_SEARCH  |PARTITIONED|
-                            exchange
-                            -- ONE_TO_ONE_EXCHANGE  |PARTITIONED|
-                              distinct ([$$48])
-                              -- PRE_SORTED_DISTINCT_BY  |PARTITIONED|
-                                exchange
-                                -- ONE_TO_ONE_EXCHANGE  |PARTITIONED|
-                                  order (ASC, $$48)
-                                  -- STABLE_SORT [$$48(ASC)]  |PARTITIONED|
-                                    exchange
-                                    -- ONE_TO_ONE_EXCHANGE  |PARTITIONED|
-                                      project ([$$48])
-                                      -- STREAM_PROJECT  |PARTITIONED|
-                                        exchange
-                                        -- ONE_TO_ONE_EXCHANGE  |PARTITIONED|
-                                          unnest-map [$$47, $$48] <- index-search("testIndex4", 0, "TestDataverse", "TestDataset", false, false, 1, $$46, 0, true, true, false)
-                                          -- BTREE_SEARCH  |PARTITIONED|
-                                            exchange
-                                            -- ONE_TO_ONE_EXCHANGE  |PARTITIONED|
-                                              assign [$$46] <- [0]
-                                              -- ASSIGN  |PARTITIONED|
-                                                empty-tuple-source
-                                                -- EMPTY_TUPLE_SOURCE  |PARTITIONED|
->>>>>>> 86e6336f
+                                          empty-tuple-source
+                                          -- EMPTY_TUPLE_SOURCE  |PARTITIONED|