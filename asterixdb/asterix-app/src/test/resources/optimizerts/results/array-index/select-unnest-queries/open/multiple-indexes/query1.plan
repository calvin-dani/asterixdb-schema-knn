distribute result [$$29]
-- DISTRIBUTE_RESULT  |PARTITIONED|
  exchange
  -- ONE_TO_ONE_EXCHANGE  |PARTITIONED|
<<<<<<< HEAD
    -- ASSIGN  |PARTITIONED|
      -- STREAM_SELECT  |PARTITIONED|
        -- UNNEST  |PARTITIONED|
          -- ASSIGN  |PARTITIONED|
            -- STREAM_PROJECT  |PARTITIONED|
              -- ONE_TO_ONE_EXCHANGE  |PARTITIONED|
                -- BTREE_SEARCH (test.KSI.KSI)  |PARTITIONED|
                  -- ONE_TO_ONE_EXCHANGE  |PARTITIONED|
                    -- INTERSECT  |PARTITIONED|
                      -- ONE_TO_ONE_EXCHANGE  |PARTITIONED|
                        -- PRE_SORTED_DISTINCT_BY  |PARTITIONED|
                          -- ONE_TO_ONE_EXCHANGE  |PARTITIONED|
                            -- STABLE_SORT [$$39(ASC)]  |PARTITIONED|
                              -- ONE_TO_ONE_EXCHANGE  |PARTITIONED|
                                -- STREAM_PROJECT  |PARTITIONED|
                                  -- ONE_TO_ONE_EXCHANGE  |PARTITIONED|
                                    -- BTREE_SEARCH (test.KSI.KS1_array_index1)  |PARTITIONED|
                                      -- ONE_TO_ONE_EXCHANGE  |PARTITIONED|
                                        -- ASSIGN  |PARTITIONED|
                                          -- EMPTY_TUPLE_SOURCE  |PARTITIONED|
                      -- ONE_TO_ONE_EXCHANGE  |PARTITIONED|
                        -- PRE_SORTED_DISTINCT_BY  |PARTITIONED|
                          -- ONE_TO_ONE_EXCHANGE  |PARTITIONED|
                            -- STABLE_SORT [$$43(ASC)]  |PARTITIONED|
                              -- ONE_TO_ONE_EXCHANGE  |PARTITIONED|
                                -- STREAM_PROJECT  |PARTITIONED|
                                  -- ONE_TO_ONE_EXCHANGE  |PARTITIONED|
                                    -- BTREE_SEARCH (test.KSI.KS1_array_index2)  |PARTITIONED|
                                      -- ONE_TO_ONE_EXCHANGE  |PARTITIONED|
                                        -- ASSIGN  |PARTITIONED|
                                          -- EMPTY_TUPLE_SOURCE  |PARTITIONED|
=======
    project ([$$29])
    -- STREAM_PROJECT  |PARTITIONED|
      assign [$$29] <- [{"k": $$k, "v": $$v}]
      -- ASSIGN  |PARTITIONED|
        select (and(eq($$v.getField("a"), 284), eq($$v.getField("b"), 263)))
        -- STREAM_SELECT  |PARTITIONED|
          project ([$$k, $$v])
          -- STREAM_PROJECT  |PARTITIONED|
            unnest $$v <- scan-collection($$31)
            -- UNNEST  |PARTITIONED|
              assign [$$31] <- [$$k.getField("uarr_i")]
              -- ASSIGN  |PARTITIONED|
                project ([$$k])
                -- STREAM_PROJECT  |PARTITIONED|
                  exchange
                  -- ONE_TO_ONE_EXCHANGE  |PARTITIONED|
                    unnest-map [$$30, $$k] <- index-search("KSI", 0, "test", "KSI", false, false, 1, $$42, 1, $$42, true, true, true)
                    -- BTREE_SEARCH  |PARTITIONED|
                      exchange
                      -- ONE_TO_ONE_EXCHANGE  |PARTITIONED|
                        intersect [$$42] <- [[$$37], [$$41]]
                        -- INTERSECT  |PARTITIONED|
                          exchange
                          -- ONE_TO_ONE_EXCHANGE  |PARTITIONED|
                            distinct ([$$37])
                            -- PRE_SORTED_DISTINCT_BY  |PARTITIONED|
                              exchange
                              -- ONE_TO_ONE_EXCHANGE  |PARTITIONED|
                                order (ASC, $$37)
                                -- STABLE_SORT [$$37(ASC)]  |PARTITIONED|
                                  exchange
                                  -- ONE_TO_ONE_EXCHANGE  |PARTITIONED|
                                    project ([$$37])
                                    -- STREAM_PROJECT  |PARTITIONED|
                                      exchange
                                      -- ONE_TO_ONE_EXCHANGE  |PARTITIONED|
                                        unnest-map [$$36, $$37] <- index-search("KS1_array_index1", 0, "test", "KSI", false, false, 1, $$34, 1, $$35, true, true, true)
                                        -- BTREE_SEARCH  |PARTITIONED|
                                          exchange
                                          -- ONE_TO_ONE_EXCHANGE  |PARTITIONED|
                                            assign [$$34, $$35] <- [284, 284]
                                            -- ASSIGN  |PARTITIONED|
                                              empty-tuple-source
                                              -- EMPTY_TUPLE_SOURCE  |PARTITIONED|
                          exchange
                          -- ONE_TO_ONE_EXCHANGE  |PARTITIONED|
                            distinct ([$$41])
                            -- PRE_SORTED_DISTINCT_BY  |PARTITIONED|
                              exchange
                              -- ONE_TO_ONE_EXCHANGE  |PARTITIONED|
                                order (ASC, $$41)
                                -- STABLE_SORT [$$41(ASC)]  |PARTITIONED|
                                  exchange
                                  -- ONE_TO_ONE_EXCHANGE  |PARTITIONED|
                                    project ([$$41])
                                    -- STREAM_PROJECT  |PARTITIONED|
                                      exchange
                                      -- ONE_TO_ONE_EXCHANGE  |PARTITIONED|
                                        unnest-map [$$40, $$41] <- index-search("KS1_array_index2", 0, "test", "KSI", false, false, 1, $$38, 1, $$39, true, true, true)
                                        -- BTREE_SEARCH  |PARTITIONED|
                                          exchange
                                          -- ONE_TO_ONE_EXCHANGE  |PARTITIONED|
                                            assign [$$38, $$39] <- [263, 263]
                                            -- ASSIGN  |PARTITIONED|
                                              empty-tuple-source
                                              -- EMPTY_TUPLE_SOURCE  |PARTITIONED|
>>>>>>> 86e6336f
<|MERGE_RESOLUTION|>--- conflicted
+++ resolved
@@ -1,104 +1,66 @@
-distribute result [$$29]
+distribute result [$$31]
 -- DISTRIBUTE_RESULT  |PARTITIONED|
   exchange
   -- ONE_TO_ONE_EXCHANGE  |PARTITIONED|
-<<<<<<< HEAD
+    assign [$$31] <- [{"k": $$k, "v": $$v}] project: [$$31]
     -- ASSIGN  |PARTITIONED|
+      select (and(eq($$v.getField("a"), 284), eq($$v.getField("b"), 263)))
       -- STREAM_SELECT  |PARTITIONED|
+        unnest $$v <- scan-collection($$33) project: [$$k, $$v]
         -- UNNEST  |PARTITIONED|
+          assign [$$33] <- [$$k.getField("uarr_i")]
           -- ASSIGN  |PARTITIONED|
+            project ([$$k])
             -- STREAM_PROJECT  |PARTITIONED|
+              exchange
               -- ONE_TO_ONE_EXCHANGE  |PARTITIONED|
-                -- BTREE_SEARCH (test.KSI.KSI)  |PARTITIONED|
-                  -- ONE_TO_ONE_EXCHANGE  |PARTITIONED|
-                    -- INTERSECT  |PARTITIONED|
-                      -- ONE_TO_ONE_EXCHANGE  |PARTITIONED|
-                        -- PRE_SORTED_DISTINCT_BY  |PARTITIONED|
-                          -- ONE_TO_ONE_EXCHANGE  |PARTITIONED|
-                            -- STABLE_SORT [$$39(ASC)]  |PARTITIONED|
-                              -- ONE_TO_ONE_EXCHANGE  |PARTITIONED|
-                                -- STREAM_PROJECT  |PARTITIONED|
-                                  -- ONE_TO_ONE_EXCHANGE  |PARTITIONED|
-                                    -- BTREE_SEARCH (test.KSI.KS1_array_index1)  |PARTITIONED|
-                                      -- ONE_TO_ONE_EXCHANGE  |PARTITIONED|
-                                        -- ASSIGN  |PARTITIONED|
-                                          -- EMPTY_TUPLE_SOURCE  |PARTITIONED|
-                      -- ONE_TO_ONE_EXCHANGE  |PARTITIONED|
-                        -- PRE_SORTED_DISTINCT_BY  |PARTITIONED|
-                          -- ONE_TO_ONE_EXCHANGE  |PARTITIONED|
-                            -- STABLE_SORT [$$43(ASC)]  |PARTITIONED|
-                              -- ONE_TO_ONE_EXCHANGE  |PARTITIONED|
-                                -- STREAM_PROJECT  |PARTITIONED|
-                                  -- ONE_TO_ONE_EXCHANGE  |PARTITIONED|
-                                    -- BTREE_SEARCH (test.KSI.KS1_array_index2)  |PARTITIONED|
-                                      -- ONE_TO_ONE_EXCHANGE  |PARTITIONED|
-                                        -- ASSIGN  |PARTITIONED|
-                                          -- EMPTY_TUPLE_SOURCE  |PARTITIONED|
-=======
-    project ([$$29])
-    -- STREAM_PROJECT  |PARTITIONED|
-      assign [$$29] <- [{"k": $$k, "v": $$v}]
-      -- ASSIGN  |PARTITIONED|
-        select (and(eq($$v.getField("a"), 284), eq($$v.getField("b"), 263)))
-        -- STREAM_SELECT  |PARTITIONED|
-          project ([$$k, $$v])
-          -- STREAM_PROJECT  |PARTITIONED|
-            unnest $$v <- scan-collection($$31)
-            -- UNNEST  |PARTITIONED|
-              assign [$$31] <- [$$k.getField("uarr_i")]
-              -- ASSIGN  |PARTITIONED|
-                project ([$$k])
-                -- STREAM_PROJECT  |PARTITIONED|
+                unnest-map [$$32, $$k] <- index-search("KSI", 0, "Default", "test", "KSI", false, false, 1, $$44, 1, $$44, true, true, true)
+                -- BTREE_SEARCH  |PARTITIONED|
                   exchange
                   -- ONE_TO_ONE_EXCHANGE  |PARTITIONED|
-                    unnest-map [$$30, $$k] <- index-search("KSI", 0, "test", "KSI", false, false, 1, $$42, 1, $$42, true, true, true)
-                    -- BTREE_SEARCH  |PARTITIONED|
+                    intersect [$$44] <- [[$$39], [$$43]]
+                    -- INTERSECT  |PARTITIONED|
                       exchange
                       -- ONE_TO_ONE_EXCHANGE  |PARTITIONED|
-                        intersect [$$42] <- [[$$37], [$$41]]
-                        -- INTERSECT  |PARTITIONED|
+                        distinct ([$$39])
+                        -- PRE_SORTED_DISTINCT_BY  |PARTITIONED|
                           exchange
                           -- ONE_TO_ONE_EXCHANGE  |PARTITIONED|
-                            distinct ([$$37])
-                            -- PRE_SORTED_DISTINCT_BY  |PARTITIONED|
+                            order (ASC, $$39)
+                            -- STABLE_SORT [$$39(ASC)]  |PARTITIONED|
                               exchange
                               -- ONE_TO_ONE_EXCHANGE  |PARTITIONED|
-                                order (ASC, $$37)
-                                -- STABLE_SORT [$$37(ASC)]  |PARTITIONED|
+                                project ([$$39])
+                                -- STREAM_PROJECT  |PARTITIONED|
                                   exchange
                                   -- ONE_TO_ONE_EXCHANGE  |PARTITIONED|
-                                    project ([$$37])
-                                    -- STREAM_PROJECT  |PARTITIONED|
+                                    unnest-map [$$38, $$39] <- index-search("KS1_array_index1", 0, "Default", "test", "KSI", false, false, 1, $$36, 1, $$37, true, true, true)
+                                    -- BTREE_SEARCH  |PARTITIONED|
                                       exchange
                                       -- ONE_TO_ONE_EXCHANGE  |PARTITIONED|
-                                        unnest-map [$$36, $$37] <- index-search("KS1_array_index1", 0, "test", "KSI", false, false, 1, $$34, 1, $$35, true, true, true)
-                                        -- BTREE_SEARCH  |PARTITIONED|
-                                          exchange
-                                          -- ONE_TO_ONE_EXCHANGE  |PARTITIONED|
-                                            assign [$$34, $$35] <- [284, 284]
-                                            -- ASSIGN  |PARTITIONED|
-                                              empty-tuple-source
-                                              -- EMPTY_TUPLE_SOURCE  |PARTITIONED|
+                                        assign [$$36, $$37] <- [284, 284]
+                                        -- ASSIGN  |PARTITIONED|
+                                          empty-tuple-source
+                                          -- EMPTY_TUPLE_SOURCE  |PARTITIONED|
+                      exchange
+                      -- ONE_TO_ONE_EXCHANGE  |PARTITIONED|
+                        distinct ([$$43])
+                        -- PRE_SORTED_DISTINCT_BY  |PARTITIONED|
                           exchange
                           -- ONE_TO_ONE_EXCHANGE  |PARTITIONED|
-                            distinct ([$$41])
-                            -- PRE_SORTED_DISTINCT_BY  |PARTITIONED|
+                            order (ASC, $$43)
+                            -- STABLE_SORT [$$43(ASC)]  |PARTITIONED|
                               exchange
                               -- ONE_TO_ONE_EXCHANGE  |PARTITIONED|
-                                order (ASC, $$41)
-                                -- STABLE_SORT [$$41(ASC)]  |PARTITIONED|
+                                project ([$$43])
+                                -- STREAM_PROJECT  |PARTITIONED|
                                   exchange
                                   -- ONE_TO_ONE_EXCHANGE  |PARTITIONED|
-                                    project ([$$41])
-                                    -- STREAM_PROJECT  |PARTITIONED|
+                                    unnest-map [$$42, $$43] <- index-search("KS1_array_index2", 0, "Default", "test", "KSI", false, false, 1, $$40, 1, $$41, true, true, true)
+                                    -- BTREE_SEARCH  |PARTITIONED|
                                       exchange
                                       -- ONE_TO_ONE_EXCHANGE  |PARTITIONED|
-                                        unnest-map [$$40, $$41] <- index-search("KS1_array_index2", 0, "test", "KSI", false, false, 1, $$38, 1, $$39, true, true, true)
-                                        -- BTREE_SEARCH  |PARTITIONED|
-                                          exchange
-                                          -- ONE_TO_ONE_EXCHANGE  |PARTITIONED|
-                                            assign [$$38, $$39] <- [263, 263]
-                                            -- ASSIGN  |PARTITIONED|
-                                              empty-tuple-source
-                                              -- EMPTY_TUPLE_SOURCE  |PARTITIONED|
->>>>>>> 86e6336f
+                                        assign [$$40, $$41] <- [263, 263]
+                                        -- ASSIGN  |PARTITIONED|
+                                          empty-tuple-source
+                                          -- EMPTY_TUPLE_SOURCE  |PARTITIONED|