distribute result [$$31]
-- DISTRIBUTE_RESULT  |PARTITIONED|
  exchange
  -- ONE_TO_ONE_EXCHANGE  |PARTITIONED|
<<<<<<< HEAD
    -- ASSIGN  |PARTITIONED|
      -- STREAM_SELECT  |PARTITIONED|
        -- UNNEST  |PARTITIONED|
          -- ASSIGN  |PARTITIONED|
            -- STREAM_PROJECT  |PARTITIONED|
              -- ONE_TO_ONE_EXCHANGE  |PARTITIONED|
                -- BTREE_SEARCH (test.KSI.KSI)  |PARTITIONED|
                  -- ONE_TO_ONE_EXCHANGE  |PARTITIONED|
                    -- INTERSECT  |PARTITIONED|
                      -- ONE_TO_ONE_EXCHANGE  |PARTITIONED|
                        -- PRE_SORTED_DISTINCT_BY  |PARTITIONED|
                          -- ONE_TO_ONE_EXCHANGE  |PARTITIONED|
                            -- STABLE_SORT [$$42(ASC)]  |PARTITIONED|
                              -- ONE_TO_ONE_EXCHANGE  |PARTITIONED|
                                -- STREAM_PROJECT  |PARTITIONED|
                                  -- ONE_TO_ONE_EXCHANGE  |PARTITIONED|
                                    -- BTREE_SEARCH (test.KSI.KS1_array_index1)  |PARTITIONED|
                                      -- ONE_TO_ONE_EXCHANGE  |PARTITIONED|
                                        -- ASSIGN  |PARTITIONED|
                                          -- EMPTY_TUPLE_SOURCE  |PARTITIONED|
                      -- ONE_TO_ONE_EXCHANGE  |PARTITIONED|
                        -- PRE_SORTED_DISTINCT_BY  |PARTITIONED|
                          -- ONE_TO_ONE_EXCHANGE  |PARTITIONED|
                            -- STABLE_SORT [$$46(ASC)]  |PARTITIONED|
                              -- ONE_TO_ONE_EXCHANGE  |PARTITIONED|
                                -- STREAM_PROJECT  |PARTITIONED|
                                  -- ONE_TO_ONE_EXCHANGE  |PARTITIONED|
                                    -- BTREE_SEARCH (test.KSI.KS1_array_index2)  |PARTITIONED|
                                      -- ONE_TO_ONE_EXCHANGE  |PARTITIONED|
                                        -- ASSIGN  |PARTITIONED|
                                          -- EMPTY_TUPLE_SOURCE  |PARTITIONED|
                      -- ONE_TO_ONE_EXCHANGE  |PARTITIONED|
                        -- PRE_SORTED_DISTINCT_BY  |PARTITIONED|
                          -- ONE_TO_ONE_EXCHANGE  |PARTITIONED|
                            -- STABLE_SORT [$$50(ASC)]  |PARTITIONED|
                              -- ONE_TO_ONE_EXCHANGE  |PARTITIONED|
                                -- STREAM_PROJECT  |PARTITIONED|
                                  -- ONE_TO_ONE_EXCHANGE  |PARTITIONED|
                                    -- BTREE_SEARCH (test.KSI.KS1_array_index3)  |PARTITIONED|
                                      -- ONE_TO_ONE_EXCHANGE  |PARTITIONED|
                                        -- ASSIGN  |PARTITIONED|
                                          -- EMPTY_TUPLE_SOURCE  |PARTITIONED|
=======
    project ([$$31])
    -- STREAM_PROJECT  |PARTITIONED|
      assign [$$31] <- [{"k": $$k, "v": $$v}]
      -- ASSIGN  |PARTITIONED|
        select (and(eq($$v.getField("a"), 284), eq($$v.getField("b"), 263), eq($$v.getField("c"), 123)))
        -- STREAM_SELECT  |PARTITIONED|
          project ([$$k, $$v])
          -- STREAM_PROJECT  |PARTITIONED|
            unnest $$v <- scan-collection($$33)
            -- UNNEST  |PARTITIONED|
              assign [$$33] <- [$$k.getField("uarr_i")]
              -- ASSIGN  |PARTITIONED|
                project ([$$k])
                -- STREAM_PROJECT  |PARTITIONED|
                  exchange
                  -- ONE_TO_ONE_EXCHANGE  |PARTITIONED|
                    unnest-map [$$32, $$k] <- index-search("KSI", 0, "test", "KSI", false, false, 1, $$49, 1, $$49, true, true, true)
                    -- BTREE_SEARCH  |PARTITIONED|
                      exchange
                      -- ONE_TO_ONE_EXCHANGE  |PARTITIONED|
                        intersect [$$49] <- [[$$40], [$$44], [$$48]]
                        -- INTERSECT  |PARTITIONED|
                          exchange
                          -- ONE_TO_ONE_EXCHANGE  |PARTITIONED|
                            distinct ([$$40])
                            -- PRE_SORTED_DISTINCT_BY  |PARTITIONED|
                              exchange
                              -- ONE_TO_ONE_EXCHANGE  |PARTITIONED|
                                order (ASC, $$40)
                                -- STABLE_SORT [$$40(ASC)]  |PARTITIONED|
                                  exchange
                                  -- ONE_TO_ONE_EXCHANGE  |PARTITIONED|
                                    project ([$$40])
                                    -- STREAM_PROJECT  |PARTITIONED|
                                      exchange
                                      -- ONE_TO_ONE_EXCHANGE  |PARTITIONED|
                                        unnest-map [$$39, $$40] <- index-search("KS1_array_index1", 0, "test", "KSI", false, false, 1, $$37, 1, $$38, true, true, true)
                                        -- BTREE_SEARCH  |PARTITIONED|
                                          exchange
                                          -- ONE_TO_ONE_EXCHANGE  |PARTITIONED|
                                            assign [$$37, $$38] <- [284, 284]
                                            -- ASSIGN  |PARTITIONED|
                                              empty-tuple-source
                                              -- EMPTY_TUPLE_SOURCE  |PARTITIONED|
                          exchange
                          -- ONE_TO_ONE_EXCHANGE  |PARTITIONED|
                            distinct ([$$44])
                            -- PRE_SORTED_DISTINCT_BY  |PARTITIONED|
                              exchange
                              -- ONE_TO_ONE_EXCHANGE  |PARTITIONED|
                                order (ASC, $$44)
                                -- STABLE_SORT [$$44(ASC)]  |PARTITIONED|
                                  exchange
                                  -- ONE_TO_ONE_EXCHANGE  |PARTITIONED|
                                    project ([$$44])
                                    -- STREAM_PROJECT  |PARTITIONED|
                                      exchange
                                      -- ONE_TO_ONE_EXCHANGE  |PARTITIONED|
                                        unnest-map [$$43, $$44] <- index-search("KS1_array_index2", 0, "test", "KSI", false, false, 1, $$41, 1, $$42, true, true, true)
                                        -- BTREE_SEARCH  |PARTITIONED|
                                          exchange
                                          -- ONE_TO_ONE_EXCHANGE  |PARTITIONED|
                                            assign [$$41, $$42] <- [263, 263]
                                            -- ASSIGN  |PARTITIONED|
                                              empty-tuple-source
                                              -- EMPTY_TUPLE_SOURCE  |PARTITIONED|
                          exchange
                          -- ONE_TO_ONE_EXCHANGE  |PARTITIONED|
                            distinct ([$$48])
                            -- PRE_SORTED_DISTINCT_BY  |PARTITIONED|
                              exchange
                              -- ONE_TO_ONE_EXCHANGE  |PARTITIONED|
                                order (ASC, $$48)
                                -- STABLE_SORT [$$48(ASC)]  |PARTITIONED|
                                  exchange
                                  -- ONE_TO_ONE_EXCHANGE  |PARTITIONED|
                                    project ([$$48])
                                    -- STREAM_PROJECT  |PARTITIONED|
                                      exchange
                                      -- ONE_TO_ONE_EXCHANGE  |PARTITIONED|
                                        unnest-map [$$47, $$48] <- index-search("KS1_array_index3", 0, "test", "KSI", false, false, 1, $$45, 1, $$46, true, true, true)
                                        -- BTREE_SEARCH  |PARTITIONED|
                                          exchange
                                          -- ONE_TO_ONE_EXCHANGE  |PARTITIONED|
                                            assign [$$45, $$46] <- [123, 123]
                                            -- ASSIGN  |PARTITIONED|
                                              empty-tuple-source
                                              -- EMPTY_TUPLE_SOURCE  |PARTITIONED|
>>>>>>> 86e6336f
<|MERGE_RESOLUTION|>--- conflicted
+++ resolved
@@ -1,137 +1,88 @@
-distribute result [$$31]
+distribute result [$$33]
 -- DISTRIBUTE_RESULT  |PARTITIONED|
   exchange
   -- ONE_TO_ONE_EXCHANGE  |PARTITIONED|
-<<<<<<< HEAD
+    assign [$$33] <- [{"k": $$k, "v": $$v}] project: [$$33]
     -- ASSIGN  |PARTITIONED|
+      select (and(eq($$v.getField("a"), 284), eq($$v.getField("b"), 263), eq($$v.getField("c"), 123)))
       -- STREAM_SELECT  |PARTITIONED|
+        unnest $$v <- scan-collection($$35) project: [$$k, $$v]
         -- UNNEST  |PARTITIONED|
+          assign [$$35] <- [$$k.getField("uarr_i")]
           -- ASSIGN  |PARTITIONED|
+            project ([$$k])
             -- STREAM_PROJECT  |PARTITIONED|
+              exchange
               -- ONE_TO_ONE_EXCHANGE  |PARTITIONED|
-                -- BTREE_SEARCH (test.KSI.KSI)  |PARTITIONED|
-                  -- ONE_TO_ONE_EXCHANGE  |PARTITIONED|
-                    -- INTERSECT  |PARTITIONED|
-                      -- ONE_TO_ONE_EXCHANGE  |PARTITIONED|
-                        -- PRE_SORTED_DISTINCT_BY  |PARTITIONED|
-                          -- ONE_TO_ONE_EXCHANGE  |PARTITIONED|
-                            -- STABLE_SORT [$$42(ASC)]  |PARTITIONED|
-                              -- ONE_TO_ONE_EXCHANGE  |PARTITIONED|
-                                -- STREAM_PROJECT  |PARTITIONED|
-                                  -- ONE_TO_ONE_EXCHANGE  |PARTITIONED|
-                                    -- BTREE_SEARCH (test.KSI.KS1_array_index1)  |PARTITIONED|
-                                      -- ONE_TO_ONE_EXCHANGE  |PARTITIONED|
-                                        -- ASSIGN  |PARTITIONED|
-                                          -- EMPTY_TUPLE_SOURCE  |PARTITIONED|
-                      -- ONE_TO_ONE_EXCHANGE  |PARTITIONED|
-                        -- PRE_SORTED_DISTINCT_BY  |PARTITIONED|
-                          -- ONE_TO_ONE_EXCHANGE  |PARTITIONED|
-                            -- STABLE_SORT [$$46(ASC)]  |PARTITIONED|
-                              -- ONE_TO_ONE_EXCHANGE  |PARTITIONED|
-                                -- STREAM_PROJECT  |PARTITIONED|
-                                  -- ONE_TO_ONE_EXCHANGE  |PARTITIONED|
-                                    -- BTREE_SEARCH (test.KSI.KS1_array_index2)  |PARTITIONED|
-                                      -- ONE_TO_ONE_EXCHANGE  |PARTITIONED|
-                                        -- ASSIGN  |PARTITIONED|
-                                          -- EMPTY_TUPLE_SOURCE  |PARTITIONED|
-                      -- ONE_TO_ONE_EXCHANGE  |PARTITIONED|
-                        -- PRE_SORTED_DISTINCT_BY  |PARTITIONED|
-                          -- ONE_TO_ONE_EXCHANGE  |PARTITIONED|
-                            -- STABLE_SORT [$$50(ASC)]  |PARTITIONED|
-                              -- ONE_TO_ONE_EXCHANGE  |PARTITIONED|
-                                -- STREAM_PROJECT  |PARTITIONED|
-                                  -- ONE_TO_ONE_EXCHANGE  |PARTITIONED|
-                                    -- BTREE_SEARCH (test.KSI.KS1_array_index3)  |PARTITIONED|
-                                      -- ONE_TO_ONE_EXCHANGE  |PARTITIONED|
-                                        -- ASSIGN  |PARTITIONED|
-                                          -- EMPTY_TUPLE_SOURCE  |PARTITIONED|
-=======
-    project ([$$31])
-    -- STREAM_PROJECT  |PARTITIONED|
-      assign [$$31] <- [{"k": $$k, "v": $$v}]
-      -- ASSIGN  |PARTITIONED|
-        select (and(eq($$v.getField("a"), 284), eq($$v.getField("b"), 263), eq($$v.getField("c"), 123)))
-        -- STREAM_SELECT  |PARTITIONED|
-          project ([$$k, $$v])
-          -- STREAM_PROJECT  |PARTITIONED|
-            unnest $$v <- scan-collection($$33)
-            -- UNNEST  |PARTITIONED|
-              assign [$$33] <- [$$k.getField("uarr_i")]
-              -- ASSIGN  |PARTITIONED|
-                project ([$$k])
-                -- STREAM_PROJECT  |PARTITIONED|
+                unnest-map [$$34, $$k] <- index-search("KSI", 0, "Default", "test", "KSI", false, false, 1, $$51, 1, $$51, true, true, true)
+                -- BTREE_SEARCH  |PARTITIONED|
                   exchange
                   -- ONE_TO_ONE_EXCHANGE  |PARTITIONED|
-                    unnest-map [$$32, $$k] <- index-search("KSI", 0, "test", "KSI", false, false, 1, $$49, 1, $$49, true, true, true)
-                    -- BTREE_SEARCH  |PARTITIONED|
+                    intersect [$$51] <- [[$$42], [$$46], [$$50]]
+                    -- INTERSECT  |PARTITIONED|
                       exchange
                       -- ONE_TO_ONE_EXCHANGE  |PARTITIONED|
-                        intersect [$$49] <- [[$$40], [$$44], [$$48]]
-                        -- INTERSECT  |PARTITIONED|
+                        distinct ([$$42])
+                        -- PRE_SORTED_DISTINCT_BY  |PARTITIONED|
                           exchange
                           -- ONE_TO_ONE_EXCHANGE  |PARTITIONED|
-                            distinct ([$$40])
-                            -- PRE_SORTED_DISTINCT_BY  |PARTITIONED|
+                            order (ASC, $$42)
+                            -- STABLE_SORT [$$42(ASC)]  |PARTITIONED|
                               exchange
                               -- ONE_TO_ONE_EXCHANGE  |PARTITIONED|
-                                order (ASC, $$40)
-                                -- STABLE_SORT [$$40(ASC)]  |PARTITIONED|
+                                project ([$$42])
+                                -- STREAM_PROJECT  |PARTITIONED|
                                   exchange
                                   -- ONE_TO_ONE_EXCHANGE  |PARTITIONED|
-                                    project ([$$40])
-                                    -- STREAM_PROJECT  |PARTITIONED|
+                                    unnest-map [$$41, $$42] <- index-search("KS1_array_index1", 0, "Default", "test", "KSI", false, false, 1, $$39, 1, $$40, true, true, true)
+                                    -- BTREE_SEARCH  |PARTITIONED|
                                       exchange
                                       -- ONE_TO_ONE_EXCHANGE  |PARTITIONED|
-                                        unnest-map [$$39, $$40] <- index-search("KS1_array_index1", 0, "test", "KSI", false, false, 1, $$37, 1, $$38, true, true, true)
-                                        -- BTREE_SEARCH  |PARTITIONED|
-                                          exchange
-                                          -- ONE_TO_ONE_EXCHANGE  |PARTITIONED|
-                                            assign [$$37, $$38] <- [284, 284]
-                                            -- ASSIGN  |PARTITIONED|
-                                              empty-tuple-source
-                                              -- EMPTY_TUPLE_SOURCE  |PARTITIONED|
+                                        assign [$$39, $$40] <- [284, 284]
+                                        -- ASSIGN  |PARTITIONED|
+                                          empty-tuple-source
+                                          -- EMPTY_TUPLE_SOURCE  |PARTITIONED|
+                      exchange
+                      -- ONE_TO_ONE_EXCHANGE  |PARTITIONED|
+                        distinct ([$$46])
+                        -- PRE_SORTED_DISTINCT_BY  |PARTITIONED|
                           exchange
                           -- ONE_TO_ONE_EXCHANGE  |PARTITIONED|
-                            distinct ([$$44])
-                            -- PRE_SORTED_DISTINCT_BY  |PARTITIONED|
+                            order (ASC, $$46)
+                            -- STABLE_SORT [$$46(ASC)]  |PARTITIONED|
                               exchange
                               -- ONE_TO_ONE_EXCHANGE  |PARTITIONED|
-                                order (ASC, $$44)
-                                -- STABLE_SORT [$$44(ASC)]  |PARTITIONED|
+                                project ([$$46])
+                                -- STREAM_PROJECT  |PARTITIONED|
                                   exchange
                                   -- ONE_TO_ONE_EXCHANGE  |PARTITIONED|
-                                    project ([$$44])
-                                    -- STREAM_PROJECT  |PARTITIONED|
+                                    unnest-map [$$45, $$46] <- index-search("KS1_array_index2", 0, "Default", "test", "KSI", false, false, 1, $$43, 1, $$44, true, true, true)
+                                    -- BTREE_SEARCH  |PARTITIONED|
                                       exchange
                                       -- ONE_TO_ONE_EXCHANGE  |PARTITIONED|
-                                        unnest-map [$$43, $$44] <- index-search("KS1_array_index2", 0, "test", "KSI", false, false, 1, $$41, 1, $$42, true, true, true)
-                                        -- BTREE_SEARCH  |PARTITIONED|
-                                          exchange
-                                          -- ONE_TO_ONE_EXCHANGE  |PARTITIONED|
-                                            assign [$$41, $$42] <- [263, 263]
-                                            -- ASSIGN  |PARTITIONED|
-                                              empty-tuple-source
-                                              -- EMPTY_TUPLE_SOURCE  |PARTITIONED|
+                                        assign [$$43, $$44] <- [263, 263]
+                                        -- ASSIGN  |PARTITIONED|
+                                          empty-tuple-source
+                                          -- EMPTY_TUPLE_SOURCE  |PARTITIONED|
+                      exchange
+                      -- ONE_TO_ONE_EXCHANGE  |PARTITIONED|
+                        distinct ([$$50])
+                        -- PRE_SORTED_DISTINCT_BY  |PARTITIONED|
                           exchange
                           -- ONE_TO_ONE_EXCHANGE  |PARTITIONED|
-                            distinct ([$$48])
-                            -- PRE_SORTED_DISTINCT_BY  |PARTITIONED|
+                            order (ASC, $$50)
+                            -- STABLE_SORT [$$50(ASC)]  |PARTITIONED|
                               exchange
                               -- ONE_TO_ONE_EXCHANGE  |PARTITIONED|
-                                order (ASC, $$48)
-                                -- STABLE_SORT [$$48(ASC)]  |PARTITIONED|
+                                project ([$$50])
+                                -- STREAM_PROJECT  |PARTITIONED|
                                   exchange
                                   -- ONE_TO_ONE_EXCHANGE  |PARTITIONED|
-                                    project ([$$48])
-                                    -- STREAM_PROJECT  |PARTITIONED|
+                                    unnest-map [$$49, $$50] <- index-search("KS1_array_index3", 0, "Default", "test", "KSI", false, false, 1, $$47, 1, $$48, true, true, true)
+                                    -- BTREE_SEARCH  |PARTITIONED|
                                       exchange
                                       -- ONE_TO_ONE_EXCHANGE  |PARTITIONED|
-                                        unnest-map [$$47, $$48] <- index-search("KS1_array_index3", 0, "test", "KSI", false, false, 1, $$45, 1, $$46, true, true, true)
-                                        -- BTREE_SEARCH  |PARTITIONED|
-                                          exchange
-                                          -- ONE_TO_ONE_EXCHANGE  |PARTITIONED|
-                                            assign [$$45, $$46] <- [123, 123]
-                                            -- ASSIGN  |PARTITIONED|
-                                              empty-tuple-source
-                                              -- EMPTY_TUPLE_SOURCE  |PARTITIONED|
->>>>>>> 86e6336f
+                                        assign [$$47, $$48] <- [123, 123]
+                                        -- ASSIGN  |PARTITIONED|
+                                          empty-tuple-source
+                                          -- EMPTY_TUPLE_SOURCE  |PARTITIONED|