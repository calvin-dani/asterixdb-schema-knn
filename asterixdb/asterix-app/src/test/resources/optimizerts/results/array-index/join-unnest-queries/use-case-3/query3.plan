distribute result [$$42]
-- DISTRIBUTE_RESULT  |PARTITIONED|
  exchange
  -- ONE_TO_ONE_EXCHANGE  |PARTITIONED|
<<<<<<< HEAD
    -- ASSIGN  |PARTITIONED|
      -- STREAM_SELECT  |PARTITIONED|
        -- UNNEST  |PARTITIONED|
          -- ASSIGN  |PARTITIONED|
            -- STREAM_PROJECT  |PARTITIONED|
              -- ONE_TO_ONE_EXCHANGE  |PARTITIONED|
                -- BTREE_SEARCH (TestYelp.YelpCheckin.YelpCheckin)  |PARTITIONED|
                  -- ONE_TO_ONE_EXCHANGE  |PARTITIONED|
=======
    project ([$$42])
    -- STREAM_PROJECT  |PARTITIONED|
      assign [$$42] <- [{"marker": $$43}]
      -- ASSIGN  |PARTITIONED|
        project ([$$43])
        -- STREAM_PROJECT  |PARTITIONED|
          select (eq($$D.getField(0), $$46))
          -- STREAM_SELECT  |PARTITIONED|
            project ([$$43, $$46, $$D])
            -- STREAM_PROJECT  |PARTITIONED|
              unnest $$D <- scan-collection($$48)
              -- UNNEST  |PARTITIONED|
                project ([$$43, $$46, $$48])
                -- STREAM_PROJECT  |PARTITIONED|
                  assign [$$48] <- [$$C.getField(2)]
                  -- ASSIGN  |PARTITIONED|
                    project ([$$43, $$46, $$C])
>>>>>>> 86e6336f
                    -- STREAM_PROJECT  |PARTITIONED|
                      exchange
                      -- ONE_TO_ONE_EXCHANGE  |PARTITIONED|
<<<<<<< HEAD
                        -- PRE_SORTED_DISTINCT_BY  |PARTITIONED|
                          -- ONE_TO_ONE_EXCHANGE  |PARTITIONED|
                            -- STABLE_SORT [$$54(ASC), $$55(ASC)]  |PARTITIONED|
                              -- ONE_TO_ONE_EXCHANGE  |PARTITIONED|
                                -- STREAM_PROJECT  |PARTITIONED|
                                  -- ONE_TO_ONE_EXCHANGE  |PARTITIONED|
                                    -- BTREE_SEARCH (TestYelp.YelpCheckin.IdxYelpCheckinDates)  |PARTITIONED|
                                      -- BROADCAST_EXCHANGE  |PARTITIONED|
                                        -- RUNNING_AGGREGATE  |PARTITIONED|
                                          -- STREAM_SELECT  |PARTITIONED|
                                            -- ASSIGN  |PARTITIONED|
                                              -- ONE_TO_ONE_EXCHANGE  |PARTITIONED|
                                                -- DATASOURCE_SCAN (TestYelp.YelpCheckinDateMarkers)  |PARTITIONED|
                                                  -- ONE_TO_ONE_EXCHANGE  |PARTITIONED|
                                                    -- EMPTY_TUPLE_SOURCE  |PARTITIONED|
=======
                        unnest-map [$$44, $$C] <- index-search("YelpCheckin", 0, "TestYelp", "YelpCheckin", true, false, 1, $$51, 1, $$51, true, true, true)
                        -- BTREE_SEARCH  |PARTITIONED|
                          exchange
                          -- ONE_TO_ONE_EXCHANGE  |PARTITIONED|
                            project ([$$51, $$43, $$46])
                            -- STREAM_PROJECT  |PARTITIONED|
                              exchange
                              -- ONE_TO_ONE_EXCHANGE  |PARTITIONED|
                                distinct ([$$51, $$52])
                                -- PRE_SORTED_DISTINCT_BY  |PARTITIONED|
                                  exchange
                                  -- ONE_TO_ONE_EXCHANGE  |PARTITIONED|
                                    order (ASC, $$51) (ASC, $$52)
                                    -- STABLE_SORT [$$51(ASC), $$52(ASC)]  |PARTITIONED|
                                      exchange
                                      -- ONE_TO_ONE_EXCHANGE  |PARTITIONED|
                                        project ([$$43, $$46, $$52, $$51])
                                        -- STREAM_PROJECT  |PARTITIONED|
                                          exchange
                                          -- ONE_TO_ONE_EXCHANGE  |PARTITIONED|
                                            unnest-map [$$50, $$51] <- index-search("IdxYelpCheckinDates", 0, "TestYelp", "YelpCheckin", true, true, 1, $$46, 1, $$46, true, true, true)
                                            -- BTREE_SEARCH  |PARTITIONED|
                                              exchange
                                              -- BROADCAST_EXCHANGE  |PARTITIONED|
                                                running-aggregate [$$52] <- [create-query-uid()]
                                                -- RUNNING_AGGREGATE  |PARTITIONED|
                                                  project ([$$43, $$46])
                                                  -- STREAM_PROJECT  |PARTITIONED|
                                                    select (eq($$M.getField(3), "19:49:16"))
                                                    -- STREAM_SELECT  |PARTITIONED|
                                                      assign [$$46] <- [$$M.getField(2)]
                                                      -- ASSIGN  |PARTITIONED|
                                                        exchange
                                                        -- ONE_TO_ONE_EXCHANGE  |PARTITIONED|
                                                          data-scan []<-[$$43, $$M] <- TestYelp.YelpCheckinDateMarkers
                                                          -- DATASOURCE_SCAN  |PARTITIONED|
                                                            exchange
                                                            -- ONE_TO_ONE_EXCHANGE  |PARTITIONED|
                                                              empty-tuple-source
                                                              -- EMPTY_TUPLE_SOURCE  |PARTITIONED|
>>>>>>> 86e6336f
<|MERGE_RESOLUTION|>--- conflicted
+++ resolved
@@ -1,93 +1,54 @@
-distribute result [$$42]
+distribute result [$$45]
 -- DISTRIBUTE_RESULT  |PARTITIONED|
   exchange
   -- ONE_TO_ONE_EXCHANGE  |PARTITIONED|
-<<<<<<< HEAD
+    assign [$$45] <- [{"marker": $$46}] project: [$$45]
     -- ASSIGN  |PARTITIONED|
+      select (eq($$D.getField(0), $$49)) project: [$$46]
       -- STREAM_SELECT  |PARTITIONED|
+        unnest $$D <- scan-collection($$51) project: [$$46, $$49, $$D]
         -- UNNEST  |PARTITIONED|
+          assign [$$51] <- [$$C.getField(2)] project: [$$46, $$49, $$51]
           -- ASSIGN  |PARTITIONED|
+            project ([$$46, $$49, $$C])
             -- STREAM_PROJECT  |PARTITIONED|
+              exchange
               -- ONE_TO_ONE_EXCHANGE  |PARTITIONED|
-                -- BTREE_SEARCH (TestYelp.YelpCheckin.YelpCheckin)  |PARTITIONED|
+                unnest-map [$$47, $$C] <- index-search("YelpCheckin", 0, "Default", "TestYelp", "YelpCheckin", true, false, 1, $$54, 1, $$54, true, true, true)
+                -- BTREE_SEARCH  |PARTITIONED|
+                  exchange
                   -- ONE_TO_ONE_EXCHANGE  |PARTITIONED|
-=======
-    project ([$$42])
-    -- STREAM_PROJECT  |PARTITIONED|
-      assign [$$42] <- [{"marker": $$43}]
-      -- ASSIGN  |PARTITIONED|
-        project ([$$43])
-        -- STREAM_PROJECT  |PARTITIONED|
-          select (eq($$D.getField(0), $$46))
-          -- STREAM_SELECT  |PARTITIONED|
-            project ([$$43, $$46, $$D])
-            -- STREAM_PROJECT  |PARTITIONED|
-              unnest $$D <- scan-collection($$48)
-              -- UNNEST  |PARTITIONED|
-                project ([$$43, $$46, $$48])
-                -- STREAM_PROJECT  |PARTITIONED|
-                  assign [$$48] <- [$$C.getField(2)]
-                  -- ASSIGN  |PARTITIONED|
-                    project ([$$43, $$46, $$C])
->>>>>>> 86e6336f
+                    project ([$$54, $$46, $$49])
                     -- STREAM_PROJECT  |PARTITIONED|
                       exchange
                       -- ONE_TO_ONE_EXCHANGE  |PARTITIONED|
-<<<<<<< HEAD
+                        distinct ([$$54, $$55])
                         -- PRE_SORTED_DISTINCT_BY  |PARTITIONED|
-                          -- ONE_TO_ONE_EXCHANGE  |PARTITIONED|
-                            -- STABLE_SORT [$$54(ASC), $$55(ASC)]  |PARTITIONED|
-                              -- ONE_TO_ONE_EXCHANGE  |PARTITIONED|
-                                -- STREAM_PROJECT  |PARTITIONED|
-                                  -- ONE_TO_ONE_EXCHANGE  |PARTITIONED|
-                                    -- BTREE_SEARCH (TestYelp.YelpCheckin.IdxYelpCheckinDates)  |PARTITIONED|
-                                      -- BROADCAST_EXCHANGE  |PARTITIONED|
-                                        -- RUNNING_AGGREGATE  |PARTITIONED|
-                                          -- STREAM_SELECT  |PARTITIONED|
-                                            -- ASSIGN  |PARTITIONED|
-                                              -- ONE_TO_ONE_EXCHANGE  |PARTITIONED|
-                                                -- DATASOURCE_SCAN (TestYelp.YelpCheckinDateMarkers)  |PARTITIONED|
-                                                  -- ONE_TO_ONE_EXCHANGE  |PARTITIONED|
-                                                    -- EMPTY_TUPLE_SOURCE  |PARTITIONED|
-=======
-                        unnest-map [$$44, $$C] <- index-search("YelpCheckin", 0, "TestYelp", "YelpCheckin", true, false, 1, $$51, 1, $$51, true, true, true)
-                        -- BTREE_SEARCH  |PARTITIONED|
                           exchange
                           -- ONE_TO_ONE_EXCHANGE  |PARTITIONED|
-                            project ([$$51, $$43, $$46])
-                            -- STREAM_PROJECT  |PARTITIONED|
+                            order (ASC, $$54) (ASC, $$55)
+                            -- STABLE_SORT [$$54(ASC), $$55(ASC)]  |PARTITIONED|
                               exchange
                               -- ONE_TO_ONE_EXCHANGE  |PARTITIONED|
-                                distinct ([$$51, $$52])
-                                -- PRE_SORTED_DISTINCT_BY  |PARTITIONED|
+                                project ([$$46, $$49, $$55, $$54])
+                                -- STREAM_PROJECT  |PARTITIONED|
                                   exchange
                                   -- ONE_TO_ONE_EXCHANGE  |PARTITIONED|
-                                    order (ASC, $$51) (ASC, $$52)
-                                    -- STABLE_SORT [$$51(ASC), $$52(ASC)]  |PARTITIONED|
+                                    unnest-map [$$53, $$54] <- index-search("IdxYelpCheckinDates", 0, "Default", "TestYelp", "YelpCheckin", true, true, 1, $$49, 1, $$49, true, true, true)
+                                    -- BTREE_SEARCH  |PARTITIONED|
                                       exchange
-                                      -- ONE_TO_ONE_EXCHANGE  |PARTITIONED|
-                                        project ([$$43, $$46, $$52, $$51])
-                                        -- STREAM_PROJECT  |PARTITIONED|
-                                          exchange
-                                          -- ONE_TO_ONE_EXCHANGE  |PARTITIONED|
-                                            unnest-map [$$50, $$51] <- index-search("IdxYelpCheckinDates", 0, "TestYelp", "YelpCheckin", true, true, 1, $$46, 1, $$46, true, true, true)
-                                            -- BTREE_SEARCH  |PARTITIONED|
+                                      -- BROADCAST_EXCHANGE  |PARTITIONED|
+                                        running-aggregate [$$55] <- [create-query-uid()]
+                                        -- RUNNING_AGGREGATE  |PARTITIONED|
+                                          select (eq($$M.getField(3), "19:49:16")) project: [$$46, $$49]
+                                          -- STREAM_SELECT  |PARTITIONED|
+                                            assign [$$49] <- [$$M.getField(2)]
+                                            -- ASSIGN  |PARTITIONED|
                                               exchange
-                                              -- BROADCAST_EXCHANGE  |PARTITIONED|
-                                                running-aggregate [$$52] <- [create-query-uid()]
-                                                -- RUNNING_AGGREGATE  |PARTITIONED|
-                                                  project ([$$43, $$46])
-                                                  -- STREAM_PROJECT  |PARTITIONED|
-                                                    select (eq($$M.getField(3), "19:49:16"))
-                                                    -- STREAM_SELECT  |PARTITIONED|
-                                                      assign [$$46] <- [$$M.getField(2)]
-                                                      -- ASSIGN  |PARTITIONED|
-                                                        exchange
-                                                        -- ONE_TO_ONE_EXCHANGE  |PARTITIONED|
-                                                          data-scan []<-[$$43, $$M] <- TestYelp.YelpCheckinDateMarkers
-                                                          -- DATASOURCE_SCAN  |PARTITIONED|
-                                                            exchange
-                                                            -- ONE_TO_ONE_EXCHANGE  |PARTITIONED|
-                                                              empty-tuple-source
-                                                              -- EMPTY_TUPLE_SOURCE  |PARTITIONED|
->>>>>>> 86e6336f
+                                              -- ONE_TO_ONE_EXCHANGE  |PARTITIONED|
+                                                data-scan []<-[$$46, $$M] <- TestYelp.YelpCheckinDateMarkers
+                                                -- DATASOURCE_SCAN  |PARTITIONED|
+                                                  exchange
+                                                  -- ONE_TO_ONE_EXCHANGE  |PARTITIONED|
+                                                    empty-tuple-source
+                                                    -- EMPTY_TUPLE_SOURCE  |PARTITIONED|