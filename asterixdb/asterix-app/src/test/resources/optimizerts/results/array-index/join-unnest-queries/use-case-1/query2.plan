--- conflicted
+++ resolved
@@ -1,93 +1,54 @@
-distribute result [$$41]
+distribute result [$$44]
 -- DISTRIBUTE_RESULT  |PARTITIONED|
   exchange
   -- ONE_TO_ONE_EXCHANGE  |PARTITIONED|
-<<<<<<< HEAD
+    assign [$$44] <- [{"marker": $$45}] project: [$$44]
     -- ASSIGN  |PARTITIONED|
+      select (eq($$D, $$47)) project: [$$45]
       -- STREAM_SELECT  |PARTITIONED|
+        unnest $$D <- scan-collection($$49) project: [$$45, $$47, $$D]
         -- UNNEST  |PARTITIONED|
+          assign [$$49] <- [$$C.getField(2)] project: [$$45, $$47, $$49]
           -- ASSIGN  |PARTITIONED|
+            project ([$$45, $$47, $$C])
             -- STREAM_PROJECT  |PARTITIONED|
+              exchange
               -- ONE_TO_ONE_EXCHANGE  |PARTITIONED|
-                -- BTREE_SEARCH (TestYelp.YelpCheckin.YelpCheckin)  |PARTITIONED|
+                unnest-map [$$46, $$C] <- index-search("YelpCheckin", 0, "Default", "TestYelp", "YelpCheckin", true, false, 1, $$52, 1, $$52, true, true, true)
+                -- BTREE_SEARCH  |PARTITIONED|
+                  exchange
                   -- ONE_TO_ONE_EXCHANGE  |PARTITIONED|
-=======
-    project ([$$41])
-    -- STREAM_PROJECT  |PARTITIONED|
-      assign [$$41] <- [{"marker": $$42}]
-      -- ASSIGN  |PARTITIONED|
-        project ([$$42])
-        -- STREAM_PROJECT  |PARTITIONED|
-          select (eq($$D, $$44))
-          -- STREAM_SELECT  |PARTITIONED|
-            project ([$$42, $$44, $$D])
-            -- STREAM_PROJECT  |PARTITIONED|
-              unnest $$D <- scan-collection($$46)
-              -- UNNEST  |PARTITIONED|
-                project ([$$42, $$44, $$46])
-                -- STREAM_PROJECT  |PARTITIONED|
-                  assign [$$46] <- [$$C.getField(2)]
-                  -- ASSIGN  |PARTITIONED|
-                    project ([$$42, $$44, $$C])
->>>>>>> 86e6336f
+                    project ([$$52, $$45, $$47])
                     -- STREAM_PROJECT  |PARTITIONED|
                       exchange
                       -- ONE_TO_ONE_EXCHANGE  |PARTITIONED|
-<<<<<<< HEAD
+                        distinct ([$$52, $$53])
                         -- PRE_SORTED_DISTINCT_BY  |PARTITIONED|
-                          -- ONE_TO_ONE_EXCHANGE  |PARTITIONED|
-                            -- STABLE_SORT [$$52(ASC), $$53(ASC)]  |PARTITIONED|
-                              -- ONE_TO_ONE_EXCHANGE  |PARTITIONED|
-                                -- STREAM_PROJECT  |PARTITIONED|
-                                  -- ONE_TO_ONE_EXCHANGE  |PARTITIONED|
-                                    -- BTREE_SEARCH (TestYelp.YelpCheckin.IdxYelpCheckinDates)  |PARTITIONED|
-                                      -- BROADCAST_EXCHANGE  |PARTITIONED|
-                                        -- RUNNING_AGGREGATE  |PARTITIONED|
-                                          -- STREAM_SELECT  |PARTITIONED|
-                                            -- ASSIGN  |PARTITIONED|
-                                              -- ONE_TO_ONE_EXCHANGE  |PARTITIONED|
-                                                -- DATASOURCE_SCAN (TestYelp.YelpCheckinDateMarkers)  |PARTITIONED|
-                                                  -- ONE_TO_ONE_EXCHANGE  |PARTITIONED|
-                                                    -- EMPTY_TUPLE_SOURCE  |PARTITIONED|
-=======
-                        unnest-map [$$43, $$C] <- index-search("YelpCheckin", 0, "TestYelp", "YelpCheckin", true, false, 1, $$49, 1, $$49, true, true, true)
-                        -- BTREE_SEARCH  |PARTITIONED|
                           exchange
                           -- ONE_TO_ONE_EXCHANGE  |PARTITIONED|
-                            project ([$$49, $$42, $$44])
-                            -- STREAM_PROJECT  |PARTITIONED|
+                            order (ASC, $$52) (ASC, $$53)
+                            -- STABLE_SORT [$$52(ASC), $$53(ASC)]  |PARTITIONED|
                               exchange
                               -- ONE_TO_ONE_EXCHANGE  |PARTITIONED|
-                                distinct ([$$49, $$50])
-                                -- PRE_SORTED_DISTINCT_BY  |PARTITIONED|
+                                project ([$$45, $$47, $$53, $$52])
+                                -- STREAM_PROJECT  |PARTITIONED|
                                   exchange
                                   -- ONE_TO_ONE_EXCHANGE  |PARTITIONED|
-                                    order (ASC, $$49) (ASC, $$50)
-                                    -- STABLE_SORT [$$49(ASC), $$50(ASC)]  |PARTITIONED|
+                                    unnest-map [$$51, $$52] <- index-search("IdxYelpCheckinDates", 0, "Default", "TestYelp", "YelpCheckin", true, true, 1, $$47, 1, $$47, true, true, true)
+                                    -- BTREE_SEARCH  |PARTITIONED|
                                       exchange
-                                      -- ONE_TO_ONE_EXCHANGE  |PARTITIONED|
-                                        project ([$$42, $$44, $$50, $$49])
-                                        -- STREAM_PROJECT  |PARTITIONED|
-                                          exchange
-                                          -- ONE_TO_ONE_EXCHANGE  |PARTITIONED|
-                                            unnest-map [$$48, $$49] <- index-search("IdxYelpCheckinDates", 0, "TestYelp", "YelpCheckin", true, true, 1, $$44, 1, $$44, true, true, true)
-                                            -- BTREE_SEARCH  |PARTITIONED|
+                                      -- BROADCAST_EXCHANGE  |PARTITIONED|
+                                        running-aggregate [$$53] <- [create-query-uid()]
+                                        -- RUNNING_AGGREGATE  |PARTITIONED|
+                                          select (eq($$M.getField(3), "19:49:16")) project: [$$45, $$47]
+                                          -- STREAM_SELECT  |PARTITIONED|
+                                            assign [$$47] <- [$$M.getField(1)]
+                                            -- ASSIGN  |PARTITIONED|
                                               exchange
-                                              -- BROADCAST_EXCHANGE  |PARTITIONED|
-                                                running-aggregate [$$50] <- [create-query-uid()]
-                                                -- RUNNING_AGGREGATE  |PARTITIONED|
-                                                  project ([$$42, $$44])
-                                                  -- STREAM_PROJECT  |PARTITIONED|
-                                                    select (eq($$M.getField(3), "19:49:16"))
-                                                    -- STREAM_SELECT  |PARTITIONED|
-                                                      assign [$$44] <- [$$M.getField(1)]
-                                                      -- ASSIGN  |PARTITIONED|
-                                                        exchange
-                                                        -- ONE_TO_ONE_EXCHANGE  |PARTITIONED|
-                                                          data-scan []<-[$$42, $$M] <- TestYelp.YelpCheckinDateMarkers
-                                                          -- DATASOURCE_SCAN  |PARTITIONED|
-                                                            exchange
-                                                            -- ONE_TO_ONE_EXCHANGE  |PARTITIONED|
-                                                              empty-tuple-source
-                                                              -- EMPTY_TUPLE_SOURCE  |PARTITIONED|
->>>>>>> 86e6336f
+                                              -- ONE_TO_ONE_EXCHANGE  |PARTITIONED|
+                                                data-scan []<-[$$45, $$M] <- TestYelp.YelpCheckinDateMarkers
+                                                -- DATASOURCE_SCAN  |PARTITIONED|
+                                                  exchange
+                                                  -- ONE_TO_ONE_EXCHANGE  |PARTITIONED|
+                                                    empty-tuple-source
+                                                    -- EMPTY_TUPLE_SOURCE  |PARTITIONED|