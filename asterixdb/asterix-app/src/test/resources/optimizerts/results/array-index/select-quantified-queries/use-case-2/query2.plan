distribute result [$$48]
-- DISTRIBUTE_RESULT  |UNPARTITIONED|
  exchange
  -- ONE_TO_ONE_EXCHANGE  |UNPARTITIONED|
<<<<<<< HEAD
    -- ASSIGN  |UNPARTITIONED|
      -- AGGREGATE  |UNPARTITIONED|
        -- RANDOM_MERGE_EXCHANGE  |PARTITIONED|
          -- AGGREGATE  |PARTITIONED|
            -- STREAM_SELECT  |PARTITIONED|
              -- STREAM_PROJECT  |PARTITIONED|
                -- SUBPLAN  |PARTITIONED|
                        {
                          -- AGGREGATE  |LOCAL|
                            -- STREAM_SELECT  |LOCAL|
                              -- UNNEST  |LOCAL|
                                -- NESTED_TUPLE_SOURCE  |LOCAL|
                        }
                  -- ASSIGN  |PARTITIONED|
                    -- STREAM_PROJECT  |PARTITIONED|
                      -- ONE_TO_ONE_EXCHANGE  |PARTITIONED|
                        -- BTREE_SEARCH (TestYelp.YelpCheckin.YelpCheckin)  |PARTITIONED|
                          -- ONE_TO_ONE_EXCHANGE  |PARTITIONED|
                            -- PRE_SORTED_DISTINCT_BY  |PARTITIONED|
                              -- ONE_TO_ONE_EXCHANGE  |PARTITIONED|
                                -- STABLE_SORT [$$60(ASC)]  |PARTITIONED|
                                  -- ONE_TO_ONE_EXCHANGE  |PARTITIONED|
                                    -- STREAM_PROJECT  |PARTITIONED|
                                      -- ONE_TO_ONE_EXCHANGE  |PARTITIONED|
                                        -- BTREE_SEARCH (TestYelp.YelpCheckin.IdxYelpCheckinDates)  |PARTITIONED|
                                          -- ONE_TO_ONE_EXCHANGE  |PARTITIONED|
                                            -- ASSIGN  |PARTITIONED|
                                              -- EMPTY_TUPLE_SOURCE  |PARTITIONED|
=======
    project ([$$48])
    -- STREAM_PROJECT  |UNPARTITIONED|
      assign [$$48] <- [{"$1": $$50}]
      -- ASSIGN  |UNPARTITIONED|
        aggregate [$$50] <- [agg-sql-sum($$53)]
        -- AGGREGATE  |UNPARTITIONED|
          exchange
          -- RANDOM_MERGE_EXCHANGE  |PARTITIONED|
            aggregate [$$53] <- [agg-sql-count(1)]
            -- AGGREGATE  |PARTITIONED|
              select ($$41)
              -- STREAM_SELECT  |PARTITIONED|
                project ([$$41])
                -- STREAM_PROJECT  |PARTITIONED|
                  subplan {
                            aggregate [$$41] <- [non-empty-stream()]
                            -- AGGREGATE  |LOCAL|
                              select (and(gt($$D, "2016"), lt($$D, "2017")))
                              -- STREAM_SELECT  |LOCAL|
                                unnest $$D <- scan-collection($$51)
                                -- UNNEST  |LOCAL|
                                  nested tuple source
                                  -- NESTED_TUPLE_SOURCE  |LOCAL|
                         }
                  -- SUBPLAN  |PARTITIONED|
                    project ([$$51])
                    -- STREAM_PROJECT  |PARTITIONED|
                      assign [$$51] <- [$$C.getField(2).getField(0)]
                      -- ASSIGN  |PARTITIONED|
                        project ([$$C])
                        -- STREAM_PROJECT  |PARTITIONED|
                          exchange
                          -- ONE_TO_ONE_EXCHANGE  |PARTITIONED|
                            unnest-map [$$49, $$C] <- index-search("YelpCheckin", 0, "TestYelp", "YelpCheckin", false, false, 1, $$57, 1, $$57, true, true, true)
                            -- BTREE_SEARCH  |PARTITIONED|
                              exchange
                              -- ONE_TO_ONE_EXCHANGE  |PARTITIONED|
                                distinct ([$$57])
                                -- PRE_SORTED_DISTINCT_BY  |PARTITIONED|
                                  exchange
                                  -- ONE_TO_ONE_EXCHANGE  |PARTITIONED|
                                    order (ASC, $$57)
                                    -- STABLE_SORT [$$57(ASC)]  |PARTITIONED|
                                      exchange
                                      -- ONE_TO_ONE_EXCHANGE  |PARTITIONED|
                                        project ([$$57])
                                        -- STREAM_PROJECT  |PARTITIONED|
                                          exchange
                                          -- ONE_TO_ONE_EXCHANGE  |PARTITIONED|
                                            unnest-map [$$56, $$57] <- index-search("IdxYelpCheckinDates", 0, "TestYelp", "YelpCheckin", false, false, 1, $$54, 1, $$55, false, false, false)
                                            -- BTREE_SEARCH  |PARTITIONED|
                                              exchange
                                              -- ONE_TO_ONE_EXCHANGE  |PARTITIONED|
                                                assign [$$54, $$55] <- ["2016", "2017"]
                                                -- ASSIGN  |PARTITIONED|
                                                  empty-tuple-source
                                                  -- EMPTY_TUPLE_SOURCE  |PARTITIONED|
>>>>>>> 86e6336f
<|MERGE_RESOLUTION|>--- conflicted
+++ resolved
@@ -1,92 +1,57 @@
-distribute result [$$48]
+distribute result [$$51]
 -- DISTRIBUTE_RESULT  |UNPARTITIONED|
   exchange
   -- ONE_TO_ONE_EXCHANGE  |UNPARTITIONED|
-<<<<<<< HEAD
+    assign [$$51] <- [{"$1": $$53}] project: [$$51]
     -- ASSIGN  |UNPARTITIONED|
+      aggregate [$$53] <- [agg-sql-sum($$56)]
       -- AGGREGATE  |UNPARTITIONED|
+        exchange
         -- RANDOM_MERGE_EXCHANGE  |PARTITIONED|
+          aggregate [$$56] <- [agg-sql-count(1)]
           -- AGGREGATE  |PARTITIONED|
+            select ($$44)
             -- STREAM_SELECT  |PARTITIONED|
+              project ([$$44])
               -- STREAM_PROJECT  |PARTITIONED|
+                subplan {
+                          aggregate [$$44] <- [non-empty-stream()]
+                          -- AGGREGATE  |LOCAL|
+                            select (and(gt($$D, "2016"), lt($$D, "2017")))
+                            -- STREAM_SELECT  |LOCAL|
+                              unnest $$D <- scan-collection($$54)
+                              -- UNNEST  |LOCAL|
+                                nested tuple source
+                                -- NESTED_TUPLE_SOURCE  |LOCAL|
+                       }
                 -- SUBPLAN  |PARTITIONED|
-                        {
-                          -- AGGREGATE  |LOCAL|
-                            -- STREAM_SELECT  |LOCAL|
-                              -- UNNEST  |LOCAL|
-                                -- NESTED_TUPLE_SOURCE  |LOCAL|
-                        }
+                  assign [$$54] <- [$$C.getField(2).getField(0)] project: [$$54]
                   -- ASSIGN  |PARTITIONED|
+                    project ([$$C])
                     -- STREAM_PROJECT  |PARTITIONED|
+                      exchange
                       -- ONE_TO_ONE_EXCHANGE  |PARTITIONED|
-                        -- BTREE_SEARCH (TestYelp.YelpCheckin.YelpCheckin)  |PARTITIONED|
-                          -- ONE_TO_ONE_EXCHANGE  |PARTITIONED|
-                            -- PRE_SORTED_DISTINCT_BY  |PARTITIONED|
-                              -- ONE_TO_ONE_EXCHANGE  |PARTITIONED|
-                                -- STABLE_SORT [$$60(ASC)]  |PARTITIONED|
-                                  -- ONE_TO_ONE_EXCHANGE  |PARTITIONED|
-                                    -- STREAM_PROJECT  |PARTITIONED|
-                                      -- ONE_TO_ONE_EXCHANGE  |PARTITIONED|
-                                        -- BTREE_SEARCH (TestYelp.YelpCheckin.IdxYelpCheckinDates)  |PARTITIONED|
-                                          -- ONE_TO_ONE_EXCHANGE  |PARTITIONED|
-                                            -- ASSIGN  |PARTITIONED|
-                                              -- EMPTY_TUPLE_SOURCE  |PARTITIONED|
-=======
-    project ([$$48])
-    -- STREAM_PROJECT  |UNPARTITIONED|
-      assign [$$48] <- [{"$1": $$50}]
-      -- ASSIGN  |UNPARTITIONED|
-        aggregate [$$50] <- [agg-sql-sum($$53)]
-        -- AGGREGATE  |UNPARTITIONED|
-          exchange
-          -- RANDOM_MERGE_EXCHANGE  |PARTITIONED|
-            aggregate [$$53] <- [agg-sql-count(1)]
-            -- AGGREGATE  |PARTITIONED|
-              select ($$41)
-              -- STREAM_SELECT  |PARTITIONED|
-                project ([$$41])
-                -- STREAM_PROJECT  |PARTITIONED|
-                  subplan {
-                            aggregate [$$41] <- [non-empty-stream()]
-                            -- AGGREGATE  |LOCAL|
-                              select (and(gt($$D, "2016"), lt($$D, "2017")))
-                              -- STREAM_SELECT  |LOCAL|
-                                unnest $$D <- scan-collection($$51)
-                                -- UNNEST  |LOCAL|
-                                  nested tuple source
-                                  -- NESTED_TUPLE_SOURCE  |LOCAL|
-                         }
-                  -- SUBPLAN  |PARTITIONED|
-                    project ([$$51])
-                    -- STREAM_PROJECT  |PARTITIONED|
-                      assign [$$51] <- [$$C.getField(2).getField(0)]
-                      -- ASSIGN  |PARTITIONED|
-                        project ([$$C])
-                        -- STREAM_PROJECT  |PARTITIONED|
+                        unnest-map [$$52, $$C] <- index-search("YelpCheckin", 0, "Default", "TestYelp", "YelpCheckin", false, false, 1, $$60, 1, $$60, true, true, true)
+                        -- BTREE_SEARCH  |PARTITIONED|
                           exchange
                           -- ONE_TO_ONE_EXCHANGE  |PARTITIONED|
-                            unnest-map [$$49, $$C] <- index-search("YelpCheckin", 0, "TestYelp", "YelpCheckin", false, false, 1, $$57, 1, $$57, true, true, true)
-                            -- BTREE_SEARCH  |PARTITIONED|
+                            distinct ([$$60])
+                            -- PRE_SORTED_DISTINCT_BY  |PARTITIONED|
                               exchange
                               -- ONE_TO_ONE_EXCHANGE  |PARTITIONED|
-                                distinct ([$$57])
-                                -- PRE_SORTED_DISTINCT_BY  |PARTITIONED|
+                                order (ASC, $$60)
+                                -- STABLE_SORT [$$60(ASC)]  |PARTITIONED|
                                   exchange
                                   -- ONE_TO_ONE_EXCHANGE  |PARTITIONED|
-                                    order (ASC, $$57)
-                                    -- STABLE_SORT [$$57(ASC)]  |PARTITIONED|
+                                    project ([$$60])
+                                    -- STREAM_PROJECT  |PARTITIONED|
                                       exchange
                                       -- ONE_TO_ONE_EXCHANGE  |PARTITIONED|
-                                        project ([$$57])
-                                        -- STREAM_PROJECT  |PARTITIONED|
+                                        unnest-map [$$59, $$60] <- index-search("IdxYelpCheckinDates", 0, "Default", "TestYelp", "YelpCheckin", false, false, 1, $$57, 1, $$58, false, false, false)
+                                        -- BTREE_SEARCH  |PARTITIONED|
                                           exchange
                                           -- ONE_TO_ONE_EXCHANGE  |PARTITIONED|
-                                            unnest-map [$$56, $$57] <- index-search("IdxYelpCheckinDates", 0, "TestYelp", "YelpCheckin", false, false, 1, $$54, 1, $$55, false, false, false)
-                                            -- BTREE_SEARCH  |PARTITIONED|
-                                              exchange
-                                              -- ONE_TO_ONE_EXCHANGE  |PARTITIONED|
-                                                assign [$$54, $$55] <- ["2016", "2017"]
-                                                -- ASSIGN  |PARTITIONED|
-                                                  empty-tuple-source
-                                                  -- EMPTY_TUPLE_SOURCE  |PARTITIONED|
->>>>>>> 86e6336f
+                                            assign [$$57, $$58] <- ["2016", "2017"]
+                                            -- ASSIGN  |PARTITIONED|
+                                              empty-tuple-source
+                                              -- EMPTY_TUPLE_SOURCE  |PARTITIONED|