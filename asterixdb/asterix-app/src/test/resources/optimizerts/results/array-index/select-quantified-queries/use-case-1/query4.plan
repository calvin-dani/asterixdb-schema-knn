distribute result [$$49]
-- DISTRIBUTE_RESULT  |UNPARTITIONED|
  exchange
  -- ONE_TO_ONE_EXCHANGE  |UNPARTITIONED|
<<<<<<< HEAD
    -- ASSIGN  |UNPARTITIONED|
      -- AGGREGATE  |UNPARTITIONED|
        -- RANDOM_MERGE_EXCHANGE  |PARTITIONED|
          -- AGGREGATE  |PARTITIONED|
            -- STREAM_SELECT  |PARTITIONED|
              -- STREAM_PROJECT  |PARTITIONED|
                -- SUBPLAN  |PARTITIONED|
                        {
                          -- AGGREGATE  |LOCAL|
                            -- UNNEST  |LOCAL|
                              -- NESTED_TUPLE_SOURCE  |LOCAL|
                        }
                  -- ASSIGN  |PARTITIONED|
                    -- STREAM_PROJECT  |PARTITIONED|
                      -- ONE_TO_ONE_EXCHANGE  |PARTITIONED|
                        -- BTREE_SEARCH (TestYelp.YelpCheckin.YelpCheckin)  |PARTITIONED|
                          -- ONE_TO_ONE_EXCHANGE  |PARTITIONED|
                            -- PRE_SORTED_DISTINCT_BY  |PARTITIONED|
                              -- ONE_TO_ONE_EXCHANGE  |PARTITIONED|
                                -- STABLE_SORT [$$60(ASC)]  |PARTITIONED|
                                  -- ONE_TO_ONE_EXCHANGE  |PARTITIONED|
                                    -- STREAM_PROJECT  |PARTITIONED|
                                      -- ONE_TO_ONE_EXCHANGE  |PARTITIONED|
                                        -- BTREE_SEARCH (TestYelp.YelpCheckin.IdxYelpCheckinDates)  |PARTITIONED|
                                          -- ONE_TO_ONE_EXCHANGE  |PARTITIONED|
                                            -- ASSIGN  |PARTITIONED|
                                              -- EMPTY_TUPLE_SOURCE  |PARTITIONED|
=======
    project ([$$49])
    -- STREAM_PROJECT  |UNPARTITIONED|
      assign [$$49] <- [{"$1": $$51}]
      -- ASSIGN  |UNPARTITIONED|
        aggregate [$$51] <- [agg-sql-sum($$53)]
        -- AGGREGATE  |UNPARTITIONED|
          exchange
          -- RANDOM_MERGE_EXCHANGE  |PARTITIONED|
            aggregate [$$53] <- [agg-sql-count(1)]
            -- AGGREGATE  |PARTITIONED|
              select (and($$40, eq($$41, 0)))
              -- STREAM_SELECT  |PARTITIONED|
                project ([$$40, $$41])
                -- STREAM_PROJECT  |PARTITIONED|
                  subplan {
                            aggregate [$$40, $$41] <- [non-empty-stream(), agg-sql-count(switch-case(and(gt($$D, "2016"), lt($$D, "2017")), true, null, true))]
                            -- AGGREGATE  |LOCAL|
                              unnest $$D <- scan-collection($$52)
                              -- UNNEST  |LOCAL|
                                nested tuple source
                                -- NESTED_TUPLE_SOURCE  |LOCAL|
                         }
                  -- SUBPLAN  |PARTITIONED|
                    project ([$$52])
                    -- STREAM_PROJECT  |PARTITIONED|
                      assign [$$52] <- [$$C.getField(2)]
                      -- ASSIGN  |PARTITIONED|
                        project ([$$C])
                        -- STREAM_PROJECT  |PARTITIONED|
                          exchange
                          -- ONE_TO_ONE_EXCHANGE  |PARTITIONED|
                            unnest-map [$$50, $$C] <- index-search("YelpCheckin", 0, "TestYelp", "YelpCheckin", false, false, 1, $$57, 1, $$57, true, true, true)
                            -- BTREE_SEARCH  |PARTITIONED|
                              exchange
                              -- ONE_TO_ONE_EXCHANGE  |PARTITIONED|
                                distinct ([$$57])
                                -- PRE_SORTED_DISTINCT_BY  |PARTITIONED|
                                  exchange
                                  -- ONE_TO_ONE_EXCHANGE  |PARTITIONED|
                                    order (ASC, $$57)
                                    -- STABLE_SORT [$$57(ASC)]  |PARTITIONED|
                                      exchange
                                      -- ONE_TO_ONE_EXCHANGE  |PARTITIONED|
                                        project ([$$57])
                                        -- STREAM_PROJECT  |PARTITIONED|
                                          exchange
                                          -- ONE_TO_ONE_EXCHANGE  |PARTITIONED|
                                            unnest-map [$$56, $$57] <- index-search("IdxYelpCheckinDates", 0, "TestYelp", "YelpCheckin", false, false, 1, $$54, 1, $$55, false, false, false)
                                            -- BTREE_SEARCH  |PARTITIONED|
                                              exchange
                                              -- ONE_TO_ONE_EXCHANGE  |PARTITIONED|
                                                assign [$$54, $$55] <- ["2016", "2017"]
                                                -- ASSIGN  |PARTITIONED|
                                                  empty-tuple-source
                                                  -- EMPTY_TUPLE_SOURCE  |PARTITIONED|
>>>>>>> 86e6336f
<|MERGE_RESOLUTION|>--- conflicted
+++ resolved
@@ -1,89 +1,55 @@
-distribute result [$$49]
+distribute result [$$52]
 -- DISTRIBUTE_RESULT  |UNPARTITIONED|
   exchange
   -- ONE_TO_ONE_EXCHANGE  |UNPARTITIONED|
-<<<<<<< HEAD
+    assign [$$52] <- [{"$1": $$54}] project: [$$52]
     -- ASSIGN  |UNPARTITIONED|
+      aggregate [$$54] <- [agg-sql-sum($$56)]
       -- AGGREGATE  |UNPARTITIONED|
+        exchange
         -- RANDOM_MERGE_EXCHANGE  |PARTITIONED|
+          aggregate [$$56] <- [agg-sql-count(1)]
           -- AGGREGATE  |PARTITIONED|
+            select (and($$43, eq($$44, 0)))
             -- STREAM_SELECT  |PARTITIONED|
+              project ([$$43, $$44])
               -- STREAM_PROJECT  |PARTITIONED|
+                subplan {
+                          aggregate [$$43, $$44] <- [non-empty-stream(), agg-sql-count(switch-case(and(gt($$D, "2016"), lt($$D, "2017")), true, null, true))]
+                          -- AGGREGATE  |LOCAL|
+                            unnest $$D <- scan-collection($$55)
+                            -- UNNEST  |LOCAL|
+                              nested tuple source
+                              -- NESTED_TUPLE_SOURCE  |LOCAL|
+                       }
                 -- SUBPLAN  |PARTITIONED|
-                        {
-                          -- AGGREGATE  |LOCAL|
-                            -- UNNEST  |LOCAL|
-                              -- NESTED_TUPLE_SOURCE  |LOCAL|
-                        }
+                  assign [$$55] <- [$$C.getField(2)] project: [$$55]
                   -- ASSIGN  |PARTITIONED|
+                    project ([$$C])
                     -- STREAM_PROJECT  |PARTITIONED|
+                      exchange
                       -- ONE_TO_ONE_EXCHANGE  |PARTITIONED|
-                        -- BTREE_SEARCH (TestYelp.YelpCheckin.YelpCheckin)  |PARTITIONED|
-                          -- ONE_TO_ONE_EXCHANGE  |PARTITIONED|
-                            -- PRE_SORTED_DISTINCT_BY  |PARTITIONED|
-                              -- ONE_TO_ONE_EXCHANGE  |PARTITIONED|
-                                -- STABLE_SORT [$$60(ASC)]  |PARTITIONED|
-                                  -- ONE_TO_ONE_EXCHANGE  |PARTITIONED|
-                                    -- STREAM_PROJECT  |PARTITIONED|
-                                      -- ONE_TO_ONE_EXCHANGE  |PARTITIONED|
-                                        -- BTREE_SEARCH (TestYelp.YelpCheckin.IdxYelpCheckinDates)  |PARTITIONED|
-                                          -- ONE_TO_ONE_EXCHANGE  |PARTITIONED|
-                                            -- ASSIGN  |PARTITIONED|
-                                              -- EMPTY_TUPLE_SOURCE  |PARTITIONED|
-=======
-    project ([$$49])
-    -- STREAM_PROJECT  |UNPARTITIONED|
-      assign [$$49] <- [{"$1": $$51}]
-      -- ASSIGN  |UNPARTITIONED|
-        aggregate [$$51] <- [agg-sql-sum($$53)]
-        -- AGGREGATE  |UNPARTITIONED|
-          exchange
-          -- RANDOM_MERGE_EXCHANGE  |PARTITIONED|
-            aggregate [$$53] <- [agg-sql-count(1)]
-            -- AGGREGATE  |PARTITIONED|
-              select (and($$40, eq($$41, 0)))
-              -- STREAM_SELECT  |PARTITIONED|
-                project ([$$40, $$41])
-                -- STREAM_PROJECT  |PARTITIONED|
-                  subplan {
-                            aggregate [$$40, $$41] <- [non-empty-stream(), agg-sql-count(switch-case(and(gt($$D, "2016"), lt($$D, "2017")), true, null, true))]
-                            -- AGGREGATE  |LOCAL|
-                              unnest $$D <- scan-collection($$52)
-                              -- UNNEST  |LOCAL|
-                                nested tuple source
-                                -- NESTED_TUPLE_SOURCE  |LOCAL|
-                         }
-                  -- SUBPLAN  |PARTITIONED|
-                    project ([$$52])
-                    -- STREAM_PROJECT  |PARTITIONED|
-                      assign [$$52] <- [$$C.getField(2)]
-                      -- ASSIGN  |PARTITIONED|
-                        project ([$$C])
-                        -- STREAM_PROJECT  |PARTITIONED|
+                        unnest-map [$$53, $$C] <- index-search("YelpCheckin", 0, "Default", "TestYelp", "YelpCheckin", false, false, 1, $$60, 1, $$60, true, true, true)
+                        -- BTREE_SEARCH  |PARTITIONED|
                           exchange
                           -- ONE_TO_ONE_EXCHANGE  |PARTITIONED|
-                            unnest-map [$$50, $$C] <- index-search("YelpCheckin", 0, "TestYelp", "YelpCheckin", false, false, 1, $$57, 1, $$57, true, true, true)
-                            -- BTREE_SEARCH  |PARTITIONED|
+                            distinct ([$$60])
+                            -- PRE_SORTED_DISTINCT_BY  |PARTITIONED|
                               exchange
                               -- ONE_TO_ONE_EXCHANGE  |PARTITIONED|
-                                distinct ([$$57])
-                                -- PRE_SORTED_DISTINCT_BY  |PARTITIONED|
+                                order (ASC, $$60)
+                                -- STABLE_SORT [$$60(ASC)]  |PARTITIONED|
                                   exchange
                                   -- ONE_TO_ONE_EXCHANGE  |PARTITIONED|
-                                    order (ASC, $$57)
-                                    -- STABLE_SORT [$$57(ASC)]  |PARTITIONED|
+                                    project ([$$60])
+                                    -- STREAM_PROJECT  |PARTITIONED|
                                       exchange
                                       -- ONE_TO_ONE_EXCHANGE  |PARTITIONED|
-                                        project ([$$57])
-                                        -- STREAM_PROJECT  |PARTITIONED|
+                                        unnest-map [$$59, $$60] <- index-search("IdxYelpCheckinDates", 0, "Default", "TestYelp", "YelpCheckin", false, false, 1, $$57, 1, $$58, false, false, false)
+                                        -- BTREE_SEARCH  |PARTITIONED|
                                           exchange
                                           -- ONE_TO_ONE_EXCHANGE  |PARTITIONED|
-                                            unnest-map [$$56, $$57] <- index-search("IdxYelpCheckinDates", 0, "TestYelp", "YelpCheckin", false, false, 1, $$54, 1, $$55, false, false, false)
-                                            -- BTREE_SEARCH  |PARTITIONED|
-                                              exchange
-                                              -- ONE_TO_ONE_EXCHANGE  |PARTITIONED|
-                                                assign [$$54, $$55] <- ["2016", "2017"]
-                                                -- ASSIGN  |PARTITIONED|
-                                                  empty-tuple-source
-                                                  -- EMPTY_TUPLE_SOURCE  |PARTITIONED|
->>>>>>> 86e6336f
+                                            assign [$$57, $$58] <- ["2016", "2017"]
+                                            -- ASSIGN  |PARTITIONED|
+                                              empty-tuple-source
+                                              -- EMPTY_TUPLE_SOURCE  |PARTITIONED|