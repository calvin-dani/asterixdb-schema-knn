--- conflicted
+++ resolved
@@ -1,103 +1,62 @@
-distribute result [$$41]
+distribute result [$$44]
 -- DISTRIBUTE_RESULT  |PARTITIONED|
   exchange
   -- ONE_TO_ONE_EXCHANGE  |PARTITIONED|
-<<<<<<< HEAD
+    assign [$$44] <- [{"business_id": $$48}] project: [$$44]
     -- ASSIGN  |PARTITIONED|
+      select ($$41) project: [$$48]
       -- STREAM_SELECT  |PARTITIONED|
+        project ([$$48, $$41])
         -- STREAM_PROJECT  |PARTITIONED|
+          subplan {
+                    aggregate [$$41] <- [non-empty-stream()]
+                    -- AGGREGATE  |LOCAL|
+                      select (and($$38, eq($$39, 0)))
+                      -- STREAM_SELECT  |LOCAL|
+                        subplan {
+                                  aggregate [$$38, $$39] <- [non-empty-stream(), agg-sql-count(switch-case(gt($$D, "2019-06-07"), true, null, true))]
+                                  -- AGGREGATE  |LOCAL|
+                                    unnest $$D <- scan-collection($$47)
+                                    -- UNNEST  |LOCAL|
+                                      nested tuple source
+                                      -- NESTED_TUPLE_SOURCE  |LOCAL|
+                               }
+                        -- SUBPLAN  |LOCAL|
+                          assign [$$47] <- [$$CT.getField(0)]
+                          -- ASSIGN  |LOCAL|
+                            unnest $$CT <- scan-collection($$46)
+                            -- UNNEST  |LOCAL|
+                              nested tuple source
+                              -- NESTED_TUPLE_SOURCE  |LOCAL|
+                 }
           -- SUBPLAN  |PARTITIONED|
-                  {
-                    -- AGGREGATE  |LOCAL|
-                      -- STREAM_SELECT  |LOCAL|
-                        -- SUBPLAN  |LOCAL|
-                                {
-                                  -- AGGREGATE  |LOCAL|
-                                    -- UNNEST  |LOCAL|
-                                      -- NESTED_TUPLE_SOURCE  |LOCAL|
-                                }
-                          -- ASSIGN  |LOCAL|
-                            -- UNNEST  |LOCAL|
-                              -- NESTED_TUPLE_SOURCE  |LOCAL|
-                  }
+            assign [$$48, $$46] <- [$$C.getField(1), $$C.getField(2)] project: [$$48, $$46]
             -- ASSIGN  |PARTITIONED|
+              project ([$$C])
               -- STREAM_PROJECT  |PARTITIONED|
+                exchange
                 -- ONE_TO_ONE_EXCHANGE  |PARTITIONED|
-                  -- BTREE_SEARCH (TestYelp.YelpCheckin.YelpCheckin)  |PARTITIONED|
+                  unnest-map [$$45, $$C] <- index-search("YelpCheckin", 0, "Default", "TestYelp", "YelpCheckin", false, false, 1, $$53, 1, $$53, true, true, true)
+                  -- BTREE_SEARCH  |PARTITIONED|
+                    exchange
                     -- ONE_TO_ONE_EXCHANGE  |PARTITIONED|
+                      distinct ([$$53])
                       -- PRE_SORTED_DISTINCT_BY  |PARTITIONED|
+                        exchange
                         -- ONE_TO_ONE_EXCHANGE  |PARTITIONED|
+                          order (ASC, $$53)
                           -- STABLE_SORT [$$53(ASC)]  |PARTITIONED|
+                            exchange
                             -- ONE_TO_ONE_EXCHANGE  |PARTITIONED|
+                              project ([$$53])
                               -- STREAM_PROJECT  |PARTITIONED|
+                                exchange
                                 -- ONE_TO_ONE_EXCHANGE  |PARTITIONED|
-                                  -- BTREE_SEARCH (TestYelp.YelpCheckin.IdxYelpCheckinDates)  |PARTITIONED|
+                                  unnest-map [$$52, $$53] <- index-search("IdxYelpCheckinDates", 0, "Default", "TestYelp", "YelpCheckin", false, false, 1, $$51, 0, false, true, false)
+                                  -- BTREE_SEARCH  |PARTITIONED|
+                                    exchange
                                     -- ONE_TO_ONE_EXCHANGE  |PARTITIONED|
+                                      assign [$$51] <- ["2019-06-07"]
                                       -- ASSIGN  |PARTITIONED|
-                                        -- EMPTY_TUPLE_SOURCE  |PARTITIONED|
-=======
-    project ([$$41])
-    -- STREAM_PROJECT  |PARTITIONED|
-      assign [$$41] <- [{"business_id": $$45}]
-      -- ASSIGN  |PARTITIONED|
-        project ([$$45])
-        -- STREAM_PROJECT  |PARTITIONED|
-          select ($$38)
-          -- STREAM_SELECT  |PARTITIONED|
-            project ([$$45, $$38])
-            -- STREAM_PROJECT  |PARTITIONED|
-              subplan {
-                        aggregate [$$38] <- [non-empty-stream()]
-                        -- AGGREGATE  |LOCAL|
-                          select (and($$35, eq($$36, 0)))
-                          -- STREAM_SELECT  |LOCAL|
-                            subplan {
-                                      aggregate [$$35, $$36] <- [non-empty-stream(), agg-sql-count(switch-case(gt($$D, "2019-06-07"), true, null, true))]
-                                      -- AGGREGATE  |LOCAL|
-                                        unnest $$D <- scan-collection($$44)
-                                        -- UNNEST  |LOCAL|
-                                          nested tuple source
-                                          -- NESTED_TUPLE_SOURCE  |LOCAL|
-                                   }
-                            -- SUBPLAN  |LOCAL|
-                              assign [$$44] <- [$$CT.getField(0)]
-                              -- ASSIGN  |LOCAL|
-                                unnest $$CT <- scan-collection($$43)
-                                -- UNNEST  |LOCAL|
-                                  nested tuple source
-                                  -- NESTED_TUPLE_SOURCE  |LOCAL|
-                     }
-              -- SUBPLAN  |PARTITIONED|
-                project ([$$45, $$43])
-                -- STREAM_PROJECT  |PARTITIONED|
-                  assign [$$45, $$43] <- [$$C.getField(1), $$C.getField(2)]
-                  -- ASSIGN  |PARTITIONED|
-                    project ([$$C])
-                    -- STREAM_PROJECT  |PARTITIONED|
-                      exchange
-                      -- ONE_TO_ONE_EXCHANGE  |PARTITIONED|
-                        unnest-map [$$42, $$C] <- index-search("YelpCheckin", 0, "TestYelp", "YelpCheckin", false, false, 1, $$50, 1, $$50, true, true, true)
-                        -- BTREE_SEARCH  |PARTITIONED|
-                          exchange
-                          -- ONE_TO_ONE_EXCHANGE  |PARTITIONED|
-                            distinct ([$$50])
-                            -- PRE_SORTED_DISTINCT_BY  |PARTITIONED|
-                              exchange
-                              -- ONE_TO_ONE_EXCHANGE  |PARTITIONED|
-                                order (ASC, $$50)
-                                -- STABLE_SORT [$$50(ASC)]  |PARTITIONED|
-                                  exchange
-                                  -- ONE_TO_ONE_EXCHANGE  |PARTITIONED|
-                                    project ([$$50])
-                                    -- STREAM_PROJECT  |PARTITIONED|
-                                      exchange
-                                      -- ONE_TO_ONE_EXCHANGE  |PARTITIONED|
-                                        unnest-map [$$49, $$50] <- index-search("IdxYelpCheckinDates", 0, "TestYelp", "YelpCheckin", false, false, 1, $$48, 0, false, true, false)
-                                        -- BTREE_SEARCH  |PARTITIONED|
-                                          exchange
-                                          -- ONE_TO_ONE_EXCHANGE  |PARTITIONED|
-                                            assign [$$48] <- ["2019-06-07"]
-                                            -- ASSIGN  |PARTITIONED|
-                                              empty-tuple-source
-                                              -- EMPTY_TUPLE_SOURCE  |PARTITIONED|
->>>>>>> 86e6336f
+                                        empty-tuple-source
+                                        -- EMPTY_TUPLE_SOURCE  |PARTITIONED|