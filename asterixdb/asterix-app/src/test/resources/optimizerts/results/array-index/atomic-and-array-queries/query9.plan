distribute result [$$75]
-- DISTRIBUTE_RESULT  |PARTITIONED|
  exchange
  -- ONE_TO_ONE_EXCHANGE  |PARTITIONED|
<<<<<<< HEAD
    -- ASSIGN  |PARTITIONED|
      -- STREAM_SELECT  |PARTITIONED|
        -- STREAM_PROJECT  |PARTITIONED|
          -- SUBPLAN  |PARTITIONED|
                  {
                    -- AGGREGATE  |LOCAL|
                      -- STREAM_SELECT  |LOCAL|
                        -- SUBPLAN  |LOCAL|
                                {
                                  -- AGGREGATE  |LOCAL|
                                    -- STREAM_SELECT  |LOCAL|
                                      -- ASSIGN  |LOCAL|
                                        -- UNNEST  |LOCAL|
                                          -- NESTED_TUPLE_SOURCE  |LOCAL|
                                }
                          -- STREAM_SELECT  |LOCAL|
                            -- ASSIGN  |LOCAL|
                              -- UNNEST  |LOCAL|
                                -- NESTED_TUPLE_SOURCE  |LOCAL|
                  }
            -- ASSIGN  |PARTITIONED|
              -- STREAM_PROJECT  |PARTITIONED|
                -- ONE_TO_ONE_EXCHANGE  |PARTITIONED|
                  -- BTREE_SEARCH (TestDataverse.Dataset1.Dataset1)  |PARTITIONED|
                    -- ONE_TO_ONE_EXCHANGE  |PARTITIONED|
                      -- STREAM_PROJECT  |PARTITIONED|
                        -- ONE_TO_ONE_EXCHANGE  |PARTITIONED|
                          -- PRE_SORTED_DISTINCT_BY  |PARTITIONED|
                            -- ONE_TO_ONE_EXCHANGE  |PARTITIONED|
                              -- STABLE_SORT [$$108(ASC), $$109(ASC)]  |PARTITIONED|
                                -- ONE_TO_ONE_EXCHANGE  |PARTITIONED|
                                  -- STREAM_PROJECT  |PARTITIONED|
                                    -- ONE_TO_ONE_EXCHANGE  |PARTITIONED|
                                      -- BTREE_SEARCH (TestDataverse.Dataset1.d1Idx)  |PARTITIONED|
                                        -- BROADCAST_EXCHANGE  |PARTITIONED|
                                          -- RUNNING_AGGREGATE  |PARTITIONED|
                                            -- ASSIGN  |PARTITIONED|
                                              -- ASSIGN  |PARTITIONED|
                                                -- STREAM_PROJECT  |PARTITIONED|
                                                  -- ONE_TO_ONE_EXCHANGE  |PARTITIONED|
                                                    -- DATASOURCE_SCAN (TestDataverse.Dataset2)  |PARTITIONED|
                                                      -- ONE_TO_ONE_EXCHANGE  |PARTITIONED|
                                                        -- EMPTY_TUPLE_SOURCE  |PARTITIONED|
=======
    project ([$$75])
    -- STREAM_PROJECT  |PARTITIONED|
      assign [$$75] <- [{"D2": $$D2, "D1": $$D1}]
      -- ASSIGN  |PARTITIONED|
        project ([$$D2, $$D1])
        -- STREAM_PROJECT  |PARTITIONED|
          select ($$68)
          -- STREAM_SELECT  |PARTITIONED|
            project ([$$D2, $$D1, $$68])
            -- STREAM_PROJECT  |PARTITIONED|
              subplan {
                        aggregate [$$68] <- [non-empty-stream()]
                        -- AGGREGATE  |LOCAL|
                          select ($$66)
                          -- STREAM_SELECT  |LOCAL|
                            subplan {
                                      aggregate [$$66] <- [non-empty-stream()]
                                      -- AGGREGATE  |LOCAL|
                                        select (and(eq($$92, to-bigint($$93)), eq($$90, to-bigint($$91)), eq($$88, to-bigint($$89))))
                                        -- STREAM_SELECT  |LOCAL|
                                          assign [$$92, $$90, $$88] <- [$$DII.getField("field2"), $$DII.getField("field3"), $$DII.getField("field3_notindexed")]
                                          -- ASSIGN  |LOCAL|
                                            unnest $$DII <- scan-collection($$87)
                                            -- UNNEST  |LOCAL|
                                              nested tuple source
                                              -- NESTED_TUPLE_SOURCE  |LOCAL|
                                   }
                            -- SUBPLAN  |LOCAL|
                              select (eq($$85, to-bigint($$86)))
                              -- STREAM_SELECT  |LOCAL|
                                assign [$$87, $$85] <- [$$DOI.getField("inner_items"), $$DOI.getField("field2_notindexed")]
                                -- ASSIGN  |LOCAL|
                                  unnest $$DOI <- scan-collection($$84)
                                  -- UNNEST  |LOCAL|
                                    nested tuple source
                                    -- NESTED_TUPLE_SOURCE  |LOCAL|
                     }
              -- SUBPLAN  |PARTITIONED|
                assign [$$84] <- [$$D1.getField("outer_items")]
                -- ASSIGN  |PARTITIONED|
                  project ([$$D2, $$93, $$91, $$89, $$86, $$D1])
                  -- STREAM_PROJECT  |PARTITIONED|
                    exchange
                    -- ONE_TO_ONE_EXCHANGE  |PARTITIONED|
                      unnest-map [$$77, $$D1] <- index-search("Dataset1", 0, "TestDataverse", "Dataset1", true, false, 1, $$104, 1, $$104, true, true, true)
                      -- BTREE_SEARCH  |PARTITIONED|
                        exchange
                        -- ONE_TO_ONE_EXCHANGE  |PARTITIONED|
                          project ([$$104, $$D2, $$93, $$91, $$89, $$86])
                          -- STREAM_PROJECT  |PARTITIONED|
                            exchange
                            -- ONE_TO_ONE_EXCHANGE  |PARTITIONED|
                              distinct ([$$104, $$105])
                              -- PRE_SORTED_DISTINCT_BY  |PARTITIONED|
                                exchange
                                -- ONE_TO_ONE_EXCHANGE  |PARTITIONED|
                                  order (ASC, $$104) (ASC, $$105)
                                  -- STABLE_SORT [$$104(ASC), $$105(ASC)]  |PARTITIONED|
                                    exchange
                                    -- ONE_TO_ONE_EXCHANGE  |PARTITIONED|
                                      project ([$$D2, $$93, $$91, $$89, $$86, $$104, $$105])
                                      -- STREAM_PROJECT  |PARTITIONED|
                                        exchange
                                        -- ONE_TO_ONE_EXCHANGE  |PARTITIONED|
                                          unnest-map [$$100, $$101, $$102, $$103, $$104] <- index-search("d1Idx", 0, "TestDataverse", "Dataset1", true, true, 4, $$79, $$96, $$97, $$81, 4, $$79, $$96, $$97, $$81, true, true, true)
                                          -- BTREE_SEARCH  |PARTITIONED|
                                            exchange
                                            -- BROADCAST_EXCHANGE  |PARTITIONED|
                                              running-aggregate [$$105] <- [create-query-uid()]
                                              -- RUNNING_AGGREGATE  |PARTITIONED|
                                                assign [$$97, $$96] <- [to-bigint($$91), to-bigint($$93)]
                                                -- ASSIGN  |PARTITIONED|
                                                  assign [$$81, $$79, $$93, $$91, $$89, $$86] <- [to-bigint($$D2.getField("field4")), to-bigint($$D2.getField("field1")), $$D2.getField("field2"), $$D2.getField("field3"), $$D2.getField("field3_notindexed"), $$D2.getField("field2_notindexed")]
                                                  -- ASSIGN  |PARTITIONED|
                                                    project ([$$D2])
                                                    -- STREAM_PROJECT  |PARTITIONED|
                                                      exchange
                                                      -- ONE_TO_ONE_EXCHANGE  |PARTITIONED|
                                                        data-scan []<-[$$76, $$D2] <- TestDataverse.Dataset2
                                                        -- DATASOURCE_SCAN  |PARTITIONED|
                                                          exchange
                                                          -- ONE_TO_ONE_EXCHANGE  |PARTITIONED|
                                                            empty-tuple-source
                                                            -- EMPTY_TUPLE_SOURCE  |PARTITIONED|
>>>>>>> 86e6336f
<|MERGE_RESOLUTION|>--- conflicted
+++ resolved
@@ -1,134 +1,84 @@
-distribute result [$$75]
+distribute result [$$79]
 -- DISTRIBUTE_RESULT  |PARTITIONED|
   exchange
   -- ONE_TO_ONE_EXCHANGE  |PARTITIONED|
-<<<<<<< HEAD
+    assign [$$79] <- [{"D2": $$D2, "D1": $$D1}] project: [$$79]
     -- ASSIGN  |PARTITIONED|
+      select ($$72) project: [$$D2, $$D1]
       -- STREAM_SELECT  |PARTITIONED|
+        project ([$$D2, $$D1, $$72])
         -- STREAM_PROJECT  |PARTITIONED|
+          subplan {
+                    aggregate [$$72] <- [non-empty-stream()]
+                    -- AGGREGATE  |LOCAL|
+                      select ($$70)
+                      -- STREAM_SELECT  |LOCAL|
+                        subplan {
+                                  aggregate [$$70] <- [non-empty-stream()]
+                                  -- AGGREGATE  |LOCAL|
+                                    select (and(eq($$96, to-bigint($$97)), eq($$94, to-bigint($$95)), eq($$92, to-bigint($$93))))
+                                    -- STREAM_SELECT  |LOCAL|
+                                      assign [$$96, $$94, $$92] <- [$$DII.getField("field2"), $$DII.getField("field3"), $$DII.getField("field3_notindexed")]
+                                      -- ASSIGN  |LOCAL|
+                                        unnest $$DII <- scan-collection($$91)
+                                        -- UNNEST  |LOCAL|
+                                          nested tuple source
+                                          -- NESTED_TUPLE_SOURCE  |LOCAL|
+                               }
+                        -- SUBPLAN  |LOCAL|
+                          select (eq($$89, to-bigint($$90)))
+                          -- STREAM_SELECT  |LOCAL|
+                            assign [$$91, $$89] <- [$$DOI.getField("inner_items"), $$DOI.getField("field2_notindexed")]
+                            -- ASSIGN  |LOCAL|
+                              unnest $$DOI <- scan-collection($$88)
+                              -- UNNEST  |LOCAL|
+                                nested tuple source
+                                -- NESTED_TUPLE_SOURCE  |LOCAL|
+                 }
           -- SUBPLAN  |PARTITIONED|
-                  {
-                    -- AGGREGATE  |LOCAL|
-                      -- STREAM_SELECT  |LOCAL|
-                        -- SUBPLAN  |LOCAL|
-                                {
-                                  -- AGGREGATE  |LOCAL|
-                                    -- STREAM_SELECT  |LOCAL|
-                                      -- ASSIGN  |LOCAL|
-                                        -- UNNEST  |LOCAL|
-                                          -- NESTED_TUPLE_SOURCE  |LOCAL|
-                                }
-                          -- STREAM_SELECT  |LOCAL|
-                            -- ASSIGN  |LOCAL|
-                              -- UNNEST  |LOCAL|
-                                -- NESTED_TUPLE_SOURCE  |LOCAL|
-                  }
+            assign [$$88] <- [$$D1.getField("outer_items")]
             -- ASSIGN  |PARTITIONED|
+              project ([$$D2, $$97, $$95, $$93, $$90, $$D1])
               -- STREAM_PROJECT  |PARTITIONED|
+                exchange
                 -- ONE_TO_ONE_EXCHANGE  |PARTITIONED|
-                  -- BTREE_SEARCH (TestDataverse.Dataset1.Dataset1)  |PARTITIONED|
-                    -- ONE_TO_ONE_EXCHANGE  |PARTITIONED|
-                      -- STREAM_PROJECT  |PARTITIONED|
-                        -- ONE_TO_ONE_EXCHANGE  |PARTITIONED|
-                          -- PRE_SORTED_DISTINCT_BY  |PARTITIONED|
-                            -- ONE_TO_ONE_EXCHANGE  |PARTITIONED|
-                              -- STABLE_SORT [$$108(ASC), $$109(ASC)]  |PARTITIONED|
-                                -- ONE_TO_ONE_EXCHANGE  |PARTITIONED|
-                                  -- STREAM_PROJECT  |PARTITIONED|
-                                    -- ONE_TO_ONE_EXCHANGE  |PARTITIONED|
-                                      -- BTREE_SEARCH (TestDataverse.Dataset1.d1Idx)  |PARTITIONED|
-                                        -- BROADCAST_EXCHANGE  |PARTITIONED|
-                                          -- RUNNING_AGGREGATE  |PARTITIONED|
-                                            -- ASSIGN  |PARTITIONED|
-                                              -- ASSIGN  |PARTITIONED|
-                                                -- STREAM_PROJECT  |PARTITIONED|
-                                                  -- ONE_TO_ONE_EXCHANGE  |PARTITIONED|
-                                                    -- DATASOURCE_SCAN (TestDataverse.Dataset2)  |PARTITIONED|
-                                                      -- ONE_TO_ONE_EXCHANGE  |PARTITIONED|
-                                                        -- EMPTY_TUPLE_SOURCE  |PARTITIONED|
-=======
-    project ([$$75])
-    -- STREAM_PROJECT  |PARTITIONED|
-      assign [$$75] <- [{"D2": $$D2, "D1": $$D1}]
-      -- ASSIGN  |PARTITIONED|
-        project ([$$D2, $$D1])
-        -- STREAM_PROJECT  |PARTITIONED|
-          select ($$68)
-          -- STREAM_SELECT  |PARTITIONED|
-            project ([$$D2, $$D1, $$68])
-            -- STREAM_PROJECT  |PARTITIONED|
-              subplan {
-                        aggregate [$$68] <- [non-empty-stream()]
-                        -- AGGREGATE  |LOCAL|
-                          select ($$66)
-                          -- STREAM_SELECT  |LOCAL|
-                            subplan {
-                                      aggregate [$$66] <- [non-empty-stream()]
-                                      -- AGGREGATE  |LOCAL|
-                                        select (and(eq($$92, to-bigint($$93)), eq($$90, to-bigint($$91)), eq($$88, to-bigint($$89))))
-                                        -- STREAM_SELECT  |LOCAL|
-                                          assign [$$92, $$90, $$88] <- [$$DII.getField("field2"), $$DII.getField("field3"), $$DII.getField("field3_notindexed")]
-                                          -- ASSIGN  |LOCAL|
-                                            unnest $$DII <- scan-collection($$87)
-                                            -- UNNEST  |LOCAL|
-                                              nested tuple source
-                                              -- NESTED_TUPLE_SOURCE  |LOCAL|
-                                   }
-                            -- SUBPLAN  |LOCAL|
-                              select (eq($$85, to-bigint($$86)))
-                              -- STREAM_SELECT  |LOCAL|
-                                assign [$$87, $$85] <- [$$DOI.getField("inner_items"), $$DOI.getField("field2_notindexed")]
-                                -- ASSIGN  |LOCAL|
-                                  unnest $$DOI <- scan-collection($$84)
-                                  -- UNNEST  |LOCAL|
-                                    nested tuple source
-                                    -- NESTED_TUPLE_SOURCE  |LOCAL|
-                     }
-              -- SUBPLAN  |PARTITIONED|
-                assign [$$84] <- [$$D1.getField("outer_items")]
-                -- ASSIGN  |PARTITIONED|
-                  project ([$$D2, $$93, $$91, $$89, $$86, $$D1])
-                  -- STREAM_PROJECT  |PARTITIONED|
+                  unnest-map [$$81, $$D1] <- index-search("Dataset1", 0, "Default", "TestDataverse", "Dataset1", true, false, 1, $$108, 1, $$108, true, true, true)
+                  -- BTREE_SEARCH  |PARTITIONED|
                     exchange
                     -- ONE_TO_ONE_EXCHANGE  |PARTITIONED|
-                      unnest-map [$$77, $$D1] <- index-search("Dataset1", 0, "TestDataverse", "Dataset1", true, false, 1, $$104, 1, $$104, true, true, true)
-                      -- BTREE_SEARCH  |PARTITIONED|
+                      project ([$$108, $$D2, $$97, $$95, $$93, $$90])
+                      -- STREAM_PROJECT  |PARTITIONED|
                         exchange
                         -- ONE_TO_ONE_EXCHANGE  |PARTITIONED|
-                          project ([$$104, $$D2, $$93, $$91, $$89, $$86])
-                          -- STREAM_PROJECT  |PARTITIONED|
+                          distinct ([$$108, $$109])
+                          -- PRE_SORTED_DISTINCT_BY  |PARTITIONED|
                             exchange
                             -- ONE_TO_ONE_EXCHANGE  |PARTITIONED|
-                              distinct ([$$104, $$105])
-                              -- PRE_SORTED_DISTINCT_BY  |PARTITIONED|
+                              order (ASC, $$108) (ASC, $$109)
+                              -- STABLE_SORT [$$108(ASC), $$109(ASC)]  |PARTITIONED|
                                 exchange
                                 -- ONE_TO_ONE_EXCHANGE  |PARTITIONED|
-                                  order (ASC, $$104) (ASC, $$105)
-                                  -- STABLE_SORT [$$104(ASC), $$105(ASC)]  |PARTITIONED|
+                                  project ([$$D2, $$97, $$95, $$93, $$90, $$108, $$109])
+                                  -- STREAM_PROJECT  |PARTITIONED|
                                     exchange
                                     -- ONE_TO_ONE_EXCHANGE  |PARTITIONED|
-                                      project ([$$D2, $$93, $$91, $$89, $$86, $$104, $$105])
-                                      -- STREAM_PROJECT  |PARTITIONED|
+                                      unnest-map [$$104, $$105, $$106, $$107, $$108] <- index-search("d1Idx", 0, "Default", "TestDataverse", "Dataset1", true, true, 4, $$83, $$100, $$101, $$85, 4, $$83, $$100, $$101, $$85, true, true, true)
+                                      -- BTREE_SEARCH  |PARTITIONED|
                                         exchange
-                                        -- ONE_TO_ONE_EXCHANGE  |PARTITIONED|
-                                          unnest-map [$$100, $$101, $$102, $$103, $$104] <- index-search("d1Idx", 0, "TestDataverse", "Dataset1", true, true, 4, $$79, $$96, $$97, $$81, 4, $$79, $$96, $$97, $$81, true, true, true)
-                                          -- BTREE_SEARCH  |PARTITIONED|
-                                            exchange
-                                            -- BROADCAST_EXCHANGE  |PARTITIONED|
-                                              running-aggregate [$$105] <- [create-query-uid()]
-                                              -- RUNNING_AGGREGATE  |PARTITIONED|
-                                                assign [$$97, $$96] <- [to-bigint($$91), to-bigint($$93)]
-                                                -- ASSIGN  |PARTITIONED|
-                                                  assign [$$81, $$79, $$93, $$91, $$89, $$86] <- [to-bigint($$D2.getField("field4")), to-bigint($$D2.getField("field1")), $$D2.getField("field2"), $$D2.getField("field3"), $$D2.getField("field3_notindexed"), $$D2.getField("field2_notindexed")]
-                                                  -- ASSIGN  |PARTITIONED|
-                                                    project ([$$D2])
-                                                    -- STREAM_PROJECT  |PARTITIONED|
+                                        -- BROADCAST_EXCHANGE  |PARTITIONED|
+                                          running-aggregate [$$109] <- [create-query-uid()]
+                                          -- RUNNING_AGGREGATE  |PARTITIONED|
+                                            assign [$$101, $$100] <- [to-bigint($$95), to-bigint($$97)]
+                                            -- ASSIGN  |PARTITIONED|
+                                              assign [$$85, $$83, $$97, $$95, $$93, $$90] <- [to-bigint($$D2.getField("field4")), to-bigint($$D2.getField("field1")), $$D2.getField("field2"), $$D2.getField("field3"), $$D2.getField("field3_notindexed"), $$D2.getField("field2_notindexed")]
+                                              -- ASSIGN  |PARTITIONED|
+                                                project ([$$D2])
+                                                -- STREAM_PROJECT  |PARTITIONED|
+                                                  exchange
+                                                  -- ONE_TO_ONE_EXCHANGE  |PARTITIONED|
+                                                    data-scan []<-[$$80, $$D2] <- TestDataverse.Dataset2
+                                                    -- DATASOURCE_SCAN  |PARTITIONED|
                                                       exchange
                                                       -- ONE_TO_ONE_EXCHANGE  |PARTITIONED|
-                                                        data-scan []<-[$$76, $$D2] <- TestDataverse.Dataset2
-                                                        -- DATASOURCE_SCAN  |PARTITIONED|
-                                                          exchange
-                                                          -- ONE_TO_ONE_EXCHANGE  |PARTITIONED|
-                                                            empty-tuple-source
-                                                            -- EMPTY_TUPLE_SOURCE  |PARTITIONED|
->>>>>>> 86e6336f
+                                                        empty-tuple-source
+                                                        -- EMPTY_TUPLE_SOURCE  |PARTITIONED|