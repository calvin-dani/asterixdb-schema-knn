distribute result [$$32]
-- DISTRIBUTE_RESULT  |PARTITIONED|
  exchange
  -- ONE_TO_ONE_EXCHANGE  |PARTITIONED|
<<<<<<< HEAD
    -- ASSIGN  |PARTITIONED|
      -- STREAM_SELECT  |PARTITIONED|
        -- UNNEST  |PARTITIONED|
          -- STREAM_SELECT  |PARTITIONED|
            -- ASSIGN  |PARTITIONED|
              -- STREAM_PROJECT  |PARTITIONED|
                -- ONE_TO_ONE_EXCHANGE  |PARTITIONED|
                  -- BTREE_SEARCH (TestYelp.YelpCheckin.YelpCheckin)  |PARTITIONED|
                    -- ONE_TO_ONE_EXCHANGE  |PARTITIONED|
                      -- PRE_SORTED_DISTINCT_BY  |PARTITIONED|
                        -- ONE_TO_ONE_EXCHANGE  |PARTITIONED|
                          -- STABLE_SORT [$$46(ASC)]  |PARTITIONED|
                            -- ONE_TO_ONE_EXCHANGE  |PARTITIONED|
                              -- STREAM_PROJECT  |PARTITIONED|
                                -- ONE_TO_ONE_EXCHANGE  |PARTITIONED|
                                  -- BTREE_SEARCH (TestYelp.YelpCheckin.IdxYelpCheckinDatesTimes)  |PARTITIONED|
                                    -- ONE_TO_ONE_EXCHANGE  |PARTITIONED|
                                      -- ASSIGN  |PARTITIONED|
                                        -- EMPTY_TUPLE_SOURCE  |PARTITIONED|
=======
    project ([$$32])
    -- STREAM_PROJECT  |PARTITIONED|
      assign [$$32] <- [{"business_id": $$33}]
      -- ASSIGN  |PARTITIONED|
        project ([$$33])
        -- STREAM_PROJECT  |PARTITIONED|
          select (and(eq("2016-04-26", $$D.getField("date")), eq("19:49:16", $$D.getField("time"))))
          -- STREAM_SELECT  |PARTITIONED|
            project ([$$33, $$D])
            -- STREAM_PROJECT  |PARTITIONED|
              unnest $$D <- scan-collection($$35)
              -- UNNEST  |PARTITIONED|
                select (eq("--1UhMGODdWsrMastO9DZw", $$33))
                -- STREAM_SELECT  |PARTITIONED|
                  project ([$$33, $$35])
                  -- STREAM_PROJECT  |PARTITIONED|
                    assign [$$33, $$35] <- [$$C.getField("business_id"), $$C.getField("checkin_times")]
                    -- ASSIGN  |PARTITIONED|
                      project ([$$C])
                      -- STREAM_PROJECT  |PARTITIONED|
                        exchange
                        -- ONE_TO_ONE_EXCHANGE  |PARTITIONED|
                          unnest-map [$$34, $$C] <- index-search("YelpCheckin", 0, "TestYelp", "YelpCheckin", false, false, 1, $$44, 1, $$44, true, true, true)
                          -- BTREE_SEARCH  |PARTITIONED|
                            exchange
                            -- ONE_TO_ONE_EXCHANGE  |PARTITIONED|
                              distinct ([$$44])
                              -- PRE_SORTED_DISTINCT_BY  |PARTITIONED|
                                exchange
                                -- ONE_TO_ONE_EXCHANGE  |PARTITIONED|
                                  order (ASC, $$44)
                                  -- STABLE_SORT [$$44(ASC)]  |PARTITIONED|
                                    exchange
                                    -- ONE_TO_ONE_EXCHANGE  |PARTITIONED|
                                      project ([$$44])
                                      -- STREAM_PROJECT  |PARTITIONED|
                                        exchange
                                        -- ONE_TO_ONE_EXCHANGE  |PARTITIONED|
                                          unnest-map [$$42, $$43, $$44] <- index-search("IdxYelpCheckinDatesTimes", 0, "TestYelp", "YelpCheckin", false, false, 2, $$38, $$39, 2, $$40, $$41, true, true, true)
                                          -- BTREE_SEARCH  |PARTITIONED|
                                            exchange
                                            -- ONE_TO_ONE_EXCHANGE  |PARTITIONED|
                                              assign [$$38, $$39, $$40, $$41] <- ["2016-04-26", "19:49:16", "2016-04-26", "19:49:16"]
                                              -- ASSIGN  |PARTITIONED|
                                                empty-tuple-source
                                                -- EMPTY_TUPLE_SOURCE  |PARTITIONED|
>>>>>>> 86e6336f
<|MERGE_RESOLUTION|>--- conflicted
+++ resolved
@@ -1,72 +1,42 @@
-distribute result [$$32]
+distribute result [$$34]
 -- DISTRIBUTE_RESULT  |PARTITIONED|
   exchange
   -- ONE_TO_ONE_EXCHANGE  |PARTITIONED|
-<<<<<<< HEAD
+    assign [$$34] <- [{"business_id": $$35}] project: [$$34]
     -- ASSIGN  |PARTITIONED|
+      select (and(eq("2016-04-26", $$D.getField("date")), eq("19:49:16", $$D.getField("time")))) project: [$$35]
       -- STREAM_SELECT  |PARTITIONED|
+        unnest $$D <- scan-collection($$37) project: [$$35, $$D]
         -- UNNEST  |PARTITIONED|
+          select (eq("--1UhMGODdWsrMastO9DZw", $$35))
           -- STREAM_SELECT  |PARTITIONED|
+            assign [$$35, $$37] <- [$$C.getField("business_id"), $$C.getField("checkin_times")] project: [$$35, $$37]
             -- ASSIGN  |PARTITIONED|
+              project ([$$C])
               -- STREAM_PROJECT  |PARTITIONED|
+                exchange
                 -- ONE_TO_ONE_EXCHANGE  |PARTITIONED|
-                  -- BTREE_SEARCH (TestYelp.YelpCheckin.YelpCheckin)  |PARTITIONED|
+                  unnest-map [$$36, $$C] <- index-search("YelpCheckin", 0, "Default", "TestYelp", "YelpCheckin", false, false, 1, $$46, 1, $$46, true, true, true)
+                  -- BTREE_SEARCH  |PARTITIONED|
+                    exchange
                     -- ONE_TO_ONE_EXCHANGE  |PARTITIONED|
+                      distinct ([$$46])
                       -- PRE_SORTED_DISTINCT_BY  |PARTITIONED|
-                        -- ONE_TO_ONE_EXCHANGE  |PARTITIONED|
-                          -- STABLE_SORT [$$46(ASC)]  |PARTITIONED|
-                            -- ONE_TO_ONE_EXCHANGE  |PARTITIONED|
-                              -- STREAM_PROJECT  |PARTITIONED|
-                                -- ONE_TO_ONE_EXCHANGE  |PARTITIONED|
-                                  -- BTREE_SEARCH (TestYelp.YelpCheckin.IdxYelpCheckinDatesTimes)  |PARTITIONED|
-                                    -- ONE_TO_ONE_EXCHANGE  |PARTITIONED|
-                                      -- ASSIGN  |PARTITIONED|
-                                        -- EMPTY_TUPLE_SOURCE  |PARTITIONED|
-=======
-    project ([$$32])
-    -- STREAM_PROJECT  |PARTITIONED|
-      assign [$$32] <- [{"business_id": $$33}]
-      -- ASSIGN  |PARTITIONED|
-        project ([$$33])
-        -- STREAM_PROJECT  |PARTITIONED|
-          select (and(eq("2016-04-26", $$D.getField("date")), eq("19:49:16", $$D.getField("time"))))
-          -- STREAM_SELECT  |PARTITIONED|
-            project ([$$33, $$D])
-            -- STREAM_PROJECT  |PARTITIONED|
-              unnest $$D <- scan-collection($$35)
-              -- UNNEST  |PARTITIONED|
-                select (eq("--1UhMGODdWsrMastO9DZw", $$33))
-                -- STREAM_SELECT  |PARTITIONED|
-                  project ([$$33, $$35])
-                  -- STREAM_PROJECT  |PARTITIONED|
-                    assign [$$33, $$35] <- [$$C.getField("business_id"), $$C.getField("checkin_times")]
-                    -- ASSIGN  |PARTITIONED|
-                      project ([$$C])
-                      -- STREAM_PROJECT  |PARTITIONED|
                         exchange
                         -- ONE_TO_ONE_EXCHANGE  |PARTITIONED|
-                          unnest-map [$$34, $$C] <- index-search("YelpCheckin", 0, "TestYelp", "YelpCheckin", false, false, 1, $$44, 1, $$44, true, true, true)
-                          -- BTREE_SEARCH  |PARTITIONED|
+                          order (ASC, $$46)
+                          -- STABLE_SORT [$$46(ASC)]  |PARTITIONED|
                             exchange
                             -- ONE_TO_ONE_EXCHANGE  |PARTITIONED|
-                              distinct ([$$44])
-                              -- PRE_SORTED_DISTINCT_BY  |PARTITIONED|
+                              project ([$$46])
+                              -- STREAM_PROJECT  |PARTITIONED|
                                 exchange
                                 -- ONE_TO_ONE_EXCHANGE  |PARTITIONED|
-                                  order (ASC, $$44)
-                                  -- STABLE_SORT [$$44(ASC)]  |PARTITIONED|
+                                  unnest-map [$$44, $$45, $$46] <- index-search("IdxYelpCheckinDatesTimes", 0, "Default", "TestYelp", "YelpCheckin", false, false, 2, $$40, $$41, 2, $$42, $$43, true, true, true)
+                                  -- BTREE_SEARCH  |PARTITIONED|
                                     exchange
                                     -- ONE_TO_ONE_EXCHANGE  |PARTITIONED|
-                                      project ([$$44])
-                                      -- STREAM_PROJECT  |PARTITIONED|
-                                        exchange
-                                        -- ONE_TO_ONE_EXCHANGE  |PARTITIONED|
-                                          unnest-map [$$42, $$43, $$44] <- index-search("IdxYelpCheckinDatesTimes", 0, "TestYelp", "YelpCheckin", false, false, 2, $$38, $$39, 2, $$40, $$41, true, true, true)
-                                          -- BTREE_SEARCH  |PARTITIONED|
-                                            exchange
-                                            -- ONE_TO_ONE_EXCHANGE  |PARTITIONED|
-                                              assign [$$38, $$39, $$40, $$41] <- ["2016-04-26", "19:49:16", "2016-04-26", "19:49:16"]
-                                              -- ASSIGN  |PARTITIONED|
-                                                empty-tuple-source
-                                                -- EMPTY_TUPLE_SOURCE  |PARTITIONED|
->>>>>>> 86e6336f
+                                      assign [$$40, $$41, $$42, $$43] <- ["2016-04-26", "19:49:16", "2016-04-26", "19:49:16"]
+                                      -- ASSIGN  |PARTITIONED|
+                                        empty-tuple-source
+                                        -- EMPTY_TUPLE_SOURCE  |PARTITIONED|