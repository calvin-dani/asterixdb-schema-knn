--- conflicted
+++ resolved
@@ -1,216 +1,132 @@
-distribute result [$$115]
+distribute result [$$123]
 -- DISTRIBUTE_RESULT  |UNPARTITIONED|
   exchange
   -- ONE_TO_ONE_EXCHANGE  |UNPARTITIONED|
-<<<<<<< HEAD
+    assign [$$123] <- [{"$1": $$127}] project: [$$123]
     -- ASSIGN  |UNPARTITIONED|
+      aggregate [$$127] <- [agg-sql-sum($$138)]
       -- AGGREGATE  |UNPARTITIONED|
+        exchange
         -- RANDOM_MERGE_EXCHANGE  |PARTITIONED|
+          aggregate [$$138] <- [agg-sql-count(1)]
           -- AGGREGATE  |PARTITIONED|
+            select (and($$113, eq($$114, 0)))
             -- STREAM_SELECT  |PARTITIONED|
+              project ([$$113, $$114])
               -- STREAM_PROJECT  |PARTITIONED|
+                subplan {
+                          aggregate [$$113, $$114] <- [non-empty-stream(), agg-sql-count(switch-case(and($$110, eq($$111, 0)), true, null, true))]
+                          -- AGGREGATE  |LOCAL|
+                            subplan {
+                                      aggregate [$$110, $$111] <- [non-empty-stream(), agg-sql-count(switch-case(eq($$D, $$130), true, null, true))]
+                                      -- AGGREGATE  |LOCAL|
+                                        unnest $$D <- scan-collection($$132)
+                                        -- UNNEST  |LOCAL|
+                                          nested tuple source
+                                          -- NESTED_TUPLE_SOURCE  |LOCAL|
+                                   }
+                            -- SUBPLAN  |LOCAL|
+                              assign [$$132] <- [$$CT.getField(1)]
+                              -- ASSIGN  |LOCAL|
+                                unnest $$CT <- scan-collection($$131)
+                                -- UNNEST  |LOCAL|
+                                  nested tuple source
+                                  -- NESTED_TUPLE_SOURCE  |LOCAL|
+                       }
                 -- SUBPLAN  |PARTITIONED|
-                        {
-                          -- AGGREGATE  |LOCAL|
-                            -- SUBPLAN  |LOCAL|
-                                    {
-                                      -- AGGREGATE  |LOCAL|
-                                        -- UNNEST  |LOCAL|
-                                          -- NESTED_TUPLE_SOURCE  |LOCAL|
-                                    }
-                              -- ASSIGN  |LOCAL|
-                                -- UNNEST  |LOCAL|
-                                  -- NESTED_TUPLE_SOURCE  |LOCAL|
-                        }
+                  assign [$$131] <- [$$B.getField(2)] project: [$$130, $$131]
                   -- ASSIGN  |PARTITIONED|
+                    project ([$$130, $$B])
                     -- STREAM_PROJECT  |PARTITIONED|
+                      exchange
                       -- ONE_TO_ONE_EXCHANGE  |PARTITIONED|
-                        -- BTREE_SEARCH (TestYelp.YelpCheckinB.YelpCheckinB)  |PARTITIONED|
-                          -- ONE_TO_ONE_EXCHANGE  |PARTITIONED|
-                            -- STREAM_PROJECT  |PARTITIONED|
-                              -- ONE_TO_ONE_EXCHANGE  |PARTITIONED|
-                                -- PRE_SORTED_DISTINCT_BY  |PARTITIONED|
-                                  -- ONE_TO_ONE_EXCHANGE  |PARTITIONED|
-                                    -- STABLE_SORT [$$142(ASC), $$143(ASC)]  |PARTITIONED|
-                                      -- ONE_TO_ONE_EXCHANGE  |PARTITIONED|
-                                        -- STREAM_PROJECT  |PARTITIONED|
-                                          -- ONE_TO_ONE_EXCHANGE  |PARTITIONED|
-                                            -- BTREE_SEARCH (TestYelp.YelpCheckinB.IdxYelpCheckinDatesB)  |PARTITIONED|
-                                              -- BROADCAST_EXCHANGE  |PARTITIONED|
-                                                -- RUNNING_AGGREGATE  |PARTITIONED|
-                                                  -- STREAM_SELECT  |PARTITIONED|
-                                                    -- STREAM_PROJECT  |PARTITIONED|
-                                                      -- SUBPLAN  |PARTITIONED|
-                                                              {
-                                                                -- AGGREGATE  |LOCAL|
-                                                                  -- SUBPLAN  |LOCAL|
-                                                                          {
-                                                                            -- AGGREGATE  |LOCAL|
-                                                                              -- UNNEST  |LOCAL|
-                                                                                -- NESTED_TUPLE_SOURCE  |LOCAL|
-                                                                          }
-                                                                    -- ASSIGN  |LOCAL|
-                                                                      -- UNNEST  |LOCAL|
-                                                                        -- NESTED_TUPLE_SOURCE  |LOCAL|
-                                                              }
-                                                        -- ASSIGN  |PARTITIONED|
-                                                          -- STREAM_PROJECT  |PARTITIONED|
-                                                            -- ONE_TO_ONE_EXCHANGE  |PARTITIONED|
-                                                              -- BTREE_SEARCH (TestYelp.YelpCheckinA.YelpCheckinA)  |PARTITIONED|
-                                                                -- ONE_TO_ONE_EXCHANGE  |PARTITIONED|
-=======
-    project ([$$115])
-    -- STREAM_PROJECT  |UNPARTITIONED|
-      assign [$$115] <- [{"$1": $$119}]
-      -- ASSIGN  |UNPARTITIONED|
-        aggregate [$$119] <- [agg-sql-sum($$130)]
-        -- AGGREGATE  |UNPARTITIONED|
-          exchange
-          -- RANDOM_MERGE_EXCHANGE  |PARTITIONED|
-            aggregate [$$130] <- [agg-sql-count(1)]
-            -- AGGREGATE  |PARTITIONED|
-              select (and($$105, eq($$106, 0)))
-              -- STREAM_SELECT  |PARTITIONED|
-                project ([$$105, $$106])
-                -- STREAM_PROJECT  |PARTITIONED|
-                  subplan {
-                            aggregate [$$105, $$106] <- [non-empty-stream(), agg-sql-count(switch-case(and($$102, eq($$103, 0)), true, null, true))]
-                            -- AGGREGATE  |LOCAL|
-                              subplan {
-                                        aggregate [$$102, $$103] <- [non-empty-stream(), agg-sql-count(switch-case(eq($$D, $$122), true, null, true))]
-                                        -- AGGREGATE  |LOCAL|
-                                          unnest $$D <- scan-collection($$124)
-                                          -- UNNEST  |LOCAL|
-                                            nested tuple source
-                                            -- NESTED_TUPLE_SOURCE  |LOCAL|
-                                     }
-                              -- SUBPLAN  |LOCAL|
-                                assign [$$124] <- [$$CT.getField(1)]
-                                -- ASSIGN  |LOCAL|
-                                  unnest $$CT <- scan-collection($$123)
-                                  -- UNNEST  |LOCAL|
-                                    nested tuple source
-                                    -- NESTED_TUPLE_SOURCE  |LOCAL|
-                         }
-                  -- SUBPLAN  |PARTITIONED|
-                    project ([$$122, $$123])
-                    -- STREAM_PROJECT  |PARTITIONED|
-                      assign [$$123] <- [$$B.getField(2)]
-                      -- ASSIGN  |PARTITIONED|
-                        project ([$$122, $$B])
-                        -- STREAM_PROJECT  |PARTITIONED|
+                        unnest-map [$$126, $$B] <- index-search("YelpCheckinB", 0, "Default", "TestYelp", "YelpCheckinB", true, false, 1, $$142, 1, $$142, true, true, true)
+                        -- BTREE_SEARCH  |PARTITIONED|
                           exchange
                           -- ONE_TO_ONE_EXCHANGE  |PARTITIONED|
-                            unnest-map [$$118, $$B] <- index-search("YelpCheckinB", 0, "TestYelp", "YelpCheckinB", true, false, 1, $$134, 1, $$134, true, true, true)
-                            -- BTREE_SEARCH  |PARTITIONED|
+                            project ([$$142, $$130])
+                            -- STREAM_PROJECT  |PARTITIONED|
                               exchange
                               -- ONE_TO_ONE_EXCHANGE  |PARTITIONED|
-                                project ([$$134, $$122])
-                                -- STREAM_PROJECT  |PARTITIONED|
+                                distinct ([$$142, $$143])
+                                -- PRE_SORTED_DISTINCT_BY  |PARTITIONED|
                                   exchange
                                   -- ONE_TO_ONE_EXCHANGE  |PARTITIONED|
-                                    distinct ([$$134, $$135])
-                                    -- PRE_SORTED_DISTINCT_BY  |PARTITIONED|
+                                    order (ASC, $$142) (ASC, $$143)
+                                    -- STABLE_SORT [$$142(ASC), $$143(ASC)]  |PARTITIONED|
                                       exchange
                                       -- ONE_TO_ONE_EXCHANGE  |PARTITIONED|
-                                        order (ASC, $$134) (ASC, $$135)
-                                        -- STABLE_SORT [$$134(ASC), $$135(ASC)]  |PARTITIONED|
+                                        project ([$$130, $$143, $$142])
+                                        -- STREAM_PROJECT  |PARTITIONED|
                                           exchange
                                           -- ONE_TO_ONE_EXCHANGE  |PARTITIONED|
-                                            project ([$$122, $$135, $$134])
-                                            -- STREAM_PROJECT  |PARTITIONED|
+                                            unnest-map [$$141, $$142] <- index-search("IdxYelpCheckinDatesB", 0, "Default", "TestYelp", "YelpCheckinB", true, true, 1, $$130, 1, $$130, true, true, true)
+                                            -- BTREE_SEARCH  |PARTITIONED|
                                               exchange
-                                              -- ONE_TO_ONE_EXCHANGE  |PARTITIONED|
-                                                unnest-map [$$133, $$134] <- index-search("IdxYelpCheckinDatesB", 0, "TestYelp", "YelpCheckinB", true, true, 1, $$122, 1, $$122, true, true, true)
-                                                -- BTREE_SEARCH  |PARTITIONED|
-                                                  exchange
-                                                  -- BROADCAST_EXCHANGE  |PARTITIONED|
-                                                    running-aggregate [$$135] <- [create-query-uid()]
-                                                    -- RUNNING_AGGREGATE  |PARTITIONED|
-                                                      project ([$$122])
-                                                      -- STREAM_PROJECT  |PARTITIONED|
-                                                        select (and($$95, eq($$96, 0)))
-                                                        -- STREAM_SELECT  |PARTITIONED|
-                                                          project ([$$122, $$95, $$96])
+                                              -- BROADCAST_EXCHANGE  |PARTITIONED|
+                                                running-aggregate [$$143] <- [create-query-uid()]
+                                                -- RUNNING_AGGREGATE  |PARTITIONED|
+                                                  select (and($$103, eq($$104, 0))) project: [$$130]
+                                                  -- STREAM_SELECT  |PARTITIONED|
+                                                    project ([$$130, $$103, $$104])
+                                                    -- STREAM_PROJECT  |PARTITIONED|
+                                                      subplan {
+                                                                aggregate [$$103, $$104] <- [non-empty-stream(), agg-sql-count(switch-case(and($$100, eq($$101, 0)), true, null, true))]
+                                                                -- AGGREGATE  |LOCAL|
+                                                                  subplan {
+                                                                            aggregate [$$100, $$101] <- [non-empty-stream(), agg-sql-count(switch-case(eq($$D, $$130), true, null, true))]
+                                                                            -- AGGREGATE  |LOCAL|
+                                                                              unnest $$D <- scan-collection($$129)
+                                                                              -- UNNEST  |LOCAL|
+                                                                                nested tuple source
+                                                                                -- NESTED_TUPLE_SOURCE  |LOCAL|
+                                                                         }
+                                                                  -- SUBPLAN  |LOCAL|
+                                                                    assign [$$129] <- [$$CT.getField(1)]
+                                                                    -- ASSIGN  |LOCAL|
+                                                                      unnest $$CT <- scan-collection($$128)
+                                                                      -- UNNEST  |LOCAL|
+                                                                        nested tuple source
+                                                                        -- NESTED_TUPLE_SOURCE  |LOCAL|
+                                                             }
+                                                      -- SUBPLAN  |PARTITIONED|
+                                                        assign [$$128] <- [$$A.getField(2)] project: [$$130, $$128]
+                                                        -- ASSIGN  |PARTITIONED|
+                                                          project ([$$130, $$A])
                                                           -- STREAM_PROJECT  |PARTITIONED|
-                                                            subplan {
-                                                                      aggregate [$$95, $$96] <- [non-empty-stream(), agg-sql-count(switch-case(and($$92, eq($$93, 0)), true, null, true))]
-                                                                      -- AGGREGATE  |LOCAL|
-                                                                        subplan {
-                                                                                  aggregate [$$92, $$93] <- [non-empty-stream(), agg-sql-count(switch-case(eq($$D, $$122), true, null, true))]
-                                                                                  -- AGGREGATE  |LOCAL|
-                                                                                    unnest $$D <- scan-collection($$121)
-                                                                                    -- UNNEST  |LOCAL|
-                                                                                      nested tuple source
-                                                                                      -- NESTED_TUPLE_SOURCE  |LOCAL|
-                                                                               }
-                                                                        -- SUBPLAN  |LOCAL|
-                                                                          assign [$$121] <- [$$CT.getField(1)]
-                                                                          -- ASSIGN  |LOCAL|
-                                                                            unnest $$CT <- scan-collection($$120)
-                                                                            -- UNNEST  |LOCAL|
-                                                                              nested tuple source
-                                                                              -- NESTED_TUPLE_SOURCE  |LOCAL|
-                                                                   }
-                                                            -- SUBPLAN  |PARTITIONED|
-                                                              project ([$$122, $$120])
-                                                              -- STREAM_PROJECT  |PARTITIONED|
-                                                                assign [$$120] <- [$$A.getField(2)]
-                                                                -- ASSIGN  |PARTITIONED|
-                                                                  project ([$$122, $$A])
->>>>>>> 86e6336f
+                                                            exchange
+                                                            -- ONE_TO_ONE_EXCHANGE  |PARTITIONED|
+                                                              unnest-map [$$125, $$A] <- index-search("YelpCheckinA", 0, "Default", "TestYelp", "YelpCheckinA", true, false, 1, $$140, 1, $$140, true, true, true)
+                                                              -- BTREE_SEARCH  |PARTITIONED|
+                                                                exchange
+                                                                -- ONE_TO_ONE_EXCHANGE  |PARTITIONED|
+                                                                  project ([$$140, $$130])
                                                                   -- STREAM_PROJECT  |PARTITIONED|
                                                                     exchange
                                                                     -- ONE_TO_ONE_EXCHANGE  |PARTITIONED|
-<<<<<<< HEAD
+                                                                      distinct ([$$140, $$124])
                                                                       -- PRE_SORTED_DISTINCT_BY  |PARTITIONED|
-                                                                        -- ONE_TO_ONE_EXCHANGE  |PARTITIONED|
-                                                                          -- STABLE_SORT [$$140(ASC), $$124(ASC)]  |PARTITIONED|
-                                                                            -- ONE_TO_ONE_EXCHANGE  |PARTITIONED|
-                                                                              -- STREAM_PROJECT  |PARTITIONED|
-                                                                                -- ONE_TO_ONE_EXCHANGE  |PARTITIONED|
-                                                                                  -- BTREE_SEARCH (TestYelp.YelpCheckinA.IdxYelpCheckinDatesA)  |PARTITIONED|
-                                                                                    -- BROADCAST_EXCHANGE  |PARTITIONED|
-                                                                                      -- ASSIGN  |PARTITIONED|
-                                                                                        -- ONE_TO_ONE_EXCHANGE  |PARTITIONED|
-                                                                                          -- DATASOURCE_SCAN (TestYelp.YelpCheckinDateMarkers)  |PARTITIONED|
-                                                                                            -- ONE_TO_ONE_EXCHANGE  |PARTITIONED|
-                                                                                              -- EMPTY_TUPLE_SOURCE  |PARTITIONED|
-=======
-                                                                      unnest-map [$$117, $$A] <- index-search("YelpCheckinA", 0, "TestYelp", "YelpCheckinA", true, false, 1, $$132, 1, $$132, true, true, true)
-                                                                      -- BTREE_SEARCH  |PARTITIONED|
                                                                         exchange
                                                                         -- ONE_TO_ONE_EXCHANGE  |PARTITIONED|
-                                                                          project ([$$132, $$122])
-                                                                          -- STREAM_PROJECT  |PARTITIONED|
+                                                                          order (ASC, $$140) (ASC, $$124)
+                                                                          -- STABLE_SORT [$$140(ASC), $$124(ASC)]  |PARTITIONED|
                                                                             exchange
                                                                             -- ONE_TO_ONE_EXCHANGE  |PARTITIONED|
-                                                                              distinct ([$$132, $$116])
-                                                                              -- PRE_SORTED_DISTINCT_BY  |PARTITIONED|
+                                                                              project ([$$124, $$130, $$140])
+                                                                              -- STREAM_PROJECT  |PARTITIONED|
                                                                                 exchange
                                                                                 -- ONE_TO_ONE_EXCHANGE  |PARTITIONED|
-                                                                                  order (ASC, $$132) (ASC, $$116)
-                                                                                  -- STABLE_SORT [$$132(ASC), $$116(ASC)]  |PARTITIONED|
+                                                                                  unnest-map [$$139, $$140] <- index-search("IdxYelpCheckinDatesA", 0, "Default", "TestYelp", "YelpCheckinA", true, true, 1, $$130, 1, $$130, true, true, true)
+                                                                                  -- BTREE_SEARCH  |PARTITIONED|
                                                                                     exchange
-                                                                                    -- ONE_TO_ONE_EXCHANGE  |PARTITIONED|
-                                                                                      project ([$$116, $$122, $$132])
-                                                                                      -- STREAM_PROJECT  |PARTITIONED|
+                                                                                    -- BROADCAST_EXCHANGE  |PARTITIONED|
+                                                                                      assign [$$130] <- [$$M.getField(2)] project: [$$124, $$130]
+                                                                                      -- ASSIGN  |PARTITIONED|
                                                                                         exchange
                                                                                         -- ONE_TO_ONE_EXCHANGE  |PARTITIONED|
-                                                                                          unnest-map [$$131, $$132] <- index-search("IdxYelpCheckinDatesA", 0, "TestYelp", "YelpCheckinA", true, true, 1, $$122, 1, $$122, true, true, true)
-                                                                                          -- BTREE_SEARCH  |PARTITIONED|
+                                                                                          data-scan []<-[$$124, $$M] <- TestYelp.YelpCheckinDateMarkers
+                                                                                          -- DATASOURCE_SCAN  |PARTITIONED|
                                                                                             exchange
-                                                                                            -- BROADCAST_EXCHANGE  |PARTITIONED|
-                                                                                              project ([$$116, $$122])
-                                                                                              -- STREAM_PROJECT  |PARTITIONED|
-                                                                                                assign [$$122] <- [$$M.getField(2)]
-                                                                                                -- ASSIGN  |PARTITIONED|
-                                                                                                  exchange
-                                                                                                  -- ONE_TO_ONE_EXCHANGE  |PARTITIONED|
-                                                                                                    data-scan []<-[$$116, $$M] <- TestYelp.YelpCheckinDateMarkers
-                                                                                                    -- DATASOURCE_SCAN  |PARTITIONED|
-                                                                                                      exchange
-                                                                                                      -- ONE_TO_ONE_EXCHANGE  |PARTITIONED|
-                                                                                                        empty-tuple-source
-                                                                                                        -- EMPTY_TUPLE_SOURCE  |PARTITIONED|
->>>>>>> 86e6336f
+                                                                                            -- ONE_TO_ONE_EXCHANGE  |PARTITIONED|
+                                                                                              empty-tuple-source
+                                                                                              -- EMPTY_TUPLE_SOURCE  |PARTITIONED|