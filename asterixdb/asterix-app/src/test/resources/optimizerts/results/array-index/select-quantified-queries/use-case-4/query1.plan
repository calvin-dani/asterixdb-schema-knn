distribute result [$$31]
-- DISTRIBUTE_RESULT  |PARTITIONED|
  exchange
  -- ONE_TO_ONE_EXCHANGE  |PARTITIONED|
<<<<<<< HEAD
    -- ASSIGN  |PARTITIONED|
      -- STREAM_SELECT  |PARTITIONED|
        -- STREAM_PROJECT  |PARTITIONED|
          -- SUBPLAN  |PARTITIONED|
                  {
                    -- AGGREGATE  |LOCAL|
                      -- STREAM_SELECT  |LOCAL|
                        -- SUBPLAN  |LOCAL|
                                {
                                  -- AGGREGATE  |LOCAL|
                                    -- STREAM_SELECT  |LOCAL|
                                      -- UNNEST  |LOCAL|
                                        -- NESTED_TUPLE_SOURCE  |LOCAL|
                                }
                          -- ASSIGN  |LOCAL|
                            -- UNNEST  |LOCAL|
                              -- NESTED_TUPLE_SOURCE  |LOCAL|
                  }
            -- ASSIGN  |PARTITIONED|
              -- STREAM_PROJECT  |PARTITIONED|
                -- ONE_TO_ONE_EXCHANGE  |PARTITIONED|
                  -- BTREE_SEARCH (TestYelp.YelpCheckin.YelpCheckin)  |PARTITIONED|
                    -- ONE_TO_ONE_EXCHANGE  |PARTITIONED|
                      -- PRE_SORTED_DISTINCT_BY  |PARTITIONED|
                        -- ONE_TO_ONE_EXCHANGE  |PARTITIONED|
                          -- STABLE_SORT [$$43(ASC)]  |PARTITIONED|
                            -- ONE_TO_ONE_EXCHANGE  |PARTITIONED|
                              -- STREAM_PROJECT  |PARTITIONED|
                                -- ONE_TO_ONE_EXCHANGE  |PARTITIONED|
                                  -- BTREE_SEARCH (TestYelp.YelpCheckin.IdxYelpCheckinDates)  |PARTITIONED|
                                    -- ONE_TO_ONE_EXCHANGE  |PARTITIONED|
                                      -- ASSIGN  |PARTITIONED|
                                        -- EMPTY_TUPLE_SOURCE  |PARTITIONED|
=======
    project ([$$31])
    -- STREAM_PROJECT  |PARTITIONED|
      assign [$$31] <- [{"business_id": $$35}]
      -- ASSIGN  |PARTITIONED|
        project ([$$35])
        -- STREAM_PROJECT  |PARTITIONED|
          select ($$28)
          -- STREAM_SELECT  |PARTITIONED|
            project ([$$35, $$28])
            -- STREAM_PROJECT  |PARTITIONED|
              subplan {
                        aggregate [$$28] <- [non-empty-stream()]
                        -- AGGREGATE  |LOCAL|
                          select ($$27)
                          -- STREAM_SELECT  |LOCAL|
                            subplan {
                                      aggregate [$$27] <- [non-empty-stream()]
                                      -- AGGREGATE  |LOCAL|
                                        select (eq("2016-04-26", $#1))
                                        -- STREAM_SELECT  |LOCAL|
                                          unnest $#1 <- scan-collection($$34)
                                          -- UNNEST  |LOCAL|
                                            nested tuple source
                                            -- NESTED_TUPLE_SOURCE  |LOCAL|
                                   }
                            -- SUBPLAN  |LOCAL|
                              assign [$$34] <- [$$D.getField(0)]
                              -- ASSIGN  |LOCAL|
                                unnest $$D <- scan-collection($$33)
                                -- UNNEST  |LOCAL|
                                  nested tuple source
                                  -- NESTED_TUPLE_SOURCE  |LOCAL|
                     }
              -- SUBPLAN  |PARTITIONED|
                project ([$$35, $$33])
                -- STREAM_PROJECT  |PARTITIONED|
                  assign [$$35, $$33] <- [$$C.getField(1), $$C.getField(2)]
                  -- ASSIGN  |PARTITIONED|
                    project ([$$C])
                    -- STREAM_PROJECT  |PARTITIONED|
                      exchange
                      -- ONE_TO_ONE_EXCHANGE  |PARTITIONED|
                        unnest-map [$$32, $$C] <- index-search("YelpCheckin", 0, "TestYelp", "YelpCheckin", false, false, 1, $$41, 1, $$41, true, true, true)
                        -- BTREE_SEARCH  |PARTITIONED|
                          exchange
                          -- ONE_TO_ONE_EXCHANGE  |PARTITIONED|
                            distinct ([$$41])
                            -- PRE_SORTED_DISTINCT_BY  |PARTITIONED|
                              exchange
                              -- ONE_TO_ONE_EXCHANGE  |PARTITIONED|
                                order (ASC, $$41)
                                -- STABLE_SORT [$$41(ASC)]  |PARTITIONED|
                                  exchange
                                  -- ONE_TO_ONE_EXCHANGE  |PARTITIONED|
                                    project ([$$41])
                                    -- STREAM_PROJECT  |PARTITIONED|
                                      exchange
                                      -- ONE_TO_ONE_EXCHANGE  |PARTITIONED|
                                        unnest-map [$$40, $$41] <- index-search("IdxYelpCheckinDates", 0, "TestYelp", "YelpCheckin", false, false, 1, $$38, 1, $$39, true, true, true)
                                        -- BTREE_SEARCH  |PARTITIONED|
                                          exchange
                                          -- ONE_TO_ONE_EXCHANGE  |PARTITIONED|
                                            assign [$$38, $$39] <- ["2016-04-26", "2016-04-26"]
                                            -- ASSIGN  |PARTITIONED|
                                              empty-tuple-source
                                              -- EMPTY_TUPLE_SOURCE  |PARTITIONED|
>>>>>>> 86e6336f
<|MERGE_RESOLUTION|>--- conflicted
+++ resolved
@@ -1,106 +1,64 @@
-distribute result [$$31]
+distribute result [$$33]
 -- DISTRIBUTE_RESULT  |PARTITIONED|
   exchange
   -- ONE_TO_ONE_EXCHANGE  |PARTITIONED|
-<<<<<<< HEAD
+    assign [$$33] <- [{"business_id": $$37}] project: [$$33]
     -- ASSIGN  |PARTITIONED|
+      select ($$30) project: [$$37]
       -- STREAM_SELECT  |PARTITIONED|
+        project ([$$37, $$30])
         -- STREAM_PROJECT  |PARTITIONED|
+          subplan {
+                    aggregate [$$30] <- [non-empty-stream()]
+                    -- AGGREGATE  |LOCAL|
+                      select ($$29)
+                      -- STREAM_SELECT  |LOCAL|
+                        subplan {
+                                  aggregate [$$29] <- [non-empty-stream()]
+                                  -- AGGREGATE  |LOCAL|
+                                    select (eq("2016-04-26", $#1))
+                                    -- STREAM_SELECT  |LOCAL|
+                                      unnest $#1 <- scan-collection($$36)
+                                      -- UNNEST  |LOCAL|
+                                        nested tuple source
+                                        -- NESTED_TUPLE_SOURCE  |LOCAL|
+                               }
+                        -- SUBPLAN  |LOCAL|
+                          assign [$$36] <- [$$D.getField(0)]
+                          -- ASSIGN  |LOCAL|
+                            unnest $$D <- scan-collection($$35)
+                            -- UNNEST  |LOCAL|
+                              nested tuple source
+                              -- NESTED_TUPLE_SOURCE  |LOCAL|
+                 }
           -- SUBPLAN  |PARTITIONED|
-                  {
-                    -- AGGREGATE  |LOCAL|
-                      -- STREAM_SELECT  |LOCAL|
-                        -- SUBPLAN  |LOCAL|
-                                {
-                                  -- AGGREGATE  |LOCAL|
-                                    -- STREAM_SELECT  |LOCAL|
-                                      -- UNNEST  |LOCAL|
-                                        -- NESTED_TUPLE_SOURCE  |LOCAL|
-                                }
-                          -- ASSIGN  |LOCAL|
-                            -- UNNEST  |LOCAL|
-                              -- NESTED_TUPLE_SOURCE  |LOCAL|
-                  }
+            assign [$$37, $$35] <- [$$C.getField(1), $$C.getField(2)] project: [$$37, $$35]
             -- ASSIGN  |PARTITIONED|
+              project ([$$C])
               -- STREAM_PROJECT  |PARTITIONED|
+                exchange
                 -- ONE_TO_ONE_EXCHANGE  |PARTITIONED|
-                  -- BTREE_SEARCH (TestYelp.YelpCheckin.YelpCheckin)  |PARTITIONED|
+                  unnest-map [$$34, $$C] <- index-search("YelpCheckin", 0, "Default", "TestYelp", "YelpCheckin", false, false, 1, $$43, 1, $$43, true, true, true)
+                  -- BTREE_SEARCH  |PARTITIONED|
+                    exchange
                     -- ONE_TO_ONE_EXCHANGE  |PARTITIONED|
+                      distinct ([$$43])
                       -- PRE_SORTED_DISTINCT_BY  |PARTITIONED|
+                        exchange
                         -- ONE_TO_ONE_EXCHANGE  |PARTITIONED|
+                          order (ASC, $$43)
                           -- STABLE_SORT [$$43(ASC)]  |PARTITIONED|
+                            exchange
                             -- ONE_TO_ONE_EXCHANGE  |PARTITIONED|
+                              project ([$$43])
                               -- STREAM_PROJECT  |PARTITIONED|
+                                exchange
                                 -- ONE_TO_ONE_EXCHANGE  |PARTITIONED|
-                                  -- BTREE_SEARCH (TestYelp.YelpCheckin.IdxYelpCheckinDates)  |PARTITIONED|
+                                  unnest-map [$$42, $$43] <- index-search("IdxYelpCheckinDates", 0, "Default", "TestYelp", "YelpCheckin", false, false, 1, $$40, 1, $$41, true, true, true)
+                                  -- BTREE_SEARCH  |PARTITIONED|
+                                    exchange
                                     -- ONE_TO_ONE_EXCHANGE  |PARTITIONED|
+                                      assign [$$40, $$41] <- ["2016-04-26", "2016-04-26"]
                                       -- ASSIGN  |PARTITIONED|
-                                        -- EMPTY_TUPLE_SOURCE  |PARTITIONED|
-=======
-    project ([$$31])
-    -- STREAM_PROJECT  |PARTITIONED|
-      assign [$$31] <- [{"business_id": $$35}]
-      -- ASSIGN  |PARTITIONED|
-        project ([$$35])
-        -- STREAM_PROJECT  |PARTITIONED|
-          select ($$28)
-          -- STREAM_SELECT  |PARTITIONED|
-            project ([$$35, $$28])
-            -- STREAM_PROJECT  |PARTITIONED|
-              subplan {
-                        aggregate [$$28] <- [non-empty-stream()]
-                        -- AGGREGATE  |LOCAL|
-                          select ($$27)
-                          -- STREAM_SELECT  |LOCAL|
-                            subplan {
-                                      aggregate [$$27] <- [non-empty-stream()]
-                                      -- AGGREGATE  |LOCAL|
-                                        select (eq("2016-04-26", $#1))
-                                        -- STREAM_SELECT  |LOCAL|
-                                          unnest $#1 <- scan-collection($$34)
-                                          -- UNNEST  |LOCAL|
-                                            nested tuple source
-                                            -- NESTED_TUPLE_SOURCE  |LOCAL|
-                                   }
-                            -- SUBPLAN  |LOCAL|
-                              assign [$$34] <- [$$D.getField(0)]
-                              -- ASSIGN  |LOCAL|
-                                unnest $$D <- scan-collection($$33)
-                                -- UNNEST  |LOCAL|
-                                  nested tuple source
-                                  -- NESTED_TUPLE_SOURCE  |LOCAL|
-                     }
-              -- SUBPLAN  |PARTITIONED|
-                project ([$$35, $$33])
-                -- STREAM_PROJECT  |PARTITIONED|
-                  assign [$$35, $$33] <- [$$C.getField(1), $$C.getField(2)]
-                  -- ASSIGN  |PARTITIONED|
-                    project ([$$C])
-                    -- STREAM_PROJECT  |PARTITIONED|
-                      exchange
-                      -- ONE_TO_ONE_EXCHANGE  |PARTITIONED|
-                        unnest-map [$$32, $$C] <- index-search("YelpCheckin", 0, "TestYelp", "YelpCheckin", false, false, 1, $$41, 1, $$41, true, true, true)
-                        -- BTREE_SEARCH  |PARTITIONED|
-                          exchange
-                          -- ONE_TO_ONE_EXCHANGE  |PARTITIONED|
-                            distinct ([$$41])
-                            -- PRE_SORTED_DISTINCT_BY  |PARTITIONED|
-                              exchange
-                              -- ONE_TO_ONE_EXCHANGE  |PARTITIONED|
-                                order (ASC, $$41)
-                                -- STABLE_SORT [$$41(ASC)]  |PARTITIONED|
-                                  exchange
-                                  -- ONE_TO_ONE_EXCHANGE  |PARTITIONED|
-                                    project ([$$41])
-                                    -- STREAM_PROJECT  |PARTITIONED|
-                                      exchange
-                                      -- ONE_TO_ONE_EXCHANGE  |PARTITIONED|
-                                        unnest-map [$$40, $$41] <- index-search("IdxYelpCheckinDates", 0, "TestYelp", "YelpCheckin", false, false, 1, $$38, 1, $$39, true, true, true)
-                                        -- BTREE_SEARCH  |PARTITIONED|
-                                          exchange
-                                          -- ONE_TO_ONE_EXCHANGE  |PARTITIONED|
-                                            assign [$$38, $$39] <- ["2016-04-26", "2016-04-26"]
-                                            -- ASSIGN  |PARTITIONED|
-                                              empty-tuple-source
-                                              -- EMPTY_TUPLE_SOURCE  |PARTITIONED|
->>>>>>> 86e6336f
+                                        empty-tuple-source
+                                        -- EMPTY_TUPLE_SOURCE  |PARTITIONED|