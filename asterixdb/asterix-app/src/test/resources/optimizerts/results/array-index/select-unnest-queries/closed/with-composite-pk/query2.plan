--- conflicted
+++ resolved
@@ -1,76 +1,46 @@
-distribute result [$$46]
+distribute result [$$49]
 -- DISTRIBUTE_RESULT  |UNPARTITIONED|
   exchange
   -- ONE_TO_ONE_EXCHANGE  |UNPARTITIONED|
-<<<<<<< HEAD
+    assign [$$49] <- [{"$1": $$52}] project: [$$49]
     -- ASSIGN  |UNPARTITIONED|
+      aggregate [$$52] <- [agg-sql-sum($$54)]
       -- AGGREGATE  |UNPARTITIONED|
+        exchange
         -- RANDOM_MERGE_EXCHANGE  |PARTITIONED|
+          aggregate [$$54] <- [agg-sql-count(1)]
           -- AGGREGATE  |PARTITIONED|
+            select (and(gt($$D, "2016"), lt($$D, "2017")))
             -- STREAM_SELECT  |PARTITIONED|
+              unnest $$D <- scan-collection($$53) project: [$$D]
               -- UNNEST  |PARTITIONED|
+                assign [$$53] <- [$$C.getField(2)] project: [$$53]
                 -- ASSIGN  |PARTITIONED|
+                  project ([$$C])
                   -- STREAM_PROJECT  |PARTITIONED|
+                    exchange
                     -- ONE_TO_ONE_EXCHANGE  |PARTITIONED|
-                      -- BTREE_SEARCH (TestYelp.YelpCheckin.YelpCheckin)  |PARTITIONED|
+                      unnest-map [$$50, $$51, $$C] <- index-search("YelpCheckin", 0, "Default", "TestYelp", "YelpCheckin", false, false, 2, $$58, $$59, 2, $$58, $$59, true, true, true)
+                      -- BTREE_SEARCH  |PARTITIONED|
+                        exchange
                         -- ONE_TO_ONE_EXCHANGE  |PARTITIONED|
+                          distinct ([$$58, $$59])
                           -- PRE_SORTED_DISTINCT_BY  |PARTITIONED|
+                            exchange
                             -- ONE_TO_ONE_EXCHANGE  |PARTITIONED|
+                              order (ASC, $$58) (ASC, $$59)
                               -- STABLE_SORT [$$58(ASC), $$59(ASC)]  |PARTITIONED|
+                                exchange
                                 -- ONE_TO_ONE_EXCHANGE  |PARTITIONED|
+                                  project ([$$58, $$59])
                                   -- STREAM_PROJECT  |PARTITIONED|
+                                    exchange
                                     -- ONE_TO_ONE_EXCHANGE  |PARTITIONED|
-                                      -- BTREE_SEARCH (TestYelp.YelpCheckin.IdxYelpCheckinDates)  |PARTITIONED|
+                                      unnest-map [$$57, $$58, $$59] <- index-search("IdxYelpCheckinDates", 0, "Default", "TestYelp", "YelpCheckin", false, false, 1, $$55, 1, $$56, false, false, false)
+                                      -- BTREE_SEARCH  |PARTITIONED|
+                                        exchange
                                         -- ONE_TO_ONE_EXCHANGE  |PARTITIONED|
+                                          assign [$$55, $$56] <- ["2016", "2017"]
                                           -- ASSIGN  |PARTITIONED|
-                                            -- EMPTY_TUPLE_SOURCE  |PARTITIONED|
-=======
-    project ([$$46])
-    -- STREAM_PROJECT  |UNPARTITIONED|
-      assign [$$46] <- [{"$1": $$49}]
-      -- ASSIGN  |UNPARTITIONED|
-        aggregate [$$49] <- [agg-sql-sum($$51)]
-        -- AGGREGATE  |UNPARTITIONED|
-          exchange
-          -- RANDOM_MERGE_EXCHANGE  |PARTITIONED|
-            aggregate [$$51] <- [agg-sql-count(1)]
-            -- AGGREGATE  |PARTITIONED|
-              select (and(gt($$D, "2016"), lt($$D, "2017")))
-              -- STREAM_SELECT  |PARTITIONED|
-                project ([$$D])
-                -- STREAM_PROJECT  |PARTITIONED|
-                  unnest $$D <- scan-collection($$50)
-                  -- UNNEST  |PARTITIONED|
-                    project ([$$50])
-                    -- STREAM_PROJECT  |PARTITIONED|
-                      assign [$$50] <- [$$C.getField(2)]
-                      -- ASSIGN  |PARTITIONED|
-                        project ([$$C])
-                        -- STREAM_PROJECT  |PARTITIONED|
-                          exchange
-                          -- ONE_TO_ONE_EXCHANGE  |PARTITIONED|
-                            unnest-map [$$47, $$48, $$C] <- index-search("YelpCheckin", 0, "TestYelp", "YelpCheckin", false, false, 2, $$55, $$56, 2, $$55, $$56, true, true, true)
-                            -- BTREE_SEARCH  |PARTITIONED|
-                              exchange
-                              -- ONE_TO_ONE_EXCHANGE  |PARTITIONED|
-                                distinct ([$$55, $$56])
-                                -- PRE_SORTED_DISTINCT_BY  |PARTITIONED|
-                                  exchange
-                                  -- ONE_TO_ONE_EXCHANGE  |PARTITIONED|
-                                    order (ASC, $$55) (ASC, $$56)
-                                    -- STABLE_SORT [$$55(ASC), $$56(ASC)]  |PARTITIONED|
-                                      exchange
-                                      -- ONE_TO_ONE_EXCHANGE  |PARTITIONED|
-                                        project ([$$55, $$56])
-                                        -- STREAM_PROJECT  |PARTITIONED|
-                                          exchange
-                                          -- ONE_TO_ONE_EXCHANGE  |PARTITIONED|
-                                            unnest-map [$$54, $$55, $$56] <- index-search("IdxYelpCheckinDates", 0, "TestYelp", "YelpCheckin", false, false, 1, $$52, 1, $$53, false, false, false)
-                                            -- BTREE_SEARCH  |PARTITIONED|
-                                              exchange
-                                              -- ONE_TO_ONE_EXCHANGE  |PARTITIONED|
-                                                assign [$$52, $$53] <- ["2016", "2017"]
-                                                -- ASSIGN  |PARTITIONED|
-                                                  empty-tuple-source
-                                                  -- EMPTY_TUPLE_SOURCE  |PARTITIONED|
->>>>>>> 86e6336f
+                                            empty-tuple-source
+                                            -- EMPTY_TUPLE_SOURCE  |PARTITIONED|