distribute result [$$25]
-- DISTRIBUTE_RESULT  |PARTITIONED|
  exchange
  -- ONE_TO_ONE_EXCHANGE  |PARTITIONED|
<<<<<<< HEAD
    -- ASSIGN  |PARTITIONED|
      -- STREAM_SELECT  |PARTITIONED|
        -- STREAM_PROJECT  |PARTITIONED|
          -- SUBPLAN  |PARTITIONED|
                  {
                    -- AGGREGATE  |LOCAL|
                      -- STREAM_SELECT  |LOCAL|
                        -- UNNEST  |LOCAL|
                          -- SUBPLAN  |LOCAL|
                                  {
                                    -- AGGREGATE  |LOCAL|
                                      -- STREAM_SELECT  |LOCAL|
                                        -- UNNEST  |LOCAL|
                                          -- NESTED_TUPLE_SOURCE  |LOCAL|
                                  }
                            -- NESTED_TUPLE_SOURCE  |LOCAL|
                  }
            -- ASSIGN  |PARTITIONED|
              -- STREAM_PROJECT  |PARTITIONED|
                -- ONE_TO_ONE_EXCHANGE  |PARTITIONED|
                  -- BTREE_SEARCH (TestDataverse.Dataset1.Dataset1)  |PARTITIONED|
                    -- ONE_TO_ONE_EXCHANGE  |PARTITIONED|
                      -- PRE_SORTED_DISTINCT_BY  |PARTITIONED|
                        -- ONE_TO_ONE_EXCHANGE  |PARTITIONED|
                          -- STABLE_SORT [$$33(ASC)]  |PARTITIONED|
                            -- ONE_TO_ONE_EXCHANGE  |PARTITIONED|
                              -- STREAM_PROJECT  |PARTITIONED|
                                -- ONE_TO_ONE_EXCHANGE  |PARTITIONED|
                                  -- BTREE_SEARCH (TestDataverse.Dataset1.d1Idx)  |PARTITIONED|
                                    -- ONE_TO_ONE_EXCHANGE  |PARTITIONED|
                                      -- ASSIGN  |PARTITIONED|
                                        -- EMPTY_TUPLE_SOURCE  |PARTITIONED|
=======
    project ([$$25])
    -- STREAM_PROJECT  |PARTITIONED|
      assign [$$25] <- [{"D1": $$D1}]
      -- ASSIGN  |PARTITIONED|
        project ([$$D1])
        -- STREAM_PROJECT  |PARTITIONED|
          select ($$23)
          -- STREAM_SELECT  |PARTITIONED|
            project ([$$D1, $$23])
            -- STREAM_PROJECT  |PARTITIONED|
              subplan {
                        aggregate [$$23] <- [non-empty-stream()]
                        -- AGGREGATE  |LOCAL|
                          select (eq(true, $#2))
                          -- STREAM_SELECT  |LOCAL|
                            unnest $#2 <- scan-collection(ordered-list-constructor(eq($$28, "a"), $$21))
                            -- UNNEST  |LOCAL|
                              subplan {
                                        aggregate [$$21] <- [non-empty-stream()]
                                        -- AGGREGATE  |LOCAL|
                                          select (eq("b", $#1))
                                          -- STREAM_SELECT  |LOCAL|
                                            unnest $#1 <- scan-collection($$27)
                                            -- UNNEST  |LOCAL|
                                              nested tuple source
                                              -- NESTED_TUPLE_SOURCE  |LOCAL|
                                     }
                              -- SUBPLAN  |LOCAL|
                                nested tuple source
                                -- NESTED_TUPLE_SOURCE  |LOCAL|
                     }
              -- SUBPLAN  |PARTITIONED|
                assign [$$28, $$27] <- [$$D1.getField("val"), $$D1.getField("items")]
                -- ASSIGN  |PARTITIONED|
                  project ([$$D1])
                  -- STREAM_PROJECT  |PARTITIONED|
                    exchange
                    -- ONE_TO_ONE_EXCHANGE  |PARTITIONED|
                      unnest-map [$$26, $$D1] <- index-search("Dataset1", 0, "TestDataverse", "Dataset1", false, false, 1, $$32, 1, $$32, true, true, true)
                      -- BTREE_SEARCH  |PARTITIONED|
                        exchange
                        -- ONE_TO_ONE_EXCHANGE  |PARTITIONED|
                          distinct ([$$32])
                          -- PRE_SORTED_DISTINCT_BY  |PARTITIONED|
                            exchange
                            -- ONE_TO_ONE_EXCHANGE  |PARTITIONED|
                              order (ASC, $$32)
                              -- STABLE_SORT [$$32(ASC)]  |PARTITIONED|
                                exchange
                                -- ONE_TO_ONE_EXCHANGE  |PARTITIONED|
                                  project ([$$32])
                                  -- STREAM_PROJECT  |PARTITIONED|
                                    exchange
                                    -- ONE_TO_ONE_EXCHANGE  |PARTITIONED|
                                      unnest-map [$$31, $$32] <- index-search("d1Idx", 0, "TestDataverse", "Dataset1", false, false, 1, $$29, 1, $$30, true, true, true)
                                      -- BTREE_SEARCH  |PARTITIONED|
                                        exchange
                                        -- ONE_TO_ONE_EXCHANGE  |PARTITIONED|
                                          assign [$$29, $$30] <- ["b", "b"]
                                          -- ASSIGN  |PARTITIONED|
                                            empty-tuple-source
                                            -- EMPTY_TUPLE_SOURCE  |PARTITIONED|
>>>>>>> 86e6336f
<|MERGE_RESOLUTION|>--- conflicted
+++ resolved
@@ -1,101 +1,62 @@
-distribute result [$$25]
+distribute result [$$26]
 -- DISTRIBUTE_RESULT  |PARTITIONED|
   exchange
   -- ONE_TO_ONE_EXCHANGE  |PARTITIONED|
-<<<<<<< HEAD
+    assign [$$26] <- [{"D1": $$D1}] project: [$$26]
     -- ASSIGN  |PARTITIONED|
+      select ($$24) project: [$$D1]
       -- STREAM_SELECT  |PARTITIONED|
+        project ([$$D1, $$24])
         -- STREAM_PROJECT  |PARTITIONED|
+          subplan {
+                    aggregate [$$24] <- [non-empty-stream()]
+                    -- AGGREGATE  |LOCAL|
+                      select (eq(true, $#2))
+                      -- STREAM_SELECT  |LOCAL|
+                        unnest $#2 <- scan-collection(ordered-list-constructor(eq($$29, "a"), $$22))
+                        -- UNNEST  |LOCAL|
+                          subplan {
+                                    aggregate [$$22] <- [non-empty-stream()]
+                                    -- AGGREGATE  |LOCAL|
+                                      select (eq("b", $#1))
+                                      -- STREAM_SELECT  |LOCAL|
+                                        unnest $#1 <- scan-collection($$28)
+                                        -- UNNEST  |LOCAL|
+                                          nested tuple source
+                                          -- NESTED_TUPLE_SOURCE  |LOCAL|
+                                 }
+                          -- SUBPLAN  |LOCAL|
+                            nested tuple source
+                            -- NESTED_TUPLE_SOURCE  |LOCAL|
+                 }
           -- SUBPLAN  |PARTITIONED|
-                  {
-                    -- AGGREGATE  |LOCAL|
-                      -- STREAM_SELECT  |LOCAL|
-                        -- UNNEST  |LOCAL|
-                          -- SUBPLAN  |LOCAL|
-                                  {
-                                    -- AGGREGATE  |LOCAL|
-                                      -- STREAM_SELECT  |LOCAL|
-                                        -- UNNEST  |LOCAL|
-                                          -- NESTED_TUPLE_SOURCE  |LOCAL|
-                                  }
-                            -- NESTED_TUPLE_SOURCE  |LOCAL|
-                  }
+            assign [$$29, $$28] <- [$$D1.getField("val"), $$D1.getField("items")]
             -- ASSIGN  |PARTITIONED|
+              project ([$$D1])
               -- STREAM_PROJECT  |PARTITIONED|
+                exchange
                 -- ONE_TO_ONE_EXCHANGE  |PARTITIONED|
-                  -- BTREE_SEARCH (TestDataverse.Dataset1.Dataset1)  |PARTITIONED|
-                    -- ONE_TO_ONE_EXCHANGE  |PARTITIONED|
-                      -- PRE_SORTED_DISTINCT_BY  |PARTITIONED|
-                        -- ONE_TO_ONE_EXCHANGE  |PARTITIONED|
-                          -- STABLE_SORT [$$33(ASC)]  |PARTITIONED|
-                            -- ONE_TO_ONE_EXCHANGE  |PARTITIONED|
-                              -- STREAM_PROJECT  |PARTITIONED|
-                                -- ONE_TO_ONE_EXCHANGE  |PARTITIONED|
-                                  -- BTREE_SEARCH (TestDataverse.Dataset1.d1Idx)  |PARTITIONED|
-                                    -- ONE_TO_ONE_EXCHANGE  |PARTITIONED|
-                                      -- ASSIGN  |PARTITIONED|
-                                        -- EMPTY_TUPLE_SOURCE  |PARTITIONED|
-=======
-    project ([$$25])
-    -- STREAM_PROJECT  |PARTITIONED|
-      assign [$$25] <- [{"D1": $$D1}]
-      -- ASSIGN  |PARTITIONED|
-        project ([$$D1])
-        -- STREAM_PROJECT  |PARTITIONED|
-          select ($$23)
-          -- STREAM_SELECT  |PARTITIONED|
-            project ([$$D1, $$23])
-            -- STREAM_PROJECT  |PARTITIONED|
-              subplan {
-                        aggregate [$$23] <- [non-empty-stream()]
-                        -- AGGREGATE  |LOCAL|
-                          select (eq(true, $#2))
-                          -- STREAM_SELECT  |LOCAL|
-                            unnest $#2 <- scan-collection(ordered-list-constructor(eq($$28, "a"), $$21))
-                            -- UNNEST  |LOCAL|
-                              subplan {
-                                        aggregate [$$21] <- [non-empty-stream()]
-                                        -- AGGREGATE  |LOCAL|
-                                          select (eq("b", $#1))
-                                          -- STREAM_SELECT  |LOCAL|
-                                            unnest $#1 <- scan-collection($$27)
-                                            -- UNNEST  |LOCAL|
-                                              nested tuple source
-                                              -- NESTED_TUPLE_SOURCE  |LOCAL|
-                                     }
-                              -- SUBPLAN  |LOCAL|
-                                nested tuple source
-                                -- NESTED_TUPLE_SOURCE  |LOCAL|
-                     }
-              -- SUBPLAN  |PARTITIONED|
-                assign [$$28, $$27] <- [$$D1.getField("val"), $$D1.getField("items")]
-                -- ASSIGN  |PARTITIONED|
-                  project ([$$D1])
-                  -- STREAM_PROJECT  |PARTITIONED|
+                  unnest-map [$$27, $$D1] <- index-search("Dataset1", 0, "Default", "TestDataverse", "Dataset1", false, false, 1, $$33, 1, $$33, true, true, true)
+                  -- BTREE_SEARCH  |PARTITIONED|
                     exchange
                     -- ONE_TO_ONE_EXCHANGE  |PARTITIONED|
-                      unnest-map [$$26, $$D1] <- index-search("Dataset1", 0, "TestDataverse", "Dataset1", false, false, 1, $$32, 1, $$32, true, true, true)
-                      -- BTREE_SEARCH  |PARTITIONED|
+                      distinct ([$$33])
+                      -- PRE_SORTED_DISTINCT_BY  |PARTITIONED|
                         exchange
                         -- ONE_TO_ONE_EXCHANGE  |PARTITIONED|
-                          distinct ([$$32])
-                          -- PRE_SORTED_DISTINCT_BY  |PARTITIONED|
+                          order (ASC, $$33)
+                          -- STABLE_SORT [$$33(ASC)]  |PARTITIONED|
                             exchange
                             -- ONE_TO_ONE_EXCHANGE  |PARTITIONED|
-                              order (ASC, $$32)
-                              -- STABLE_SORT [$$32(ASC)]  |PARTITIONED|
+                              project ([$$33])
+                              -- STREAM_PROJECT  |PARTITIONED|
                                 exchange
                                 -- ONE_TO_ONE_EXCHANGE  |PARTITIONED|
-                                  project ([$$32])
-                                  -- STREAM_PROJECT  |PARTITIONED|
+                                  unnest-map [$$32, $$33] <- index-search("d1Idx", 0, "Default", "TestDataverse", "Dataset1", false, false, 1, $$30, 1, $$31, true, true, true)
+                                  -- BTREE_SEARCH  |PARTITIONED|
                                     exchange
                                     -- ONE_TO_ONE_EXCHANGE  |PARTITIONED|
-                                      unnest-map [$$31, $$32] <- index-search("d1Idx", 0, "TestDataverse", "Dataset1", false, false, 1, $$29, 1, $$30, true, true, true)
-                                      -- BTREE_SEARCH  |PARTITIONED|
-                                        exchange
-                                        -- ONE_TO_ONE_EXCHANGE  |PARTITIONED|
-                                          assign [$$29, $$30] <- ["b", "b"]
-                                          -- ASSIGN  |PARTITIONED|
-                                            empty-tuple-source
-                                            -- EMPTY_TUPLE_SOURCE  |PARTITIONED|
->>>>>>> 86e6336f
+                                      assign [$$30, $$31] <- ["b", "b"]
+                                      -- ASSIGN  |PARTITIONED|
+                                        empty-tuple-source
+                                        -- EMPTY_TUPLE_SOURCE  |PARTITIONED|