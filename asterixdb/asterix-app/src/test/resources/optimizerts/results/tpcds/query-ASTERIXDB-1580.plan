--- conflicted
+++ resolved
@@ -1,211 +1,132 @@
-distribute result [$$117]
+distribute result [$$125]
 -- DISTRIBUTE_RESULT  |UNPARTITIONED|
   exchange
   -- ONE_TO_ONE_EXCHANGE  |UNPARTITIONED|
     limit 100
     -- STREAM_LIMIT  |UNPARTITIONED|
-<<<<<<< HEAD
+      assign [$$125] <- [{"state": $$ca_state, "cnt": $$136}] project: [$$125]
       -- ASSIGN  |PARTITIONED|
+        exchange
         -- SORT_MERGE_EXCHANGE [$$136(ASC) ]  |PARTITIONED|
+          limit 100
           -- STREAM_LIMIT  |PARTITIONED|
+            exchange
             -- ONE_TO_ONE_EXCHANGE  |PARTITIONED|
+              order (topK: 100) (ASC, $$136)
               -- STABLE_SORT [topK: 100] [$$136(ASC)]  |PARTITIONED|
+                exchange
                 -- ONE_TO_ONE_EXCHANGE  |PARTITIONED|
+                  select (ge($$135, 10)) project: [$$ca_state, $$136]
                   -- STREAM_SELECT  |PARTITIONED|
+                    exchange
                     -- ONE_TO_ONE_EXCHANGE  |PARTITIONED|
+                      group by ([$$ca_state := $$145]) decor ([]) {
+                                aggregate [$$135, $$136] <- [agg-sql-sum($$143), agg-sql-sum($$144)]
+                                -- AGGREGATE  |LOCAL|
+                                  nested tuple source
+                                  -- NESTED_TUPLE_SOURCE  |LOCAL|
+                             }
                       -- SORT_GROUP_BY[$$145]  |PARTITIONED|
-                              {
-                                -- AGGREGATE  |LOCAL|
-                                  -- NESTED_TUPLE_SOURCE  |LOCAL|
-                              }
+                        exchange
                         -- HASH_PARTITION_EXCHANGE [$$145]  |PARTITIONED|
-                          -- SORT_GROUP_BY[$$126]  |PARTITIONED|
-                                  {
-=======
-      project ([$$117])
-      -- STREAM_PROJECT  |PARTITIONED|
-        assign [$$117] <- [{"state": $$ca_state, "cnt": $$128}]
-        -- ASSIGN  |PARTITIONED|
-          exchange
-          -- SORT_MERGE_EXCHANGE [$$128(ASC) ]  |PARTITIONED|
-            limit 100
-            -- STREAM_LIMIT  |PARTITIONED|
-              exchange
-              -- ONE_TO_ONE_EXCHANGE  |PARTITIONED|
-                order (topK: 100) (ASC, $$128)
-                -- STABLE_SORT [topK: 100] [$$128(ASC)]  |PARTITIONED|
-                  exchange
-                  -- ONE_TO_ONE_EXCHANGE  |PARTITIONED|
-                    project ([$$ca_state, $$128])
-                    -- STREAM_PROJECT  |PARTITIONED|
-                      select (ge($$127, 10))
-                      -- STREAM_SELECT  |PARTITIONED|
-                        exchange
-                        -- ONE_TO_ONE_EXCHANGE  |PARTITIONED|
-                          group by ([$$ca_state := $$137]) decor ([]) {
-                                    aggregate [$$127, $$128] <- [agg-sql-sum($$135), agg-sql-sum($$136)]
->>>>>>> 86e6336f
+                          group by ([$$145 := $$126]) decor ([]) {
+                                    aggregate [$$143, $$144] <- [agg-sql-count($$a), agg-sql-count($$a)]
                                     -- AGGREGATE  |LOCAL|
                                       nested tuple source
                                       -- NESTED_TUPLE_SOURCE  |LOCAL|
-<<<<<<< HEAD
-                                  }
+                                 }
+                          -- SORT_GROUP_BY[$$126]  |PARTITIONED|
+                            exchange
                             -- ONE_TO_ONE_EXCHANGE  |PARTITIONED|
+                              project ([$$a, $$126])
                               -- STREAM_PROJECT  |PARTITIONED|
-                                -- ONE_TO_ONE_EXCHANGE  |PARTITIONED|
-                                  -- HYBRID_HASH_JOIN [$$129][$$132]  |PARTITIONED|
-                                    -- HASH_PARTITION_EXCHANGE [$$129]  |PARTITIONED|
-                                      -- STREAM_PROJECT  |PARTITIONED|
-                                        -- ONE_TO_ONE_EXCHANGE  |PARTITIONED|
-                                          -- HYBRID_HASH_JOIN [$$137][$$131]  |PARTITIONED|
-                                            -- HASH_PARTITION_EXCHANGE [$$137]  |PARTITIONED|
-                                              -- STREAM_PROJECT  |PARTITIONED|
-                                                -- ONE_TO_ONE_EXCHANGE  |PARTITIONED|
-                                                  -- HYBRID_HASH_JOIN [$$128][$$142]  |PARTITIONED|
-                                                    -- HASH_PARTITION_EXCHANGE [$$128]  |PARTITIONED|
-                                                      -- STREAM_PROJECT  |PARTITIONED|
-                                                        -- ONE_TO_ONE_EXCHANGE  |PARTITIONED|
-                                                          -- HYBRID_HASH_JOIN [$$127][$$140]  |PARTITIONED|
-                                                            -- HASH_PARTITION_EXCHANGE [$$127]  |PARTITIONED|
-                                                              -- ASSIGN  |PARTITIONED|
-                                                                -- ONE_TO_ONE_EXCHANGE  |PARTITIONED|
-                                                                  -- DATASOURCE_SCAN (tpcds.customer_address)  |PARTITIONED|
-                                                                    -- ONE_TO_ONE_EXCHANGE  |PARTITIONED|
-                                                                      -- EMPTY_TUPLE_SOURCE  |PARTITIONED|
-                                                            -- HASH_PARTITION_EXCHANGE [$$140]  |PARTITIONED|
-                                                              -- ASSIGN  |PARTITIONED|
-                                                                -- ONE_TO_ONE_EXCHANGE  |PARTITIONED|
-                                                                  -- DATASOURCE_SCAN (tpcds.customer)  |PARTITIONED|
-=======
-                                 }
-                          -- SORT_GROUP_BY[$$137]  |PARTITIONED|
-                            exchange
-                            -- HASH_PARTITION_EXCHANGE [$$137]  |PARTITIONED|
-                              group by ([$$137 := $$118]) decor ([]) {
-                                        aggregate [$$135, $$136] <- [agg-sql-count($$a), agg-sql-count($$a)]
-                                        -- AGGREGATE  |LOCAL|
-                                          nested tuple source
-                                          -- NESTED_TUPLE_SOURCE  |LOCAL|
-                                     }
-                              -- SORT_GROUP_BY[$$118]  |PARTITIONED|
                                 exchange
                                 -- ONE_TO_ONE_EXCHANGE  |PARTITIONED|
-                                  project ([$$a, $$118])
-                                  -- STREAM_PROJECT  |PARTITIONED|
+                                  join (eq($$129, $$132))
+                                  -- HYBRID_HASH_JOIN [$$129][$$132]  |PARTITIONED|
                                     exchange
-                                    -- ONE_TO_ONE_EXCHANGE  |PARTITIONED|
-                                      join (eq($$121, $$124))
-                                      -- HYBRID_HASH_JOIN [$$121][$$124]  |PARTITIONED|
+                                    -- HASH_PARTITION_EXCHANGE [$$129]  |PARTITIONED|
+                                      project ([$$a, $$126, $$129])
+                                      -- STREAM_PROJECT  |PARTITIONED|
                                         exchange
-                                        -- HASH_PARTITION_EXCHANGE [$$121]  |PARTITIONED|
-                                          project ([$$a, $$118, $$121])
-                                          -- STREAM_PROJECT  |PARTITIONED|
+                                        -- ONE_TO_ONE_EXCHANGE  |PARTITIONED|
+                                          join (eq($$137, $$131))
+                                          -- HYBRID_HASH_JOIN [$$137][$$131]  |PARTITIONED|
                                             exchange
-                                            -- ONE_TO_ONE_EXCHANGE  |PARTITIONED|
-                                              join (eq($$129, $$123))
-                                              -- HYBRID_HASH_JOIN [$$129][$$123]  |PARTITIONED|
+                                            -- HASH_PARTITION_EXCHANGE [$$137]  |PARTITIONED|
+                                              project ([$$a, $$126, $$129, $$137])
+                                              -- STREAM_PROJECT  |PARTITIONED|
                                                 exchange
-                                                -- HASH_PARTITION_EXCHANGE [$$129]  |PARTITIONED|
-                                                  project ([$$a, $$118, $$121, $$129])
-                                                  -- STREAM_PROJECT  |PARTITIONED|
+                                                -- ONE_TO_ONE_EXCHANGE  |PARTITIONED|
+                                                  join (eq($$128, $$142))
+                                                  -- HYBRID_HASH_JOIN [$$128][$$142]  |PARTITIONED|
                                                     exchange
-                                                    -- ONE_TO_ONE_EXCHANGE  |PARTITIONED|
-                                                      join (eq($$120, $$134))
-                                                      -- HYBRID_HASH_JOIN [$$120][$$134]  |PARTITIONED|
+                                                    -- HASH_PARTITION_EXCHANGE [$$128]  |PARTITIONED|
+                                                      project ([$$a, $$126, $$128])
+                                                      -- STREAM_PROJECT  |PARTITIONED|
                                                         exchange
-                                                        -- HASH_PARTITION_EXCHANGE [$$120]  |PARTITIONED|
-                                                          project ([$$a, $$118, $$120])
-                                                          -- STREAM_PROJECT  |PARTITIONED|
+                                                        -- ONE_TO_ONE_EXCHANGE  |PARTITIONED|
+                                                          join (eq($$127, $$140))
+                                                          -- HYBRID_HASH_JOIN [$$127][$$140]  |PARTITIONED|
                                                             exchange
-                                                            -- ONE_TO_ONE_EXCHANGE  |PARTITIONED|
-                                                              join (eq($$119, $$132))
-                                                              -- HYBRID_HASH_JOIN [$$119][$$132]  |PARTITIONED|
+                                                            -- HASH_PARTITION_EXCHANGE [$$127]  |PARTITIONED|
+                                                              assign [$$126] <- [$$a.getField(8)]
+                                                              -- ASSIGN  |PARTITIONED|
                                                                 exchange
                                                                 -- ONE_TO_ONE_EXCHANGE  |PARTITIONED|
-                                                                  assign [$$118] <- [$$a.getField(8)]
-                                                                  -- ASSIGN  |PARTITIONED|
-                                                                    exchange
-                                                                    -- ONE_TO_ONE_EXCHANGE  |PARTITIONED|
-                                                                      data-scan []<-[$$119, $$a] <- tpcds.customer_address
-                                                                      -- DATASOURCE_SCAN  |PARTITIONED|
-                                                                        exchange
-                                                                        -- ONE_TO_ONE_EXCHANGE  |PARTITIONED|
-                                                                          empty-tuple-source
-                                                                          -- EMPTY_TUPLE_SOURCE  |PARTITIONED|
-                                                                exchange
-                                                                -- HASH_PARTITION_EXCHANGE [$$132]  |PARTITIONED|
-                                                                  project ([$$120, $$132])
-                                                                  -- STREAM_PROJECT  |PARTITIONED|
-                                                                    assign [$$132] <- [$$c.getField(4)]
-                                                                    -- ASSIGN  |PARTITIONED|
-                                                                      exchange
-                                                                      -- ONE_TO_ONE_EXCHANGE  |PARTITIONED|
-                                                                        data-scan []<-[$$120, $$c] <- tpcds.customer
-                                                                        -- DATASOURCE_SCAN  |PARTITIONED|
-                                                                          exchange
-                                                                          -- ONE_TO_ONE_EXCHANGE  |PARTITIONED|
-                                                                            empty-tuple-source
-                                                                            -- EMPTY_TUPLE_SOURCE  |PARTITIONED|
-                                                        exchange
-                                                        -- HASH_PARTITION_EXCHANGE [$$134]  |PARTITIONED|
-                                                          project ([$$121, $$129, $$134])
-                                                          -- STREAM_PROJECT  |PARTITIONED|
-                                                            assign [$$129, $$134] <- [$$s.getField(0), $$s.getField(3)]
-                                                            -- ASSIGN  |PARTITIONED|
-                                                              project ([$$121, $$s])
-                                                              -- STREAM_PROJECT  |PARTITIONED|
-                                                                exchange
-                                                                -- ONE_TO_ONE_EXCHANGE  |PARTITIONED|
-                                                                  data-scan []<-[$$121, $$122, $$s] <- tpcds.store_sales
+                                                                  data-scan []<-[$$127, $$a] <- tpcds.customer_address
                                                                   -- DATASOURCE_SCAN  |PARTITIONED|
                                                                     exchange
->>>>>>> 86e6336f
                                                                     -- ONE_TO_ONE_EXCHANGE  |PARTITIONED|
                                                                       empty-tuple-source
                                                                       -- EMPTY_TUPLE_SOURCE  |PARTITIONED|
-<<<<<<< HEAD
+                                                            exchange
+                                                            -- HASH_PARTITION_EXCHANGE [$$140]  |PARTITIONED|
+                                                              assign [$$140] <- [$$c.getField(4)] project: [$$128, $$140]
+                                                              -- ASSIGN  |PARTITIONED|
+                                                                exchange
+                                                                -- ONE_TO_ONE_EXCHANGE  |PARTITIONED|
+                                                                  data-scan []<-[$$128, $$c] <- tpcds.customer
+                                                                  -- DATASOURCE_SCAN  |PARTITIONED|
+                                                                    exchange
+                                                                    -- ONE_TO_ONE_EXCHANGE  |PARTITIONED|
+                                                                      empty-tuple-source
+                                                                      -- EMPTY_TUPLE_SOURCE  |PARTITIONED|
+                                                    exchange
                                                     -- HASH_PARTITION_EXCHANGE [$$142]  |PARTITIONED|
+                                                      assign [$$137, $$142] <- [$$s.getField(0), $$s.getField(3)] project: [$$129, $$137, $$142]
                                                       -- ASSIGN  |PARTITIONED|
+                                                        project ([$$129, $$s])
                                                         -- STREAM_PROJECT  |PARTITIONED|
+                                                          exchange
                                                           -- ONE_TO_ONE_EXCHANGE  |PARTITIONED|
-                                                            -- DATASOURCE_SCAN (tpcds.store_sales)  |PARTITIONED|
+                                                            data-scan []<-[$$129, $$130, $$s] <- tpcds.store_sales
+                                                            -- DATASOURCE_SCAN  |PARTITIONED|
+                                                              exchange
                                                               -- ONE_TO_ONE_EXCHANGE  |PARTITIONED|
+                                                                empty-tuple-source
                                                                 -- EMPTY_TUPLE_SOURCE  |PARTITIONED|
+                                            exchange
                                             -- HASH_PARTITION_EXCHANGE [$$131]  |PARTITIONED|
+                                              project ([$$131])
                                               -- STREAM_PROJECT  |PARTITIONED|
-                                                -- ONE_TO_ONE_EXCHANGE  |PARTITIONED|
-                                                  -- DATASOURCE_SCAN (tpcds.date_dim)  |PARTITIONED|
-                                                    -- ONE_TO_ONE_EXCHANGE  |PARTITIONED|
-                                                      -- EMPTY_TUPLE_SOURCE  |PARTITIONED|
-                                    -- HASH_PARTITION_EXCHANGE [$$132]  |PARTITIONED|
-                                      -- STREAM_PROJECT  |PARTITIONED|
-                                        -- ONE_TO_ONE_EXCHANGE  |PARTITIONED|
-                                          -- DATASOURCE_SCAN (tpcds.item)  |PARTITIONED|
-                                            -- ONE_TO_ONE_EXCHANGE  |PARTITIONED|
-                                              -- EMPTY_TUPLE_SOURCE  |PARTITIONED|
-=======
                                                 exchange
                                                 -- ONE_TO_ONE_EXCHANGE  |PARTITIONED|
-                                                  project ([$$123])
-                                                  -- STREAM_PROJECT  |PARTITIONED|
+                                                  data-scan []<-[$$131, $$d] <- tpcds.date_dim
+                                                  -- DATASOURCE_SCAN  |PARTITIONED|
                                                     exchange
                                                     -- ONE_TO_ONE_EXCHANGE  |PARTITIONED|
-                                                      data-scan []<-[$$123, $$d] <- tpcds.date_dim
-                                                      -- DATASOURCE_SCAN  |PARTITIONED|
-                                                        exchange
-                                                        -- ONE_TO_ONE_EXCHANGE  |PARTITIONED|
-                                                          empty-tuple-source
-                                                          -- EMPTY_TUPLE_SOURCE  |PARTITIONED|
+                                                      empty-tuple-source
+                                                      -- EMPTY_TUPLE_SOURCE  |PARTITIONED|
+                                    exchange
+                                    -- HASH_PARTITION_EXCHANGE [$$132]  |PARTITIONED|
+                                      project ([$$132])
+                                      -- STREAM_PROJECT  |PARTITIONED|
                                         exchange
                                         -- ONE_TO_ONE_EXCHANGE  |PARTITIONED|
-                                          project ([$$124])
-                                          -- STREAM_PROJECT  |PARTITIONED|
+                                          data-scan []<-[$$132, $$i] <- tpcds.item
+                                          -- DATASOURCE_SCAN  |PARTITIONED|
                                             exchange
                                             -- ONE_TO_ONE_EXCHANGE  |PARTITIONED|
-                                              data-scan []<-[$$124, $$i] <- tpcds.item
-                                              -- DATASOURCE_SCAN  |PARTITIONED|
-                                                exchange
-                                                -- ONE_TO_ONE_EXCHANGE  |PARTITIONED|
-                                                  empty-tuple-source
-                                                  -- EMPTY_TUPLE_SOURCE  |PARTITIONED|
->>>>>>> 86e6336f
+                                              empty-tuple-source
+                                              -- EMPTY_TUPLE_SOURCE  |PARTITIONED|