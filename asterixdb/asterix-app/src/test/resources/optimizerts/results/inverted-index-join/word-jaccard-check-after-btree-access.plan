distribute result [$$50]
-- DISTRIBUTE_RESULT  |PARTITIONED|
  exchange
  -- ONE_TO_ONE_EXCHANGE  |PARTITIONED|
<<<<<<< HEAD
    -- ASSIGN  |PARTITIONED|
      -- STREAM_PROJECT  |PARTITIONED|
        -- ONE_TO_ONE_EXCHANGE  |PARTITIONED|
          -- HYBRID_HASH_JOIN [$$69][$$56]  |PARTITIONED|
            -- HASH_PARTITION_EXCHANGE [$$69]  |PARTITIONED|
              -- ASSIGN  |PARTITIONED|
                -- ASSIGN  |PARTITIONED|
                  -- ONE_TO_ONE_EXCHANGE  |PARTITIONED|
                    -- REPLICATE  |PARTITIONED|
                      -- ONE_TO_ONE_EXCHANGE  |PARTITIONED|
                        -- BTREE_SEARCH (test.TweetMessages.TweetMessages)  |PARTITIONED|
                          -- ONE_TO_ONE_EXCHANGE  |PARTITIONED|
                            -- ASSIGN  |PARTITIONED|
                              -- EMPTY_TUPLE_SOURCE  |PARTITIONED|
            -- HASH_PARTITION_EXCHANGE [$$56]  |PARTITIONED|
              -- STREAM_SELECT  |PARTITIONED|
                -- ASSIGN  |PARTITIONED|
                  -- STREAM_PROJECT  |PARTITIONED|
                    -- ONE_TO_ONE_EXCHANGE  |PARTITIONED|
                      -- BTREE_SEARCH (test.TweetMessages.TweetMessages)  |PARTITIONED|
                        -- ONE_TO_ONE_EXCHANGE  |PARTITIONED|
                          -- STABLE_SORT [$$74(ASC)]  |PARTITIONED|
                            -- ONE_TO_ONE_EXCHANGE  |PARTITIONED|
                              -- LENGTH_PARTITIONED_INVERTED_INDEX_SEARCH (test.TweetMessages.msgTextIx)  |PARTITIONED|
                                -- BROADCAST_EXCHANGE  |PARTITIONED|
                                  -- ASSIGN  |PARTITIONED|
                                    -- ONE_TO_ONE_EXCHANGE  |PARTITIONED|
                                      -- REPLICATE  |PARTITIONED|
                                        -- ONE_TO_ONE_EXCHANGE  |PARTITIONED|
                                          -- BTREE_SEARCH (test.TweetMessages.TweetMessages)  |PARTITIONED|
                                            -- ONE_TO_ONE_EXCHANGE  |PARTITIONED|
                                              -- ASSIGN  |PARTITIONED|
                                                -- EMPTY_TUPLE_SOURCE  |PARTITIONED|
=======
    project ([$$50])
    -- STREAM_PROJECT  |PARTITIONED|
      assign [$$50] <- [{"t1": $$53, "t2": $$54, "sim": get-item(similarity-jaccard-check(word-tokens($$57), $$56, 0.6), 1)}]
      -- ASSIGN  |PARTITIONED|
        project ([$$57, $$53, $$54, $$56])
        -- STREAM_PROJECT  |PARTITIONED|
          exchange
          -- ONE_TO_ONE_EXCHANGE  |PARTITIONED|
            join (eq($$66, $$53))
            -- HYBRID_HASH_JOIN [$$66][$$53]  |PARTITIONED|
              exchange
              -- ONE_TO_ONE_EXCHANGE  |PARTITIONED|
                project ([$$57, $$66])
                -- STREAM_PROJECT  |PARTITIONED|
                  assign [$$57] <- [$$t1.getField(5)]
                  -- ASSIGN  |PARTITIONED|
                    project ([$$66, $$t1])
                    -- STREAM_PROJECT  |PARTITIONED|
                      assign [$$66, $$t1] <- [$$53, $$68]
                      -- ASSIGN  |PARTITIONED|
                        exchange
                        -- ONE_TO_ONE_EXCHANGE  |PARTITIONED|
                          replicate
                          -- REPLICATE  |PARTITIONED|
                            exchange
                            -- ONE_TO_ONE_EXCHANGE  |PARTITIONED|
                              unnest-map [$$53, $$68] <- index-search("TweetMessages", 0, "test", "TweetMessages", false, false, 0, 1, $$69, true, false, false)
                              -- BTREE_SEARCH  |PARTITIONED|
                                exchange
                                -- ONE_TO_ONE_EXCHANGE  |PARTITIONED|
                                  assign [$$69] <- [20]
                                  -- ASSIGN  |PARTITIONED|
                                    empty-tuple-source
                                    -- EMPTY_TUPLE_SOURCE  |PARTITIONED|
              exchange
              -- HASH_PARTITION_EXCHANGE [$$53]  |PARTITIONED|
                project ([$$53, $$54, $$56])
                -- STREAM_PROJECT  |PARTITIONED|
                  select (and(neq($$54, $$53), get-item(similarity-jaccard-check($$55, $$56, 0.6), 0)))
                  -- STREAM_SELECT  |PARTITIONED|
                    project ([$$53, $$55, $$54, $$56])
                    -- STREAM_PROJECT  |PARTITIONED|
                      assign [$$56] <- [word-tokens($$t2.getField(5))]
                      -- ASSIGN  |PARTITIONED|
                        project ([$$53, $$55, $$54, $$t2])
                        -- STREAM_PROJECT  |PARTITIONED|
                          exchange
                          -- ONE_TO_ONE_EXCHANGE  |PARTITIONED|
                            unnest-map [$$54, $$t2] <- index-search("TweetMessages", 0, "test", "TweetMessages", true, false, 1, $$71, 1, $$71, true, true, true)
                            -- BTREE_SEARCH  |PARTITIONED|
                              exchange
                              -- ONE_TO_ONE_EXCHANGE  |PARTITIONED|
                                order (ASC, $$71)
                                -- STABLE_SORT [$$71(ASC)]  |PARTITIONED|
                                  exchange
                                  -- ONE_TO_ONE_EXCHANGE  |PARTITIONED|
                                    unnest-map [$$71] <- index-search("msgTextIx", 4, "test", "TweetMessages", true, true, 1, 0.6, 21, false, 1, $$55)
                                    -- LENGTH_PARTITIONED_INVERTED_INDEX_SEARCH  |PARTITIONED|
                                      exchange
                                      -- BROADCAST_EXCHANGE  |PARTITIONED|
                                        project ([$$53, $$55])
                                        -- STREAM_PROJECT  |PARTITIONED|
                                          assign [$$55] <- [word-tokens($$68.getField(5))]
                                          -- ASSIGN  |PARTITIONED|
                                            exchange
                                            -- ONE_TO_ONE_EXCHANGE  |PARTITIONED|
                                              replicate
                                              -- REPLICATE  |PARTITIONED|
                                                exchange
                                                -- ONE_TO_ONE_EXCHANGE  |PARTITIONED|
                                                  unnest-map [$$53, $$68] <- index-search("TweetMessages", 0, "test", "TweetMessages", false, false, 0, 1, $$69, true, false, false)
                                                  -- BTREE_SEARCH  |PARTITIONED|
                                                    exchange
                                                    -- ONE_TO_ONE_EXCHANGE  |PARTITIONED|
                                                      assign [$$69] <- [20]
                                                      -- ASSIGN  |PARTITIONED|
                                                        empty-tuple-source
                                                        -- EMPTY_TUPLE_SOURCE  |PARTITIONED|
>>>>>>> 86e6336f
<|MERGE_RESOLUTION|>--- conflicted
+++ resolved
@@ -1,118 +1,70 @@
-distribute result [$$50]
+distribute result [$$53]
 -- DISTRIBUTE_RESULT  |PARTITIONED|
   exchange
   -- ONE_TO_ONE_EXCHANGE  |PARTITIONED|
-<<<<<<< HEAD
+    assign [$$53] <- [{"t1": $$56, "t2": $$57, "sim": get-item(similarity-jaccard-check(word-tokens($$60), $$59, 0.6), 1)}] project: [$$53]
     -- ASSIGN  |PARTITIONED|
+      project ([$$60, $$56, $$57, $$59])
       -- STREAM_PROJECT  |PARTITIONED|
+        exchange
         -- ONE_TO_ONE_EXCHANGE  |PARTITIONED|
+          join (eq($$69, $$56))
           -- HYBRID_HASH_JOIN [$$69][$$56]  |PARTITIONED|
+            exchange
             -- HASH_PARTITION_EXCHANGE [$$69]  |PARTITIONED|
+              assign [$$60] <- [$$t1.getField(5)] project: [$$60, $$69]
               -- ASSIGN  |PARTITIONED|
+                assign [$$69, $$t1] <- [$$56, $$71] project: [$$69, $$t1]
                 -- ASSIGN  |PARTITIONED|
+                  exchange
                   -- ONE_TO_ONE_EXCHANGE  |PARTITIONED|
+                    replicate
                     -- REPLICATE  |PARTITIONED|
+                      exchange
                       -- ONE_TO_ONE_EXCHANGE  |PARTITIONED|
-                        -- BTREE_SEARCH (test.TweetMessages.TweetMessages)  |PARTITIONED|
+                        unnest-map [$$56, $$71] <- index-search("TweetMessages", 0, "Default", "test", "TweetMessages", false, false, 0, 1, $$72, true, false, false)
+                        -- BTREE_SEARCH  |PARTITIONED|
+                          exchange
                           -- ONE_TO_ONE_EXCHANGE  |PARTITIONED|
+                            assign [$$72] <- [20]
                             -- ASSIGN  |PARTITIONED|
+                              empty-tuple-source
                               -- EMPTY_TUPLE_SOURCE  |PARTITIONED|
+            exchange
             -- HASH_PARTITION_EXCHANGE [$$56]  |PARTITIONED|
+              select (and(neq($$57, $$56), get-item(similarity-jaccard-check($$58, $$59, 0.6), 0))) project: [$$56, $$57, $$59]
               -- STREAM_SELECT  |PARTITIONED|
+                assign [$$59] <- [word-tokens($$t2.getField(5))] project: [$$56, $$58, $$57, $$59]
                 -- ASSIGN  |PARTITIONED|
+                  project ([$$56, $$58, $$57, $$t2])
                   -- STREAM_PROJECT  |PARTITIONED|
+                    exchange
                     -- ONE_TO_ONE_EXCHANGE  |PARTITIONED|
-                      -- BTREE_SEARCH (test.TweetMessages.TweetMessages)  |PARTITIONED|
-                        -- ONE_TO_ONE_EXCHANGE  |PARTITIONED|
-                          -- STABLE_SORT [$$74(ASC)]  |PARTITIONED|
-                            -- ONE_TO_ONE_EXCHANGE  |PARTITIONED|
-                              -- LENGTH_PARTITIONED_INVERTED_INDEX_SEARCH (test.TweetMessages.msgTextIx)  |PARTITIONED|
-                                -- BROADCAST_EXCHANGE  |PARTITIONED|
-                                  -- ASSIGN  |PARTITIONED|
-                                    -- ONE_TO_ONE_EXCHANGE  |PARTITIONED|
-                                      -- REPLICATE  |PARTITIONED|
-                                        -- ONE_TO_ONE_EXCHANGE  |PARTITIONED|
-                                          -- BTREE_SEARCH (test.TweetMessages.TweetMessages)  |PARTITIONED|
-                                            -- ONE_TO_ONE_EXCHANGE  |PARTITIONED|
-                                              -- ASSIGN  |PARTITIONED|
-                                                -- EMPTY_TUPLE_SOURCE  |PARTITIONED|
-=======
-    project ([$$50])
-    -- STREAM_PROJECT  |PARTITIONED|
-      assign [$$50] <- [{"t1": $$53, "t2": $$54, "sim": get-item(similarity-jaccard-check(word-tokens($$57), $$56, 0.6), 1)}]
-      -- ASSIGN  |PARTITIONED|
-        project ([$$57, $$53, $$54, $$56])
-        -- STREAM_PROJECT  |PARTITIONED|
-          exchange
-          -- ONE_TO_ONE_EXCHANGE  |PARTITIONED|
-            join (eq($$66, $$53))
-            -- HYBRID_HASH_JOIN [$$66][$$53]  |PARTITIONED|
-              exchange
-              -- ONE_TO_ONE_EXCHANGE  |PARTITIONED|
-                project ([$$57, $$66])
-                -- STREAM_PROJECT  |PARTITIONED|
-                  assign [$$57] <- [$$t1.getField(5)]
-                  -- ASSIGN  |PARTITIONED|
-                    project ([$$66, $$t1])
-                    -- STREAM_PROJECT  |PARTITIONED|
-                      assign [$$66, $$t1] <- [$$53, $$68]
-                      -- ASSIGN  |PARTITIONED|
+                      unnest-map [$$57, $$t2] <- index-search("TweetMessages", 0, "Default", "test", "TweetMessages", true, false, 1, $$74, 1, $$74, true, true, true)
+                      -- BTREE_SEARCH  |PARTITIONED|
                         exchange
                         -- ONE_TO_ONE_EXCHANGE  |PARTITIONED|
-                          replicate
-                          -- REPLICATE  |PARTITIONED|
+                          order (ASC, $$74)
+                          -- STABLE_SORT [$$74(ASC)]  |PARTITIONED|
                             exchange
                             -- ONE_TO_ONE_EXCHANGE  |PARTITIONED|
-                              unnest-map [$$53, $$68] <- index-search("TweetMessages", 0, "test", "TweetMessages", false, false, 0, 1, $$69, true, false, false)
-                              -- BTREE_SEARCH  |PARTITIONED|
+                              unnest-map [$$74] <- index-search("msgTextIx", 4, "Default", "test", "TweetMessages", true, true, 1, 0.6, 21, false, 1, $$58)
+                              -- LENGTH_PARTITIONED_INVERTED_INDEX_SEARCH  |PARTITIONED|
                                 exchange
-                                -- ONE_TO_ONE_EXCHANGE  |PARTITIONED|
-                                  assign [$$69] <- [20]
+                                -- BROADCAST_EXCHANGE  |PARTITIONED|
+                                  assign [$$58] <- [word-tokens($$71.getField(5))] project: [$$56, $$58]
                                   -- ASSIGN  |PARTITIONED|
-                                    empty-tuple-source
-                                    -- EMPTY_TUPLE_SOURCE  |PARTITIONED|
-              exchange
-              -- HASH_PARTITION_EXCHANGE [$$53]  |PARTITIONED|
-                project ([$$53, $$54, $$56])
-                -- STREAM_PROJECT  |PARTITIONED|
-                  select (and(neq($$54, $$53), get-item(similarity-jaccard-check($$55, $$56, 0.6), 0)))
-                  -- STREAM_SELECT  |PARTITIONED|
-                    project ([$$53, $$55, $$54, $$56])
-                    -- STREAM_PROJECT  |PARTITIONED|
-                      assign [$$56] <- [word-tokens($$t2.getField(5))]
-                      -- ASSIGN  |PARTITIONED|
-                        project ([$$53, $$55, $$54, $$t2])
-                        -- STREAM_PROJECT  |PARTITIONED|
-                          exchange
-                          -- ONE_TO_ONE_EXCHANGE  |PARTITIONED|
-                            unnest-map [$$54, $$t2] <- index-search("TweetMessages", 0, "test", "TweetMessages", true, false, 1, $$71, 1, $$71, true, true, true)
-                            -- BTREE_SEARCH  |PARTITIONED|
-                              exchange
-                              -- ONE_TO_ONE_EXCHANGE  |PARTITIONED|
-                                order (ASC, $$71)
-                                -- STABLE_SORT [$$71(ASC)]  |PARTITIONED|
-                                  exchange
-                                  -- ONE_TO_ONE_EXCHANGE  |PARTITIONED|
-                                    unnest-map [$$71] <- index-search("msgTextIx", 4, "test", "TweetMessages", true, true, 1, 0.6, 21, false, 1, $$55)
-                                    -- LENGTH_PARTITIONED_INVERTED_INDEX_SEARCH  |PARTITIONED|
-                                      exchange
-                                      -- BROADCAST_EXCHANGE  |PARTITIONED|
-                                        project ([$$53, $$55])
-                                        -- STREAM_PROJECT  |PARTITIONED|
-                                          assign [$$55] <- [word-tokens($$68.getField(5))]
-                                          -- ASSIGN  |PARTITIONED|
+                                    exchange
+                                    -- ONE_TO_ONE_EXCHANGE  |PARTITIONED|
+                                      replicate
+                                      -- REPLICATE  |PARTITIONED|
+                                        exchange
+                                        -- ONE_TO_ONE_EXCHANGE  |PARTITIONED|
+                                          unnest-map [$$56, $$71] <- index-search("TweetMessages", 0, "Default", "test", "TweetMessages", false, false, 0, 1, $$72, true, false, false)
+                                          -- BTREE_SEARCH  |PARTITIONED|
                                             exchange
                                             -- ONE_TO_ONE_EXCHANGE  |PARTITIONED|
-                                              replicate
-                                              -- REPLICATE  |PARTITIONED|
-                                                exchange
-                                                -- ONE_TO_ONE_EXCHANGE  |PARTITIONED|
-                                                  unnest-map [$$53, $$68] <- index-search("TweetMessages", 0, "test", "TweetMessages", false, false, 0, 1, $$69, true, false, false)
-                                                  -- BTREE_SEARCH  |PARTITIONED|
-                                                    exchange
-                                                    -- ONE_TO_ONE_EXCHANGE  |PARTITIONED|
-                                                      assign [$$69] <- [20]
-                                                      -- ASSIGN  |PARTITIONED|
-                                                        empty-tuple-source
-                                                        -- EMPTY_TUPLE_SOURCE  |PARTITIONED|
->>>>>>> 86e6336f
+                                              assign [$$72] <- [20]
+                                              -- ASSIGN  |PARTITIONED|
+                                                empty-tuple-source
+                                                -- EMPTY_TUPLE_SOURCE  |PARTITIONED|