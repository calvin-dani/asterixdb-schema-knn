distribute result [$$43]
-- DISTRIBUTE_RESULT  |PARTITIONED|
  exchange
  -- ONE_TO_ONE_EXCHANGE  |PARTITIONED|
<<<<<<< HEAD
    -- ASSIGN  |PARTITIONED|
      -- STREAM_PROJECT  |PARTITIONED|
        -- ONE_TO_ONE_EXCHANGE  |PARTITIONED|
          -- HYBRID_HASH_JOIN [$$57][$$47]  |PARTITIONED|
            -- HASH_PARTITION_EXCHANGE [$$57]  |PARTITIONED|
              -- DATASOURCE_SCAN (test.Customers)  |PARTITIONED|
                -- ONE_TO_ONE_EXCHANGE  |PARTITIONED|
                  -- EMPTY_TUPLE_SOURCE  |PARTITIONED|
            -- HASH_PARTITION_EXCHANGE [$$47]  |PARTITIONED|
              -- STREAM_SELECT  |PARTITIONED|
                -- ASSIGN  |PARTITIONED|
                  -- STREAM_PROJECT  |PARTITIONED|
                    -- ONE_TO_ONE_EXCHANGE  |PARTITIONED|
                      -- BTREE_SEARCH (test.Customers.Customers)  |PARTITIONED|
                        -- ONE_TO_ONE_EXCHANGE  |PARTITIONED|
                          -- STABLE_SORT [$$59(ASC)]  |PARTITIONED|
                            -- ONE_TO_ONE_EXCHANGE  |PARTITIONED|
                              -- LENGTH_PARTITIONED_INVERTED_INDEX_SEARCH (test.Customers.interests_index)  |PARTITIONED|
                                -- BROADCAST_EXCHANGE  |PARTITIONED|
                                  -- ASSIGN  |PARTITIONED|
                                    -- ONE_TO_ONE_EXCHANGE  |PARTITIONED|
                                      -- DATASOURCE_SCAN (test.Customers)  |PARTITIONED|
                                        -- ONE_TO_ONE_EXCHANGE  |PARTITIONED|
                                          -- EMPTY_TUPLE_SOURCE  |PARTITIONED|
=======
    project ([$$43])
    -- STREAM_PROJECT  |PARTITIONED|
      assign [$$43] <- [{"arec": $$a, "brec": $$b, "jacc": get-item($$58, 1)}]
      -- ASSIGN  |PARTITIONED|
        project ([$$a, $$b, $$58])
        -- STREAM_PROJECT  |PARTITIONED|
          exchange
          -- ONE_TO_ONE_EXCHANGE  |PARTITIONED|
            join (eq($$54, $$44))
            -- HYBRID_HASH_JOIN [$$54][$$44]  |PARTITIONED|
              exchange
              -- ONE_TO_ONE_EXCHANGE  |PARTITIONED|
                data-scan []<-[$$54, $$a] <- test.Customers
                -- DATASOURCE_SCAN  |PARTITIONED|
                  exchange
                  -- ONE_TO_ONE_EXCHANGE  |PARTITIONED|
                    empty-tuple-source
                    -- EMPTY_TUPLE_SOURCE  |PARTITIONED|
              exchange
              -- HASH_PARTITION_EXCHANGE [$$44]  |PARTITIONED|
                project ([$$b, $$58, $$44])
                -- STREAM_PROJECT  |PARTITIONED|
                  select (and(get-item($$58, 0), lt($$44, $$45)))
                  -- STREAM_SELECT  |PARTITIONED|
                    project ([$$44, $$45, $$b, $$58])
                    -- STREAM_PROJECT  |PARTITIONED|
                      assign [$$58] <- [similarity-jaccard-check($$46, $$b.getField(4), 0.7)]
                      -- ASSIGN  |PARTITIONED|
                        project ([$$44, $$46, $$45, $$b])
                        -- STREAM_PROJECT  |PARTITIONED|
                          exchange
                          -- ONE_TO_ONE_EXCHANGE  |PARTITIONED|
                            unnest-map [$$45, $$b] <- index-search("Customers", 0, "test", "Customers", true, false, 1, $$56, 1, $$56, true, true, true)
                            -- BTREE_SEARCH  |PARTITIONED|
                              exchange
                              -- ONE_TO_ONE_EXCHANGE  |PARTITIONED|
                                order (ASC, $$56)
                                -- STABLE_SORT [$$56(ASC)]  |PARTITIONED|
                                  exchange
                                  -- ONE_TO_ONE_EXCHANGE  |PARTITIONED|
                                    unnest-map [$$56] <- index-search("interests_index", 4, "test", "Customers", true, true, 1, 0.7, 22, false, 1, $$46)
                                    -- LENGTH_PARTITIONED_INVERTED_INDEX_SEARCH  |PARTITIONED|
                                      exchange
                                      -- BROADCAST_EXCHANGE  |PARTITIONED|
                                        project ([$$44, $$46])
                                        -- STREAM_PROJECT  |PARTITIONED|
                                          assign [$$46] <- [$$55.getField(4)]
                                          -- ASSIGN  |PARTITIONED|
                                            exchange
                                            -- ONE_TO_ONE_EXCHANGE  |PARTITIONED|
                                              data-scan []<-[$$44, $$55] <- test.Customers
                                              -- DATASOURCE_SCAN  |PARTITIONED|
                                                exchange
                                                -- ONE_TO_ONE_EXCHANGE  |PARTITIONED|
                                                  empty-tuple-source
                                                  -- EMPTY_TUPLE_SOURCE  |PARTITIONED|
>>>>>>> 86e6336f
<|MERGE_RESOLUTION|>--- conflicted
+++ resolved
@@ -1,87 +1,52 @@
-distribute result [$$43]
+distribute result [$$46]
 -- DISTRIBUTE_RESULT  |PARTITIONED|
   exchange
   -- ONE_TO_ONE_EXCHANGE  |PARTITIONED|
-<<<<<<< HEAD
+    assign [$$46] <- [{"arec": $$a, "brec": $$b, "jacc": get-item($$61, 1)}] project: [$$46]
     -- ASSIGN  |PARTITIONED|
+      project ([$$a, $$b, $$61])
       -- STREAM_PROJECT  |PARTITIONED|
+        exchange
         -- ONE_TO_ONE_EXCHANGE  |PARTITIONED|
+          join (eq($$57, $$47))
           -- HYBRID_HASH_JOIN [$$57][$$47]  |PARTITIONED|
+            exchange
             -- HASH_PARTITION_EXCHANGE [$$57]  |PARTITIONED|
-              -- DATASOURCE_SCAN (test.Customers)  |PARTITIONED|
+              data-scan []<-[$$57, $$a] <- test.Customers
+              -- DATASOURCE_SCAN  |PARTITIONED|
+                exchange
                 -- ONE_TO_ONE_EXCHANGE  |PARTITIONED|
+                  empty-tuple-source
                   -- EMPTY_TUPLE_SOURCE  |PARTITIONED|
+            exchange
             -- HASH_PARTITION_EXCHANGE [$$47]  |PARTITIONED|
+              select (and(get-item($$61, 0), lt($$47, $$48))) project: [$$b, $$61, $$47]
               -- STREAM_SELECT  |PARTITIONED|
+                assign [$$61] <- [similarity-jaccard-check($$49, $$b.getField(4), 0.7)] project: [$$47, $$48, $$b, $$61]
                 -- ASSIGN  |PARTITIONED|
+                  project ([$$47, $$49, $$48, $$b])
                   -- STREAM_PROJECT  |PARTITIONED|
+                    exchange
                     -- ONE_TO_ONE_EXCHANGE  |PARTITIONED|
-                      -- BTREE_SEARCH (test.Customers.Customers)  |PARTITIONED|
+                      unnest-map [$$48, $$b] <- index-search("Customers", 0, "Default", "test", "Customers", true, false, 1, $$59, 1, $$59, true, true, true)
+                      -- BTREE_SEARCH  |PARTITIONED|
+                        exchange
                         -- ONE_TO_ONE_EXCHANGE  |PARTITIONED|
+                          order (ASC, $$59)
                           -- STABLE_SORT [$$59(ASC)]  |PARTITIONED|
+                            exchange
                             -- ONE_TO_ONE_EXCHANGE  |PARTITIONED|
-                              -- LENGTH_PARTITIONED_INVERTED_INDEX_SEARCH (test.Customers.interests_index)  |PARTITIONED|
+                              unnest-map [$$59] <- index-search("interests_index", 4, "Default", "test", "Customers", true, true, 1, 0.7, 22, false, 1, $$49)
+                              -- LENGTH_PARTITIONED_INVERTED_INDEX_SEARCH  |PARTITIONED|
+                                exchange
                                 -- BROADCAST_EXCHANGE  |PARTITIONED|
+                                  assign [$$49] <- [$$58.getField(4)] project: [$$47, $$49]
                                   -- ASSIGN  |PARTITIONED|
+                                    exchange
                                     -- ONE_TO_ONE_EXCHANGE  |PARTITIONED|
-                                      -- DATASOURCE_SCAN (test.Customers)  |PARTITIONED|
+                                      data-scan []<-[$$47, $$58] <- test.Customers
+                                      -- DATASOURCE_SCAN  |PARTITIONED|
+                                        exchange
                                         -- ONE_TO_ONE_EXCHANGE  |PARTITIONED|
-                                          -- EMPTY_TUPLE_SOURCE  |PARTITIONED|
-=======
-    project ([$$43])
-    -- STREAM_PROJECT  |PARTITIONED|
-      assign [$$43] <- [{"arec": $$a, "brec": $$b, "jacc": get-item($$58, 1)}]
-      -- ASSIGN  |PARTITIONED|
-        project ([$$a, $$b, $$58])
-        -- STREAM_PROJECT  |PARTITIONED|
-          exchange
-          -- ONE_TO_ONE_EXCHANGE  |PARTITIONED|
-            join (eq($$54, $$44))
-            -- HYBRID_HASH_JOIN [$$54][$$44]  |PARTITIONED|
-              exchange
-              -- ONE_TO_ONE_EXCHANGE  |PARTITIONED|
-                data-scan []<-[$$54, $$a] <- test.Customers
-                -- DATASOURCE_SCAN  |PARTITIONED|
-                  exchange
-                  -- ONE_TO_ONE_EXCHANGE  |PARTITIONED|
-                    empty-tuple-source
-                    -- EMPTY_TUPLE_SOURCE  |PARTITIONED|
-              exchange
-              -- HASH_PARTITION_EXCHANGE [$$44]  |PARTITIONED|
-                project ([$$b, $$58, $$44])
-                -- STREAM_PROJECT  |PARTITIONED|
-                  select (and(get-item($$58, 0), lt($$44, $$45)))
-                  -- STREAM_SELECT  |PARTITIONED|
-                    project ([$$44, $$45, $$b, $$58])
-                    -- STREAM_PROJECT  |PARTITIONED|
-                      assign [$$58] <- [similarity-jaccard-check($$46, $$b.getField(4), 0.7)]
-                      -- ASSIGN  |PARTITIONED|
-                        project ([$$44, $$46, $$45, $$b])
-                        -- STREAM_PROJECT  |PARTITIONED|
-                          exchange
-                          -- ONE_TO_ONE_EXCHANGE  |PARTITIONED|
-                            unnest-map [$$45, $$b] <- index-search("Customers", 0, "test", "Customers", true, false, 1, $$56, 1, $$56, true, true, true)
-                            -- BTREE_SEARCH  |PARTITIONED|
-                              exchange
-                              -- ONE_TO_ONE_EXCHANGE  |PARTITIONED|
-                                order (ASC, $$56)
-                                -- STABLE_SORT [$$56(ASC)]  |PARTITIONED|
-                                  exchange
-                                  -- ONE_TO_ONE_EXCHANGE  |PARTITIONED|
-                                    unnest-map [$$56] <- index-search("interests_index", 4, "test", "Customers", true, true, 1, 0.7, 22, false, 1, $$46)
-                                    -- LENGTH_PARTITIONED_INVERTED_INDEX_SEARCH  |PARTITIONED|
-                                      exchange
-                                      -- BROADCAST_EXCHANGE  |PARTITIONED|
-                                        project ([$$44, $$46])
-                                        -- STREAM_PROJECT  |PARTITIONED|
-                                          assign [$$46] <- [$$55.getField(4)]
-                                          -- ASSIGN  |PARTITIONED|
-                                            exchange
-                                            -- ONE_TO_ONE_EXCHANGE  |PARTITIONED|
-                                              data-scan []<-[$$44, $$55] <- test.Customers
-                                              -- DATASOURCE_SCAN  |PARTITIONED|
-                                                exchange
-                                                -- ONE_TO_ONE_EXCHANGE  |PARTITIONED|
-                                                  empty-tuple-source
-                                                  -- EMPTY_TUPLE_SOURCE  |PARTITIONED|
->>>>>>> 86e6336f
+                                          empty-tuple-source
+                                          -- EMPTY_TUPLE_SOURCE  |PARTITIONED|