--- conflicted
+++ resolved
@@ -1,82 +1,50 @@
-distribute result [$$32]
+distribute result [$$34]
 -- DISTRIBUTE_RESULT  |PARTITIONED|
   exchange
   -- ONE_TO_ONE_EXCHANGE  |PARTITIONED|
-<<<<<<< HEAD
+    assign [$$34] <- [{"arec": $$a, "brec": $$b}] project: [$$34]
     -- ASSIGN  |PARTITIONED|
+      project ([$$a, $$b])
       -- STREAM_PROJECT  |PARTITIONED|
+        exchange
         -- ONE_TO_ONE_EXCHANGE  |PARTITIONED|
+          join (eq($$43, $$35))
           -- HYBRID_HASH_JOIN [$$43][$$35]  |PARTITIONED|
+            exchange
             -- HASH_PARTITION_EXCHANGE [$$43]  |PARTITIONED|
-              -- DATASOURCE_SCAN (test.Customers)  |PARTITIONED|
+              data-scan []<-[$$43, $$a] <- test.Customers
+              -- DATASOURCE_SCAN  |PARTITIONED|
+                exchange
                 -- ONE_TO_ONE_EXCHANGE  |PARTITIONED|
+                  empty-tuple-source
                   -- EMPTY_TUPLE_SOURCE  |PARTITIONED|
+            exchange
             -- HASH_PARTITION_EXCHANGE [$$35]  |PARTITIONED|
+              select (and(lt($$35, $$36), get-item(similarity-jaccard-check($$39, $$b.getField(4), 0.7), 0))) project: [$$b, $$35]
               -- STREAM_SELECT  |PARTITIONED|
+                project ([$$35, $$39, $$36, $$b])
                 -- STREAM_PROJECT  |PARTITIONED|
-                  -- ONE_TO_ONE_EXCHANGE  |PARTITIONED|
-                    -- BTREE_SEARCH (test.Customers2.Customers2)  |PARTITIONED|
-                      -- ONE_TO_ONE_EXCHANGE  |PARTITIONED|
-                        -- STABLE_SORT [$$45(ASC)]  |PARTITIONED|
-                          -- ONE_TO_ONE_EXCHANGE  |PARTITIONED|
-                            -- LENGTH_PARTITIONED_INVERTED_INDEX_SEARCH (test.Customers2.interests_index)  |PARTITIONED|
-                              -- BROADCAST_EXCHANGE  |PARTITIONED|
-                                -- ASSIGN  |PARTITIONED|
-                                  -- ONE_TO_ONE_EXCHANGE  |PARTITIONED|
-                                    -- DATASOURCE_SCAN (test.Customers)  |PARTITIONED|
-                                      -- ONE_TO_ONE_EXCHANGE  |PARTITIONED|
-                                        -- EMPTY_TUPLE_SOURCE  |PARTITIONED|
-=======
-    project ([$$32])
-    -- STREAM_PROJECT  |PARTITIONED|
-      assign [$$32] <- [{"arec": $$a, "brec": $$b}]
-      -- ASSIGN  |PARTITIONED|
-        project ([$$a, $$b])
-        -- STREAM_PROJECT  |PARTITIONED|
-          exchange
-          -- ONE_TO_ONE_EXCHANGE  |PARTITIONED|
-            join (eq($$41, $$33))
-            -- HYBRID_HASH_JOIN [$$41][$$33]  |PARTITIONED|
-              exchange
-              -- ONE_TO_ONE_EXCHANGE  |PARTITIONED|
-                data-scan []<-[$$41, $$a] <- test.Customers
-                -- DATASOURCE_SCAN  |PARTITIONED|
                   exchange
                   -- ONE_TO_ONE_EXCHANGE  |PARTITIONED|
-                    empty-tuple-source
-                    -- EMPTY_TUPLE_SOURCE  |PARTITIONED|
-              exchange
-              -- HASH_PARTITION_EXCHANGE [$$33]  |PARTITIONED|
-                project ([$$b, $$33])
-                -- STREAM_PROJECT  |PARTITIONED|
-                  select (and(lt($$33, $$34), get-item(similarity-jaccard-check($$37, $$b.getField(4), 0.7), 0)))
-                  -- STREAM_SELECT  |PARTITIONED|
-                    project ([$$33, $$37, $$34, $$b])
-                    -- STREAM_PROJECT  |PARTITIONED|
+                    unnest-map [$$36, $$b] <- index-search("Customers2", 0, "Default", "test", "Customers2", true, false, 1, $$45, 1, $$45, true, true, true)
+                    -- BTREE_SEARCH  |PARTITIONED|
                       exchange
                       -- ONE_TO_ONE_EXCHANGE  |PARTITIONED|
-                        unnest-map [$$34, $$b] <- index-search("Customers2", 0, "test", "Customers2", true, false, 1, $$43, 1, $$43, true, true, true)
-                        -- BTREE_SEARCH  |PARTITIONED|
+                        order (ASC, $$45)
+                        -- STABLE_SORT [$$45(ASC)]  |PARTITIONED|
                           exchange
                           -- ONE_TO_ONE_EXCHANGE  |PARTITIONED|
-                            order (ASC, $$43)
-                            -- STABLE_SORT [$$43(ASC)]  |PARTITIONED|
+                            unnest-map [$$45] <- index-search("interests_index", 4, "Default", "test", "Customers2", true, true, 1, 0.7, 22, false, 1, $$39)
+                            -- LENGTH_PARTITIONED_INVERTED_INDEX_SEARCH  |PARTITIONED|
                               exchange
-                              -- ONE_TO_ONE_EXCHANGE  |PARTITIONED|
-                                unnest-map [$$43] <- index-search("interests_index", 4, "test", "Customers2", true, true, 1, 0.7, 22, false, 1, $$37)
-                                -- LENGTH_PARTITIONED_INVERTED_INDEX_SEARCH  |PARTITIONED|
+                              -- BROADCAST_EXCHANGE  |PARTITIONED|
+                                assign [$$39] <- [$$44.getField(4)] project: [$$35, $$39]
+                                -- ASSIGN  |PARTITIONED|
                                   exchange
-                                  -- BROADCAST_EXCHANGE  |PARTITIONED|
-                                    project ([$$33, $$37])
-                                    -- STREAM_PROJECT  |PARTITIONED|
-                                      assign [$$37] <- [$$42.getField(4)]
-                                      -- ASSIGN  |PARTITIONED|
-                                        exchange
-                                        -- ONE_TO_ONE_EXCHANGE  |PARTITIONED|
-                                          data-scan []<-[$$33, $$42] <- test.Customers
-                                          -- DATASOURCE_SCAN  |PARTITIONED|
-                                            exchange
-                                            -- ONE_TO_ONE_EXCHANGE  |PARTITIONED|
-                                              empty-tuple-source
-                                              -- EMPTY_TUPLE_SOURCE  |PARTITIONED|
->>>>>>> 86e6336f
+                                  -- ONE_TO_ONE_EXCHANGE  |PARTITIONED|
+                                    data-scan []<-[$$35, $$44] <- test.Customers
+                                    -- DATASOURCE_SCAN  |PARTITIONED|
+                                      exchange
+                                      -- ONE_TO_ONE_EXCHANGE  |PARTITIONED|
+                                        empty-tuple-source
+                                        -- EMPTY_TUPLE_SOURCE  |PARTITIONED|