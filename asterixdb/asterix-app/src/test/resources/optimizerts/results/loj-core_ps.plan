distribute result [$$40]
-- DISTRIBUTE_RESULT  |PARTITIONED|
  exchange
  -- ONE_TO_ONE_EXCHANGE  |PARTITIONED|
<<<<<<< HEAD
    -- ASSIGN  |PARTITIONED|
      -- ONE_TO_ONE_EXCHANGE  |PARTITIONED|
        -- STABLE_SORT [$$45(ASC)]  |PARTITIONED|
          -- RANGE_PARTITION_EXCHANGE [$$45(ASC)]  |PARTITIONED|
            -- FORWARD  |PARTITIONED|
              -- ONE_TO_ONE_EXCHANGE  |PARTITIONED|
                -- REPLICATE  |PARTITIONED|
                  -- ONE_TO_ONE_EXCHANGE  |PARTITIONED|
                    -- STREAM_PROJECT  |PARTITIONED|
                      -- ONE_TO_ONE_EXCHANGE  |PARTITIONED|
                        -- HYBRID_HASH_JOIN [$$47][$$48]  |PARTITIONED|
                          -- HASH_PARTITION_EXCHANGE [$$47]  |PARTITIONED|
                            -- ASSIGN  |PARTITIONED|
                              -- ONE_TO_ONE_EXCHANGE  |PARTITIONED|
                                -- DATASOURCE_SCAN (test.DBLP)  |PARTITIONED|
                                  -- ONE_TO_ONE_EXCHANGE  |PARTITIONED|
                                    -- EMPTY_TUPLE_SOURCE  |PARTITIONED|
                          -- HASH_PARTITION_EXCHANGE [$$48]  |PARTITIONED|
                            -- ASSIGN  |PARTITIONED|
                              -- STREAM_PROJECT  |PARTITIONED|
                                -- ONE_TO_ONE_EXCHANGE  |PARTITIONED|
                                  -- DATASOURCE_SCAN (test.CSX)  |PARTITIONED|
                                    -- ONE_TO_ONE_EXCHANGE  |PARTITIONED|
                                      -- EMPTY_TUPLE_SOURCE  |PARTITIONED|
              -- BROADCAST_EXCHANGE  |PARTITIONED|
                -- AGGREGATE  |UNPARTITIONED|
                  -- RANDOM_MERGE_EXCHANGE  |PARTITIONED|
                    -- AGGREGATE  |PARTITIONED|
=======
    project ([$$40])
    -- STREAM_PROJECT  |PARTITIONED|
      assign [$$40] <- [{"aid": $$42, "bid": $$b.getField(0)}]
      -- ASSIGN  |PARTITIONED|
        exchange
        -- ONE_TO_ONE_EXCHANGE  |PARTITIONED|
          order (ASC, $$42)
          -- STABLE_SORT [$$42(ASC)]  |PARTITIONED|
            exchange
            -- RANGE_PARTITION_EXCHANGE [$$42(ASC)]  |PARTITIONED|
              forward: shared-variable = $$53
              -- FORWARD  |PARTITIONED|
                exchange
                -- ONE_TO_ONE_EXCHANGE  |PARTITIONED|
                  replicate
                  -- REPLICATE  |PARTITIONED|
                    exchange
                    -- ONE_TO_ONE_EXCHANGE  |PARTITIONED|
                      project ([$$42, $$b])
>>>>>>> 86e6336f
                      -- STREAM_PROJECT  |PARTITIONED|
                        exchange
                        -- ONE_TO_ONE_EXCHANGE  |PARTITIONED|
<<<<<<< HEAD
                          -- REPLICATE  |PARTITIONED|
                            -- ONE_TO_ONE_EXCHANGE  |PARTITIONED|
                              -- STREAM_PROJECT  |PARTITIONED|
                                -- ONE_TO_ONE_EXCHANGE  |PARTITIONED|
                                  -- HYBRID_HASH_JOIN [$$47][$$48]  |PARTITIONED|
                                    -- HASH_PARTITION_EXCHANGE [$$47]  |PARTITIONED|
                                      -- ASSIGN  |PARTITIONED|
                                        -- ONE_TO_ONE_EXCHANGE  |PARTITIONED|
                                          -- DATASOURCE_SCAN (test.DBLP)  |PARTITIONED|
                                            -- ONE_TO_ONE_EXCHANGE  |PARTITIONED|
                                              -- EMPTY_TUPLE_SOURCE  |PARTITIONED|
                                    -- HASH_PARTITION_EXCHANGE [$$48]  |PARTITIONED|
                                      -- ASSIGN  |PARTITIONED|
                                        -- STREAM_PROJECT  |PARTITIONED|
                                          -- ONE_TO_ONE_EXCHANGE  |PARTITIONED|
                                            -- DATASOURCE_SCAN (test.CSX)  |PARTITIONED|
                                              -- ONE_TO_ONE_EXCHANGE  |PARTITIONED|
                                                -- EMPTY_TUPLE_SOURCE  |PARTITIONED|
=======
                          left outer join (eq($$44, $$45))
                          -- HYBRID_HASH_JOIN [$$44][$$45]  |PARTITIONED|
                            exchange
                            -- HASH_PARTITION_EXCHANGE [$$44]  |PARTITIONED|
                              project ([$$42, $$44])
                              -- STREAM_PROJECT  |PARTITIONED|
                                assign [$$44] <- [$$a.getField(3)]
                                -- ASSIGN  |PARTITIONED|
                                  exchange
                                  -- ONE_TO_ONE_EXCHANGE  |PARTITIONED|
                                    data-scan []<-[$$42, $$a] <- test.DBLP
                                    -- DATASOURCE_SCAN  |PARTITIONED|
                                      exchange
                                      -- ONE_TO_ONE_EXCHANGE  |PARTITIONED|
                                        empty-tuple-source
                                        -- EMPTY_TUPLE_SOURCE  |PARTITIONED|
                            exchange
                            -- HASH_PARTITION_EXCHANGE [$$45]  |PARTITIONED|
                              assign [$$45] <- [$$b.getField(3)]
                              -- ASSIGN  |PARTITIONED|
                                project ([$$b])
                                -- STREAM_PROJECT  |PARTITIONED|
                                  exchange
                                  -- ONE_TO_ONE_EXCHANGE  |PARTITIONED|
                                    data-scan []<-[$$43, $$b] <- test.CSX
                                    -- DATASOURCE_SCAN  |PARTITIONED|
                                      exchange
                                      -- ONE_TO_ONE_EXCHANGE  |PARTITIONED|
                                        empty-tuple-source
                                        -- EMPTY_TUPLE_SOURCE  |PARTITIONED|
                exchange
                -- BROADCAST_EXCHANGE  |PARTITIONED|
                  aggregate [$$53] <- [agg-range-map($$51, $$52)]
                  -- AGGREGATE  |UNPARTITIONED|
                    exchange
                    -- RANDOM_MERGE_EXCHANGE  |PARTITIONED|
                      aggregate [$$51, $$52] <- [agg-local-sampling($$42), agg-null-writer($$42)]
                      -- AGGREGATE  |PARTITIONED|
                        project ([$$42])
                        -- STREAM_PROJECT  |PARTITIONED|
                          exchange
                          -- ONE_TO_ONE_EXCHANGE  |PARTITIONED|
                            replicate
                            -- REPLICATE  |PARTITIONED|
                              exchange
                              -- ONE_TO_ONE_EXCHANGE  |PARTITIONED|
                                project ([$$42, $$b])
                                -- STREAM_PROJECT  |PARTITIONED|
                                  exchange
                                  -- ONE_TO_ONE_EXCHANGE  |PARTITIONED|
                                    left outer join (eq($$44, $$45))
                                    -- HYBRID_HASH_JOIN [$$44][$$45]  |PARTITIONED|
                                      exchange
                                      -- HASH_PARTITION_EXCHANGE [$$44]  |PARTITIONED|
                                        project ([$$42, $$44])
                                        -- STREAM_PROJECT  |PARTITIONED|
                                          assign [$$44] <- [$$a.getField(3)]
                                          -- ASSIGN  |PARTITIONED|
                                            exchange
                                            -- ONE_TO_ONE_EXCHANGE  |PARTITIONED|
                                              data-scan []<-[$$42, $$a] <- test.DBLP
                                              -- DATASOURCE_SCAN  |PARTITIONED|
                                                exchange
                                                -- ONE_TO_ONE_EXCHANGE  |PARTITIONED|
                                                  empty-tuple-source
                                                  -- EMPTY_TUPLE_SOURCE  |PARTITIONED|
                                      exchange
                                      -- HASH_PARTITION_EXCHANGE [$$45]  |PARTITIONED|
                                        assign [$$45] <- [$$b.getField(3)]
                                        -- ASSIGN  |PARTITIONED|
                                          project ([$$b])
                                          -- STREAM_PROJECT  |PARTITIONED|
                                            exchange
                                            -- ONE_TO_ONE_EXCHANGE  |PARTITIONED|
                                              data-scan []<-[$$43, $$b] <- test.CSX
                                              -- DATASOURCE_SCAN  |PARTITIONED|
                                                exchange
                                                -- ONE_TO_ONE_EXCHANGE  |PARTITIONED|
                                                  empty-tuple-source
                                                  -- EMPTY_TUPLE_SOURCE  |PARTITIONED|
>>>>>>> 86e6336f
<|MERGE_RESOLUTION|>--- conflicted
+++ resolved
@@ -1,158 +1,100 @@
-distribute result [$$40]
+distribute result [$$43]
 -- DISTRIBUTE_RESULT  |PARTITIONED|
   exchange
   -- ONE_TO_ONE_EXCHANGE  |PARTITIONED|
-<<<<<<< HEAD
+    assign [$$43] <- [{"aid": $$45, "bid": $$b.getField(0)}] project: [$$43]
     -- ASSIGN  |PARTITIONED|
+      exchange
       -- ONE_TO_ONE_EXCHANGE  |PARTITIONED|
+        order (ASC, $$45)
         -- STABLE_SORT [$$45(ASC)]  |PARTITIONED|
+          exchange
           -- RANGE_PARTITION_EXCHANGE [$$45(ASC)]  |PARTITIONED|
+            forward: shared-variable = $$56
             -- FORWARD  |PARTITIONED|
+              exchange
               -- ONE_TO_ONE_EXCHANGE  |PARTITIONED|
+                replicate
                 -- REPLICATE  |PARTITIONED|
+                  exchange
                   -- ONE_TO_ONE_EXCHANGE  |PARTITIONED|
+                    project ([$$45, $$b])
                     -- STREAM_PROJECT  |PARTITIONED|
+                      exchange
                       -- ONE_TO_ONE_EXCHANGE  |PARTITIONED|
+                        left outer join (eq($$47, $$48))
                         -- HYBRID_HASH_JOIN [$$47][$$48]  |PARTITIONED|
+                          exchange
                           -- HASH_PARTITION_EXCHANGE [$$47]  |PARTITIONED|
+                            assign [$$47] <- [$$a.getField(3)] project: [$$45, $$47]
                             -- ASSIGN  |PARTITIONED|
+                              exchange
                               -- ONE_TO_ONE_EXCHANGE  |PARTITIONED|
-                                -- DATASOURCE_SCAN (test.DBLP)  |PARTITIONED|
+                                data-scan []<-[$$45, $$a] <- test.DBLP
+                                -- DATASOURCE_SCAN  |PARTITIONED|
+                                  exchange
                                   -- ONE_TO_ONE_EXCHANGE  |PARTITIONED|
+                                    empty-tuple-source
                                     -- EMPTY_TUPLE_SOURCE  |PARTITIONED|
+                          exchange
                           -- HASH_PARTITION_EXCHANGE [$$48]  |PARTITIONED|
+                            assign [$$48] <- [$$b.getField(3)]
                             -- ASSIGN  |PARTITIONED|
+                              project ([$$b])
                               -- STREAM_PROJECT  |PARTITIONED|
+                                exchange
                                 -- ONE_TO_ONE_EXCHANGE  |PARTITIONED|
-                                  -- DATASOURCE_SCAN (test.CSX)  |PARTITIONED|
+                                  data-scan []<-[$$46, $$b] <- test.CSX
+                                  -- DATASOURCE_SCAN  |PARTITIONED|
+                                    exchange
                                     -- ONE_TO_ONE_EXCHANGE  |PARTITIONED|
+                                      empty-tuple-source
                                       -- EMPTY_TUPLE_SOURCE  |PARTITIONED|
+              exchange
               -- BROADCAST_EXCHANGE  |PARTITIONED|
+                aggregate [$$56] <- [agg-range-map($$54, $$55)]
                 -- AGGREGATE  |UNPARTITIONED|
+                  exchange
                   -- RANDOM_MERGE_EXCHANGE  |PARTITIONED|
+                    aggregate [$$54, $$55] <- [agg-local-sampling($$45), agg-null-writer($$45)]
                     -- AGGREGATE  |PARTITIONED|
-=======
-    project ([$$40])
-    -- STREAM_PROJECT  |PARTITIONED|
-      assign [$$40] <- [{"aid": $$42, "bid": $$b.getField(0)}]
-      -- ASSIGN  |PARTITIONED|
-        exchange
-        -- ONE_TO_ONE_EXCHANGE  |PARTITIONED|
-          order (ASC, $$42)
-          -- STABLE_SORT [$$42(ASC)]  |PARTITIONED|
-            exchange
-            -- RANGE_PARTITION_EXCHANGE [$$42(ASC)]  |PARTITIONED|
-              forward: shared-variable = $$53
-              -- FORWARD  |PARTITIONED|
-                exchange
-                -- ONE_TO_ONE_EXCHANGE  |PARTITIONED|
-                  replicate
-                  -- REPLICATE  |PARTITIONED|
-                    exchange
-                    -- ONE_TO_ONE_EXCHANGE  |PARTITIONED|
-                      project ([$$42, $$b])
->>>>>>> 86e6336f
+                      project ([$$45])
                       -- STREAM_PROJECT  |PARTITIONED|
                         exchange
                         -- ONE_TO_ONE_EXCHANGE  |PARTITIONED|
-<<<<<<< HEAD
+                          replicate
                           -- REPLICATE  |PARTITIONED|
+                            exchange
                             -- ONE_TO_ONE_EXCHANGE  |PARTITIONED|
+                              project ([$$45, $$b])
                               -- STREAM_PROJECT  |PARTITIONED|
+                                exchange
                                 -- ONE_TO_ONE_EXCHANGE  |PARTITIONED|
+                                  left outer join (eq($$47, $$48))
                                   -- HYBRID_HASH_JOIN [$$47][$$48]  |PARTITIONED|
+                                    exchange
                                     -- HASH_PARTITION_EXCHANGE [$$47]  |PARTITIONED|
+                                      assign [$$47] <- [$$a.getField(3)] project: [$$45, $$47]
                                       -- ASSIGN  |PARTITIONED|
+                                        exchange
                                         -- ONE_TO_ONE_EXCHANGE  |PARTITIONED|
-                                          -- DATASOURCE_SCAN (test.DBLP)  |PARTITIONED|
-                                            -- ONE_TO_ONE_EXCHANGE  |PARTITIONED|
-                                              -- EMPTY_TUPLE_SOURCE  |PARTITIONED|
-                                    -- HASH_PARTITION_EXCHANGE [$$48]  |PARTITIONED|
-                                      -- ASSIGN  |PARTITIONED|
-                                        -- STREAM_PROJECT  |PARTITIONED|
-                                          -- ONE_TO_ONE_EXCHANGE  |PARTITIONED|
-                                            -- DATASOURCE_SCAN (test.CSX)  |PARTITIONED|
-                                              -- ONE_TO_ONE_EXCHANGE  |PARTITIONED|
-                                                -- EMPTY_TUPLE_SOURCE  |PARTITIONED|
-=======
-                          left outer join (eq($$44, $$45))
-                          -- HYBRID_HASH_JOIN [$$44][$$45]  |PARTITIONED|
-                            exchange
-                            -- HASH_PARTITION_EXCHANGE [$$44]  |PARTITIONED|
-                              project ([$$42, $$44])
-                              -- STREAM_PROJECT  |PARTITIONED|
-                                assign [$$44] <- [$$a.getField(3)]
-                                -- ASSIGN  |PARTITIONED|
-                                  exchange
-                                  -- ONE_TO_ONE_EXCHANGE  |PARTITIONED|
-                                    data-scan []<-[$$42, $$a] <- test.DBLP
-                                    -- DATASOURCE_SCAN  |PARTITIONED|
-                                      exchange
-                                      -- ONE_TO_ONE_EXCHANGE  |PARTITIONED|
-                                        empty-tuple-source
-                                        -- EMPTY_TUPLE_SOURCE  |PARTITIONED|
-                            exchange
-                            -- HASH_PARTITION_EXCHANGE [$$45]  |PARTITIONED|
-                              assign [$$45] <- [$$b.getField(3)]
-                              -- ASSIGN  |PARTITIONED|
-                                project ([$$b])
-                                -- STREAM_PROJECT  |PARTITIONED|
-                                  exchange
-                                  -- ONE_TO_ONE_EXCHANGE  |PARTITIONED|
-                                    data-scan []<-[$$43, $$b] <- test.CSX
-                                    -- DATASOURCE_SCAN  |PARTITIONED|
-                                      exchange
-                                      -- ONE_TO_ONE_EXCHANGE  |PARTITIONED|
-                                        empty-tuple-source
-                                        -- EMPTY_TUPLE_SOURCE  |PARTITIONED|
-                exchange
-                -- BROADCAST_EXCHANGE  |PARTITIONED|
-                  aggregate [$$53] <- [agg-range-map($$51, $$52)]
-                  -- AGGREGATE  |UNPARTITIONED|
-                    exchange
-                    -- RANDOM_MERGE_EXCHANGE  |PARTITIONED|
-                      aggregate [$$51, $$52] <- [agg-local-sampling($$42), agg-null-writer($$42)]
-                      -- AGGREGATE  |PARTITIONED|
-                        project ([$$42])
-                        -- STREAM_PROJECT  |PARTITIONED|
-                          exchange
-                          -- ONE_TO_ONE_EXCHANGE  |PARTITIONED|
-                            replicate
-                            -- REPLICATE  |PARTITIONED|
-                              exchange
-                              -- ONE_TO_ONE_EXCHANGE  |PARTITIONED|
-                                project ([$$42, $$b])
-                                -- STREAM_PROJECT  |PARTITIONED|
-                                  exchange
-                                  -- ONE_TO_ONE_EXCHANGE  |PARTITIONED|
-                                    left outer join (eq($$44, $$45))
-                                    -- HYBRID_HASH_JOIN [$$44][$$45]  |PARTITIONED|
-                                      exchange
-                                      -- HASH_PARTITION_EXCHANGE [$$44]  |PARTITIONED|
-                                        project ([$$42, $$44])
-                                        -- STREAM_PROJECT  |PARTITIONED|
-                                          assign [$$44] <- [$$a.getField(3)]
-                                          -- ASSIGN  |PARTITIONED|
+                                          data-scan []<-[$$45, $$a] <- test.DBLP
+                                          -- DATASOURCE_SCAN  |PARTITIONED|
                                             exchange
                                             -- ONE_TO_ONE_EXCHANGE  |PARTITIONED|
-                                              data-scan []<-[$$42, $$a] <- test.DBLP
-                                              -- DATASOURCE_SCAN  |PARTITIONED|
-                                                exchange
-                                                -- ONE_TO_ONE_EXCHANGE  |PARTITIONED|
-                                                  empty-tuple-source
-                                                  -- EMPTY_TUPLE_SOURCE  |PARTITIONED|
-                                      exchange
-                                      -- HASH_PARTITION_EXCHANGE [$$45]  |PARTITIONED|
-                                        assign [$$45] <- [$$b.getField(3)]
-                                        -- ASSIGN  |PARTITIONED|
-                                          project ([$$b])
-                                          -- STREAM_PROJECT  |PARTITIONED|
-                                            exchange
-                                            -- ONE_TO_ONE_EXCHANGE  |PARTITIONED|
-                                              data-scan []<-[$$43, $$b] <- test.CSX
-                                              -- DATASOURCE_SCAN  |PARTITIONED|
-                                                exchange
-                                                -- ONE_TO_ONE_EXCHANGE  |PARTITIONED|
-                                                  empty-tuple-source
-                                                  -- EMPTY_TUPLE_SOURCE  |PARTITIONED|
->>>>>>> 86e6336f
+                                              empty-tuple-source
+                                              -- EMPTY_TUPLE_SOURCE  |PARTITIONED|
+                                    exchange
+                                    -- HASH_PARTITION_EXCHANGE [$$48]  |PARTITIONED|
+                                      assign [$$48] <- [$$b.getField(3)]
+                                      -- ASSIGN  |PARTITIONED|
+                                        project ([$$b])
+                                        -- STREAM_PROJECT  |PARTITIONED|
+                                          exchange
+                                          -- ONE_TO_ONE_EXCHANGE  |PARTITIONED|
+                                            data-scan []<-[$$46, $$b] <- test.CSX
+                                            -- DATASOURCE_SCAN  |PARTITIONED|
+                                              exchange
+                                              -- ONE_TO_ONE_EXCHANGE  |PARTITIONED|
+                                                empty-tuple-source
+                                                -- EMPTY_TUPLE_SOURCE  |PARTITIONED|