--- conflicted
+++ resolved
@@ -1,144 +1,90 @@
-distribute result [$$75]
+distribute result [$$80]
 -- DISTRIBUTE_RESULT  |UNPARTITIONED|
   exchange
   -- ONE_TO_ONE_EXCHANGE  |UNPARTITIONED|
-<<<<<<< HEAD
+    assign [$$80] <- [{"$1": $$87}] project: [$$80]
     -- ASSIGN  |UNPARTITIONED|
+      aggregate [$$87] <- [agg-sql-sum($$90)]
       -- AGGREGATE  |UNPARTITIONED|
+        exchange
         -- RANDOM_MERGE_EXCHANGE  |PARTITIONED|
+          aggregate [$$90] <- [agg-sql-count(1)]
           -- AGGREGATE  |PARTITIONED|
+            select (eq($$81, $$C.getField("k")))
             -- STREAM_SELECT  |PARTITIONED|
+              project ([$$81, $$C])
               -- STREAM_PROJECT  |PARTITIONED|
+                exchange
                 -- ONE_TO_ONE_EXCHANGE  |PARTITIONED|
-                  -- BTREE_SEARCH (TestDataverse.IndexDatasetC.IndexDatasetC)  |PARTITIONED|
+                  unnest-map [$$85, $$C] <- index-search("IndexDatasetC", 0, "Default", "TestDataverse", "IndexDatasetC", true, false, 1, $$96, 1, $$96, true, true, true)
+                  -- BTREE_SEARCH  |PARTITIONED|
+                    exchange
                     -- ONE_TO_ONE_EXCHANGE  |PARTITIONED|
+                      order (ASC, $$96)
                       -- STABLE_SORT [$$96(ASC)]  |PARTITIONED|
+                        exchange
                         -- ONE_TO_ONE_EXCHANGE  |PARTITIONED|
+                          project ([$$81, $$96])
                           -- STREAM_PROJECT  |PARTITIONED|
+                            exchange
                             -- ONE_TO_ONE_EXCHANGE  |PARTITIONED|
-                              -- BTREE_SEARCH (TestDataverse.IndexDatasetC.indexC)  |PARTITIONED|
+                              unnest-map [$$95, $$96] <- index-search("indexC", 0, "Default", "TestDataverse", "IndexDatasetC", true, true, 1, $$81, 1, $$81, true, true, true)
+                              -- BTREE_SEARCH  |PARTITIONED|
+                                exchange
                                 -- BROADCAST_EXCHANGE  |PARTITIONED|
+                                  select (eq($$81, $$B.getField("k"))) project: [$$81]
                                   -- STREAM_SELECT  |PARTITIONED|
+                                    project ([$$81, $$B])
                                     -- STREAM_PROJECT  |PARTITIONED|
+                                      exchange
                                       -- ONE_TO_ONE_EXCHANGE  |PARTITIONED|
-                                        -- BTREE_SEARCH (TestDataverse.IndexDatasetB.IndexDatasetB)  |PARTITIONED|
-                                          -- ONE_TO_ONE_EXCHANGE  |PARTITIONED|
-                                            -- STABLE_SORT [$$94(ASC)]  |PARTITIONED|
-                                              -- ONE_TO_ONE_EXCHANGE  |PARTITIONED|
-                                                -- STREAM_PROJECT  |PARTITIONED|
-                                                  -- ONE_TO_ONE_EXCHANGE  |PARTITIONED|
-                                                    -- BTREE_SEARCH (TestDataverse.IndexDatasetB.indexB)  |PARTITIONED|
-                                                      -- BROADCAST_EXCHANGE  |PARTITIONED|
-                                                        -- STREAM_SELECT  |PARTITIONED|
-                                                          -- STREAM_PROJECT  |PARTITIONED|
-                                                            -- ONE_TO_ONE_EXCHANGE  |PARTITIONED|
-                                                              -- BTREE_SEARCH (TestDataverse.IndexDatasetA.IndexDatasetA)  |PARTITIONED|
-                                                                -- ONE_TO_ONE_EXCHANGE  |PARTITIONED|
-                                                                  -- STABLE_SORT [$$92(ASC)]  |PARTITIONED|
-                                                                    -- ONE_TO_ONE_EXCHANGE  |PARTITIONED|
-                                                                      -- STREAM_PROJECT  |PARTITIONED|
-                                                                        -- ONE_TO_ONE_EXCHANGE  |PARTITIONED|
-                                                                          -- BTREE_SEARCH (TestDataverse.IndexDatasetA.indexA)  |PARTITIONED|
-                                                                            -- BROADCAST_EXCHANGE  |PARTITIONED|
-                                                                              -- ASSIGN  |PARTITIONED|
-                                                                                -- STREAM_PROJECT  |PARTITIONED|
-                                                                                  -- ONE_TO_ONE_EXCHANGE  |PARTITIONED|
-                                                                                    -- DATASOURCE_SCAN (TestDataverse.ProbeDataset)  |PARTITIONED|
-                                                                                      -- ONE_TO_ONE_EXCHANGE  |PARTITIONED|
-                                                                                        -- EMPTY_TUPLE_SOURCE  |PARTITIONED|
-=======
-    project ([$$75])
-    -- STREAM_PROJECT  |UNPARTITIONED|
-      assign [$$75] <- [{"$1": $$82}]
-      -- ASSIGN  |UNPARTITIONED|
-        aggregate [$$82] <- [agg-sql-sum($$85)]
-        -- AGGREGATE  |UNPARTITIONED|
-          exchange
-          -- RANDOM_MERGE_EXCHANGE  |PARTITIONED|
-            aggregate [$$85] <- [agg-sql-count(1)]
-            -- AGGREGATE  |PARTITIONED|
-              select (eq($$76, $$C.getField("k")))
-              -- STREAM_SELECT  |PARTITIONED|
-                project ([$$76, $$C])
-                -- STREAM_PROJECT  |PARTITIONED|
-                  exchange
-                  -- ONE_TO_ONE_EXCHANGE  |PARTITIONED|
-                    unnest-map [$$80, $$C] <- index-search("IndexDatasetC", 0, "TestDataverse", "IndexDatasetC", true, false, 1, $$91, 1, $$91, true, true, true)
-                    -- BTREE_SEARCH  |PARTITIONED|
-                      exchange
-                      -- ONE_TO_ONE_EXCHANGE  |PARTITIONED|
-                        order (ASC, $$91)
-                        -- STABLE_SORT [$$91(ASC)]  |PARTITIONED|
-                          exchange
-                          -- ONE_TO_ONE_EXCHANGE  |PARTITIONED|
-                            project ([$$76, $$91])
-                            -- STREAM_PROJECT  |PARTITIONED|
-                              exchange
-                              -- ONE_TO_ONE_EXCHANGE  |PARTITIONED|
-                                unnest-map [$$90, $$91] <- index-search("indexC", 0, "TestDataverse", "IndexDatasetC", true, true, 1, $$76, 1, $$76, true, true, true)
-                                -- BTREE_SEARCH  |PARTITIONED|
-                                  exchange
-                                  -- BROADCAST_EXCHANGE  |PARTITIONED|
-                                    project ([$$76])
-                                    -- STREAM_PROJECT  |PARTITIONED|
-                                      select (eq($$76, $$B.getField("k")))
-                                      -- STREAM_SELECT  |PARTITIONED|
-                                        project ([$$76, $$B])
-                                        -- STREAM_PROJECT  |PARTITIONED|
+                                        unnest-map [$$84, $$B] <- index-search("IndexDatasetB", 0, "Default", "TestDataverse", "IndexDatasetB", true, false, 1, $$94, 1, $$94, true, true, true)
+                                        -- BTREE_SEARCH  |PARTITIONED|
                                           exchange
                                           -- ONE_TO_ONE_EXCHANGE  |PARTITIONED|
-                                            unnest-map [$$79, $$B] <- index-search("IndexDatasetB", 0, "TestDataverse", "IndexDatasetB", true, false, 1, $$89, 1, $$89, true, true, true)
-                                            -- BTREE_SEARCH  |PARTITIONED|
+                                            order (ASC, $$94)
+                                            -- STABLE_SORT [$$94(ASC)]  |PARTITIONED|
                                               exchange
                                               -- ONE_TO_ONE_EXCHANGE  |PARTITIONED|
-                                                order (ASC, $$89)
-                                                -- STABLE_SORT [$$89(ASC)]  |PARTITIONED|
+                                                project ([$$81, $$94])
+                                                -- STREAM_PROJECT  |PARTITIONED|
                                                   exchange
                                                   -- ONE_TO_ONE_EXCHANGE  |PARTITIONED|
-                                                    project ([$$76, $$89])
-                                                    -- STREAM_PROJECT  |PARTITIONED|
+                                                    unnest-map [$$93, $$94] <- index-search("indexB", 0, "Default", "TestDataverse", "IndexDatasetB", true, true, 1, $$81, 1, $$81, true, true, true)
+                                                    -- BTREE_SEARCH  |PARTITIONED|
                                                       exchange
-                                                      -- ONE_TO_ONE_EXCHANGE  |PARTITIONED|
-                                                        unnest-map [$$88, $$89] <- index-search("indexB", 0, "TestDataverse", "IndexDatasetB", true, true, 1, $$76, 1, $$76, true, true, true)
-                                                        -- BTREE_SEARCH  |PARTITIONED|
-                                                          exchange
-                                                          -- BROADCAST_EXCHANGE  |PARTITIONED|
-                                                            project ([$$76])
-                                                            -- STREAM_PROJECT  |PARTITIONED|
-                                                              select (eq($$76, $$A.getField("k")))
-                                                              -- STREAM_SELECT  |PARTITIONED|
-                                                                project ([$$76, $$A])
-                                                                -- STREAM_PROJECT  |PARTITIONED|
-                                                                  exchange
-                                                                  -- ONE_TO_ONE_EXCHANGE  |PARTITIONED|
-                                                                    unnest-map [$$78, $$A] <- index-search("IndexDatasetA", 0, "TestDataverse", "IndexDatasetA", true, false, 1, $$87, 1, $$87, true, true, true)
-                                                                    -- BTREE_SEARCH  |PARTITIONED|
-                                                                      exchange
-                                                                      -- ONE_TO_ONE_EXCHANGE  |PARTITIONED|
-                                                                        order (ASC, $$87)
-                                                                        -- STABLE_SORT [$$87(ASC)]  |PARTITIONED|
-                                                                          exchange
-                                                                          -- ONE_TO_ONE_EXCHANGE  |PARTITIONED|
-                                                                            project ([$$76, $$87])
-                                                                            -- STREAM_PROJECT  |PARTITIONED|
-                                                                              exchange
-                                                                              -- ONE_TO_ONE_EXCHANGE  |PARTITIONED|
-                                                                                unnest-map [$$86, $$87] <- index-search("indexA", 0, "TestDataverse", "IndexDatasetA", true, true, 1, $$76, 1, $$76, true, true, true)
-                                                                                -- BTREE_SEARCH  |PARTITIONED|
+                                                      -- BROADCAST_EXCHANGE  |PARTITIONED|
+                                                        select (eq($$81, $$A.getField("k"))) project: [$$81]
+                                                        -- STREAM_SELECT  |PARTITIONED|
+                                                          project ([$$81, $$A])
+                                                          -- STREAM_PROJECT  |PARTITIONED|
+                                                            exchange
+                                                            -- ONE_TO_ONE_EXCHANGE  |PARTITIONED|
+                                                              unnest-map [$$83, $$A] <- index-search("IndexDatasetA", 0, "Default", "TestDataverse", "IndexDatasetA", true, false, 1, $$92, 1, $$92, true, true, true)
+                                                              -- BTREE_SEARCH  |PARTITIONED|
+                                                                exchange
+                                                                -- ONE_TO_ONE_EXCHANGE  |PARTITIONED|
+                                                                  order (ASC, $$92)
+                                                                  -- STABLE_SORT [$$92(ASC)]  |PARTITIONED|
+                                                                    exchange
+                                                                    -- ONE_TO_ONE_EXCHANGE  |PARTITIONED|
+                                                                      project ([$$81, $$92])
+                                                                      -- STREAM_PROJECT  |PARTITIONED|
+                                                                        exchange
+                                                                        -- ONE_TO_ONE_EXCHANGE  |PARTITIONED|
+                                                                          unnest-map [$$91, $$92] <- index-search("indexA", 0, "Default", "TestDataverse", "IndexDatasetA", true, true, 1, $$81, 1, $$81, true, true, true)
+                                                                          -- BTREE_SEARCH  |PARTITIONED|
+                                                                            exchange
+                                                                            -- BROADCAST_EXCHANGE  |PARTITIONED|
+                                                                              assign [$$81] <- [$$P.getField(1)] project: [$$81]
+                                                                              -- ASSIGN  |PARTITIONED|
+                                                                                project ([$$P])
+                                                                                -- STREAM_PROJECT  |PARTITIONED|
                                                                                   exchange
-                                                                                  -- BROADCAST_EXCHANGE  |PARTITIONED|
-                                                                                    project ([$$76])
-                                                                                    -- STREAM_PROJECT  |PARTITIONED|
-                                                                                      assign [$$76] <- [$$P.getField(1)]
-                                                                                      -- ASSIGN  |PARTITIONED|
-                                                                                        project ([$$P])
-                                                                                        -- STREAM_PROJECT  |PARTITIONED|
-                                                                                          exchange
-                                                                                          -- ONE_TO_ONE_EXCHANGE  |PARTITIONED|
-                                                                                            data-scan []<-[$$77, $$P] <- TestDataverse.ProbeDataset
-                                                                                            -- DATASOURCE_SCAN  |PARTITIONED|
-                                                                                              exchange
-                                                                                              -- ONE_TO_ONE_EXCHANGE  |PARTITIONED|
-                                                                                                empty-tuple-source
-                                                                                                -- EMPTY_TUPLE_SOURCE  |PARTITIONED|
->>>>>>> 86e6336f
+                                                                                  -- ONE_TO_ONE_EXCHANGE  |PARTITIONED|
+                                                                                    data-scan []<-[$$82, $$P] <- TestDataverse.ProbeDataset
+                                                                                    -- DATASOURCE_SCAN  |PARTITIONED|
+                                                                                      exchange
+                                                                                      -- ONE_TO_ONE_EXCHANGE  |PARTITIONED|
+                                                                                        empty-tuple-source
+                                                                                        -- EMPTY_TUPLE_SOURCE  |PARTITIONED|