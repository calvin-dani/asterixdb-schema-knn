--- conflicted
+++ resolved
@@ -1,81 +1,48 @@
-distribute result [$$83]
+distribute result [$$89]
 -- DISTRIBUTE_RESULT  |PARTITIONED|
   exchange
   -- ONE_TO_ONE_EXCHANGE  |PARTITIONED|
-<<<<<<< HEAD
+    assign [$$89] <- [{"t0_unique1": $#1, "t1_unique1": $#2}] project: [$$89]
     -- ASSIGN  |PARTITIONED|
+      exchange
       -- SORT_MERGE_EXCHANGE [$#1(ASC), $#2(ASC) ]  |PARTITIONED|
+        order (ASC, $#1) (ASC, $#2)
         -- STABLE_SORT [$#1(ASC), $#2(ASC)]  |PARTITIONED|
+          exchange
           -- ONE_TO_ONE_EXCHANGE  |PARTITIONED|
+            assign [$#2, $#1] <- [if-missing($$96, null), if-missing($$98, null)] project: [$#1, $#2]
             -- ASSIGN  |PARTITIONED|
+              project ([$$96, $$98])
               -- STREAM_PROJECT  |PARTITIONED|
+                exchange
                 -- ONE_TO_ONE_EXCHANGE  |PARTITIONED|
+                  left outer join (eq($$92, $$91))
                   -- HYBRID_HASH_JOIN [$$91][$$92]  |PARTITIONED|
+                    exchange
                     -- HASH_PARTITION_EXCHANGE [$$91]  |PARTITIONED|
+                      assign [$$96] <- [$$tenk.getField(0)] project: [$$96, $$91]
                       -- ASSIGN  |PARTITIONED|
-                        -- ONE_TO_ONE_EXCHANGE  |PARTITIONED|
-                          -- BTREE_SEARCH (test.tenk.tenk)  |PARTITIONED|
-                            -- ONE_TO_ONE_EXCHANGE  |PARTITIONED|
-                              -- ASSIGN  |PARTITIONED|
-                                -- EMPTY_TUPLE_SOURCE  |PARTITIONED|
-                    -- HASH_PARTITION_EXCHANGE [$$92]  |PARTITIONED|
-                      -- ASSIGN  |PARTITIONED|
-                        -- ONE_TO_ONE_EXCHANGE  |PARTITIONED|
-                          -- BTREE_SEARCH (test.tenk.tenk)  |PARTITIONED|
-                            -- ONE_TO_ONE_EXCHANGE  |PARTITIONED|
-                              -- ASSIGN  |PARTITIONED|
-                                -- EMPTY_TUPLE_SOURCE  |PARTITIONED|
-=======
-    project ([$$83])
-    -- STREAM_PROJECT  |PARTITIONED|
-      assign [$$83] <- [{"t0_unique1": $#1, "t1_unique1": $#2}]
-      -- ASSIGN  |PARTITIONED|
-        exchange
-        -- SORT_MERGE_EXCHANGE [$#1(ASC), $#2(ASC) ]  |PARTITIONED|
-          order (ASC, $#1) (ASC, $#2)
-          -- STABLE_SORT [$#1(ASC), $#2(ASC)]  |PARTITIONED|
-            exchange
-            -- ONE_TO_ONE_EXCHANGE  |PARTITIONED|
-              project ([$#1, $#2])
-              -- STREAM_PROJECT  |PARTITIONED|
-                assign [$#2, $#1] <- [if-missing($$90, null), if-missing($$92, null)]
-                -- ASSIGN  |PARTITIONED|
-                  project ([$$90, $$92])
-                  -- STREAM_PROJECT  |PARTITIONED|
-                    exchange
-                    -- ONE_TO_ONE_EXCHANGE  |PARTITIONED|
-                      left outer join (eq($$86, $$85))
-                      -- HYBRID_HASH_JOIN [$$85][$$86]  |PARTITIONED|
                         exchange
                         -- ONE_TO_ONE_EXCHANGE  |PARTITIONED|
-                          project ([$$90, $$85])
-                          -- STREAM_PROJECT  |PARTITIONED|
-                            assign [$$90] <- [$$tenk.getField(0)]
-                            -- ASSIGN  |PARTITIONED|
-                              exchange
-                              -- ONE_TO_ONE_EXCHANGE  |PARTITIONED|
-                                unnest-map [$$85, $$tenk] <- index-search("tenk", 0, "test", "tenk", false, false, 0, 1, $$98, true, false, false)
-                                -- BTREE_SEARCH  |PARTITIONED|
-                                  exchange
-                                  -- ONE_TO_ONE_EXCHANGE  |PARTITIONED|
-                                    assign [$$98] <- [4]
-                                    -- ASSIGN  |PARTITIONED|
-                                      empty-tuple-source
-                                      -- EMPTY_TUPLE_SOURCE  |PARTITIONED|
+                          unnest-map [$$91, $$tenk] <- index-search("tenk", 0, "Default", "test", "tenk", false, false, 0, 1, $$104, true, false, false)
+                          -- BTREE_SEARCH  |PARTITIONED|
+                            exchange
+                            -- ONE_TO_ONE_EXCHANGE  |PARTITIONED|
+                              assign [$$104] <- [4]
+                              -- ASSIGN  |PARTITIONED|
+                                empty-tuple-source
+                                -- EMPTY_TUPLE_SOURCE  |PARTITIONED|
+                    exchange
+                    -- HASH_PARTITION_EXCHANGE [$$92]  |PARTITIONED|
+                      assign [$$98] <- [{"unique1": $$tenk.getField(0), "unique2": $$92}.getField(0)] project: [$$98, $$92]
+                      -- ASSIGN  |PARTITIONED|
                         exchange
                         -- ONE_TO_ONE_EXCHANGE  |PARTITIONED|
-                          project ([$$92, $$86])
-                          -- STREAM_PROJECT  |PARTITIONED|
-                            assign [$$92] <- [{"unique1": $$tenk.getField(0), "unique2": $$86}.getField(0)]
-                            -- ASSIGN  |PARTITIONED|
-                              exchange
-                              -- ONE_TO_ONE_EXCHANGE  |PARTITIONED|
-                                unnest-map [$$86, $$tenk] <- index-search("tenk", 0, "test", "tenk", false, false, 0, 1, $$101, true, false, false)
-                                -- BTREE_SEARCH  |PARTITIONED|
-                                  exchange
-                                  -- ONE_TO_ONE_EXCHANGE  |PARTITIONED|
-                                    assign [$$101] <- [2]
-                                    -- ASSIGN  |PARTITIONED|
-                                      empty-tuple-source
-                                      -- EMPTY_TUPLE_SOURCE  |PARTITIONED|
->>>>>>> 86e6336f
+                          unnest-map [$$92, $$tenk] <- index-search("tenk", 0, "Default", "test", "tenk", false, false, 0, 1, $$107, true, false, false)
+                          -- BTREE_SEARCH  |PARTITIONED|
+                            exchange
+                            -- ONE_TO_ONE_EXCHANGE  |PARTITIONED|
+                              assign [$$107] <- [2]
+                              -- ASSIGN  |PARTITIONED|
+                                empty-tuple-source
+                                -- EMPTY_TUPLE_SOURCE  |PARTITIONED|