--- conflicted
+++ resolved
@@ -1,67 +1,58 @@
-distribute result [$$17]
+distribute result [$$18]
 -- DISTRIBUTE_RESULT  |PARTITIONED|
   exchange
   -- ONE_TO_ONE_EXCHANGE  |PARTITIONED|
-<<<<<<< HEAD
+    assign [$$18] <- [{"id": $$21, "s_f2": $$20}] project: [$$18]
     -- ASSIGN  |PARTITIONED|
+      exchange
       -- SORT_MERGE_EXCHANGE [$$21(ASC) ]  |PARTITIONED|
+        order (ASC, $$21)
         -- STABLE_SORT [$$21(ASC)]  |PARTITIONED|
+          exchange
           -- ONE_TO_ONE_EXCHANGE  |PARTITIONED|
+            union ($$31, $$26, $$21) ($$33, $$25, $$20)
             -- UNION_ALL  |PARTITIONED|
+              exchange
               -- ONE_TO_ONE_EXCHANGE  |PARTITIONED|
+                select (lt($$33, "4"))
                 -- STREAM_SELECT  |PARTITIONED|
+                  assign [$$33] <- [$$32.getField(2)] project: [$$31, $$33]
                   -- ASSIGN  |PARTITIONED|
-                    -- ONE_TO_ONE_EXCHANGE  |PARTITIONED|
-                      -- BTREE_SEARCH (test.ds7.ds7)  |PARTITIONED|
-                        -- ONE_TO_ONE_EXCHANGE  |PARTITIONED|
-                          -- SPLIT  |PARTITIONED|
-=======
-    project ([$$17])
-    -- STREAM_PROJECT  |PARTITIONED|
-      assign [$$17] <- [{"id": $$20, "s_f2": $$19}]
-      -- ASSIGN  |PARTITIONED|
-        exchange
-        -- SORT_MERGE_EXCHANGE [$$20(ASC) ]  |PARTITIONED|
-          select (lt($$19, "4"))
-          -- STREAM_SELECT  |PARTITIONED|
-            project ([$$20, $$19])
-            -- STREAM_PROJECT  |PARTITIONED|
-              assign [$$19] <- [$$ds7.getField(2)]
-              -- ASSIGN  |PARTITIONED|
-                exchange
-                -- ONE_TO_ONE_EXCHANGE  |PARTITIONED|
-                  unnest-map [$$20, $$ds7] <- index-search("ds7", 0, "test", "ds7", false, false, 1, $$25, 1, $$25, true, true, true)
-                  -- BTREE_SEARCH  |PARTITIONED|
                     exchange
                     -- ONE_TO_ONE_EXCHANGE  |PARTITIONED|
-                      order (ASC, $$25)
-                      -- STABLE_SORT [$$25(ASC)]  |PARTITIONED|
+                      unnest-map [$$31, $$32] <- index-search("ds7", 0, "Default", "test", "ds7", false, false, 1, $$26, 1, $$26, true, true, true)
+                      -- BTREE_SEARCH  |PARTITIONED|
                         exchange
                         -- ONE_TO_ONE_EXCHANGE  |PARTITIONED|
-                          project ([$$25])
-                          -- STREAM_PROJECT  |PARTITIONED|
+                          split ($$27)
+                          -- SPLIT  |PARTITIONED|
                             exchange
->>>>>>> 86e6336f
                             -- ONE_TO_ONE_EXCHANGE  |PARTITIONED|
-                              unnest-map [$$24, $$25] <- index-search("idx1", 0, "test", "ds7", false, false, 0, 1, $$23, true, false, false)
+                              unnest-map [$$25, $$26, $$27] <- index-search("idx1", 0, "Default", "test", "ds7", false, false, 0, 1, $$24, true, false, false)
                               -- BTREE_SEARCH  |PARTITIONED|
                                 exchange
                                 -- ONE_TO_ONE_EXCHANGE  |PARTITIONED|
-                                  assign [$$23] <- ["4"]
+                                  assign [$$24] <- ["4"]
                                   -- ASSIGN  |PARTITIONED|
-<<<<<<< HEAD
-                                    -- EMPTY_TUPLE_SOURCE  |PARTITIONED|
-              -- ONE_TO_ONE_EXCHANGE  |PARTITIONED|
-                -- STREAM_SELECT  |PARTITIONED|
-                  -- STREAM_PROJECT  |PARTITIONED|
-                    -- ONE_TO_ONE_EXCHANGE  |PARTITIONED|
-                      -- SPLIT  |PARTITIONED|
-                        -- ONE_TO_ONE_EXCHANGE  |PARTITIONED|
-                          -- BTREE_SEARCH (test.ds7.idx1)  |PARTITIONED|
-                            -- ONE_TO_ONE_EXCHANGE  |PARTITIONED|
-                              -- ASSIGN  |PARTITIONED|
-                                -- EMPTY_TUPLE_SOURCE  |PARTITIONED|
-=======
                                     empty-tuple-source
                                     -- EMPTY_TUPLE_SOURCE  |PARTITIONED|
->>>>>>> 86e6336f
+              exchange
+              -- ONE_TO_ONE_EXCHANGE  |PARTITIONED|
+                select (lt($$25, "4")) project: [$$26, $$25]
+                -- STREAM_SELECT  |PARTITIONED|
+                  project ([$$25, $$26])
+                  -- STREAM_PROJECT  |PARTITIONED|
+                    exchange
+                    -- ONE_TO_ONE_EXCHANGE  |PARTITIONED|
+                      split ($$27)
+                      -- SPLIT  |PARTITIONED|
+                        exchange
+                        -- ONE_TO_ONE_EXCHANGE  |PARTITIONED|
+                          unnest-map [$$25, $$26, $$27] <- index-search("idx1", 0, "Default", "test", "ds7", false, false, 0, 1, $$24, true, false, false)
+                          -- BTREE_SEARCH  |PARTITIONED|
+                            exchange
+                            -- ONE_TO_ONE_EXCHANGE  |PARTITIONED|
+                              assign [$$24] <- ["4"]
+                              -- ASSIGN  |PARTITIONED|
+                                empty-tuple-source
+                                -- EMPTY_TUPLE_SOURCE  |PARTITIONED|