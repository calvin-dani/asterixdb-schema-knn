distribute result [$$121]
-- DISTRIBUTE_RESULT  |PARTITIONED|
  exchange
  -- ONE_TO_ONE_EXCHANGE  |PARTITIONED|
<<<<<<< HEAD
    -- ASSIGN  |PARTITIONED|
      -- SORT_MERGE_EXCHANGE [$$128(ASC), $$129(ASC) ]  |PARTITIONED|
        -- STABLE_SORT [$$128(ASC), $$129(ASC)]  |PARTITIONED|
          -- ONE_TO_ONE_EXCHANGE  |PARTITIONED|
            -- STREAM_SELECT  |PARTITIONED|
              -- ASSIGN  |PARTITIONED|
                -- STREAM_PROJECT  |PARTITIONED|
                  -- ONE_TO_ONE_EXCHANGE  |PARTITIONED|
                    -- BTREE_SEARCH (test.ds2.ds2)  |PARTITIONED|
                      -- ONE_TO_ONE_EXCHANGE  |PARTITIONED|
                        -- STABLE_SORT [$$145(ASC)]  |PARTITIONED|
                          -- ONE_TO_ONE_EXCHANGE  |PARTITIONED|
                            -- STREAM_PROJECT  |PARTITIONED|
                              -- ONE_TO_ONE_EXCHANGE  |PARTITIONED|
                                -- BTREE_SEARCH (test.ds2.idx2)  |PARTITIONED|
                                  -- BROADCAST_EXCHANGE  |PARTITIONED|
                                    -- ASSIGN  |PARTITIONED|
                                      -- STREAM_PROJECT  |PARTITIONED|
                                        -- ONE_TO_ONE_EXCHANGE  |PARTITIONED|
                                          -- DATASOURCE_SCAN (test.ds4)  |PARTITIONED|
                                            -- ONE_TO_ONE_EXCHANGE  |PARTITIONED|
                                              -- EMPTY_TUPLE_SOURCE  |PARTITIONED|
=======
    project ([$$121])
    -- STREAM_PROJECT  |PARTITIONED|
      assign [$$121] <- [{"v4x": $$122, "v2x": $$123}]
      -- ASSIGN  |PARTITIONED|
        exchange
        -- SORT_MERGE_EXCHANGE [$$122(ASC), $$123(ASC) ]  |PARTITIONED|
          order (ASC, $$122) (ASC, $$123)
          -- STABLE_SORT [$$122(ASC), $$123(ASC)]  |PARTITIONED|
            exchange
            -- ONE_TO_ONE_EXCHANGE  |PARTITIONED|
              select (eq($$122, $$123))
              -- STREAM_SELECT  |PARTITIONED|
                project ([$$122, $$123])
                -- STREAM_PROJECT  |PARTITIONED|
                  assign [$$123] <- [int64-default-null($$ds2.getField("x"))]
                  -- ASSIGN  |PARTITIONED|
                    project ([$$122, $$ds2])
                    -- STREAM_PROJECT  |PARTITIONED|
                      exchange
                      -- ONE_TO_ONE_EXCHANGE  |PARTITIONED|
                        unnest-map [$$125, $$ds2] <- index-search("ds2", 0, "test", "ds2", true, false, 1, $$139, 1, $$139, true, true, true)
                        -- BTREE_SEARCH  |PARTITIONED|
                          exchange
                          -- ONE_TO_ONE_EXCHANGE  |PARTITIONED|
                            order (ASC, $$139)
                            -- STABLE_SORT [$$139(ASC)]  |PARTITIONED|
                              exchange
                              -- ONE_TO_ONE_EXCHANGE  |PARTITIONED|
                                project ([$$122, $$139])
                                -- STREAM_PROJECT  |PARTITIONED|
                                  exchange
                                  -- ONE_TO_ONE_EXCHANGE  |PARTITIONED|
                                    unnest-map [$$138, $$139] <- index-search("idx2", 0, "test", "ds2", true, true, 1, $$122, 1, $$122, true, true, true)
                                    -- BTREE_SEARCH  |PARTITIONED|
                                      exchange
                                      -- BROADCAST_EXCHANGE  |PARTITIONED|
                                        project ([$$122])
                                        -- STREAM_PROJECT  |PARTITIONED|
                                          assign [$$122] <- [int64-default-null($$ds4.getField("x"))]
                                          -- ASSIGN  |PARTITIONED|
                                            project ([$$ds4])
                                            -- STREAM_PROJECT  |PARTITIONED|
                                              exchange
                                              -- ONE_TO_ONE_EXCHANGE  |PARTITIONED|
                                                data-scan []<-[$$124, $$ds4] <- test.ds4
                                                -- DATASOURCE_SCAN  |PARTITIONED|
                                                  exchange
                                                  -- ONE_TO_ONE_EXCHANGE  |PARTITIONED|
                                                    empty-tuple-source
                                                    -- EMPTY_TUPLE_SOURCE  |PARTITIONED|
>>>>>>> 86e6336f
<|MERGE_RESOLUTION|>--- conflicted
+++ resolved
@@ -1,79 +1,48 @@
-distribute result [$$121]
+distribute result [$$127]
 -- DISTRIBUTE_RESULT  |PARTITIONED|
   exchange
   -- ONE_TO_ONE_EXCHANGE  |PARTITIONED|
-<<<<<<< HEAD
+    assign [$$127] <- [{"v4x": $$128, "v2x": $$129}] project: [$$127]
     -- ASSIGN  |PARTITIONED|
+      exchange
       -- SORT_MERGE_EXCHANGE [$$128(ASC), $$129(ASC) ]  |PARTITIONED|
+        order (ASC, $$128) (ASC, $$129)
         -- STABLE_SORT [$$128(ASC), $$129(ASC)]  |PARTITIONED|
+          exchange
           -- ONE_TO_ONE_EXCHANGE  |PARTITIONED|
+            select (eq($$128, $$129))
             -- STREAM_SELECT  |PARTITIONED|
+              assign [$$129] <- [int64-default-null($$ds2.getField("x"))] project: [$$128, $$129]
               -- ASSIGN  |PARTITIONED|
+                project ([$$128, $$ds2])
                 -- STREAM_PROJECT  |PARTITIONED|
+                  exchange
                   -- ONE_TO_ONE_EXCHANGE  |PARTITIONED|
-                    -- BTREE_SEARCH (test.ds2.ds2)  |PARTITIONED|
-                      -- ONE_TO_ONE_EXCHANGE  |PARTITIONED|
-                        -- STABLE_SORT [$$145(ASC)]  |PARTITIONED|
-                          -- ONE_TO_ONE_EXCHANGE  |PARTITIONED|
-                            -- STREAM_PROJECT  |PARTITIONED|
-                              -- ONE_TO_ONE_EXCHANGE  |PARTITIONED|
-                                -- BTREE_SEARCH (test.ds2.idx2)  |PARTITIONED|
-                                  -- BROADCAST_EXCHANGE  |PARTITIONED|
-                                    -- ASSIGN  |PARTITIONED|
-                                      -- STREAM_PROJECT  |PARTITIONED|
-                                        -- ONE_TO_ONE_EXCHANGE  |PARTITIONED|
-                                          -- DATASOURCE_SCAN (test.ds4)  |PARTITIONED|
-                                            -- ONE_TO_ONE_EXCHANGE  |PARTITIONED|
-                                              -- EMPTY_TUPLE_SOURCE  |PARTITIONED|
-=======
-    project ([$$121])
-    -- STREAM_PROJECT  |PARTITIONED|
-      assign [$$121] <- [{"v4x": $$122, "v2x": $$123}]
-      -- ASSIGN  |PARTITIONED|
-        exchange
-        -- SORT_MERGE_EXCHANGE [$$122(ASC), $$123(ASC) ]  |PARTITIONED|
-          order (ASC, $$122) (ASC, $$123)
-          -- STABLE_SORT [$$122(ASC), $$123(ASC)]  |PARTITIONED|
-            exchange
-            -- ONE_TO_ONE_EXCHANGE  |PARTITIONED|
-              select (eq($$122, $$123))
-              -- STREAM_SELECT  |PARTITIONED|
-                project ([$$122, $$123])
-                -- STREAM_PROJECT  |PARTITIONED|
-                  assign [$$123] <- [int64-default-null($$ds2.getField("x"))]
-                  -- ASSIGN  |PARTITIONED|
-                    project ([$$122, $$ds2])
-                    -- STREAM_PROJECT  |PARTITIONED|
+                    unnest-map [$$131, $$ds2] <- index-search("ds2", 0, "Default", "test", "ds2", true, false, 1, $$145, 1, $$145, true, true, true)
+                    -- BTREE_SEARCH  |PARTITIONED|
                       exchange
                       -- ONE_TO_ONE_EXCHANGE  |PARTITIONED|
-                        unnest-map [$$125, $$ds2] <- index-search("ds2", 0, "test", "ds2", true, false, 1, $$139, 1, $$139, true, true, true)
-                        -- BTREE_SEARCH  |PARTITIONED|
+                        order (ASC, $$145)
+                        -- STABLE_SORT [$$145(ASC)]  |PARTITIONED|
                           exchange
                           -- ONE_TO_ONE_EXCHANGE  |PARTITIONED|
-                            order (ASC, $$139)
-                            -- STABLE_SORT [$$139(ASC)]  |PARTITIONED|
+                            project ([$$128, $$145])
+                            -- STREAM_PROJECT  |PARTITIONED|
                               exchange
                               -- ONE_TO_ONE_EXCHANGE  |PARTITIONED|
-                                project ([$$122, $$139])
-                                -- STREAM_PROJECT  |PARTITIONED|
+                                unnest-map [$$144, $$145] <- index-search("idx2", 0, "Default", "test", "ds2", true, true, 1, $$128, 1, $$128, true, true, true)
+                                -- BTREE_SEARCH  |PARTITIONED|
                                   exchange
-                                  -- ONE_TO_ONE_EXCHANGE  |PARTITIONED|
-                                    unnest-map [$$138, $$139] <- index-search("idx2", 0, "test", "ds2", true, true, 1, $$122, 1, $$122, true, true, true)
-                                    -- BTREE_SEARCH  |PARTITIONED|
-                                      exchange
-                                      -- BROADCAST_EXCHANGE  |PARTITIONED|
-                                        project ([$$122])
-                                        -- STREAM_PROJECT  |PARTITIONED|
-                                          assign [$$122] <- [int64-default-null($$ds4.getField("x"))]
-                                          -- ASSIGN  |PARTITIONED|
-                                            project ([$$ds4])
-                                            -- STREAM_PROJECT  |PARTITIONED|
-                                              exchange
-                                              -- ONE_TO_ONE_EXCHANGE  |PARTITIONED|
-                                                data-scan []<-[$$124, $$ds4] <- test.ds4
-                                                -- DATASOURCE_SCAN  |PARTITIONED|
-                                                  exchange
-                                                  -- ONE_TO_ONE_EXCHANGE  |PARTITIONED|
-                                                    empty-tuple-source
-                                                    -- EMPTY_TUPLE_SOURCE  |PARTITIONED|
->>>>>>> 86e6336f
+                                  -- BROADCAST_EXCHANGE  |PARTITIONED|
+                                    assign [$$128] <- [int64-default-null($$ds4.getField("x"))] project: [$$128]
+                                    -- ASSIGN  |PARTITIONED|
+                                      project ([$$ds4])
+                                      -- STREAM_PROJECT  |PARTITIONED|
+                                        exchange
+                                        -- ONE_TO_ONE_EXCHANGE  |PARTITIONED|
+                                          data-scan []<-[$$130, $$ds4] <- test.ds4
+                                          -- DATASOURCE_SCAN  |PARTITIONED|
+                                            exchange
+                                            -- ONE_TO_ONE_EXCHANGE  |PARTITIONED|
+                                              empty-tuple-source
+                                              -- EMPTY_TUPLE_SOURCE  |PARTITIONED|