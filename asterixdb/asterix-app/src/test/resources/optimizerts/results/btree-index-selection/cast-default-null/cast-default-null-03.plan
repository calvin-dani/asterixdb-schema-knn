distribute result [$$56]
-- DISTRIBUTE_RESULT  |PARTITIONED|
  exchange
  -- ONE_TO_ONE_EXCHANGE  |PARTITIONED|
<<<<<<< HEAD
    -- ASSIGN  |PARTITIONED|
      -- SORT_MERGE_EXCHANGE [$$61(ASC) ]  |PARTITIONED|
        -- STABLE_SORT [$$61(ASC)]  |PARTITIONED|
          -- ONE_TO_ONE_EXCHANGE  |PARTITIONED|
            -- STREAM_SELECT  |PARTITIONED|
=======
    project ([$$56])
    -- STREAM_PROJECT  |PARTITIONED|
      assign [$$56] <- [{"id": $$59, "x": $$70, "y": int64-default-null($$62)}]
      -- ASSIGN  |PARTITIONED|
        exchange
        -- SORT_MERGE_EXCHANGE [$$59(ASC) ]  |PARTITIONED|
          select (le($$70, "1"))
          -- STREAM_SELECT  |PARTITIONED|
            project ([$$59, $$70, $$62])
            -- STREAM_PROJECT  |PARTITIONED|
              assign [$$70, $$62] <- [string-default-null($$ds3.getField("x")), $$ds3.getField("y")]
>>>>>>> 86e6336f
              -- ASSIGN  |PARTITIONED|
                exchange
                -- ONE_TO_ONE_EXCHANGE  |PARTITIONED|
                  data-scan []<-[$$59, $$ds3] <- test.ds3
                  -- DATASOURCE_SCAN  |PARTITIONED|
                    exchange
                    -- ONE_TO_ONE_EXCHANGE  |PARTITIONED|
                      empty-tuple-source
                      -- EMPTY_TUPLE_SOURCE  |PARTITIONED|<|MERGE_RESOLUTION|>--- conflicted
+++ resolved
@@ -1,30 +1,22 @@
-distribute result [$$56]
+distribute result [$$58]
 -- DISTRIBUTE_RESULT  |PARTITIONED|
   exchange
   -- ONE_TO_ONE_EXCHANGE  |PARTITIONED|
-<<<<<<< HEAD
+    assign [$$58] <- [{"id": $$61, "x": $$72, "y": int64-default-null($$64)}] project: [$$58]
     -- ASSIGN  |PARTITIONED|
+      exchange
       -- SORT_MERGE_EXCHANGE [$$61(ASC) ]  |PARTITIONED|
+        order (ASC, $$61)
         -- STABLE_SORT [$$61(ASC)]  |PARTITIONED|
+          exchange
           -- ONE_TO_ONE_EXCHANGE  |PARTITIONED|
+            select (le($$72, "1"))
             -- STREAM_SELECT  |PARTITIONED|
-=======
-    project ([$$56])
-    -- STREAM_PROJECT  |PARTITIONED|
-      assign [$$56] <- [{"id": $$59, "x": $$70, "y": int64-default-null($$62)}]
-      -- ASSIGN  |PARTITIONED|
-        exchange
-        -- SORT_MERGE_EXCHANGE [$$59(ASC) ]  |PARTITIONED|
-          select (le($$70, "1"))
-          -- STREAM_SELECT  |PARTITIONED|
-            project ([$$59, $$70, $$62])
-            -- STREAM_PROJECT  |PARTITIONED|
-              assign [$$70, $$62] <- [string-default-null($$ds3.getField("x")), $$ds3.getField("y")]
->>>>>>> 86e6336f
+              assign [$$72, $$64] <- [string-default-null($$ds3.getField("x")), $$ds3.getField("y")] project: [$$61, $$72, $$64]
               -- ASSIGN  |PARTITIONED|
                 exchange
                 -- ONE_TO_ONE_EXCHANGE  |PARTITIONED|
-                  data-scan []<-[$$59, $$ds3] <- test.ds3
+                  data-scan []<-[$$61, $$ds3] <- test.ds3
                   -- DATASOURCE_SCAN  |PARTITIONED|
                     exchange
                     -- ONE_TO_ONE_EXCHANGE  |PARTITIONED|
