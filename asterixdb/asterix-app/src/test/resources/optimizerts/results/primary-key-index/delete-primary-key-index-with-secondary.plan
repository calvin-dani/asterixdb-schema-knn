--- conflicted
+++ resolved
@@ -1,10 +1,10 @@
 commit
 -- COMMIT  |PARTITIONED|
-  project ([$$15])
+  project ([$$16])
   -- STREAM_PROJECT  |PARTITIONED|
     exchange
     -- ONE_TO_ONE_EXCHANGE  |PARTITIONED|
-      delete from titleIndex on test.DBLP from [$$21]
+      delete from titleIndex on test.DBLP from [$$22]
       -- INDEX_INSERT_DELETE  |PARTITIONED|
         exchange
         -- ONE_TO_ONE_EXCHANGE  |PARTITIONED|
@@ -12,33 +12,29 @@
           -- INDEX_INSERT_DELETE  |PARTITIONED|
             exchange
             -- ONE_TO_ONE_EXCHANGE  |PARTITIONED|
-              project ([$$21, $$15])
+              project ([$$22, $$16])
               -- STREAM_PROJECT  |PARTITIONED|
                 exchange
                 -- ONE_TO_ONE_EXCHANGE  |PARTITIONED|
-                  delete from test.DBLP from record: $$DBLP partitioned by [$$15]
+                  delete from test.DBLP from record: $$DBLP partitioned by [$$16]
                   -- INSERT_DELETE  |PARTITIONED|
                     exchange
                     -- ONE_TO_ONE_EXCHANGE  |PARTITIONED|
                       materialize
                       -- MATERIALIZE  |PARTITIONED|
-<<<<<<< HEAD
+                        exchange
                         -- HASH_PARTITION_EXCHANGE [$$16]  |PARTITIONED|
-=======
-                        exchange
-                        -- ONE_TO_ONE_EXCHANGE  |PARTITIONED|
-                          assign [$$21, $$15] <- [$$DBLP.getField(2), $$DBLP.getField(0)]
->>>>>>> 86e6336f
+                          assign [$$22, $$16] <- [$$DBLP.getField(2), $$DBLP.getField(0)]
                           -- ASSIGN  |PARTITIONED|
                             project ([$$DBLP])
                             -- STREAM_PROJECT  |PARTITIONED|
                               exchange
                               -- ONE_TO_ONE_EXCHANGE  |PARTITIONED|
-                                unnest-map [$$16, $$DBLP] <- index-search("DBLP", 0, "test", "DBLP", false, false, 1, $$18, 0, false, true, false)
+                                unnest-map [$$17, $$DBLP] <- index-search("DBLP", 0, "Default", "test", "DBLP", false, false, 1, $$19, 0, false, true, false)
                                 -- BTREE_SEARCH  |PARTITIONED|
                                   exchange
                                   -- ONE_TO_ONE_EXCHANGE  |PARTITIONED|
-                                    assign [$$18] <- [10]
+                                    assign [$$19] <- [10]
                                     -- ASSIGN  |PARTITIONED|
                                       empty-tuple-source
                                       -- EMPTY_TUPLE_SOURCE  |PARTITIONED|