--- conflicted
+++ resolved
@@ -1,90 +1,57 @@
-distribute result [$$45]
+distribute result [$$48]
 -- DISTRIBUTE_RESULT  |PARTITIONED|
   exchange
   -- ONE_TO_ONE_EXCHANGE  |PARTITIONED|
-<<<<<<< HEAD
+    assign [$$48] <- [{"partsupp": $$ps, "li": $$46}] project: [$$48]
     -- ASSIGN  |PARTITIONED|
+      project ([$$46, $$ps])
       -- STREAM_PROJECT  |PARTITIONED|
+        exchange
         -- ONE_TO_ONE_EXCHANGE  |PARTITIONED|
+          group by ([$$60 := $$49; $$61 := $$50]) decor ([$$ps]) {
+                    aggregate [$$46] <- [listify($$li)]
+                    -- AGGREGATE  |LOCAL|
+                      select (not(is-missing($$59)))
+                      -- STREAM_SELECT  |LOCAL|
+                        nested tuple source
+                        -- NESTED_TUPLE_SOURCE  |LOCAL|
+                 }
           -- PRE_CLUSTERED_GROUP_BY[$$49, $$50]  |PARTITIONED|
-                  {
-                    -- AGGREGATE  |LOCAL|
-                      -- STREAM_SELECT  |LOCAL|
-                        -- NESTED_TUPLE_SOURCE  |LOCAL|
-                  }
+            exchange
             -- ONE_TO_ONE_EXCHANGE  |PARTITIONED|
+              order (ASC, $$49) (ASC, $$50)
               -- STABLE_SORT [$$49(ASC), $$50(ASC)]  |PARTITIONED|
+                exchange
                 -- HASH_PARTITION_EXCHANGE [$$49, $$50]  |PARTITIONED|
+                  project ([$$ps, $$li, $$59, $$49, $$50])
                   -- STREAM_PROJECT  |PARTITIONED|
+                    exchange
                     -- ONE_TO_ONE_EXCHANGE  |PARTITIONED|
+                      left outer join (and(eq($$53, $$54), eq($$51, $$49), eq($$57, $$50)))
                       -- HYBRID_HASH_JOIN [$$54, $$49, $$50][$$53, $$51, $$57]  |PARTITIONED|
+                        exchange
                         -- HASH_PARTITION_EXCHANGE [$$54, $$49, $$50]  |PARTITIONED|
+                          assign [$$54] <- [$$ps.getField(3)]
                           -- ASSIGN  |PARTITIONED|
+                            exchange
                             -- ONE_TO_ONE_EXCHANGE  |PARTITIONED|
-                              -- DATASOURCE_SCAN (`loj-super-key_02`.PartSupp)  |PARTITIONED|
+                              data-scan []<-[$$49, $$50, $$ps] <- `loj-super-key_02`.PartSupp
+                              -- DATASOURCE_SCAN  |PARTITIONED|
+                                exchange
                                 -- ONE_TO_ONE_EXCHANGE  |PARTITIONED|
+                                  empty-tuple-source
                                   -- EMPTY_TUPLE_SOURCE  |PARTITIONED|
+                        exchange
                         -- HASH_PARTITION_EXCHANGE [$$53, $$51, $$57]  |PARTITIONED|
+                          assign [$$59, $$57, $$53] <- [true, $$li.getField(2), $$li.getField(5)]
                           -- ASSIGN  |PARTITIONED|
+                            project ([$$51, $$li])
                             -- STREAM_PROJECT  |PARTITIONED|
-                              -- ONE_TO_ONE_EXCHANGE  |PARTITIONED|
-                                -- DATASOURCE_SCAN (`loj-super-key_02`.LineItems)  |PARTITIONED|
-                                  -- ONE_TO_ONE_EXCHANGE  |PARTITIONED|
-                                    -- EMPTY_TUPLE_SOURCE  |PARTITIONED|
-=======
-    project ([$$45])
-    -- STREAM_PROJECT  |PARTITIONED|
-      assign [$$45] <- [{"partsupp": $$ps, "li": $$43}]
-      -- ASSIGN  |PARTITIONED|
-        project ([$$43, $$ps])
-        -- STREAM_PROJECT  |PARTITIONED|
-          exchange
-          -- ONE_TO_ONE_EXCHANGE  |PARTITIONED|
-            group by ([$$57 := $$46; $$58 := $$47]) decor ([$$ps]) {
-                      aggregate [$$43] <- [listify($$li)]
-                      -- AGGREGATE  |LOCAL|
-                        select (not(is-missing($$56)))
-                        -- STREAM_SELECT  |LOCAL|
-                          nested tuple source
-                          -- NESTED_TUPLE_SOURCE  |LOCAL|
-                   }
-            -- PRE_CLUSTERED_GROUP_BY[$$46, $$47]  |PARTITIONED|
-              exchange
-              -- ONE_TO_ONE_EXCHANGE  |PARTITIONED|
-                order (ASC, $$46) (ASC, $$47)
-                -- STABLE_SORT [$$46(ASC), $$47(ASC)]  |PARTITIONED|
-                  exchange
-                  -- ONE_TO_ONE_EXCHANGE  |PARTITIONED|
-                    project ([$$ps, $$li, $$56, $$46, $$47])
-                    -- STREAM_PROJECT  |PARTITIONED|
-                      exchange
-                      -- ONE_TO_ONE_EXCHANGE  |PARTITIONED|
-                        left outer join (and(eq($$50, $$51), eq($$48, $$46), eq($$54, $$47)))
-                        -- HYBRID_HASH_JOIN [$$51, $$46, $$47][$$50, $$48, $$54]  |PARTITIONED|
-                          exchange
-                          -- ONE_TO_ONE_EXCHANGE  |PARTITIONED|
-                            assign [$$51] <- [$$ps.getField(3)]
-                            -- ASSIGN  |PARTITIONED|
                               exchange
                               -- ONE_TO_ONE_EXCHANGE  |PARTITIONED|
-                                data-scan []<-[$$46, $$47, $$ps] <- `loj-super-key_02`.PartSupp
+                                data-scan []<-[$$51, $$52, $$li] <- `loj-super-key_02`.LineItems
                                 -- DATASOURCE_SCAN  |PARTITIONED|
                                   exchange
                                   -- ONE_TO_ONE_EXCHANGE  |PARTITIONED|
                                     empty-tuple-source
-                                    -- EMPTY_TUPLE_SOURCE  |PARTITIONED|
-                          exchange
-                          -- HASH_PARTITION_EXCHANGE [$$48, $$54]  |PARTITIONED|
-                            assign [$$56, $$54, $$50] <- [true, $$li.getField(2), $$li.getField(5)]
-                            -- ASSIGN  |PARTITIONED|
-                              project ([$$48, $$li])
-                              -- STREAM_PROJECT  |PARTITIONED|
-                                exchange
-                                -- ONE_TO_ONE_EXCHANGE  |PARTITIONED|
-                                  data-scan []<-[$$48, $$49, $$li] <- `loj-super-key_02`.LineItems
-                                  -- DATASOURCE_SCAN  |PARTITIONED|
-                                    exchange
-                                    -- ONE_TO_ONE_EXCHANGE  |PARTITIONED|
-                                      empty-tuple-source
-                                      -- EMPTY_TUPLE_SOURCE  |PARTITIONED|
->>>>>>> 86e6336f
+                                    -- EMPTY_TUPLE_SOURCE  |PARTITIONED|