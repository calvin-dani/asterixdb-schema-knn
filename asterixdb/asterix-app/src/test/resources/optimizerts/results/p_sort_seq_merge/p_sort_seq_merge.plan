--- conflicted
+++ resolved
@@ -1,101 +1,64 @@
-distribute result [$$11]
+distribute result [$$12]
 -- DISTRIBUTE_RESULT  |UNPARTITIONED|
   exchange
   -- ONE_TO_ONE_EXCHANGE  |UNPARTITIONED|
-<<<<<<< HEAD
+    assign [$$12] <- [ordered-list-constructor($$19)] project: [$$12]
     -- ASSIGN  |UNPARTITIONED|
+      aggregate [$$19] <- [listify($$16)]
       -- AGGREGATE  |UNPARTITIONED|
+        exchange
         -- SEQUENTIAL_MERGE_EXCHANGE  |PARTITIONED|
+          assign [$$16] <- [{"v": $$v}] project: [$$16]
           -- ASSIGN  |PARTITIONED|
+            project ([$$v])
             -- STREAM_PROJECT  |PARTITIONED|
+              exchange
               -- ONE_TO_ONE_EXCHANGE  |PARTITIONED|
+                order (ASC, $$21) (ASC, $$20)
                 -- STABLE_SORT [$$21(ASC), $$20(ASC)]  |PARTITIONED|
+                  exchange
                   -- RANGE_PARTITION_EXCHANGE [$$21(ASC), $$20(ASC)]  |PARTITIONED|
+                    forward: shared-variable = $$26
                     -- FORWARD  |PARTITIONED|
+                      exchange
                       -- ONE_TO_ONE_EXCHANGE  |PARTITIONED|
+                        replicate
                         -- REPLICATE  |PARTITIONED|
-                          -- ONE_TO_ONE_EXCHANGE  |PARTITIONED|
-                            -- ASSIGN  |PARTITIONED|
-                              -- ONE_TO_ONE_EXCHANGE  |PARTITIONED|
-                                -- DATASOURCE_SCAN (test.TestDS)  |PARTITIONED|
-                                  -- ONE_TO_ONE_EXCHANGE  |PARTITIONED|
-                                    -- EMPTY_TUPLE_SOURCE  |PARTITIONED|
-                      -- BROADCAST_EXCHANGE  |PARTITIONED|
-                        -- AGGREGATE  |UNPARTITIONED|
-                          -- RANDOM_MERGE_EXCHANGE  |PARTITIONED|
-                            -- AGGREGATE  |PARTITIONED|
-                              -- STREAM_PROJECT  |PARTITIONED|
-                                -- ONE_TO_ONE_EXCHANGE  |PARTITIONED|
-                                  -- REPLICATE  |PARTITIONED|
-                                    -- ONE_TO_ONE_EXCHANGE  |PARTITIONED|
-                                      -- ASSIGN  |PARTITIONED|
-                                        -- ONE_TO_ONE_EXCHANGE  |PARTITIONED|
-                                          -- DATASOURCE_SCAN (test.TestDS)  |PARTITIONED|
-                                            -- ONE_TO_ONE_EXCHANGE  |PARTITIONED|
-                                              -- EMPTY_TUPLE_SOURCE  |PARTITIONED|
-=======
-    project ([$$11])
-    -- STREAM_PROJECT  |UNPARTITIONED|
-      assign [$$11] <- [ordered-list-constructor($$18)]
-      -- ASSIGN  |UNPARTITIONED|
-        aggregate [$$18] <- [listify($$15)]
-        -- AGGREGATE  |UNPARTITIONED|
-          exchange
-          -- SEQUENTIAL_MERGE_EXCHANGE  |PARTITIONED|
-            project ([$$15])
-            -- STREAM_PROJECT  |PARTITIONED|
-              assign [$$15] <- [{"v": $$v}]
-              -- ASSIGN  |PARTITIONED|
-                project ([$$v])
-                -- STREAM_PROJECT  |PARTITIONED|
-                  exchange
-                  -- ONE_TO_ONE_EXCHANGE  |PARTITIONED|
-                    order (ASC, $$20) (ASC, $$19)
-                    -- STABLE_SORT [$$20(ASC), $$19(ASC)]  |PARTITIONED|
-                      exchange
-                      -- RANGE_PARTITION_EXCHANGE [$$20(ASC), $$19(ASC)]  |PARTITIONED|
-                        forward: shared-variable = $$25
-                        -- FORWARD  |PARTITIONED|
                           exchange
                           -- ONE_TO_ONE_EXCHANGE  |PARTITIONED|
-                            replicate
-                            -- REPLICATE  |PARTITIONED|
+                            assign [$$21] <- [$$v.getField(1)]
+                            -- ASSIGN  |PARTITIONED|
                               exchange
                               -- ONE_TO_ONE_EXCHANGE  |PARTITIONED|
-                                assign [$$20] <- [$$v.getField(1)]
-                                -- ASSIGN  |PARTITIONED|
+                                data-scan []<-[$$20, $$v] <- test.TestDS
+                                -- DATASOURCE_SCAN  |PARTITIONED|
                                   exchange
                                   -- ONE_TO_ONE_EXCHANGE  |PARTITIONED|
-                                    data-scan []<-[$$19, $$v] <- test.TestDS
-                                    -- DATASOURCE_SCAN  |PARTITIONED|
-                                      exchange
-                                      -- ONE_TO_ONE_EXCHANGE  |PARTITIONED|
-                                        empty-tuple-source
-                                        -- EMPTY_TUPLE_SOURCE  |PARTITIONED|
+                                    empty-tuple-source
+                                    -- EMPTY_TUPLE_SOURCE  |PARTITIONED|
+                      exchange
+                      -- BROADCAST_EXCHANGE  |PARTITIONED|
+                        aggregate [$$26] <- [agg-range-map($$23, $$24, $$25)]
+                        -- AGGREGATE  |UNPARTITIONED|
                           exchange
-                          -- BROADCAST_EXCHANGE  |PARTITIONED|
-                            aggregate [$$25] <- [agg-range-map($$22, $$23, $$24)]
-                            -- AGGREGATE  |UNPARTITIONED|
-                              exchange
-                              -- RANDOM_MERGE_EXCHANGE  |PARTITIONED|
-                                aggregate [$$22, $$23, $$24] <- [agg-local-sampling($$20, $$19), agg-null-writer($$20), agg-null-writer($$19)]
-                                -- AGGREGATE  |PARTITIONED|
-                                  project ([$$20, $$19])
-                                  -- STREAM_PROJECT  |PARTITIONED|
+                          -- RANDOM_MERGE_EXCHANGE  |PARTITIONED|
+                            aggregate [$$23, $$24, $$25] <- [agg-local-sampling($$21, $$20), agg-null-writer($$21), agg-null-writer($$20)]
+                            -- AGGREGATE  |PARTITIONED|
+                              project ([$$21, $$20])
+                              -- STREAM_PROJECT  |PARTITIONED|
+                                exchange
+                                -- ONE_TO_ONE_EXCHANGE  |PARTITIONED|
+                                  replicate
+                                  -- REPLICATE  |PARTITIONED|
                                     exchange
                                     -- ONE_TO_ONE_EXCHANGE  |PARTITIONED|
-                                      replicate
-                                      -- REPLICATE  |PARTITIONED|
+                                      assign [$$21] <- [$$v.getField(1)]
+                                      -- ASSIGN  |PARTITIONED|
                                         exchange
                                         -- ONE_TO_ONE_EXCHANGE  |PARTITIONED|
-                                          assign [$$20] <- [$$v.getField(1)]
-                                          -- ASSIGN  |PARTITIONED|
+                                          data-scan []<-[$$20, $$v] <- test.TestDS
+                                          -- DATASOURCE_SCAN  |PARTITIONED|
                                             exchange
                                             -- ONE_TO_ONE_EXCHANGE  |PARTITIONED|
-                                              data-scan []<-[$$19, $$v] <- test.TestDS
-                                              -- DATASOURCE_SCAN  |PARTITIONED|
-                                                exchange
-                                                -- ONE_TO_ONE_EXCHANGE  |PARTITIONED|
-                                                  empty-tuple-source
-                                                  -- EMPTY_TUPLE_SOURCE  |PARTITIONED|
->>>>>>> 86e6336f
+                                              empty-tuple-source
+                                              -- EMPTY_TUPLE_SOURCE  |PARTITIONED|