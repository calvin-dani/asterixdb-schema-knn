--- conflicted
+++ resolved
@@ -1,228 +1,136 @@
-distribute result [$$184]
+distribute result [$$196]
 -- DISTRIBUTE_RESULT  |PARTITIONED|
   exchange
   -- ONE_TO_ONE_EXCHANGE  |PARTITIONED|
-<<<<<<< HEAD
+    assign [$$196] <- [{"n_name": $$n_name, "l_year": $#1, "SUM_profit": round($$212, 2)}] project: [$$196]
     -- ASSIGN  |PARTITIONED|
+      exchange
       -- SORT_MERGE_EXCHANGE [$$n_name(ASC), $#1(DESC) ]  |PARTITIONED|
+        group by ([$$n_name := $$229; $#1 := $$230]) decor ([]) {
+                  aggregate [$$212] <- [agg-global-sql-sum($$228)]
+                  -- AGGREGATE  |LOCAL|
+                    nested tuple source
+                    -- NESTED_TUPLE_SOURCE  |LOCAL|
+               }
         -- SORT_GROUP_BY[$$229, $$230]  |PARTITIONED|
-                {
-                  -- AGGREGATE  |LOCAL|
-                    -- NESTED_TUPLE_SOURCE  |LOCAL|
-                }
+          exchange
           -- HASH_PARTITION_EXCHANGE [$$229, $$230]  |PARTITIONED|
+            group by ([$$229 := $$225; $$230 := $$198]) decor ([]) {
+                      aggregate [$$228] <- [agg-local-sql-sum($$218)]
+                      -- AGGREGATE  |LOCAL|
+                        nested tuple source
+                        -- NESTED_TUPLE_SOURCE  |LOCAL|
+                   }
             -- SORT_GROUP_BY[$$225, $$198]  |PARTITIONED|
-                    {
-                      -- AGGREGATE  |LOCAL|
-                        -- NESTED_TUPLE_SOURCE  |LOCAL|
-                    }
+              exchange
               -- ONE_TO_ONE_EXCHANGE  |PARTITIONED|
+                assign [$$198] <- [get-year(date($$219))] project: [$$218, $$225, $$198]
                 -- ASSIGN  |PARTITIONED|
+                  project ([$$218, $$219, $$225])
                   -- STREAM_PROJECT  |PARTITIONED|
+                    exchange
                     -- ONE_TO_ONE_EXCHANGE  |PARTITIONED|
+                      join (eq($$210, $$224))
                       -- HYBRID_HASH_JOIN [$$210][$$224]  |PARTITIONED|
+                        exchange
                         -- HASH_PARTITION_EXCHANGE [$$210]  |PARTITIONED|
+                          assign [$$210] <- [numeric-mod(numeric-multiply($$199, $$200), 10000)] project: [$$218, $$219, $$210]
                           -- ASSIGN  |PARTITIONED|
+                            project ([$$199, $$200, $$218, $$219])
                             -- STREAM_PROJECT  |PARTITIONED|
+                              exchange
                               -- ONE_TO_ONE_EXCHANGE  |PARTITIONED|
+                                join (and(eq($$206, $$200), eq($$217, $$199)))
                                 -- HYBRID_HASH_JOIN [$$200, $$199][$$206, $$217]  |PARTITIONED|
+                                  exchange
                                   -- HASH_PARTITION_EXCHANGE [$$200]  |PARTITIONED|
+                                    assign [$$200, $$199] <- [$$s.getField("s_i_id"), $$s.getField("s_w_id")] project: [$$199, $$200]
                                     -- ASSIGN  |PARTITIONED|
+                                      project ([$$s])
                                       -- STREAM_PROJECT  |PARTITIONED|
+                                        exchange
                                         -- ONE_TO_ONE_EXCHANGE  |PARTITIONED|
-                                          -- DATASOURCE_SCAN (test.stock)  |PARTITIONED|
+                                          data-scan []<-[$$201, $$s] <- test.stock
+                                          -- DATASOURCE_SCAN  |PARTITIONED|
+                                            exchange
                                             -- ONE_TO_ONE_EXCHANGE  |PARTITIONED|
+                                              empty-tuple-source
                                               -- EMPTY_TUPLE_SOURCE  |PARTITIONED|
+                                  exchange
                                   -- ONE_TO_ONE_EXCHANGE  |PARTITIONED|
+                                    project ([$$218, $$219, $$206, $$217])
                                     -- STREAM_PROJECT  |PARTITIONED|
+                                      exchange
                                       -- ONE_TO_ONE_EXCHANGE  |PARTITIONED|
+                                        join (eq($$206, $$207))
                                         -- HYBRID_HASH_JOIN [$$206][$$207]  |PARTITIONED|
+                                          exchange
                                           -- HASH_PARTITION_EXCHANGE [$$206]  |PARTITIONED|
+                                            assign [$$218, $$217, $$206] <- [$$ol.getField("ol_amount"), $$ol.getField("ol_supply_w_id"), $$ol.getField("ol_i_id")] project: [$$218, $$219, $$206, $$217]
                                             -- ASSIGN  |PARTITIONED|
+                                              unnest $$ol <- scan-collection($$215) project: [$$219, $$ol]
                                               -- UNNEST  |PARTITIONED|
+                                                assign [$$219, $$215] <- [$$o.getField("o_entry_d"), $$o.getField("o_orderline")] project: [$$219, $$215]
                                                 -- ASSIGN  |PARTITIONED|
+                                                  project ([$$o])
                                                   -- STREAM_PROJECT  |PARTITIONED|
-                                                    -- ONE_TO_ONE_EXCHANGE  |PARTITIONED|
-                                                      -- DATASOURCE_SCAN (test.orders)  |PARTITIONED|
-                                                        -- ONE_TO_ONE_EXCHANGE  |PARTITIONED|
-                                                          -- EMPTY_TUPLE_SOURCE  |PARTITIONED|
-                                          -- HASH_PARTITION_EXCHANGE [$$207]  |PARTITIONED|
-                                            -- STREAM_SELECT  |PARTITIONED|
-                                              -- ASSIGN  |PARTITIONED|
-                                                -- STREAM_PROJECT  |PARTITIONED|
-                                                  -- ONE_TO_ONE_EXCHANGE  |PARTITIONED|
-                                                    -- DATASOURCE_SCAN (test.item)  |PARTITIONED|
-                                                      -- ONE_TO_ONE_EXCHANGE  |PARTITIONED|
-                                                        -- EMPTY_TUPLE_SOURCE  |PARTITIONED|
-                        -- HASH_PARTITION_EXCHANGE [$$224]  |PARTITIONED|
-                          -- STREAM_PROJECT  |PARTITIONED|
-                            -- ONE_TO_ONE_EXCHANGE  |PARTITIONED|
-                              -- HYBRID_HASH_JOIN [$$213][$$214]  |PARTITIONED|
-                                -- HASH_PARTITION_EXCHANGE [$$213]  |PARTITIONED|
-                                  -- ASSIGN  |PARTITIONED|
-                                    -- STREAM_PROJECT  |PARTITIONED|
-                                      -- ONE_TO_ONE_EXCHANGE  |PARTITIONED|
-                                        -- DATASOURCE_SCAN (test.supplier)  |PARTITIONED|
-                                          -- ONE_TO_ONE_EXCHANGE  |PARTITIONED|
-                                            -- EMPTY_TUPLE_SOURCE  |PARTITIONED|
-                                -- HASH_PARTITION_EXCHANGE [$$214]  |PARTITIONED|
-                                  -- ASSIGN  |PARTITIONED|
-                                    -- STREAM_PROJECT  |PARTITIONED|
-                                      -- ONE_TO_ONE_EXCHANGE  |PARTITIONED|
-                                        -- DATASOURCE_SCAN (test.nation)  |PARTITIONED|
-                                          -- ONE_TO_ONE_EXCHANGE  |PARTITIONED|
-                                            -- EMPTY_TUPLE_SOURCE  |PARTITIONED|
-=======
-    project ([$$184])
-    -- STREAM_PROJECT  |PARTITIONED|
-      assign [$$184] <- [{"n_name": $$n_name, "l_year": $#1, "SUM_profit": round($$200, 2)}]
-      -- ASSIGN  |PARTITIONED|
-        exchange
-        -- SORT_MERGE_EXCHANGE [$$n_name(ASC), $#1(DESC) ]  |PARTITIONED|
-          group by ([$$n_name := $$217; $#1 := $$218]) decor ([]) {
-                    aggregate [$$200] <- [agg-global-sql-sum($$216)]
-                    -- AGGREGATE  |LOCAL|
-                      nested tuple source
-                      -- NESTED_TUPLE_SOURCE  |LOCAL|
-                 }
-          -- SORT_GROUP_BY[$$217, $$218]  |PARTITIONED|
-            exchange
-            -- HASH_PARTITION_EXCHANGE [$$217, $$218]  |PARTITIONED|
-              group by ([$$217 := $$213; $$218 := $$186]) decor ([]) {
-                        aggregate [$$216] <- [agg-local-sql-sum($$206)]
-                        -- AGGREGATE  |LOCAL|
-                          nested tuple source
-                          -- NESTED_TUPLE_SOURCE  |LOCAL|
-                     }
-              -- SORT_GROUP_BY[$$213, $$186]  |PARTITIONED|
-                exchange
-                -- ONE_TO_ONE_EXCHANGE  |PARTITIONED|
-                  project ([$$206, $$213, $$186])
-                  -- STREAM_PROJECT  |PARTITIONED|
-                    assign [$$186] <- [get-year(date($$207))]
-                    -- ASSIGN  |PARTITIONED|
-                      project ([$$206, $$207, $$213])
-                      -- STREAM_PROJECT  |PARTITIONED|
-                        exchange
-                        -- ONE_TO_ONE_EXCHANGE  |PARTITIONED|
-                          join (eq($$198, $$212))
-                          -- HYBRID_HASH_JOIN [$$198][$$212]  |PARTITIONED|
-                            exchange
-                            -- HASH_PARTITION_EXCHANGE [$$198]  |PARTITIONED|
-                              project ([$$206, $$207, $$198])
-                              -- STREAM_PROJECT  |PARTITIONED|
-                                assign [$$198] <- [numeric-mod(numeric-multiply($$187, $$188), 10000)]
-                                -- ASSIGN  |PARTITIONED|
-                                  project ([$$187, $$188, $$206, $$207])
-                                  -- STREAM_PROJECT  |PARTITIONED|
-                                    exchange
-                                    -- ONE_TO_ONE_EXCHANGE  |PARTITIONED|
-                                      join (and(eq($$194, $$188), eq($$205, $$187)))
-                                      -- HYBRID_HASH_JOIN [$$188, $$187][$$194, $$205]  |PARTITIONED|
-                                        exchange
-                                        -- HASH_PARTITION_EXCHANGE [$$188]  |PARTITIONED|
-                                          project ([$$187, $$188])
-                                          -- STREAM_PROJECT  |PARTITIONED|
-                                            assign [$$188, $$187] <- [$$s.getField("s_i_id"), $$s.getField("s_w_id")]
-                                            -- ASSIGN  |PARTITIONED|
-                                              project ([$$s])
-                                              -- STREAM_PROJECT  |PARTITIONED|
-                                                exchange
-                                                -- ONE_TO_ONE_EXCHANGE  |PARTITIONED|
-                                                  data-scan []<-[$$189, $$s] <- test.stock
-                                                  -- DATASOURCE_SCAN  |PARTITIONED|
                                                     exchange
                                                     -- ONE_TO_ONE_EXCHANGE  |PARTITIONED|
-                                                      empty-tuple-source
-                                                      -- EMPTY_TUPLE_SOURCE  |PARTITIONED|
-                                        exchange
-                                        -- ONE_TO_ONE_EXCHANGE  |PARTITIONED|
-                                          project ([$$206, $$207, $$194, $$205])
-                                          -- STREAM_PROJECT  |PARTITIONED|
-                                            exchange
-                                            -- ONE_TO_ONE_EXCHANGE  |PARTITIONED|
-                                              join (eq($$194, $$195))
-                                              -- HYBRID_HASH_JOIN [$$194][$$195]  |PARTITIONED|
-                                                exchange
-                                                -- HASH_PARTITION_EXCHANGE [$$194]  |PARTITIONED|
-                                                  project ([$$206, $$207, $$194, $$205])
-                                                  -- STREAM_PROJECT  |PARTITIONED|
-                                                    assign [$$206, $$205, $$194] <- [$$ol.getField("ol_amount"), $$ol.getField("ol_supply_w_id"), $$ol.getField("ol_i_id")]
-                                                    -- ASSIGN  |PARTITIONED|
-                                                      project ([$$207, $$ol])
-                                                      -- STREAM_PROJECT  |PARTITIONED|
-                                                        unnest $$ol <- scan-collection($$203)
-                                                        -- UNNEST  |PARTITIONED|
-                                                          project ([$$207, $$203])
-                                                          -- STREAM_PROJECT  |PARTITIONED|
-                                                            assign [$$207, $$203] <- [$$o.getField("o_entry_d"), $$o.getField("o_orderline")]
-                                                            -- ASSIGN  |PARTITIONED|
-                                                              project ([$$o])
-                                                              -- STREAM_PROJECT  |PARTITIONED|
-                                                                exchange
-                                                                -- ONE_TO_ONE_EXCHANGE  |PARTITIONED|
-                                                                  data-scan []<-[$$190, $$o] <- test.orders
-                                                                  -- DATASOURCE_SCAN  |PARTITIONED|
-                                                                    exchange
-                                                                    -- ONE_TO_ONE_EXCHANGE  |PARTITIONED|
-                                                                      empty-tuple-source
-                                                                      -- EMPTY_TUPLE_SOURCE  |PARTITIONED|
-                                                exchange
-                                                -- HASH_PARTITION_EXCHANGE [$$195]  |PARTITIONED|
-                                                  project ([$$195])
-                                                  -- STREAM_PROJECT  |PARTITIONED|
-                                                    select (like($$i.getField("i_data"), "%bb"))
-                                                    -- STREAM_SELECT  |PARTITIONED|
-                                                      assign [$$195] <- [$$i.getField("i_id")]
-                                                      -- ASSIGN  |PARTITIONED|
-                                                        project ([$$i])
-                                                        -- STREAM_PROJECT  |PARTITIONED|
-                                                          exchange
-                                                          -- ONE_TO_ONE_EXCHANGE  |PARTITIONED|
-                                                            data-scan []<-[$$191, $$i] <- test.item
-                                                            -- DATASOURCE_SCAN  |PARTITIONED|
-                                                              exchange
-                                                              -- ONE_TO_ONE_EXCHANGE  |PARTITIONED|
-                                                                empty-tuple-source
-                                                                -- EMPTY_TUPLE_SOURCE  |PARTITIONED|
+                                                      data-scan []<-[$$202, $$o] <- test.orders
+                                                      -- DATASOURCE_SCAN  |PARTITIONED|
+                                                        exchange
+                                                        -- ONE_TO_ONE_EXCHANGE  |PARTITIONED|
+                                                          empty-tuple-source
+                                                          -- EMPTY_TUPLE_SOURCE  |PARTITIONED|
+                                          exchange
+                                          -- HASH_PARTITION_EXCHANGE [$$207]  |PARTITIONED|
+                                            select (like($$i.getField("i_data"), "%bb")) project: [$$207]
+                                            -- STREAM_SELECT  |PARTITIONED|
+                                              assign [$$207] <- [$$i.getField("i_id")]
+                                              -- ASSIGN  |PARTITIONED|
+                                                project ([$$i])
+                                                -- STREAM_PROJECT  |PARTITIONED|
+                                                  exchange
+                                                  -- ONE_TO_ONE_EXCHANGE  |PARTITIONED|
+                                                    data-scan []<-[$$203, $$i] <- test.item
+                                                    -- DATASOURCE_SCAN  |PARTITIONED|
+                                                      exchange
+                                                      -- ONE_TO_ONE_EXCHANGE  |PARTITIONED|
+                                                        empty-tuple-source
+                                                        -- EMPTY_TUPLE_SOURCE  |PARTITIONED|
+                        exchange
+                        -- HASH_PARTITION_EXCHANGE [$$224]  |PARTITIONED|
+                          project ([$$225, $$224])
+                          -- STREAM_PROJECT  |PARTITIONED|
                             exchange
-                            -- HASH_PARTITION_EXCHANGE [$$212]  |PARTITIONED|
-                              project ([$$213, $$212])
-                              -- STREAM_PROJECT  |PARTITIONED|
+                            -- ONE_TO_ONE_EXCHANGE  |PARTITIONED|
+                              join (eq($$213, $$214))
+                              -- HYBRID_HASH_JOIN [$$213][$$214]  |PARTITIONED|
                                 exchange
-                                -- ONE_TO_ONE_EXCHANGE  |PARTITIONED|
-                                  join (eq($$201, $$202))
-                                  -- HYBRID_HASH_JOIN [$$201][$$202]  |PARTITIONED|
-                                    exchange
-                                    -- HASH_PARTITION_EXCHANGE [$$201]  |PARTITIONED|
-                                      project ([$$212, $$201])
-                                      -- STREAM_PROJECT  |PARTITIONED|
-                                        assign [$$212, $$201] <- [$$su.getField("su_suppkey"), $$su.getField("su_nationkey")]
-                                        -- ASSIGN  |PARTITIONED|
-                                          project ([$$su])
-                                          -- STREAM_PROJECT  |PARTITIONED|
-                                            exchange
-                                            -- ONE_TO_ONE_EXCHANGE  |PARTITIONED|
-                                              data-scan []<-[$$192, $$su] <- test.supplier
-                                              -- DATASOURCE_SCAN  |PARTITIONED|
-                                                exchange
-                                                -- ONE_TO_ONE_EXCHANGE  |PARTITIONED|
-                                                  empty-tuple-source
-                                                  -- EMPTY_TUPLE_SOURCE  |PARTITIONED|
-                                    exchange
-                                    -- HASH_PARTITION_EXCHANGE [$$202]  |PARTITIONED|
-                                      project ([$$213, $$202])
-                                      -- STREAM_PROJECT  |PARTITIONED|
-                                        assign [$$213, $$202] <- [$$n.getField("n_name"), $$n.getField("n_nationkey")]
-                                        -- ASSIGN  |PARTITIONED|
-                                          project ([$$n])
-                                          -- STREAM_PROJECT  |PARTITIONED|
-                                            exchange
-                                            -- ONE_TO_ONE_EXCHANGE  |PARTITIONED|
-                                              data-scan []<-[$$193, $$n] <- test.nation
-                                              -- DATASOURCE_SCAN  |PARTITIONED|
-                                                exchange
-                                                -- ONE_TO_ONE_EXCHANGE  |PARTITIONED|
-                                                  empty-tuple-source
-                                                  -- EMPTY_TUPLE_SOURCE  |PARTITIONED|
->>>>>>> 86e6336f
+                                -- HASH_PARTITION_EXCHANGE [$$213]  |PARTITIONED|
+                                  assign [$$224, $$213] <- [$$su.getField("su_suppkey"), $$su.getField("su_nationkey")] project: [$$224, $$213]
+                                  -- ASSIGN  |PARTITIONED|
+                                    project ([$$su])
+                                    -- STREAM_PROJECT  |PARTITIONED|
+                                      exchange
+                                      -- ONE_TO_ONE_EXCHANGE  |PARTITIONED|
+                                        data-scan []<-[$$204, $$su] <- test.supplier
+                                        -- DATASOURCE_SCAN  |PARTITIONED|
+                                          exchange
+                                          -- ONE_TO_ONE_EXCHANGE  |PARTITIONED|
+                                            empty-tuple-source
+                                            -- EMPTY_TUPLE_SOURCE  |PARTITIONED|
+                                exchange
+                                -- HASH_PARTITION_EXCHANGE [$$214]  |PARTITIONED|
+                                  assign [$$225, $$214] <- [$$n.getField("n_name"), $$n.getField("n_nationkey")] project: [$$225, $$214]
+                                  -- ASSIGN  |PARTITIONED|
+                                    project ([$$n])
+                                    -- STREAM_PROJECT  |PARTITIONED|
+                                      exchange
+                                      -- ONE_TO_ONE_EXCHANGE  |PARTITIONED|
+                                        data-scan []<-[$$205, $$n] <- test.nation
+                                        -- DATASOURCE_SCAN  |PARTITIONED|
+                                          exchange
+                                          -- ONE_TO_ONE_EXCHANGE  |PARTITIONED|
+                                            empty-tuple-source
+                                            -- EMPTY_TUPLE_SOURCE  |PARTITIONED|