--- conflicted
+++ resolved
@@ -1,312 +1,186 @@
-distribute result [$$167]
+distribute result [$$170]
 -- DISTRIBUTE_RESULT  |PARTITIONED|
   exchange
   -- ONE_TO_ONE_EXCHANGE  |PARTITIONED|
-<<<<<<< HEAD
+    assign [$$170] <- [{"su_name": $$191, "su_address": $$193}] project: [$$170]
     -- ASSIGN  |PARTITIONED|
+      exchange
       -- SORT_MERGE_EXCHANGE [$$191(ASC) ]  |PARTITIONED|
+        order (ASC, $$191)
         -- STABLE_SORT [$$191(ASC)]  |PARTITIONED|
+          exchange
           -- ONE_TO_ONE_EXCHANGE  |PARTITIONED|
+            project ([$$191, $$193])
             -- STREAM_PROJECT  |PARTITIONED|
+              exchange
               -- ONE_TO_ONE_EXCHANGE  |PARTITIONED|
+                join (eq($$186, $$187))
                 -- HYBRID_HASH_JOIN [$$186][$$187]  |PARTITIONED|
+                  exchange
                   -- HASH_PARTITION_EXCHANGE [$$186]  |PARTITIONED|
+                    select ($$160) project: [$$191, $$193, $$186]
                     -- STREAM_SELECT  |PARTITIONED|
+                      project ([$$160, $$193, $$186, $$191])
                       -- STREAM_PROJECT  |PARTITIONED|
+                        exchange
                         -- ONE_TO_ONE_EXCHANGE  |PARTITIONED|
+                          group by ([$$198 := $$177]) decor ([$$193; $$186; $$191]) {
+                                    aggregate [$$160] <- [non-empty-stream()]
+                                    -- AGGREGATE  |LOCAL|
+                                      select (not(is-missing($$197)))
+                                      -- STREAM_SELECT  |LOCAL|
+                                        nested tuple source
+                                        -- NESTED_TUPLE_SOURCE  |LOCAL|
+                                 }
                           -- PRE_CLUSTERED_GROUP_BY[$$177]  |PARTITIONED|
-                                  {
-                                    -- AGGREGATE  |LOCAL|
-                                      -- STREAM_SELECT  |LOCAL|
-                                        -- NESTED_TUPLE_SOURCE  |LOCAL|
-                                  }
-                            -- ONE_TO_ONE_EXCHANGE  |PARTITIONED|
-                              -- STABLE_SORT [$$177(ASC)]  |PARTITIONED|
-                                -- HASH_PARTITION_EXCHANGE [$$177]  |PARTITIONED|
-                                  -- STREAM_PROJECT  |PARTITIONED|
-                                    -- ONE_TO_ONE_EXCHANGE  |PARTITIONED|
-                                      -- HYBRID_HASH_JOIN [$$185][$$156]  |PARTITIONED|
-                                        -- HASH_PARTITION_EXCHANGE [$$185]  |PARTITIONED|
-                                          -- ASSIGN  |PARTITIONED|
-                                            -- ONE_TO_ONE_EXCHANGE  |PARTITIONED|
-                                              -- DATASOURCE_SCAN (test.supplier)  |PARTITIONED|
-                                                -- ONE_TO_ONE_EXCHANGE  |PARTITIONED|
-                                                  -- EMPTY_TUPLE_SOURCE  |PARTITIONED|
-                                        -- HASH_PARTITION_EXCHANGE [$$156]  |PARTITIONED|
-                                          -- ASSIGN  |PARTITIONED|
-                                            -- STREAM_SELECT  |PARTITIONED|
-                                              -- ONE_TO_ONE_EXCHANGE  |PARTITIONED|
-                                                -- SORT_GROUP_BY[$$200, $$201, $$202]  |PARTITIONED|
-                                                        {
-                                                          -- AGGREGATE  |LOCAL|
-                                                            -- NESTED_TUPLE_SOURCE  |LOCAL|
-                                                        }
-                                                  -- HASH_PARTITION_EXCHANGE [$$200, $$201, $$202]  |PARTITIONED|
-                                                    -- SORT_GROUP_BY[$$184, $$173, $$174]  |PARTITIONED|
-                                                            {
-                                                              -- AGGREGATE  |LOCAL|
-                                                                -- NESTED_TUPLE_SOURCE  |LOCAL|
-                                                            }
-                                                      -- ONE_TO_ONE_EXCHANGE  |PARTITIONED|
-                                                        -- STREAM_PROJECT  |PARTITIONED|
-                                                          -- ONE_TO_ONE_EXCHANGE  |PARTITIONED|
-                                                            -- HYBRID_HASH_JOIN [$$184][$$188]  |PARTITIONED|
-                                                              -- HASH_PARTITION_EXCHANGE [$$184]  |PARTITIONED|
-                                                                -- STREAM_SELECT  |PARTITIONED|
-                                                                  -- STREAM_PROJECT  |PARTITIONED|
-                                                                    -- ONE_TO_ONE_EXCHANGE  |PARTITIONED|
-                                                                      -- PRE_CLUSTERED_GROUP_BY[$$179]  |PARTITIONED|
-                                                                              {
-                                                                                -- AGGREGATE  |LOCAL|
-                                                                                  -- STREAM_SELECT  |LOCAL|
-                                                                                    -- NESTED_TUPLE_SOURCE  |LOCAL|
-                                                                              }
-                                                                        -- ONE_TO_ONE_EXCHANGE  |PARTITIONED|
-                                                                          -- STABLE_SORT [$$179(ASC)]  |PARTITIONED|
-                                                                            -- HASH_PARTITION_EXCHANGE [$$179]  |PARTITIONED|
-                                                                              -- STREAM_PROJECT  |PARTITIONED|
-                                                                                -- ONE_TO_ONE_EXCHANGE  |PARTITIONED|
-                                                                                  -- HYBRID_HASH_JOIN [$$184][$$130]  |PARTITIONED|
-                                                                                    -- HASH_PARTITION_EXCHANGE [$$184]  |PARTITIONED|
-                                                                                      -- ASSIGN  |PARTITIONED|
-                                                                                        -- ONE_TO_ONE_EXCHANGE  |PARTITIONED|
-                                                                                          -- DATASOURCE_SCAN (test.stock)  |PARTITIONED|
-                                                                                            -- ONE_TO_ONE_EXCHANGE  |PARTITIONED|
-                                                                                              -- EMPTY_TUPLE_SOURCE  |PARTITIONED|
-                                                                                    -- HASH_PARTITION_EXCHANGE [$$130]  |PARTITIONED|
-                                                                                      -- ASSIGN  |PARTITIONED|
-                                                                                        -- STREAM_SELECT  |PARTITIONED|
-                                                                                          -- ASSIGN  |PARTITIONED|
-                                                                                            -- STREAM_PROJECT  |PARTITIONED|
-                                                                                              -- ONE_TO_ONE_EXCHANGE  |PARTITIONED|
-                                                                                                -- DATASOURCE_SCAN (test.item)  |PARTITIONED|
-                                                                                                  -- ONE_TO_ONE_EXCHANGE  |PARTITIONED|
-                                                                                                    -- EMPTY_TUPLE_SOURCE  |PARTITIONED|
-                                                              -- HASH_PARTITION_EXCHANGE [$$188]  |PARTITIONED|
-                                                                -- STREAM_SELECT  |PARTITIONED|
-                                                                  -- ASSIGN  |PARTITIONED|
-                                                                    -- UNNEST  |PARTITIONED|
-                                                                      -- ASSIGN  |PARTITIONED|
-                                                                        -- STREAM_PROJECT  |PARTITIONED|
-                                                                          -- ONE_TO_ONE_EXCHANGE  |PARTITIONED|
-                                                                            -- DATASOURCE_SCAN (test.orders)  |PARTITIONED|
-                                                                              -- ONE_TO_ONE_EXCHANGE  |PARTITIONED|
-                                                                                -- EMPTY_TUPLE_SOURCE  |PARTITIONED|
-                  -- HASH_PARTITION_EXCHANGE [$$187]  |PARTITIONED|
-                    -- STREAM_SELECT  |PARTITIONED|
-                      -- ASSIGN  |PARTITIONED|
-                        -- STREAM_PROJECT  |PARTITIONED|
-                          -- ONE_TO_ONE_EXCHANGE  |PARTITIONED|
-                            -- DATASOURCE_SCAN (test.nation)  |PARTITIONED|
-                              -- ONE_TO_ONE_EXCHANGE  |PARTITIONED|
-                                -- EMPTY_TUPLE_SOURCE  |PARTITIONED|
-=======
-    project ([$$167])
-    -- STREAM_PROJECT  |PARTITIONED|
-      assign [$$167] <- [{"su_name": $$188, "su_address": $$190}]
-      -- ASSIGN  |PARTITIONED|
-        exchange
-        -- SORT_MERGE_EXCHANGE [$$188(ASC) ]  |PARTITIONED|
-          order (ASC, $$188)
-          -- STABLE_SORT [$$188(ASC)]  |PARTITIONED|
-            exchange
-            -- ONE_TO_ONE_EXCHANGE  |PARTITIONED|
-              project ([$$188, $$190])
-              -- STREAM_PROJECT  |PARTITIONED|
-                exchange
-                -- ONE_TO_ONE_EXCHANGE  |PARTITIONED|
-                  join (eq($$182, $$183))
-                  -- HYBRID_HASH_JOIN [$$182][$$183]  |PARTITIONED|
-                    exchange
-                    -- HASH_PARTITION_EXCHANGE [$$182]  |PARTITIONED|
-                      project ([$$188, $$190, $$182])
-                      -- STREAM_PROJECT  |PARTITIONED|
-                        select ($$157)
-                        -- STREAM_SELECT  |PARTITIONED|
-                          project ([$$157, $$182, $$188, $$190])
-                          -- STREAM_PROJECT  |PARTITIONED|
                             exchange
                             -- ONE_TO_ONE_EXCHANGE  |PARTITIONED|
-                              group by ([$$195 := $$174]) decor ([$$182; $$188; $$190]) {
-                                        aggregate [$$157] <- [non-empty-stream()] [cardinality: 0.0, op-cost: 0.0, total-cost: 0.0]
-                                        -- AGGREGATE  |LOCAL|
-                                          select (not(is-missing($$194))) [cardinality: 0.0, op-cost: 0.0, total-cost: 0.0]
-                                          -- STREAM_SELECT  |LOCAL|
-                                            nested tuple source [cardinality: 0.0, op-cost: 0.0, total-cost: 0.0]
-                                            -- NESTED_TUPLE_SOURCE  |LOCAL|
-                                     }
-                              -- PRE_CLUSTERED_GROUP_BY[$$174]  |PARTITIONED|
+                              order (ASC, $$177)
+                              -- STABLE_SORT [$$177(ASC)]  |PARTITIONED|
                                 exchange
-                                -- ONE_TO_ONE_EXCHANGE  |PARTITIONED|
-                                  order (ASC, $$174)
-                                  -- STABLE_SORT [$$174(ASC)]  |PARTITIONED|
+                                -- HASH_PARTITION_EXCHANGE [$$177]  |PARTITIONED|
+                                  project ([$$191, $$193, $$186, $$197, $$177])
+                                  -- STREAM_PROJECT  |PARTITIONED|
                                     exchange
-                                    -- HASH_PARTITION_EXCHANGE [$$174]  |PARTITIONED|
-                                      project ([$$188, $$190, $$182, $$194, $$174])
-                                      -- STREAM_PROJECT  |PARTITIONED|
+                                    -- ONE_TO_ONE_EXCHANGE  |PARTITIONED|
+                                      left outer join (eq($$185, $$156))
+                                      -- HYBRID_HASH_JOIN [$$185][$$156]  |PARTITIONED|
                                         exchange
-                                        -- ONE_TO_ONE_EXCHANGE  |PARTITIONED|
-                                          left outer join (eq($$181, $$153))
-                                          -- HYBRID_HASH_JOIN [$$181][$$153]  |PARTITIONED|
+                                        -- HASH_PARTITION_EXCHANGE [$$185]  |PARTITIONED|
+                                          assign [$$193, $$191, $$186, $$185] <- [$$su.getField("su_address"), $$su.getField("su_name"), $$su.getField("su_nationkey"), $$su.getField("su_suppkey")] project: [$$191, $$193, $$186, $$177, $$185]
+                                          -- ASSIGN  |PARTITIONED|
                                             exchange
-                                            -- HASH_PARTITION_EXCHANGE [$$181]  |PARTITIONED|
-                                              project ([$$188, $$190, $$182, $$174, $$181])
-                                              -- STREAM_PROJECT  |PARTITIONED|
-                                                assign [$$190, $$188, $$182, $$181] <- [$$su.getField("su_address"), $$su.getField("su_name"), $$su.getField("su_nationkey"), $$su.getField("su_suppkey")]
-                                                -- ASSIGN  |PARTITIONED|
+                                            -- ONE_TO_ONE_EXCHANGE  |PARTITIONED|
+                                              data-scan []<-[$$177, $$su] <- test.supplier
+                                              -- DATASOURCE_SCAN  |PARTITIONED|
+                                                exchange
+                                                -- ONE_TO_ONE_EXCHANGE  |PARTITIONED|
+                                                  empty-tuple-source
+                                                  -- EMPTY_TUPLE_SOURCE  |PARTITIONED|
+                                        exchange
+                                        -- HASH_PARTITION_EXCHANGE [$$156]  |PARTITIONED|
+                                          assign [$$197, $$156] <- [true, numeric-mod(numeric-multiply($$s_i_id, $$s_w_id), 10000)] project: [$$197, $$156]
+                                          -- ASSIGN  |PARTITIONED|
+                                            select (gt(numeric-multiply(20, $$s_quantity), $$183)) project: [$$s_i_id, $$s_w_id]
+                                            -- STREAM_SELECT  |PARTITIONED|
+                                              exchange
+                                              -- ONE_TO_ONE_EXCHANGE  |PARTITIONED|
+                                                group by ([$$s_i_id := $$200; $$s_w_id := $$201; $$s_quantity := $$202]) decor ([]) {
+                                                          aggregate [$$183] <- [agg-global-sql-sum($$199)]
+                                                          -- AGGREGATE  |LOCAL|
+                                                            nested tuple source
+                                                            -- NESTED_TUPLE_SOURCE  |LOCAL|
+                                                       }
+                                                -- SORT_GROUP_BY[$$200, $$201, $$202]  |PARTITIONED|
                                                   exchange
-                                                  -- ONE_TO_ONE_EXCHANGE  |PARTITIONED|
-                                                    data-scan []<-[$$174, $$su] <- test.supplier
-                                                    -- DATASOURCE_SCAN  |PARTITIONED|
+                                                  -- HASH_PARTITION_EXCHANGE [$$200, $$201, $$202]  |PARTITIONED|
+                                                    group by ([$$200 := $$184; $$201 := $$173; $$202 := $$174]) decor ([]) {
+                                                              aggregate [$$199] <- [agg-local-sql-sum($$152)]
+                                                              -- AGGREGATE  |LOCAL|
+                                                                nested tuple source
+                                                                -- NESTED_TUPLE_SOURCE  |LOCAL|
+                                                           }
+                                                    -- SORT_GROUP_BY[$$184, $$173, $$174]  |PARTITIONED|
                                                       exchange
                                                       -- ONE_TO_ONE_EXCHANGE  |PARTITIONED|
-                                                        empty-tuple-source
-                                                        -- EMPTY_TUPLE_SOURCE  |PARTITIONED|
-                                            exchange
-                                            -- HASH_PARTITION_EXCHANGE [$$153]  |PARTITIONED|
-                                              project ([$$194, $$153])
-                                              -- STREAM_PROJECT  |PARTITIONED|
-                                                assign [$$194, $$153] <- [true, numeric-mod(numeric-multiply($$s_i_id, $$s_w_id), 10000)]
-                                                -- ASSIGN  |PARTITIONED|
-                                                  project ([$$s_i_id, $$s_w_id])
-                                                  -- STREAM_PROJECT  |PARTITIONED|
-                                                    select (gt(numeric-multiply(20, $$s_quantity), $$179))
-                                                    -- STREAM_SELECT  |PARTITIONED|
-                                                      exchange
-                                                      -- ONE_TO_ONE_EXCHANGE  |PARTITIONED|
-                                                        group by ([$$s_i_id := $$197; $$s_w_id := $$198; $$s_quantity := $$199]) decor ([]) {
-                                                                  aggregate [$$179] <- [agg-global-sql-sum($$196)] [cardinality: 0.0, op-cost: 0.0, total-cost: 0.0]
-                                                                  -- AGGREGATE  |LOCAL|
-                                                                    nested tuple source [cardinality: 0.0, op-cost: 0.0, total-cost: 0.0]
-                                                                    -- NESTED_TUPLE_SOURCE  |LOCAL|
-                                                               }
-                                                        -- SORT_GROUP_BY[$$197, $$198, $$199]  |PARTITIONED|
+                                                        project ([$$152, $$184, $$173, $$174])
+                                                        -- STREAM_PROJECT  |PARTITIONED|
                                                           exchange
-                                                          -- HASH_PARTITION_EXCHANGE [$$197, $$198, $$199]  |PARTITIONED|
-                                                            group by ([$$197 := $$180; $$198 := $$170; $$199 := $$171]) decor ([]) {
-                                                                      aggregate [$$196] <- [agg-local-sql-sum($$149)] [cardinality: 0.0, op-cost: 0.0, total-cost: 0.0]
-                                                                      -- AGGREGATE  |LOCAL|
-                                                                        nested tuple source [cardinality: 0.0, op-cost: 0.0, total-cost: 0.0]
-                                                                        -- NESTED_TUPLE_SOURCE  |LOCAL|
-                                                                   }
-                                                            -- SORT_GROUP_BY[$$180, $$170, $$171]  |PARTITIONED|
+                                                          -- ONE_TO_ONE_EXCHANGE  |PARTITIONED|
+                                                            join (eq($$188, $$184))
+                                                            -- HYBRID_HASH_JOIN [$$184][$$188]  |PARTITIONED|
                                                               exchange
-                                                              -- ONE_TO_ONE_EXCHANGE  |PARTITIONED|
-                                                                project ([$$149, $$180, $$170, $$171])
-                                                                -- STREAM_PROJECT  |PARTITIONED|
-                                                                  exchange
-                                                                  -- ONE_TO_ONE_EXCHANGE  |PARTITIONED|
-                                                                    join (eq($$184, $$180))
-                                                                    -- HYBRID_HASH_JOIN [$$180][$$184]  |PARTITIONED|
-                                                                      exchange
-                                                                      -- HASH_PARTITION_EXCHANGE [$$180]  |PARTITIONED|
-                                                                        project ([$$180, $$170, $$171])
+                                                              -- HASH_PARTITION_EXCHANGE [$$184]  |PARTITIONED|
+                                                                select ($$134) project: [$$184, $$173, $$174]
+                                                                -- STREAM_SELECT  |PARTITIONED|
+                                                                  project ([$$134, $$184, $$173, $$174])
+                                                                  -- STREAM_PROJECT  |PARTITIONED|
+                                                                    exchange
+                                                                    -- ONE_TO_ONE_EXCHANGE  |PARTITIONED|
+                                                                      group by ([$$196 := $$179]) decor ([$$184; $$173; $$174]) {
+                                                                                aggregate [$$134] <- [non-empty-stream()]
+                                                                                -- AGGREGATE  |LOCAL|
+                                                                                  select (not(is-missing($$195)))
+                                                                                  -- STREAM_SELECT  |LOCAL|
+                                                                                    nested tuple source
+                                                                                    -- NESTED_TUPLE_SOURCE  |LOCAL|
+                                                                             }
+                                                                      -- PRE_CLUSTERED_GROUP_BY[$$179]  |PARTITIONED|
+                                                                        exchange
+                                                                        -- ONE_TO_ONE_EXCHANGE  |PARTITIONED|
+                                                                          order (ASC, $$179)
+                                                                          -- STABLE_SORT [$$179(ASC)]  |PARTITIONED|
+                                                                            exchange
+                                                                            -- HASH_PARTITION_EXCHANGE [$$179]  |PARTITIONED|
+                                                                              project ([$$184, $$173, $$174, $$195, $$179])
+                                                                              -- STREAM_PROJECT  |PARTITIONED|
+                                                                                exchange
+                                                                                -- ONE_TO_ONE_EXCHANGE  |PARTITIONED|
+                                                                                  left outer join (eq($$184, $$130))
+                                                                                  -- HYBRID_HASH_JOIN [$$184][$$130]  |PARTITIONED|
+                                                                                    exchange
+                                                                                    -- HASH_PARTITION_EXCHANGE [$$184]  |PARTITIONED|
+                                                                                      assign [$$174, $$173, $$184] <- [$$s.getField("s_quantity"), $$s.getField("s_w_id"), $$s.getField("s_i_id")] project: [$$184, $$173, $$174, $$179]
+                                                                                      -- ASSIGN  |PARTITIONED|
+                                                                                        exchange
+                                                                                        -- ONE_TO_ONE_EXCHANGE  |PARTITIONED|
+                                                                                          data-scan []<-[$$179, $$s] <- test.stock
+                                                                                          -- DATASOURCE_SCAN  |PARTITIONED|
+                                                                                            exchange
+                                                                                            -- ONE_TO_ONE_EXCHANGE  |PARTITIONED|
+                                                                                              empty-tuple-source
+                                                                                              -- EMPTY_TUPLE_SOURCE  |PARTITIONED|
+                                                                                    exchange
+                                                                                    -- HASH_PARTITION_EXCHANGE [$$130]  |PARTITIONED|
+                                                                                      assign [$$195] <- [true]
+                                                                                      -- ASSIGN  |PARTITIONED|
+                                                                                        select (and(ge($$182, "co"), lt($$182, "cp"))) project: [$$130]
+                                                                                        -- STREAM_SELECT  |PARTITIONED|
+                                                                                          assign [$$130, $$182] <- [$$i.getField("i_id"), $$i.getField("i_data")] project: [$$130, $$182]
+                                                                                          -- ASSIGN  |PARTITIONED|
+                                                                                            project ([$$i])
+                                                                                            -- STREAM_PROJECT  |PARTITIONED|
+                                                                                              exchange
+                                                                                              -- ONE_TO_ONE_EXCHANGE  |PARTITIONED|
+                                                                                                data-scan []<-[$$181, $$i] <- test.item
+                                                                                                -- DATASOURCE_SCAN  |PARTITIONED|
+                                                                                                  exchange
+                                                                                                  -- ONE_TO_ONE_EXCHANGE  |PARTITIONED|
+                                                                                                    empty-tuple-source
+                                                                                                    -- EMPTY_TUPLE_SOURCE  |PARTITIONED|
+                                                              exchange
+                                                              -- HASH_PARTITION_EXCHANGE [$$188]  |PARTITIONED|
+                                                                select (and(ge($$175, "2016-01-01 12:00:00"), lt($$175, "2017-01-01 12:00:00"))) project: [$$152, $$188]
+                                                                -- STREAM_SELECT  |PARTITIONED|
+                                                                  assign [$$152, $$188, $$175] <- [$$ol.getField("ol_quantity"), $$ol.getField("ol_i_id"), $$ol.getField("ol_delivery_d")] project: [$$152, $$188, $$175]
+                                                                  -- ASSIGN  |PARTITIONED|
+                                                                    unnest $$ol <- scan-collection($$189) project: [$$ol]
+                                                                    -- UNNEST  |PARTITIONED|
+                                                                      assign [$$189] <- [$$o.getField("o_orderline")] project: [$$189]
+                                                                      -- ASSIGN  |PARTITIONED|
+                                                                        project ([$$o])
                                                                         -- STREAM_PROJECT  |PARTITIONED|
-                                                                          select ($$131)
-                                                                          -- STREAM_SELECT  |PARTITIONED|
-                                                                            project ([$$131, $$180, $$170, $$171])
-                                                                            -- STREAM_PROJECT  |PARTITIONED|
+                                                                          exchange
+                                                                          -- ONE_TO_ONE_EXCHANGE  |PARTITIONED|
+                                                                            data-scan []<-[$$180, $$o] <- test.orders
+                                                                            -- DATASOURCE_SCAN  |PARTITIONED|
                                                                               exchange
                                                                               -- ONE_TO_ONE_EXCHANGE  |PARTITIONED|
-                                                                                group by ([$$193 := $$176]) decor ([$$180; $$170; $$171]) {
-                                                                                          aggregate [$$131] <- [non-empty-stream()] [cardinality: 0.0, op-cost: 0.0, total-cost: 0.0]
-                                                                                          -- AGGREGATE  |LOCAL|
-                                                                                            select (not(is-missing($$192))) [cardinality: 0.0, op-cost: 0.0, total-cost: 0.0]
-                                                                                            -- STREAM_SELECT  |LOCAL|
-                                                                                              nested tuple source [cardinality: 0.0, op-cost: 0.0, total-cost: 0.0]
-                                                                                              -- NESTED_TUPLE_SOURCE  |LOCAL|
-                                                                                       }
-                                                                                -- PRE_CLUSTERED_GROUP_BY[$$176]  |PARTITIONED|
-                                                                                  exchange
-                                                                                  -- ONE_TO_ONE_EXCHANGE  |PARTITIONED|
-                                                                                    order (ASC, $$176)
-                                                                                    -- STABLE_SORT [$$176(ASC)]  |PARTITIONED|
-                                                                                      exchange
-                                                                                      -- HASH_PARTITION_EXCHANGE [$$176]  |PARTITIONED|
-                                                                                        project ([$$180, $$170, $$171, $$192, $$176])
-                                                                                        -- STREAM_PROJECT  |PARTITIONED|
-                                                                                          exchange
-                                                                                          -- ONE_TO_ONE_EXCHANGE  |PARTITIONED|
-                                                                                            left outer join (eq($$180, $$127))
-                                                                                            -- HYBRID_HASH_JOIN [$$180][$$127]  |PARTITIONED|
-                                                                                              exchange
-                                                                                              -- HASH_PARTITION_EXCHANGE [$$180]  |PARTITIONED|
-                                                                                                project ([$$180, $$170, $$171, $$176])
-                                                                                                -- STREAM_PROJECT  |PARTITIONED|
-                                                                                                  assign [$$171, $$170, $$180] <- [$$s.getField("s_quantity"), $$s.getField("s_w_id"), $$s.getField("s_i_id")]
-                                                                                                  -- ASSIGN  |PARTITIONED|
-                                                                                                    exchange
-                                                                                                    -- ONE_TO_ONE_EXCHANGE  |PARTITIONED|
-                                                                                                      data-scan []<-[$$176, $$s] <- test.stock
-                                                                                                      -- DATASOURCE_SCAN  |PARTITIONED|
-                                                                                                        exchange
-                                                                                                        -- ONE_TO_ONE_EXCHANGE  |PARTITIONED|
-                                                                                                          empty-tuple-source
-                                                                                                          -- EMPTY_TUPLE_SOURCE  |PARTITIONED|
-                                                                                              exchange
-                                                                                              -- HASH_PARTITION_EXCHANGE [$$127]  |PARTITIONED|
-                                                                                                assign [$$192] <- [true]
-                                                                                                -- ASSIGN  |PARTITIONED|
-                                                                                                  project ([$$127])
-                                                                                                  -- STREAM_PROJECT  |PARTITIONED|
-                                                                                                    select (like($$i.getField("i_data"), "co%"))
-                                                                                                    -- STREAM_SELECT  |PARTITIONED|
-                                                                                                      assign [$$127] <- [$$i.getField("i_id")]
-                                                                                                      -- ASSIGN  |PARTITIONED|
-                                                                                                        project ([$$i])
-                                                                                                        -- STREAM_PROJECT  |PARTITIONED|
-                                                                                                          exchange
-                                                                                                          -- ONE_TO_ONE_EXCHANGE  |PARTITIONED|
-                                                                                                            data-scan []<-[$$178, $$i] <- test.item
-                                                                                                            -- DATASOURCE_SCAN  |PARTITIONED|
-                                                                                                              exchange
-                                                                                                              -- ONE_TO_ONE_EXCHANGE  |PARTITIONED|
-                                                                                                                empty-tuple-source
-                                                                                                                -- EMPTY_TUPLE_SOURCE  |PARTITIONED|
-                                                                      exchange
-                                                                      -- HASH_PARTITION_EXCHANGE [$$184]  |PARTITIONED|
-                                                                        project ([$$149, $$184])
-                                                                        -- STREAM_PROJECT  |PARTITIONED|
-                                                                          select (and(ge($$172, "2016-01-01 12:00:00"), lt($$172, "2017-01-01 12:00:00")))
-                                                                          -- STREAM_SELECT  |PARTITIONED|
-                                                                            project ([$$149, $$184, $$172])
-                                                                            -- STREAM_PROJECT  |PARTITIONED|
-                                                                              assign [$$149, $$184, $$172] <- [$$ol.getField("ol_quantity"), $$ol.getField("ol_i_id"), $$ol.getField("ol_delivery_d")]
-                                                                              -- ASSIGN  |PARTITIONED|
-                                                                                project ([$$ol])
-                                                                                -- STREAM_PROJECT  |PARTITIONED|
-                                                                                  unnest $$ol <- scan-collection($$186)
-                                                                                  -- UNNEST  |PARTITIONED|
-                                                                                    project ([$$186])
-                                                                                    -- STREAM_PROJECT  |PARTITIONED|
-                                                                                      assign [$$186] <- [$$o.getField("o_orderline")]
-                                                                                      -- ASSIGN  |PARTITIONED|
-                                                                                        project ([$$o])
-                                                                                        -- STREAM_PROJECT  |PARTITIONED|
-                                                                                          exchange
-                                                                                          -- ONE_TO_ONE_EXCHANGE  |PARTITIONED|
-                                                                                            data-scan []<-[$$177, $$o] <- test.orders
-                                                                                            -- DATASOURCE_SCAN  |PARTITIONED|
-                                                                                              exchange
-                                                                                              -- ONE_TO_ONE_EXCHANGE  |PARTITIONED|
-                                                                                                empty-tuple-source
-                                                                                                -- EMPTY_TUPLE_SOURCE  |PARTITIONED|
-                    exchange
-                    -- HASH_PARTITION_EXCHANGE [$$183]  |PARTITIONED|
-                      project ([$$183])
-                      -- STREAM_PROJECT  |PARTITIONED|
-                        select (eq($$n.getField("n_name"), "Germany"))
-                        -- STREAM_SELECT  |PARTITIONED|
-                          assign [$$183] <- [$$n.getField("n_nationkey")]
-                          -- ASSIGN  |PARTITIONED|
-                            project ([$$n])
-                            -- STREAM_PROJECT  |PARTITIONED|
+                                                                                empty-tuple-source
+                                                                                -- EMPTY_TUPLE_SOURCE  |PARTITIONED|
+                  exchange
+                  -- HASH_PARTITION_EXCHANGE [$$187]  |PARTITIONED|
+                    select (eq($$n.getField("n_name"), "Germany")) project: [$$187]
+                    -- STREAM_SELECT  |PARTITIONED|
+                      assign [$$187] <- [$$n.getField("n_nationkey")]
+                      -- ASSIGN  |PARTITIONED|
+                        project ([$$n])
+                        -- STREAM_PROJECT  |PARTITIONED|
+                          exchange
+                          -- ONE_TO_ONE_EXCHANGE  |PARTITIONED|
+                            data-scan []<-[$$178, $$n] <- test.nation
+                            -- DATASOURCE_SCAN  |PARTITIONED|
                               exchange
                               -- ONE_TO_ONE_EXCHANGE  |PARTITIONED|
-                                data-scan []<-[$$175, $$n] <- test.nation
-                                -- DATASOURCE_SCAN  |PARTITIONED|
-                                  exchange
-                                  -- ONE_TO_ONE_EXCHANGE  |PARTITIONED|
-                                    empty-tuple-source
-                                    -- EMPTY_TUPLE_SOURCE  |PARTITIONED|
->>>>>>> 86e6336f
+                                empty-tuple-source
+                                -- EMPTY_TUPLE_SOURCE  |PARTITIONED|