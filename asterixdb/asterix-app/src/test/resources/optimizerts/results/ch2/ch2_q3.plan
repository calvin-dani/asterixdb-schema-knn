--- conflicted
+++ resolved
@@ -1,157 +1,94 @@
-distribute result [$$183]
+distribute result [$$198]
 -- DISTRIBUTE_RESULT  |PARTITIONED|
   exchange
   -- ONE_TO_ONE_EXCHANGE  |PARTITIONED|
-<<<<<<< HEAD
+    assign [$$198] <- [{"o_id": $$o_id, "o_w_id": $$o_w_id, "o_d_id": $$o_d_id, "revenue": $$220, "o_entry_d": $$o_entry_d}] project: [$$198]
     -- ASSIGN  |PARTITIONED|
+      exchange
       -- SORT_MERGE_EXCHANGE [$$220(DESC), $$o_entry_d(ASC) ]  |PARTITIONED|
+        order (DESC, $$220) (ASC, $$o_entry_d)
         -- STABLE_SORT [$$220(DESC), $$o_entry_d(ASC)]  |PARTITIONED|
+          exchange
           -- ONE_TO_ONE_EXCHANGE  |PARTITIONED|
+            group by ([$$o_id := $$226; $$o_w_id := $$227; $$o_d_id := $$228; $$o_entry_d := $$229]) decor ([]) {
+                      aggregate [$$220] <- [agg-global-sql-sum($$225)]
+                      -- AGGREGATE  |LOCAL|
+                        nested tuple source
+                        -- NESTED_TUPLE_SOURCE  |LOCAL|
+                   }
             -- SORT_GROUP_BY[$$226, $$227, $$228, $$229]  |PARTITIONED|
-                    {
-                      -- AGGREGATE  |LOCAL|
-                        -- NESTED_TUPLE_SOURCE  |LOCAL|
-                    }
+              exchange
               -- HASH_PARTITION_EXCHANGE [$$226, $$227, $$228, $$229]  |PARTITIONED|
+                group by ([$$226 := $$221; $$227 := $$204; $$228 := $$205; $$229 := $$206]) decor ([]) {
+                          aggregate [$$225] <- [agg-local-sql-sum($$195)]
+                          -- AGGREGATE  |LOCAL|
+                            nested tuple source
+                            -- NESTED_TUPLE_SOURCE  |LOCAL|
+                       }
                 -- SORT_GROUP_BY[$$221, $$204, $$205, $$206]  |PARTITIONED|
-                        {
-                          -- AGGREGATE  |LOCAL|
-                            -- NESTED_TUPLE_SOURCE  |LOCAL|
-                        }
+                  exchange
                   -- ONE_TO_ONE_EXCHANGE  |PARTITIONED|
+                    project ([$$195, $$221, $$204, $$205, $$206])
                     -- STREAM_PROJECT  |PARTITIONED|
+                      exchange
                       -- ONE_TO_ONE_EXCHANGE  |PARTITIONED|
+                        join (and(eq($$217, $$204), eq($$218, $$205), eq($$219, $$221)))
                         -- HYBRID_HASH_JOIN [$$204, $$205, $$221][$$217, $$218, $$219]  |PARTITIONED|
+                          exchange
                           -- HASH_PARTITION_EXCHANGE [$$204, $$205, $$221]  |PARTITIONED|
+                            assign [$$195] <- [$$ol.getField("ol_amount")] project: [$$195, $$221, $$204, $$205, $$206]
                             -- ASSIGN  |PARTITIONED|
+                              unnest $$ol <- scan-collection($$222) project: [$$221, $$206, $$205, $$204, $$ol]
                               -- UNNEST  |PARTITIONED|
+                                project ([$$222, $$221, $$206, $$205, $$204])
                                 -- STREAM_PROJECT  |PARTITIONED|
+                                  exchange
                                   -- ONE_TO_ONE_EXCHANGE  |PARTITIONED|
+                                    join (and(eq($$213, $$214), eq($$215, $$204), eq($$216, $$205)))
                                     -- HYBRID_HASH_JOIN [$$214, $$204, $$205][$$213, $$215, $$216]  |PARTITIONED|
+                                      exchange
                                       -- HASH_PARTITION_EXCHANGE [$$214, $$204, $$205]  |PARTITIONED|
+                                        select (lt($$206, "2017-03-15 00:00:00.000000"))
                                         -- STREAM_SELECT  |PARTITIONED|
+                                          assign [$$222, $$221, $$214, $$206, $$205, $$204] <- [$$o.getField("o_orderline"), $$o.getField("o_id"), $$o.getField("o_c_id"), $$o.getField("o_entry_d"), $$o.getField("o_d_id"), $$o.getField("o_w_id")] project: [$$222, $$221, $$214, $$206, $$205, $$204]
                                           -- ASSIGN  |PARTITIONED|
+                                            project ([$$o])
                                             -- STREAM_PROJECT  |PARTITIONED|
+                                              exchange
                                               -- ONE_TO_ONE_EXCHANGE  |PARTITIONED|
-                                                -- DATASOURCE_SCAN (test.orders)  |PARTITIONED|
+                                                data-scan []<-[$$210, $$o] <- test.orders
+                                                -- DATASOURCE_SCAN  |PARTITIONED|
+                                                  exchange
                                                   -- ONE_TO_ONE_EXCHANGE  |PARTITIONED|
+                                                    empty-tuple-source
                                                     -- EMPTY_TUPLE_SOURCE  |PARTITIONED|
+                                      exchange
                                       -- HASH_PARTITION_EXCHANGE [$$213, $$215, $$216]  |PARTITIONED|
+                                        select (and(lt($$203, "B"), ge($$203, "A"))) project: [$$213, $$215, $$216]
                                         -- STREAM_SELECT  |PARTITIONED|
+                                          assign [$$216, $$215, $$213, $$203] <- [$$c.getField("c_d_id"), $$c.getField("c_w_id"), $$c.getField("c_id"), $$c.getField("c_state")] project: [$$216, $$215, $$213, $$203]
                                           -- ASSIGN  |PARTITIONED|
+                                            project ([$$c])
                                             -- STREAM_PROJECT  |PARTITIONED|
+                                              exchange
                                               -- ONE_TO_ONE_EXCHANGE  |PARTITIONED|
-                                                -- DATASOURCE_SCAN (test.customer)  |PARTITIONED|
+                                                data-scan []<-[$$211, $$c] <- test.customer
+                                                -- DATASOURCE_SCAN  |PARTITIONED|
+                                                  exchange
                                                   -- ONE_TO_ONE_EXCHANGE  |PARTITIONED|
+                                                    empty-tuple-source
                                                     -- EMPTY_TUPLE_SOURCE  |PARTITIONED|
+                          exchange
                           -- HASH_PARTITION_EXCHANGE [$$217, $$218, $$219]  |PARTITIONED|
+                            assign [$$219, $$218, $$217] <- [$$no.getField("no_o_id"), $$no.getField("no_d_id"), $$no.getField("no_w_id")] project: [$$217, $$218, $$219]
                             -- ASSIGN  |PARTITIONED|
+                              project ([$$no])
                               -- STREAM_PROJECT  |PARTITIONED|
+                                exchange
                                 -- ONE_TO_ONE_EXCHANGE  |PARTITIONED|
-                                  -- DATASOURCE_SCAN (test.neworder)  |PARTITIONED|
-                                    -- ONE_TO_ONE_EXCHANGE  |PARTITIONED|
-                                      -- EMPTY_TUPLE_SOURCE  |PARTITIONED|
-=======
-    project ([$$183])
-    -- STREAM_PROJECT  |PARTITIONED|
-      assign [$$183] <- [{"o_id": $$o_id, "o_w_id": $$o_w_id, "o_d_id": $$o_d_id, "revenue": $$204, "o_entry_d": $$o_entry_d}]
-      -- ASSIGN  |PARTITIONED|
-        exchange
-        -- SORT_MERGE_EXCHANGE [$$204(DESC), $$o_entry_d(ASC) ]  |PARTITIONED|
-          order (DESC, $$204) (ASC, $$o_entry_d)
-          -- STABLE_SORT [$$204(DESC), $$o_entry_d(ASC)]  |PARTITIONED|
-            exchange
-            -- ONE_TO_ONE_EXCHANGE  |PARTITIONED|
-              group by ([$$o_id := $$211; $$o_w_id := $$212; $$o_d_id := $$213; $$o_entry_d := $$214]) decor ([]) {
-                        aggregate [$$204] <- [agg-global-sql-sum($$210)]
-                        -- AGGREGATE  |LOCAL|
-                          nested tuple source
-                          -- NESTED_TUPLE_SOURCE  |LOCAL|
-                     }
-              -- SORT_GROUP_BY[$$211, $$212, $$213, $$214]  |PARTITIONED|
-                exchange
-                -- HASH_PARTITION_EXCHANGE [$$211, $$212, $$213, $$214]  |PARTITIONED|
-                  group by ([$$211 := $$206; $$212 := $$188; $$213 := $$189; $$214 := $$190]) decor ([]) {
-                            aggregate [$$210] <- [agg-local-sql-sum($$180)]
-                            -- AGGREGATE  |LOCAL|
-                              nested tuple source
-                              -- NESTED_TUPLE_SOURCE  |LOCAL|
-                         }
-                  -- SORT_GROUP_BY[$$206, $$188, $$189, $$190]  |PARTITIONED|
-                    exchange
-                    -- ONE_TO_ONE_EXCHANGE  |PARTITIONED|
-                      project ([$$180, $$206, $$188, $$189, $$190])
-                      -- STREAM_PROJECT  |PARTITIONED|
-                        exchange
-                        -- ONE_TO_ONE_EXCHANGE  |PARTITIONED|
-                          join (and(eq($$201, $$188), eq($$202, $$189), eq($$203, $$206)))
-                          -- HYBRID_HASH_JOIN [$$188, $$189, $$206][$$201, $$202, $$203]  |PARTITIONED|
-                            exchange
-                            -- HASH_PARTITION_EXCHANGE [$$188, $$189, $$206]  |PARTITIONED|
-                              project ([$$180, $$206, $$188, $$189, $$190])
-                              -- STREAM_PROJECT  |PARTITIONED|
-                                assign [$$180] <- [$$ol.getField("ol_amount")]
-                                -- ASSIGN  |PARTITIONED|
-                                  project ([$$206, $$190, $$189, $$188, $$ol])
-                                  -- STREAM_PROJECT  |PARTITIONED|
-                                    unnest $$ol <- scan-collection($$207)
-                                    -- UNNEST  |PARTITIONED|
-                                      project ([$$207, $$206, $$190, $$189, $$188])
-                                      -- STREAM_PROJECT  |PARTITIONED|
-                                        exchange
-                                        -- ONE_TO_ONE_EXCHANGE  |PARTITIONED|
-                                          join (and(eq($$197, $$198), eq($$199, $$188), eq($$200, $$189)))
-                                          -- HYBRID_HASH_JOIN [$$198, $$188, $$189][$$197, $$199, $$200]  |PARTITIONED|
-                                            exchange
-                                            -- HASH_PARTITION_EXCHANGE [$$198, $$188, $$189]  |PARTITIONED|
-                                              select (lt($$190, "2017-03-15 00:00:00.000000"))
-                                              -- STREAM_SELECT  |PARTITIONED|
-                                                project ([$$207, $$206, $$198, $$190, $$189, $$188])
-                                                -- STREAM_PROJECT  |PARTITIONED|
-                                                  assign [$$207, $$206, $$198, $$190, $$189, $$188] <- [$$o.getField("o_orderline"), $$o.getField("o_id"), $$o.getField("o_c_id"), $$o.getField("o_entry_d"), $$o.getField("o_d_id"), $$o.getField("o_w_id")]
-                                                  -- ASSIGN  |PARTITIONED|
-                                                    project ([$$o])
-                                                    -- STREAM_PROJECT  |PARTITIONED|
-                                                      exchange
-                                                      -- ONE_TO_ONE_EXCHANGE  |PARTITIONED|
-                                                        data-scan []<-[$$194, $$o] <- test.orders
-                                                        -- DATASOURCE_SCAN  |PARTITIONED|
-                                                          exchange
-                                                          -- ONE_TO_ONE_EXCHANGE  |PARTITIONED|
-                                                            empty-tuple-source
-                                                            -- EMPTY_TUPLE_SOURCE  |PARTITIONED|
-                                            exchange
-                                            -- HASH_PARTITION_EXCHANGE [$$197, $$199, $$200]  |PARTITIONED|
-                                              project ([$$197, $$199, $$200])
-                                              -- STREAM_PROJECT  |PARTITIONED|
-                                                select (like($$c.getField("c_state"), "A%"))
-                                                -- STREAM_SELECT  |PARTITIONED|
-                                                  assign [$$200, $$199, $$197] <- [$$c.getField("c_d_id"), $$c.getField("c_w_id"), $$c.getField("c_id")]
-                                                  -- ASSIGN  |PARTITIONED|
-                                                    project ([$$c])
-                                                    -- STREAM_PROJECT  |PARTITIONED|
-                                                      exchange
-                                                      -- ONE_TO_ONE_EXCHANGE  |PARTITIONED|
-                                                        data-scan []<-[$$195, $$c] <- test.customer
-                                                        -- DATASOURCE_SCAN  |PARTITIONED|
-                                                          exchange
-                                                          -- ONE_TO_ONE_EXCHANGE  |PARTITIONED|
-                                                            empty-tuple-source
-                                                            -- EMPTY_TUPLE_SOURCE  |PARTITIONED|
-                            exchange
-                            -- HASH_PARTITION_EXCHANGE [$$201, $$202, $$203]  |PARTITIONED|
-                              project ([$$201, $$202, $$203])
-                              -- STREAM_PROJECT  |PARTITIONED|
-                                assign [$$203, $$202, $$201] <- [$$no.getField("no_o_id"), $$no.getField("no_d_id"), $$no.getField("no_w_id")]
-                                -- ASSIGN  |PARTITIONED|
-                                  project ([$$no])
-                                  -- STREAM_PROJECT  |PARTITIONED|
+                                  data-scan []<-[$$212, $$no] <- test.neworder
+                                  -- DATASOURCE_SCAN  |PARTITIONED|
                                     exchange
                                     -- ONE_TO_ONE_EXCHANGE  |PARTITIONED|
-                                      data-scan []<-[$$196, $$no] <- test.neworder
-                                      -- DATASOURCE_SCAN  |PARTITIONED|
-                                        exchange
-                                        -- ONE_TO_ONE_EXCHANGE  |PARTITIONED|
-                                          empty-tuple-source
-                                          -- EMPTY_TUPLE_SOURCE  |PARTITIONED|
->>>>>>> 86e6336f
+                                      empty-tuple-source
+                                      -- EMPTY_TUPLE_SOURCE  |PARTITIONED|