distribute result [$$318]
-- DISTRIBUTE_RESULT  |UNPARTITIONED|
  exchange
  -- ONE_TO_ONE_EXCHANGE  |UNPARTITIONED|
    limit 100
    -- STREAM_LIMIT  |UNPARTITIONED|
      project ([$$318])
      -- STREAM_PROJECT  |PARTITIONED|
        exchange
        -- SORT_MERGE_EXCHANGE [$$su_name(ASC) ]  |PARTITIONED|
<<<<<<< HEAD
          -- ASSIGN  |PARTITIONED|
            -- STREAM_LIMIT  |PARTITIONED|
              -- ONE_TO_ONE_EXCHANGE  |PARTITIONED|
                -- SORT_GROUP_BY[$$399]  |PARTITIONED|
                        {
                          -- AGGREGATE  |LOCAL|
                            -- NESTED_TUPLE_SOURCE  |LOCAL|
                        }
                  -- HASH_PARTITION_EXCHANGE [$$399]  |PARTITIONED|
                    -- SORT_GROUP_BY[$$su_name]  |PARTITIONED|
                            {
                              -- AGGREGATE  |LOCAL|
                                -- NESTED_TUPLE_SOURCE  |LOCAL|
                            }
                      -- ONE_TO_ONE_EXCHANGE  |PARTITIONED|
                        -- STREAM_SELECT  |PARTITIONED|
                          -- STREAM_PROJECT  |PARTITIONED|
                            -- ONE_TO_ONE_EXCHANGE  |PARTITIONED|
                              -- SORT_GROUP_BY[$$390, $$391, $$392, $$393, $$394, $$395, $$396, $$397]  |PARTITIONED|
                                      {
                                        -- AGGREGATE  |LOCAL|
                                          -- NESTED_TUPLE_SOURCE  |LOCAL|
                                      }
                                -- HASH_PARTITION_EXCHANGE [$$390, $$391, $$392, $$393, $$394, $$395, $$396, $$397]  |PARTITIONED|
                                  -- SORT_GROUP_BY[$$352, $$378, $$377, $$354, $$355, $$351, $$350, $$379]  |PARTITIONED|
                                          {
=======
          project ([$$su_name, $$318])
          -- STREAM_PROJECT  |PARTITIONED|
            assign [$$318] <- [{"su_name": $$su_name, "numwait": $$343}]
            -- ASSIGN  |PARTITIONED|
              limit 100
              -- STREAM_LIMIT  |PARTITIONED|
                exchange
                -- ONE_TO_ONE_EXCHANGE  |PARTITIONED|
                  group by ([$$su_name := $$378]) decor ([]) {
                            aggregate [$$343] <- [agg-sql-sum($$377)]
                            -- AGGREGATE  |LOCAL|
                              nested tuple source
                              -- NESTED_TUPLE_SOURCE  |LOCAL|
                         }
                  -- SORT_GROUP_BY[$$378]  |PARTITIONED|
                    exchange
                    -- HASH_PARTITION_EXCHANGE [$$378]  |PARTITIONED|
                      group by ([$$378 := $$su_name]) decor ([]) {
                                aggregate [$$377] <- [agg-sql-count(1)]
                                -- AGGREGATE  |LOCAL|
                                  nested tuple source
                                  -- NESTED_TUPLE_SOURCE  |LOCAL|
                             }
                      -- SORT_GROUP_BY[$$su_name]  |PARTITIONED|
                        exchange
                        -- ONE_TO_ONE_EXCHANGE  |PARTITIONED|
                          project ([$$su_name])
                          -- STREAM_PROJECT  |PARTITIONED|
                            select (eq($$342, 0))
                            -- STREAM_SELECT  |PARTITIONED|
                              project ([$$342, $$su_name])
                              -- STREAM_PROJECT  |PARTITIONED|
                                exchange
                                -- ONE_TO_ONE_EXCHANGE  |PARTITIONED|
                                  group by ([$$o_w_id := $$369; $$o_d_id := $$370; $$o_id := $$371; $$n_nationkey := $$372; $$su_suppkey := $$373; $$s_w_id := $$374; $$s_i_id := $$375; $$su_name := $$376]) decor ([]) {
                                            aggregate [$$342] <- [agg-sql-sum($$368)]
>>>>>>> 86e6336f
                                            -- AGGREGATE  |LOCAL|
                                              nested tuple source
                                              -- NESTED_TUPLE_SOURCE  |LOCAL|
<<<<<<< HEAD
                                          }
                                    -- ONE_TO_ONE_EXCHANGE  |PARTITIONED|
                                      -- STREAM_PROJECT  |PARTITIONED|
                                        -- ONE_TO_ONE_EXCHANGE  |PARTITIONED|
                                          -- NESTED_LOOP  |PARTITIONED|
                                            -- ONE_TO_ONE_EXCHANGE  |PARTITIONED|
                                              -- STREAM_PROJECT  |PARTITIONED|
                                                -- ONE_TO_ONE_EXCHANGE  |PARTITIONED|
                                                  -- HYBRID_HASH_JOIN [$$351, $$350][$$352, $$362]  |PARTITIONED|
                                                    -- HASH_PARTITION_EXCHANGE [$$351, $$350]  |PARTITIONED|
                                                      -- STREAM_PROJECT  |PARTITIONED|
                                                        -- ONE_TO_ONE_EXCHANGE  |PARTITIONED|
                                                          -- HYBRID_HASH_JOIN [$$355][$$366]  |PARTITIONED|
                                                            -- HASH_PARTITION_EXCHANGE [$$355]  |PARTITIONED|
                                                              -- STREAM_PROJECT  |PARTITIONED|
                                                                -- ONE_TO_ONE_EXCHANGE  |PARTITIONED|
                                                                  -- HYBRID_HASH_JOIN [$$354][$$365]  |PARTITIONED|
                                                                    -- HASH_PARTITION_EXCHANGE [$$354]  |PARTITIONED|
                                                                      -- STREAM_SELECT  |PARTITIONED|
                                                                        -- ASSIGN  |PARTITIONED|
                                                                          -- STREAM_PROJECT  |PARTITIONED|
                                                                            -- ONE_TO_ONE_EXCHANGE  |PARTITIONED|
                                                                              -- DATASOURCE_SCAN (test.nation)  |PARTITIONED|
                                                                                -- ONE_TO_ONE_EXCHANGE  |PARTITIONED|
                                                                                  -- EMPTY_TUPLE_SOURCE  |PARTITIONED|
                                                                    -- HASH_PARTITION_EXCHANGE [$$365]  |PARTITIONED|
=======
                                         }
                                  -- SORT_GROUP_BY[$$369, $$370, $$371, $$372, $$373, $$374, $$375, $$376]  |PARTITIONED|
                                    exchange
                                    -- HASH_PARTITION_EXCHANGE [$$369, $$370, $$371, $$372, $$373, $$374, $$375, $$376]  |PARTITIONED|
                                      group by ([$$369 := $$331; $$370 := $$357; $$371 := $$356; $$372 := $$333; $$373 := $$334; $$374 := $$330; $$375 := $$329; $$376 := $$358]) decor ([]) {
                                                aggregate [$$368] <- [agg-sql-count($$305)]
                                                -- AGGREGATE  |LOCAL|
                                                  nested tuple source
                                                  -- NESTED_TUPLE_SOURCE  |LOCAL|
                                             }
                                      -- SORT_GROUP_BY[$$331, $$357, $$356, $$333, $$334, $$330, $$329, $$358]  |PARTITIONED|
                                        exchange
                                        -- ONE_TO_ONE_EXCHANGE  |PARTITIONED|
                                          project ([$$305, $$331, $$357, $$356, $$333, $$334, $$330, $$329, $$358])
                                          -- STREAM_PROJECT  |PARTITIONED|
                                            exchange
                                            -- ONE_TO_ONE_EXCHANGE  |PARTITIONED|
                                              left outer join (and(eq($$362, $$357), gt($$363, $$332), eq($$360, $$356), eq($$361, $$331)))
                                              -- NESTED_LOOP  |PARTITIONED|
                                                exchange
                                                -- ONE_TO_ONE_EXCHANGE  |PARTITIONED|
                                                  project ([$$331, $$357, $$356, $$333, $$334, $$330, $$329, $$358, $$332])
                                                  -- STREAM_PROJECT  |PARTITIONED|
                                                    exchange
                                                    -- ONE_TO_ONE_EXCHANGE  |PARTITIONED|
                                                      join (and(eq($$331, $$330), eq($$341, $$329)))
                                                      -- HYBRID_HASH_JOIN [$$330, $$329][$$331, $$341]  |PARTITIONED|
                                                        exchange
                                                        -- HASH_PARTITION_EXCHANGE [$$330, $$329]  |PARTITIONED|
                                                          project ([$$333, $$334, $$330, $$329, $$358])
                                                          -- STREAM_PROJECT  |PARTITIONED|
                                                            exchange
                                                            -- ONE_TO_ONE_EXCHANGE  |PARTITIONED|
                                                              join (eq($$345, $$334))
                                                              -- HYBRID_HASH_JOIN [$$334][$$345]  |PARTITIONED|
                                                                exchange
                                                                -- HASH_PARTITION_EXCHANGE [$$334]  |PARTITIONED|
                                                                  project ([$$333, $$334, $$358])
                                                                  -- STREAM_PROJECT  |PARTITIONED|
                                                                    exchange
                                                                    -- ONE_TO_ONE_EXCHANGE  |PARTITIONED|
                                                                      join (eq($$344, $$333))
                                                                      -- HYBRID_HASH_JOIN [$$333][$$344]  |PARTITIONED|
                                                                        exchange
                                                                        -- HASH_PARTITION_EXCHANGE [$$333]  |PARTITIONED|
                                                                          project ([$$333])
                                                                          -- STREAM_PROJECT  |PARTITIONED|
                                                                            select (eq($$n.getField("n_name"), "Peru"))
                                                                            -- STREAM_SELECT  |PARTITIONED|
                                                                              assign [$$333] <- [$$n.getField("n_nationkey")]
                                                                              -- ASSIGN  |PARTITIONED|
                                                                                project ([$$n])
                                                                                -- STREAM_PROJECT  |PARTITIONED|
                                                                                  exchange
                                                                                  -- ONE_TO_ONE_EXCHANGE  |PARTITIONED|
                                                                                    data-scan []<-[$$336, $$n] <- test.nation
                                                                                    -- DATASOURCE_SCAN  |PARTITIONED|
                                                                                      exchange
                                                                                      -- ONE_TO_ONE_EXCHANGE  |PARTITIONED|
                                                                                        empty-tuple-source
                                                                                        -- EMPTY_TUPLE_SOURCE  |PARTITIONED|
                                                                        exchange
                                                                        -- HASH_PARTITION_EXCHANGE [$$344]  |PARTITIONED|
                                                                          project ([$$334, $$358, $$344])
                                                                          -- STREAM_PROJECT  |PARTITIONED|
                                                                            assign [$$358, $$334, $$344] <- [$$su.getField("su_name"), $$su.getField("su_suppkey"), $$su.getField("su_nationkey")]
                                                                            -- ASSIGN  |PARTITIONED|
                                                                              project ([$$su])
                                                                              -- STREAM_PROJECT  |PARTITIONED|
                                                                                exchange
                                                                                -- ONE_TO_ONE_EXCHANGE  |PARTITIONED|
                                                                                  data-scan []<-[$$337, $$su] <- test.supplier
                                                                                  -- DATASOURCE_SCAN  |PARTITIONED|
                                                                                    exchange
                                                                                    -- ONE_TO_ONE_EXCHANGE  |PARTITIONED|
                                                                                      empty-tuple-source
                                                                                      -- EMPTY_TUPLE_SOURCE  |PARTITIONED|
                                                                exchange
                                                                -- HASH_PARTITION_EXCHANGE [$$345]  |PARTITIONED|
                                                                  assign [$$345] <- [numeric-mod(numeric-multiply($$330, $$329), 10000)]
                                                                  -- ASSIGN  |PARTITIONED|
                                                                    project ([$$330, $$329])
                                                                    -- STREAM_PROJECT  |PARTITIONED|
                                                                      assign [$$330, $$329] <- [$$s.getField("s_w_id"), $$s.getField("s_i_id")]
>>>>>>> 86e6336f
                                                                      -- ASSIGN  |PARTITIONED|
                                                                        project ([$$s])
                                                                        -- STREAM_PROJECT  |PARTITIONED|
                                                                          exchange
                                                                          -- ONE_TO_ONE_EXCHANGE  |PARTITIONED|
<<<<<<< HEAD
                                                                            -- DATASOURCE_SCAN (test.supplier)  |PARTITIONED|
=======
                                                                            data-scan []<-[$$338, $$s] <- test.stock
                                                                            -- DATASOURCE_SCAN  |PARTITIONED|
                                                                              exchange
>>>>>>> 86e6336f
                                                                              -- ONE_TO_ONE_EXCHANGE  |PARTITIONED|
                                                                                empty-tuple-source
                                                                                -- EMPTY_TUPLE_SOURCE  |PARTITIONED|
<<<<<<< HEAD
                                                            -- HASH_PARTITION_EXCHANGE [$$366]  |PARTITIONED|
                                                              -- ASSIGN  |PARTITIONED|
=======
                                                        exchange
                                                        -- HASH_PARTITION_EXCHANGE [$$331, $$341]  |PARTITIONED|
                                                          project ([$$331, $$357, $$356, $$332, $$341])
                                                          -- STREAM_PROJECT  |PARTITIONED|
                                                            select (gt($$332, string(numeric-add(date($$328), duration: {P150D }))))
                                                            -- STREAM_SELECT  |PARTITIONED|
                                                              project ([$$357, $$356, $$331, $$328, $$341, $$332])
                                                              -- STREAM_PROJECT  |PARTITIONED|
                                                                assign [$$341, $$332] <- [$$ol1.getField("ol_i_id"), $$ol1.getField("ol_delivery_d")]
>>>>>>> 86e6336f
                                                                -- ASSIGN  |PARTITIONED|
                                                                  project ([$$357, $$356, $$331, $$328, $$ol1])
                                                                  -- STREAM_PROJECT  |PARTITIONED|
<<<<<<< HEAD
                                                                    -- ONE_TO_ONE_EXCHANGE  |PARTITIONED|
                                                                      -- DATASOURCE_SCAN (test.stock)  |PARTITIONED|
                                                                        -- ONE_TO_ONE_EXCHANGE  |PARTITIONED|
                                                                          -- EMPTY_TUPLE_SOURCE  |PARTITIONED|
                                                    -- HASH_PARTITION_EXCHANGE [$$352, $$362]  |PARTITIONED|
                                                      -- STREAM_SELECT  |PARTITIONED|
                                                        -- ASSIGN  |PARTITIONED|
                                                          -- UNNEST  |PARTITIONED|
                                                            -- STREAM_SELECT  |PARTITIONED|
                                                              -- ASSIGN  |PARTITIONED|
                                                                -- ONE_TO_ONE_EXCHANGE  |PARTITIONED|
                                                                  -- REPLICATE  |PARTITIONED|
                                                                    -- ONE_TO_ONE_EXCHANGE  |PARTITIONED|
                                                                      -- STREAM_PROJECT  |PARTITIONED|
                                                                        -- ONE_TO_ONE_EXCHANGE  |PARTITIONED|
                                                                          -- DATASOURCE_SCAN (test.orders)  |PARTITIONED|
                                                                            -- ONE_TO_ONE_EXCHANGE  |PARTITIONED|
                                                                              -- EMPTY_TUPLE_SOURCE  |PARTITIONED|
                                            -- BROADCAST_EXCHANGE  |PARTITIONED|
                                              -- ASSIGN  |PARTITIONED|
                                                -- ASSIGN  |PARTITIONED|
                                                  -- UNNEST  |PARTITIONED|
                                                    -- STREAM_SELECT  |PARTITIONED|
                                                      -- ASSIGN  |PARTITIONED|
                                                        -- ASSIGN  |PARTITIONED|
                                                          -- ONE_TO_ONE_EXCHANGE  |PARTITIONED|
                                                            -- REPLICATE  |PARTITIONED|
                                                              -- ONE_TO_ONE_EXCHANGE  |PARTITIONED|
                                                                -- STREAM_PROJECT  |PARTITIONED|
                                                                  -- ONE_TO_ONE_EXCHANGE  |PARTITIONED|
                                                                    -- DATASOURCE_SCAN (test.orders)  |PARTITIONED|
                                                                      -- ONE_TO_ONE_EXCHANGE  |PARTITIONED|
                                                                        -- EMPTY_TUPLE_SOURCE  |PARTITIONED|
=======
                                                                    unnest $$ol1 <- scan-collection($$355)
                                                                    -- UNNEST  |PARTITIONED|
                                                                      select (and(le($$328, "2017-12-31 00:00:00"), ge($$328, "2017-12-01 00:00:00")))
                                                                      -- STREAM_SELECT  |PARTITIONED|
                                                                        project ([$$357, $$356, $$331, $$328, $$355])
                                                                        -- STREAM_PROJECT  |PARTITIONED|
                                                                          assign [$$357, $$356, $$331, $$328, $$355] <- [$$o1.getField("o_d_id"), $$o1.getField("o_id"), $$o1.getField("o_w_id"), $$o1.getField("o_entry_d"), $$o1.getField("o_orderline")]
                                                                          -- ASSIGN  |PARTITIONED|
                                                                            exchange
                                                                            -- ONE_TO_ONE_EXCHANGE  |PARTITIONED|
                                                                              replicate
                                                                              -- REPLICATE  |PARTITIONED|
                                                                                exchange
                                                                                -- ONE_TO_ONE_EXCHANGE  |PARTITIONED|
                                                                                  project ([$$o1])
                                                                                  -- STREAM_PROJECT  |PARTITIONED|
                                                                                    exchange
                                                                                    -- ONE_TO_ONE_EXCHANGE  |PARTITIONED|
                                                                                      data-scan []<-[$$339, $$o1] <- test.orders
                                                                                      -- DATASOURCE_SCAN  |PARTITIONED|
                                                                                        exchange
                                                                                        -- ONE_TO_ONE_EXCHANGE  |PARTITIONED|
                                                                                          empty-tuple-source
                                                                                          -- EMPTY_TUPLE_SOURCE  |PARTITIONED|
                                                exchange
                                                -- BROADCAST_EXCHANGE  |PARTITIONED|
                                                  assign [$$305] <- [{"o_id": $$360, "o_w_id": $$361, "o_d_id": $$362, "ol_delivery_d": $$363}.getField("o_id")]
                                                  -- ASSIGN  |PARTITIONED|
                                                    project ([$$362, $$361, $$360, $$363])
                                                    -- STREAM_PROJECT  |PARTITIONED|
                                                      assign [$$363] <- [$$ol2.getField("ol_delivery_d")]
                                                      -- ASSIGN  |PARTITIONED|
                                                        project ([$$362, $$361, $$360, $$ol2])
                                                        -- STREAM_PROJECT  |PARTITIONED|
                                                          unnest $$ol2 <- scan-collection($$359)
                                                          -- UNNEST  |PARTITIONED|
                                                            project ([$$362, $$361, $$360, $$359])
                                                            -- STREAM_PROJECT  |PARTITIONED|
                                                              select (and(le($$335, "2017-12-31 00:00:00"), ge($$335, "2017-12-01 00:00:00")))
                                                              -- STREAM_SELECT  |PARTITIONED|
                                                                project ([$$362, $$361, $$360, $$335, $$359])
                                                                -- STREAM_PROJECT  |PARTITIONED|
                                                                  assign [$$362, $$361, $$360, $$335, $$359] <- [$$o2.getField("o_d_id"), $$o2.getField("o_w_id"), $$o2.getField("o_id"), $$o2.getField("o_entry_d"), $$o2.getField("o_orderline")]
                                                                  -- ASSIGN  |PARTITIONED|
                                                                    project ([$$o2])
                                                                    -- STREAM_PROJECT  |PARTITIONED|
                                                                      assign [$$o2] <- [$$o1]
                                                                      -- ASSIGN  |PARTITIONED|
                                                                        exchange
                                                                        -- ONE_TO_ONE_EXCHANGE  |PARTITIONED|
                                                                          replicate
                                                                          -- REPLICATE  |PARTITIONED|
                                                                            exchange
                                                                            -- ONE_TO_ONE_EXCHANGE  |PARTITIONED|
                                                                              project ([$$o1])
                                                                              -- STREAM_PROJECT  |PARTITIONED|
                                                                                exchange
                                                                                -- ONE_TO_ONE_EXCHANGE  |PARTITIONED|
                                                                                  data-scan []<-[$$339, $$o1] <- test.orders
                                                                                  -- DATASOURCE_SCAN  |PARTITIONED|
                                                                                    exchange
                                                                                    -- ONE_TO_ONE_EXCHANGE  |PARTITIONED|
                                                                                      empty-tuple-source
                                                                                      -- EMPTY_TUPLE_SOURCE  |PARTITIONED|
>>>>>>> 86e6336f
<|MERGE_RESOLUTION|>--- conflicted
+++ resolved
@@ -1,323 +1,192 @@
-distribute result [$$318]
+distribute result [$$339]
 -- DISTRIBUTE_RESULT  |UNPARTITIONED|
   exchange
   -- ONE_TO_ONE_EXCHANGE  |UNPARTITIONED|
     limit 100
     -- STREAM_LIMIT  |UNPARTITIONED|
-      project ([$$318])
+      project ([$$339])
       -- STREAM_PROJECT  |PARTITIONED|
         exchange
         -- SORT_MERGE_EXCHANGE [$$su_name(ASC) ]  |PARTITIONED|
-<<<<<<< HEAD
+          assign [$$339] <- [{"su_name": $$su_name, "numwait": $$364}] project: [$$su_name, $$339]
           -- ASSIGN  |PARTITIONED|
+            limit 100
             -- STREAM_LIMIT  |PARTITIONED|
+              exchange
               -- ONE_TO_ONE_EXCHANGE  |PARTITIONED|
+                group by ([$$su_name := $$399]) decor ([]) {
+                          aggregate [$$364] <- [agg-sql-sum($$398)]
+                          -- AGGREGATE  |LOCAL|
+                            nested tuple source
+                            -- NESTED_TUPLE_SOURCE  |LOCAL|
+                       }
                 -- SORT_GROUP_BY[$$399]  |PARTITIONED|
-                        {
-                          -- AGGREGATE  |LOCAL|
-                            -- NESTED_TUPLE_SOURCE  |LOCAL|
-                        }
+                  exchange
                   -- HASH_PARTITION_EXCHANGE [$$399]  |PARTITIONED|
+                    group by ([$$399 := $$su_name]) decor ([]) {
+                              aggregate [$$398] <- [agg-sql-count(1)]
+                              -- AGGREGATE  |LOCAL|
+                                nested tuple source
+                                -- NESTED_TUPLE_SOURCE  |LOCAL|
+                           }
                     -- SORT_GROUP_BY[$$su_name]  |PARTITIONED|
-                            {
-                              -- AGGREGATE  |LOCAL|
-                                -- NESTED_TUPLE_SOURCE  |LOCAL|
-                            }
+                      exchange
                       -- ONE_TO_ONE_EXCHANGE  |PARTITIONED|
+                        select (eq($$363, 0)) project: [$$su_name]
                         -- STREAM_SELECT  |PARTITIONED|
+                          project ([$$363, $$su_name])
                           -- STREAM_PROJECT  |PARTITIONED|
+                            exchange
                             -- ONE_TO_ONE_EXCHANGE  |PARTITIONED|
+                              group by ([$$o_w_id := $$390; $$o_d_id := $$391; $$o_id := $$392; $$n_nationkey := $$393; $$su_suppkey := $$394; $$s_w_id := $$395; $$s_i_id := $$396; $$su_name := $$397]) decor ([]) {
+                                        aggregate [$$363] <- [agg-sql-sum($$389)]
+                                        -- AGGREGATE  |LOCAL|
+                                          nested tuple source
+                                          -- NESTED_TUPLE_SOURCE  |LOCAL|
+                                     }
                               -- SORT_GROUP_BY[$$390, $$391, $$392, $$393, $$394, $$395, $$396, $$397]  |PARTITIONED|
-                                      {
-                                        -- AGGREGATE  |LOCAL|
-                                          -- NESTED_TUPLE_SOURCE  |LOCAL|
-                                      }
+                                exchange
                                 -- HASH_PARTITION_EXCHANGE [$$390, $$391, $$392, $$393, $$394, $$395, $$396, $$397]  |PARTITIONED|
-                                  -- SORT_GROUP_BY[$$352, $$378, $$377, $$354, $$355, $$351, $$350, $$379]  |PARTITIONED|
-                                          {
-=======
-          project ([$$su_name, $$318])
-          -- STREAM_PROJECT  |PARTITIONED|
-            assign [$$318] <- [{"su_name": $$su_name, "numwait": $$343}]
-            -- ASSIGN  |PARTITIONED|
-              limit 100
-              -- STREAM_LIMIT  |PARTITIONED|
-                exchange
-                -- ONE_TO_ONE_EXCHANGE  |PARTITIONED|
-                  group by ([$$su_name := $$378]) decor ([]) {
-                            aggregate [$$343] <- [agg-sql-sum($$377)]
-                            -- AGGREGATE  |LOCAL|
-                              nested tuple source
-                              -- NESTED_TUPLE_SOURCE  |LOCAL|
-                         }
-                  -- SORT_GROUP_BY[$$378]  |PARTITIONED|
-                    exchange
-                    -- HASH_PARTITION_EXCHANGE [$$378]  |PARTITIONED|
-                      group by ([$$378 := $$su_name]) decor ([]) {
-                                aggregate [$$377] <- [agg-sql-count(1)]
-                                -- AGGREGATE  |LOCAL|
-                                  nested tuple source
-                                  -- NESTED_TUPLE_SOURCE  |LOCAL|
-                             }
-                      -- SORT_GROUP_BY[$$su_name]  |PARTITIONED|
-                        exchange
-                        -- ONE_TO_ONE_EXCHANGE  |PARTITIONED|
-                          project ([$$su_name])
-                          -- STREAM_PROJECT  |PARTITIONED|
-                            select (eq($$342, 0))
-                            -- STREAM_SELECT  |PARTITIONED|
-                              project ([$$342, $$su_name])
-                              -- STREAM_PROJECT  |PARTITIONED|
-                                exchange
-                                -- ONE_TO_ONE_EXCHANGE  |PARTITIONED|
-                                  group by ([$$o_w_id := $$369; $$o_d_id := $$370; $$o_id := $$371; $$n_nationkey := $$372; $$su_suppkey := $$373; $$s_w_id := $$374; $$s_i_id := $$375; $$su_name := $$376]) decor ([]) {
-                                            aggregate [$$342] <- [agg-sql-sum($$368)]
->>>>>>> 86e6336f
+                                  group by ([$$390 := $$352; $$391 := $$378; $$392 := $$377; $$393 := $$354; $$394 := $$355; $$395 := $$351; $$396 := $$350; $$397 := $$379]) decor ([]) {
+                                            aggregate [$$389] <- [agg-sql-count($$326)]
                                             -- AGGREGATE  |LOCAL|
                                               nested tuple source
                                               -- NESTED_TUPLE_SOURCE  |LOCAL|
-<<<<<<< HEAD
-                                          }
+                                         }
+                                  -- SORT_GROUP_BY[$$352, $$378, $$377, $$354, $$355, $$351, $$350, $$379]  |PARTITIONED|
+                                    exchange
                                     -- ONE_TO_ONE_EXCHANGE  |PARTITIONED|
+                                      project ([$$326, $$352, $$378, $$377, $$354, $$355, $$351, $$350, $$379])
                                       -- STREAM_PROJECT  |PARTITIONED|
-                                        -- ONE_TO_ONE_EXCHANGE  |PARTITIONED|
-                                          -- NESTED_LOOP  |PARTITIONED|
-                                            -- ONE_TO_ONE_EXCHANGE  |PARTITIONED|
-                                              -- STREAM_PROJECT  |PARTITIONED|
-                                                -- ONE_TO_ONE_EXCHANGE  |PARTITIONED|
-                                                  -- HYBRID_HASH_JOIN [$$351, $$350][$$352, $$362]  |PARTITIONED|
-                                                    -- HASH_PARTITION_EXCHANGE [$$351, $$350]  |PARTITIONED|
-                                                      -- STREAM_PROJECT  |PARTITIONED|
-                                                        -- ONE_TO_ONE_EXCHANGE  |PARTITIONED|
-                                                          -- HYBRID_HASH_JOIN [$$355][$$366]  |PARTITIONED|
-                                                            -- HASH_PARTITION_EXCHANGE [$$355]  |PARTITIONED|
-                                                              -- STREAM_PROJECT  |PARTITIONED|
-                                                                -- ONE_TO_ONE_EXCHANGE  |PARTITIONED|
-                                                                  -- HYBRID_HASH_JOIN [$$354][$$365]  |PARTITIONED|
-                                                                    -- HASH_PARTITION_EXCHANGE [$$354]  |PARTITIONED|
-                                                                      -- STREAM_SELECT  |PARTITIONED|
-                                                                        -- ASSIGN  |PARTITIONED|
-                                                                          -- STREAM_PROJECT  |PARTITIONED|
-                                                                            -- ONE_TO_ONE_EXCHANGE  |PARTITIONED|
-                                                                              -- DATASOURCE_SCAN (test.nation)  |PARTITIONED|
-                                                                                -- ONE_TO_ONE_EXCHANGE  |PARTITIONED|
-                                                                                  -- EMPTY_TUPLE_SOURCE  |PARTITIONED|
-                                                                    -- HASH_PARTITION_EXCHANGE [$$365]  |PARTITIONED|
-=======
-                                         }
-                                  -- SORT_GROUP_BY[$$369, $$370, $$371, $$372, $$373, $$374, $$375, $$376]  |PARTITIONED|
-                                    exchange
-                                    -- HASH_PARTITION_EXCHANGE [$$369, $$370, $$371, $$372, $$373, $$374, $$375, $$376]  |PARTITIONED|
-                                      group by ([$$369 := $$331; $$370 := $$357; $$371 := $$356; $$372 := $$333; $$373 := $$334; $$374 := $$330; $$375 := $$329; $$376 := $$358]) decor ([]) {
-                                                aggregate [$$368] <- [agg-sql-count($$305)]
-                                                -- AGGREGATE  |LOCAL|
-                                                  nested tuple source
-                                                  -- NESTED_TUPLE_SOURCE  |LOCAL|
-                                             }
-                                      -- SORT_GROUP_BY[$$331, $$357, $$356, $$333, $$334, $$330, $$329, $$358]  |PARTITIONED|
                                         exchange
                                         -- ONE_TO_ONE_EXCHANGE  |PARTITIONED|
-                                          project ([$$305, $$331, $$357, $$356, $$333, $$334, $$330, $$329, $$358])
-                                          -- STREAM_PROJECT  |PARTITIONED|
+                                          left outer join (and(eq($$383, $$378), gt($$384, $$353), eq($$381, $$377), eq($$382, $$352)))
+                                          -- NESTED_LOOP  |PARTITIONED|
                                             exchange
                                             -- ONE_TO_ONE_EXCHANGE  |PARTITIONED|
-                                              left outer join (and(eq($$362, $$357), gt($$363, $$332), eq($$360, $$356), eq($$361, $$331)))
-                                              -- NESTED_LOOP  |PARTITIONED|
+                                              project ([$$352, $$378, $$377, $$354, $$355, $$351, $$350, $$379, $$353])
+                                              -- STREAM_PROJECT  |PARTITIONED|
                                                 exchange
                                                 -- ONE_TO_ONE_EXCHANGE  |PARTITIONED|
-                                                  project ([$$331, $$357, $$356, $$333, $$334, $$330, $$329, $$358, $$332])
-                                                  -- STREAM_PROJECT  |PARTITIONED|
+                                                  join (and(eq($$352, $$351), eq($$362, $$350)))
+                                                  -- HYBRID_HASH_JOIN [$$351, $$350][$$352, $$362]  |PARTITIONED|
                                                     exchange
-                                                    -- ONE_TO_ONE_EXCHANGE  |PARTITIONED|
-                                                      join (and(eq($$331, $$330), eq($$341, $$329)))
-                                                      -- HYBRID_HASH_JOIN [$$330, $$329][$$331, $$341]  |PARTITIONED|
+                                                    -- HASH_PARTITION_EXCHANGE [$$351, $$350]  |PARTITIONED|
+                                                      project ([$$354, $$355, $$351, $$350, $$379])
+                                                      -- STREAM_PROJECT  |PARTITIONED|
                                                         exchange
-                                                        -- HASH_PARTITION_EXCHANGE [$$330, $$329]  |PARTITIONED|
-                                                          project ([$$333, $$334, $$330, $$329, $$358])
-                                                          -- STREAM_PROJECT  |PARTITIONED|
+                                                        -- ONE_TO_ONE_EXCHANGE  |PARTITIONED|
+                                                          join (eq($$366, $$355))
+                                                          -- HYBRID_HASH_JOIN [$$355][$$366]  |PARTITIONED|
                                                             exchange
-                                                            -- ONE_TO_ONE_EXCHANGE  |PARTITIONED|
-                                                              join (eq($$345, $$334))
-                                                              -- HYBRID_HASH_JOIN [$$334][$$345]  |PARTITIONED|
+                                                            -- HASH_PARTITION_EXCHANGE [$$355]  |PARTITIONED|
+                                                              project ([$$354, $$355, $$379])
+                                                              -- STREAM_PROJECT  |PARTITIONED|
                                                                 exchange
-                                                                -- HASH_PARTITION_EXCHANGE [$$334]  |PARTITIONED|
-                                                                  project ([$$333, $$334, $$358])
+                                                                -- ONE_TO_ONE_EXCHANGE  |PARTITIONED|
+                                                                  join (eq($$365, $$354))
+                                                                  -- HYBRID_HASH_JOIN [$$354][$$365]  |PARTITIONED|
+                                                                    exchange
+                                                                    -- HASH_PARTITION_EXCHANGE [$$354]  |PARTITIONED|
+                                                                      select (eq($$n.getField("n_name"), "Peru")) project: [$$354]
+                                                                      -- STREAM_SELECT  |PARTITIONED|
+                                                                        assign [$$354] <- [$$n.getField("n_nationkey")]
+                                                                        -- ASSIGN  |PARTITIONED|
+                                                                          project ([$$n])
+                                                                          -- STREAM_PROJECT  |PARTITIONED|
+                                                                            exchange
+                                                                            -- ONE_TO_ONE_EXCHANGE  |PARTITIONED|
+                                                                              data-scan []<-[$$357, $$n] <- test.nation
+                                                                              -- DATASOURCE_SCAN  |PARTITIONED|
+                                                                                exchange
+                                                                                -- ONE_TO_ONE_EXCHANGE  |PARTITIONED|
+                                                                                  empty-tuple-source
+                                                                                  -- EMPTY_TUPLE_SOURCE  |PARTITIONED|
+                                                                    exchange
+                                                                    -- HASH_PARTITION_EXCHANGE [$$365]  |PARTITIONED|
+                                                                      assign [$$379, $$355, $$365] <- [$$su.getField("su_name"), $$su.getField("su_suppkey"), $$su.getField("su_nationkey")] project: [$$355, $$379, $$365]
+                                                                      -- ASSIGN  |PARTITIONED|
+                                                                        project ([$$su])
+                                                                        -- STREAM_PROJECT  |PARTITIONED|
+                                                                          exchange
+                                                                          -- ONE_TO_ONE_EXCHANGE  |PARTITIONED|
+                                                                            data-scan []<-[$$358, $$su] <- test.supplier
+                                                                            -- DATASOURCE_SCAN  |PARTITIONED|
+                                                                              exchange
+                                                                              -- ONE_TO_ONE_EXCHANGE  |PARTITIONED|
+                                                                                empty-tuple-source
+                                                                                -- EMPTY_TUPLE_SOURCE  |PARTITIONED|
+                                                            exchange
+                                                            -- HASH_PARTITION_EXCHANGE [$$366]  |PARTITIONED|
+                                                              assign [$$366] <- [numeric-mod(numeric-multiply($$351, $$350), 10000)]
+                                                              -- ASSIGN  |PARTITIONED|
+                                                                assign [$$351, $$350] <- [$$s.getField("s_w_id"), $$s.getField("s_i_id")] project: [$$351, $$350]
+                                                                -- ASSIGN  |PARTITIONED|
+                                                                  project ([$$s])
                                                                   -- STREAM_PROJECT  |PARTITIONED|
                                                                     exchange
                                                                     -- ONE_TO_ONE_EXCHANGE  |PARTITIONED|
-                                                                      join (eq($$344, $$333))
-                                                                      -- HYBRID_HASH_JOIN [$$333][$$344]  |PARTITIONED|
+                                                                      data-scan []<-[$$359, $$s] <- test.stock
+                                                                      -- DATASOURCE_SCAN  |PARTITIONED|
                                                                         exchange
-                                                                        -- HASH_PARTITION_EXCHANGE [$$333]  |PARTITIONED|
-                                                                          project ([$$333])
-                                                                          -- STREAM_PROJECT  |PARTITIONED|
-                                                                            select (eq($$n.getField("n_name"), "Peru"))
-                                                                            -- STREAM_SELECT  |PARTITIONED|
-                                                                              assign [$$333] <- [$$n.getField("n_nationkey")]
-                                                                              -- ASSIGN  |PARTITIONED|
-                                                                                project ([$$n])
-                                                                                -- STREAM_PROJECT  |PARTITIONED|
-                                                                                  exchange
-                                                                                  -- ONE_TO_ONE_EXCHANGE  |PARTITIONED|
-                                                                                    data-scan []<-[$$336, $$n] <- test.nation
-                                                                                    -- DATASOURCE_SCAN  |PARTITIONED|
-                                                                                      exchange
-                                                                                      -- ONE_TO_ONE_EXCHANGE  |PARTITIONED|
-                                                                                        empty-tuple-source
-                                                                                        -- EMPTY_TUPLE_SOURCE  |PARTITIONED|
+                                                                        -- ONE_TO_ONE_EXCHANGE  |PARTITIONED|
+                                                                          empty-tuple-source
+                                                                          -- EMPTY_TUPLE_SOURCE  |PARTITIONED|
+                                                    exchange
+                                                    -- HASH_PARTITION_EXCHANGE [$$352, $$362]  |PARTITIONED|
+                                                      select (gt($$353, string(numeric-add(date($$349), duration: {P150D })))) project: [$$352, $$378, $$377, $$353, $$362]
+                                                      -- STREAM_SELECT  |PARTITIONED|
+                                                        assign [$$362, $$353] <- [$$ol1.getField("ol_i_id"), $$ol1.getField("ol_delivery_d")] project: [$$378, $$377, $$352, $$349, $$362, $$353]
+                                                        -- ASSIGN  |PARTITIONED|
+                                                          unnest $$ol1 <- scan-collection($$376) project: [$$378, $$377, $$352, $$349, $$ol1]
+                                                          -- UNNEST  |PARTITIONED|
+                                                            select (and(le($$349, "2017-12-31 00:00:00"), ge($$349, "2017-12-01 00:00:00")))
+                                                            -- STREAM_SELECT  |PARTITIONED|
+                                                              assign [$$378, $$377, $$352, $$349, $$376] <- [$$o1.getField("o_d_id"), $$o1.getField("o_id"), $$o1.getField("o_w_id"), $$o1.getField("o_entry_d"), $$o1.getField("o_orderline")] project: [$$378, $$377, $$352, $$349, $$376]
+                                                              -- ASSIGN  |PARTITIONED|
+                                                                exchange
+                                                                -- ONE_TO_ONE_EXCHANGE  |PARTITIONED|
+                                                                  replicate
+                                                                  -- REPLICATE  |PARTITIONED|
+                                                                    exchange
+                                                                    -- ONE_TO_ONE_EXCHANGE  |PARTITIONED|
+                                                                      project ([$$o1])
+                                                                      -- STREAM_PROJECT  |PARTITIONED|
                                                                         exchange
-                                                                        -- HASH_PARTITION_EXCHANGE [$$344]  |PARTITIONED|
-                                                                          project ([$$334, $$358, $$344])
-                                                                          -- STREAM_PROJECT  |PARTITIONED|
-                                                                            assign [$$358, $$334, $$344] <- [$$su.getField("su_name"), $$su.getField("su_suppkey"), $$su.getField("su_nationkey")]
-                                                                            -- ASSIGN  |PARTITIONED|
-                                                                              project ([$$su])
-                                                                              -- STREAM_PROJECT  |PARTITIONED|
-                                                                                exchange
-                                                                                -- ONE_TO_ONE_EXCHANGE  |PARTITIONED|
-                                                                                  data-scan []<-[$$337, $$su] <- test.supplier
-                                                                                  -- DATASOURCE_SCAN  |PARTITIONED|
-                                                                                    exchange
-                                                                                    -- ONE_TO_ONE_EXCHANGE  |PARTITIONED|
-                                                                                      empty-tuple-source
-                                                                                      -- EMPTY_TUPLE_SOURCE  |PARTITIONED|
-                                                                exchange
-                                                                -- HASH_PARTITION_EXCHANGE [$$345]  |PARTITIONED|
-                                                                  assign [$$345] <- [numeric-mod(numeric-multiply($$330, $$329), 10000)]
-                                                                  -- ASSIGN  |PARTITIONED|
-                                                                    project ([$$330, $$329])
-                                                                    -- STREAM_PROJECT  |PARTITIONED|
-                                                                      assign [$$330, $$329] <- [$$s.getField("s_w_id"), $$s.getField("s_i_id")]
->>>>>>> 86e6336f
-                                                                      -- ASSIGN  |PARTITIONED|
-                                                                        project ([$$s])
-                                                                        -- STREAM_PROJECT  |PARTITIONED|
-                                                                          exchange
-                                                                          -- ONE_TO_ONE_EXCHANGE  |PARTITIONED|
-<<<<<<< HEAD
-                                                                            -- DATASOURCE_SCAN (test.supplier)  |PARTITIONED|
-=======
-                                                                            data-scan []<-[$$338, $$s] <- test.stock
-                                                                            -- DATASOURCE_SCAN  |PARTITIONED|
-                                                                              exchange
->>>>>>> 86e6336f
-                                                                              -- ONE_TO_ONE_EXCHANGE  |PARTITIONED|
-                                                                                empty-tuple-source
-                                                                                -- EMPTY_TUPLE_SOURCE  |PARTITIONED|
-<<<<<<< HEAD
-                                                            -- HASH_PARTITION_EXCHANGE [$$366]  |PARTITIONED|
-                                                              -- ASSIGN  |PARTITIONED|
-=======
-                                                        exchange
-                                                        -- HASH_PARTITION_EXCHANGE [$$331, $$341]  |PARTITIONED|
-                                                          project ([$$331, $$357, $$356, $$332, $$341])
-                                                          -- STREAM_PROJECT  |PARTITIONED|
-                                                            select (gt($$332, string(numeric-add(date($$328), duration: {P150D }))))
-                                                            -- STREAM_SELECT  |PARTITIONED|
-                                                              project ([$$357, $$356, $$331, $$328, $$341, $$332])
-                                                              -- STREAM_PROJECT  |PARTITIONED|
-                                                                assign [$$341, $$332] <- [$$ol1.getField("ol_i_id"), $$ol1.getField("ol_delivery_d")]
->>>>>>> 86e6336f
-                                                                -- ASSIGN  |PARTITIONED|
-                                                                  project ([$$357, $$356, $$331, $$328, $$ol1])
-                                                                  -- STREAM_PROJECT  |PARTITIONED|
-<<<<<<< HEAD
-                                                                    -- ONE_TO_ONE_EXCHANGE  |PARTITIONED|
-                                                                      -- DATASOURCE_SCAN (test.stock)  |PARTITIONED|
                                                                         -- ONE_TO_ONE_EXCHANGE  |PARTITIONED|
-                                                                          -- EMPTY_TUPLE_SOURCE  |PARTITIONED|
-                                                    -- HASH_PARTITION_EXCHANGE [$$352, $$362]  |PARTITIONED|
-                                                      -- STREAM_SELECT  |PARTITIONED|
-                                                        -- ASSIGN  |PARTITIONED|
-                                                          -- UNNEST  |PARTITIONED|
-                                                            -- STREAM_SELECT  |PARTITIONED|
-                                                              -- ASSIGN  |PARTITIONED|
-                                                                -- ONE_TO_ONE_EXCHANGE  |PARTITIONED|
-                                                                  -- REPLICATE  |PARTITIONED|
-                                                                    -- ONE_TO_ONE_EXCHANGE  |PARTITIONED|
-                                                                      -- STREAM_PROJECT  |PARTITIONED|
-                                                                        -- ONE_TO_ONE_EXCHANGE  |PARTITIONED|
-                                                                          -- DATASOURCE_SCAN (test.orders)  |PARTITIONED|
-                                                                            -- ONE_TO_ONE_EXCHANGE  |PARTITIONED|
-                                                                              -- EMPTY_TUPLE_SOURCE  |PARTITIONED|
-                                            -- BROADCAST_EXCHANGE  |PARTITIONED|
-                                              -- ASSIGN  |PARTITIONED|
-                                                -- ASSIGN  |PARTITIONED|
-                                                  -- UNNEST  |PARTITIONED|
-                                                    -- STREAM_SELECT  |PARTITIONED|
-                                                      -- ASSIGN  |PARTITIONED|
-                                                        -- ASSIGN  |PARTITIONED|
-                                                          -- ONE_TO_ONE_EXCHANGE  |PARTITIONED|
-                                                            -- REPLICATE  |PARTITIONED|
-                                                              -- ONE_TO_ONE_EXCHANGE  |PARTITIONED|
-                                                                -- STREAM_PROJECT  |PARTITIONED|
-                                                                  -- ONE_TO_ONE_EXCHANGE  |PARTITIONED|
-                                                                    -- DATASOURCE_SCAN (test.orders)  |PARTITIONED|
-                                                                      -- ONE_TO_ONE_EXCHANGE  |PARTITIONED|
-                                                                        -- EMPTY_TUPLE_SOURCE  |PARTITIONED|
-=======
-                                                                    unnest $$ol1 <- scan-collection($$355)
-                                                                    -- UNNEST  |PARTITIONED|
-                                                                      select (and(le($$328, "2017-12-31 00:00:00"), ge($$328, "2017-12-01 00:00:00")))
-                                                                      -- STREAM_SELECT  |PARTITIONED|
-                                                                        project ([$$357, $$356, $$331, $$328, $$355])
-                                                                        -- STREAM_PROJECT  |PARTITIONED|
-                                                                          assign [$$357, $$356, $$331, $$328, $$355] <- [$$o1.getField("o_d_id"), $$o1.getField("o_id"), $$o1.getField("o_w_id"), $$o1.getField("o_entry_d"), $$o1.getField("o_orderline")]
-                                                                          -- ASSIGN  |PARTITIONED|
+                                                                          data-scan []<-[$$360, $$o1] <- test.orders
+                                                                          -- DATASOURCE_SCAN  |PARTITIONED|
                                                                             exchange
                                                                             -- ONE_TO_ONE_EXCHANGE  |PARTITIONED|
-                                                                              replicate
-                                                                              -- REPLICATE  |PARTITIONED|
-                                                                                exchange
-                                                                                -- ONE_TO_ONE_EXCHANGE  |PARTITIONED|
-                                                                                  project ([$$o1])
-                                                                                  -- STREAM_PROJECT  |PARTITIONED|
-                                                                                    exchange
-                                                                                    -- ONE_TO_ONE_EXCHANGE  |PARTITIONED|
-                                                                                      data-scan []<-[$$339, $$o1] <- test.orders
-                                                                                      -- DATASOURCE_SCAN  |PARTITIONED|
-                                                                                        exchange
-                                                                                        -- ONE_TO_ONE_EXCHANGE  |PARTITIONED|
-                                                                                          empty-tuple-source
-                                                                                          -- EMPTY_TUPLE_SOURCE  |PARTITIONED|
-                                                exchange
-                                                -- BROADCAST_EXCHANGE  |PARTITIONED|
-                                                  assign [$$305] <- [{"o_id": $$360, "o_w_id": $$361, "o_d_id": $$362, "ol_delivery_d": $$363}.getField("o_id")]
-                                                  -- ASSIGN  |PARTITIONED|
-                                                    project ([$$362, $$361, $$360, $$363])
-                                                    -- STREAM_PROJECT  |PARTITIONED|
-                                                      assign [$$363] <- [$$ol2.getField("ol_delivery_d")]
+                                                                              empty-tuple-source
+                                                                              -- EMPTY_TUPLE_SOURCE  |PARTITIONED|
+                                            exchange
+                                            -- BROADCAST_EXCHANGE  |PARTITIONED|
+                                              assign [$$326] <- [{"o_id": $$381, "o_w_id": $$382, "o_d_id": $$383, "ol_delivery_d": $$384}.getField("o_id")]
+                                              -- ASSIGN  |PARTITIONED|
+                                                assign [$$384] <- [$$ol2.getField("ol_delivery_d")] project: [$$383, $$382, $$381, $$384]
+                                                -- ASSIGN  |PARTITIONED|
+                                                  unnest $$ol2 <- scan-collection($$380) project: [$$383, $$382, $$381, $$ol2]
+                                                  -- UNNEST  |PARTITIONED|
+                                                    select (and(le($$356, "2017-12-31 00:00:00"), ge($$356, "2017-12-01 00:00:00"))) project: [$$383, $$382, $$381, $$380]
+                                                    -- STREAM_SELECT  |PARTITIONED|
+                                                      assign [$$383, $$382, $$381, $$356, $$380] <- [$$o2.getField("o_d_id"), $$o2.getField("o_w_id"), $$o2.getField("o_id"), $$o2.getField("o_entry_d"), $$o2.getField("o_orderline")] project: [$$383, $$382, $$381, $$356, $$380]
                                                       -- ASSIGN  |PARTITIONED|
-                                                        project ([$$362, $$361, $$360, $$ol2])
-                                                        -- STREAM_PROJECT  |PARTITIONED|
-                                                          unnest $$ol2 <- scan-collection($$359)
-                                                          -- UNNEST  |PARTITIONED|
-                                                            project ([$$362, $$361, $$360, $$359])
-                                                            -- STREAM_PROJECT  |PARTITIONED|
-                                                              select (and(le($$335, "2017-12-31 00:00:00"), ge($$335, "2017-12-01 00:00:00")))
-                                                              -- STREAM_SELECT  |PARTITIONED|
-                                                                project ([$$362, $$361, $$360, $$335, $$359])
+                                                        assign [$$o2] <- [$$o1] project: [$$o2]
+                                                        -- ASSIGN  |PARTITIONED|
+                                                          exchange
+                                                          -- ONE_TO_ONE_EXCHANGE  |PARTITIONED|
+                                                            replicate
+                                                            -- REPLICATE  |PARTITIONED|
+                                                              exchange
+                                                              -- ONE_TO_ONE_EXCHANGE  |PARTITIONED|
+                                                                project ([$$o1])
                                                                 -- STREAM_PROJECT  |PARTITIONED|
-                                                                  assign [$$362, $$361, $$360, $$335, $$359] <- [$$o2.getField("o_d_id"), $$o2.getField("o_w_id"), $$o2.getField("o_id"), $$o2.getField("o_entry_d"), $$o2.getField("o_orderline")]
-                                                                  -- ASSIGN  |PARTITIONED|
-                                                                    project ([$$o2])
-                                                                    -- STREAM_PROJECT  |PARTITIONED|
-                                                                      assign [$$o2] <- [$$o1]
-                                                                      -- ASSIGN  |PARTITIONED|
-                                                                        exchange
-                                                                        -- ONE_TO_ONE_EXCHANGE  |PARTITIONED|
-                                                                          replicate
-                                                                          -- REPLICATE  |PARTITIONED|
-                                                                            exchange
-                                                                            -- ONE_TO_ONE_EXCHANGE  |PARTITIONED|
-                                                                              project ([$$o1])
-                                                                              -- STREAM_PROJECT  |PARTITIONED|
-                                                                                exchange
-                                                                                -- ONE_TO_ONE_EXCHANGE  |PARTITIONED|
-                                                                                  data-scan []<-[$$339, $$o1] <- test.orders
-                                                                                  -- DATASOURCE_SCAN  |PARTITIONED|
-                                                                                    exchange
-                                                                                    -- ONE_TO_ONE_EXCHANGE  |PARTITIONED|
-                                                                                      empty-tuple-source
-                                                                                      -- EMPTY_TUPLE_SOURCE  |PARTITIONED|
->>>>>>> 86e6336f
+                                                                  exchange
+                                                                  -- ONE_TO_ONE_EXCHANGE  |PARTITIONED|
+                                                                    data-scan []<-[$$360, $$o1] <- test.orders
+                                                                    -- DATASOURCE_SCAN  |PARTITIONED|
+                                                                      exchange
+                                                                      -- ONE_TO_ONE_EXCHANGE  |PARTITIONED|
+                                                                        empty-tuple-source
+                                                                        -- EMPTY_TUPLE_SOURCE  |PARTITIONED|