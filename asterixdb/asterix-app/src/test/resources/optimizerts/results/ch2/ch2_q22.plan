--- conflicted
+++ resolved
@@ -2,310 +2,187 @@
 -- DISTRIBUTE_RESULT  |PARTITIONED|
   exchange
   -- ONE_TO_ONE_EXCHANGE  |PARTITIONED|
-<<<<<<< HEAD
+    assign [$$141] <- [{"country": $#1, "numcust": $$150, "totacctbal": $$151}] project: [$$141]
     -- ASSIGN  |PARTITIONED|
+      exchange
       -- SORT_MERGE_EXCHANGE [$#1(ASC) ]  |PARTITIONED|
+        group by ([$#1 := $$174]) decor ([]) {
+                  aggregate [$$150, $$151] <- [agg-sql-sum($$172), agg-global-sql-sum($$173)]
+                  -- AGGREGATE  |LOCAL|
+                    nested tuple source
+                    -- NESTED_TUPLE_SOURCE  |LOCAL|
+               }
         -- SORT_GROUP_BY[$$174]  |PARTITIONED|
-                {
-                  -- AGGREGATE  |LOCAL|
-                    -- NESTED_TUPLE_SOURCE  |LOCAL|
-                }
+          exchange
           -- HASH_PARTITION_EXCHANGE [$$174]  |PARTITIONED|
+            group by ([$$174 := $$142]) decor ([]) {
+                      aggregate [$$172, $$173] <- [agg-sql-count(1), agg-local-sql-sum($$152)]
+                      -- AGGREGATE  |LOCAL|
+                        nested tuple source
+                        -- NESTED_TUPLE_SOURCE  |LOCAL|
+                   }
             -- SORT_GROUP_BY[$$142]  |PARTITIONED|
-                    {
-                      -- AGGREGATE  |LOCAL|
-                        -- NESTED_TUPLE_SOURCE  |LOCAL|
-                    }
+              exchange
               -- ONE_TO_ONE_EXCHANGE  |PARTITIONED|
+                assign [$$142] <- [substring1($$163, 1, 1)] project: [$$152, $$142]
                 -- ASSIGN  |PARTITIONED|
+                  select (not(neq($$149, 0))) project: [$$163, $$152]
                   -- STREAM_SELECT  |PARTITIONED|
+                    project ([$$149, $$163, $$152])
                     -- STREAM_PROJECT  |PARTITIONED|
+                      exchange
                       -- ONE_TO_ONE_EXCHANGE  |PARTITIONED|
+                        group by ([$$168 := $$171]) decor ([$$163; $$152]) {
+                                  aggregate [$$149] <- [agg-sum($$170)]
+                                  -- AGGREGATE  |LOCAL|
+                                    nested tuple source
+                                    -- NESTED_TUPLE_SOURCE  |LOCAL|
+                               }
                         -- SORT_GROUP_BY[$$171]  |PARTITIONED|
-                                {
-                                  -- AGGREGATE  |LOCAL|
-                                    -- NESTED_TUPLE_SOURCE  |LOCAL|
-                                }
+                          exchange
                           -- HASH_PARTITION_EXCHANGE [$$171]  |PARTITIONED|
+                            group by ([$$171 := $$166]) decor ([$$163; $$152]) {
+                                      aggregate [$$170] <- [agg-count(1)]
+                                      -- AGGREGATE  |LOCAL|
+                                        select (not(is-missing($$167)))
+                                        -- STREAM_SELECT  |LOCAL|
+                                          nested tuple source
+                                          -- NESTED_TUPLE_SOURCE  |LOCAL|
+                                   }
                             -- PRE_CLUSTERED_GROUP_BY[$$166]  |PARTITIONED|
-                                    {
-                                      -- AGGREGATE  |LOCAL|
-                                        -- STREAM_SELECT  |LOCAL|
-                                          -- NESTED_TUPLE_SOURCE  |LOCAL|
-                                    }
+                              exchange
                               -- ONE_TO_ONE_EXCHANGE  |PARTITIONED|
+                                order (ASC, $$166)
                                 -- STABLE_SORT [$$166(ASC)]  |PARTITIONED|
+                                  exchange
                                   -- ONE_TO_ONE_EXCHANGE  |PARTITIONED|
+                                    project ([$$152, $$163, $$167, $$166])
                                     -- STREAM_PROJECT  |PARTITIONED|
+                                      exchange
                                       -- ONE_TO_ONE_EXCHANGE  |PARTITIONED|
+                                        left outer join (and(eq($$154, $$155), eq($$156, $$157), eq($$158, $$159)))
                                         -- HYBRID_HASH_JOIN [$$155, $$157, $$159][$$154, $$156, $$158]  |PARTITIONED|
+                                          exchange
                                           -- HASH_PARTITION_EXCHANGE [$$155, $$157, $$159]  |PARTITIONED|
+                                            running-aggregate [$$166] <- [create-query-uid()]
                                             -- RUNNING_AGGREGATE  |PARTITIONED|
+                                              project ([$$152, $$163, $$155, $$157, $$159])
                                               -- STREAM_PROJECT  |PARTITIONED|
+                                                exchange
                                                 -- ONE_TO_ONE_EXCHANGE  |PARTITIONED|
+                                                  join (gt($$152, $$153))
                                                   -- NESTED_LOOP  |PARTITIONED|
+                                                    exchange
                                                     -- ONE_TO_ONE_EXCHANGE  |PARTITIONED|
+                                                      project ([$$152, $$163, $$155, $$157, $$159])
                                                       -- STREAM_PROJECT  |PARTITIONED|
+                                                        exchange
                                                         -- ONE_TO_ONE_EXCHANGE  |PARTITIONED|
+                                                          join (eq($$147, $$85))
                                                           -- HYBRID_HASH_JOIN [$$85][$$147]  |PARTITIONED|
+                                                            exchange
                                                             -- ONE_TO_ONE_EXCHANGE  |PARTITIONED|
+                                                              assign [$$85, $$163, $$159, $$157, $$155, $$152] <- [substring1($$c.getField("c_phone"), 1, 1), $$c.getField("c_state"), $$c.getField("c_w_id"), $$c.getField("c_id"), $$c.getField("c_d_id"), $$c.getField("c_balance")] project: [$$152, $$163, $$155, $$157, $$159, $$85]
                                                               -- ASSIGN  |PARTITIONED|
+                                                                assign [$$c] <- [$$c1] project: [$$c]
                                                                 -- ASSIGN  |PARTITIONED|
-                                                                  -- ONE_TO_ONE_EXCHANGE  |PARTITIONED|
-                                                                    -- REPLICATE  |PARTITIONED|
-                                                                      -- ONE_TO_ONE_EXCHANGE  |PARTITIONED|
-=======
-    project ([$$141])
-    -- STREAM_PROJECT  |PARTITIONED|
-      assign [$$141] <- [{"country": $#1, "numcust": $$150, "totacctbal": $$151}]
-      -- ASSIGN  |PARTITIONED|
-        exchange
-        -- SORT_MERGE_EXCHANGE [$#1(ASC) ]  |PARTITIONED|
-          group by ([$#1 := $$174]) decor ([]) {
-                    aggregate [$$150, $$151] <- [agg-sql-sum($$172), agg-global-sql-sum($$173)] [cardinality: 0.0, op-cost: 0.0, total-cost: 0.0]
-                    -- AGGREGATE  |LOCAL|
-                      nested tuple source [cardinality: 0.0, op-cost: 0.0, total-cost: 0.0]
-                      -- NESTED_TUPLE_SOURCE  |LOCAL|
-                 }
-          -- SORT_GROUP_BY[$$174]  |PARTITIONED|
-            exchange
-            -- HASH_PARTITION_EXCHANGE [$$174]  |PARTITIONED|
-              group by ([$$174 := $$142]) decor ([]) {
-                        aggregate [$$172, $$173] <- [agg-sql-count(1), agg-local-sql-sum($$152)] [cardinality: 0.0, op-cost: 0.0, total-cost: 0.0]
-                        -- AGGREGATE  |LOCAL|
-                          nested tuple source [cardinality: 0.0, op-cost: 0.0, total-cost: 0.0]
-                          -- NESTED_TUPLE_SOURCE  |LOCAL|
-                     }
-              -- SORT_GROUP_BY[$$142]  |PARTITIONED|
-                exchange
-                -- ONE_TO_ONE_EXCHANGE  |PARTITIONED|
-                  project ([$$152, $$142])
-                  -- STREAM_PROJECT  |PARTITIONED|
-                    assign [$$142] <- [substring1($$163, 1, 1)]
-                    -- ASSIGN  |PARTITIONED|
-                      project ([$$163, $$152])
-                      -- STREAM_PROJECT  |PARTITIONED|
-                        select (not(neq($$149, 0)))
-                        -- STREAM_SELECT  |PARTITIONED|
-                          project ([$$149, $$163, $$152])
-                          -- STREAM_PROJECT  |PARTITIONED|
-                            exchange
-                            -- ONE_TO_ONE_EXCHANGE  |PARTITIONED|
-                              group by ([$$168 := $$171]) decor ([$$163; $$152]) {
-                                        aggregate [$$149] <- [agg-sum($$170)] [cardinality: 0.0, op-cost: 0.0, total-cost: 0.0]
-                                        -- AGGREGATE  |LOCAL|
-                                          nested tuple source [cardinality: 0.0, op-cost: 0.0, total-cost: 0.0]
-                                          -- NESTED_TUPLE_SOURCE  |LOCAL|
-                                     }
-                              -- SORT_GROUP_BY[$$171]  |PARTITIONED|
-                                exchange
-                                -- HASH_PARTITION_EXCHANGE [$$171]  |PARTITIONED|
-                                  group by ([$$171 := $$166]) decor ([$$163; $$152]) {
-                                            aggregate [$$170] <- [agg-count(1)] [cardinality: 0.0, op-cost: 0.0, total-cost: 0.0]
-                                            -- AGGREGATE  |LOCAL|
-                                              select (not(is-missing($$167))) [cardinality: 0.0, op-cost: 0.0, total-cost: 0.0]
-                                              -- STREAM_SELECT  |LOCAL|
-                                                nested tuple source [cardinality: 0.0, op-cost: 0.0, total-cost: 0.0]
-                                                -- NESTED_TUPLE_SOURCE  |LOCAL|
-                                         }
-                                  -- PRE_CLUSTERED_GROUP_BY[$$166]  |PARTITIONED|
-                                    exchange
-                                    -- ONE_TO_ONE_EXCHANGE  |PARTITIONED|
-                                      order (ASC, $$166)
-                                      -- STABLE_SORT [$$166(ASC)]  |PARTITIONED|
-                                        exchange
-                                        -- ONE_TO_ONE_EXCHANGE  |PARTITIONED|
-                                          project ([$$152, $$163, $$167, $$166])
-                                          -- STREAM_PROJECT  |PARTITIONED|
-                                            exchange
-                                            -- ONE_TO_ONE_EXCHANGE  |PARTITIONED|
-                                              left outer join (and(eq($$154, $$155), eq($$156, $$157), eq($$158, $$159)))
-                                              -- HYBRID_HASH_JOIN [$$155, $$157, $$159][$$154, $$156, $$158]  |PARTITIONED|
-                                                exchange
-                                                -- HASH_PARTITION_EXCHANGE [$$155, $$157, $$159]  |PARTITIONED|
-                                                  running-aggregate [$$166] <- [create-query-uid()]
-                                                  -- RUNNING_AGGREGATE  |PARTITIONED|
-                                                    project ([$$152, $$163, $$155, $$157, $$159])
-                                                    -- STREAM_PROJECT  |PARTITIONED|
-                                                      exchange
-                                                      -- ONE_TO_ONE_EXCHANGE  |PARTITIONED|
-                                                        join (gt($$152, $$153))
-                                                        -- NESTED_LOOP  |PARTITIONED|
-                                                          exchange
-                                                          -- ONE_TO_ONE_EXCHANGE  |PARTITIONED|
-                                                            project ([$$152, $$163, $$155, $$157, $$159])
-                                                            -- STREAM_PROJECT  |PARTITIONED|
-                                                              exchange
-                                                              -- ONE_TO_ONE_EXCHANGE  |PARTITIONED|
-                                                                join (eq($$147, $$85))
-                                                                -- HYBRID_HASH_JOIN [$$85][$$147]  |PARTITIONED|
                                                                   exchange
                                                                   -- ONE_TO_ONE_EXCHANGE  |PARTITIONED|
-                                                                    project ([$$152, $$163, $$155, $$157, $$159, $$85])
-                                                                    -- STREAM_PROJECT  |PARTITIONED|
-                                                                      assign [$$85, $$163, $$159, $$157, $$155, $$152] <- [substring1($$c.getField("c_phone"), 1, 1), $$c.getField("c_state"), $$c.getField("c_w_id"), $$c.getField("c_id"), $$c.getField("c_d_id"), $$c.getField("c_balance")]
-                                                                      -- ASSIGN  |PARTITIONED|
-                                                                        project ([$$c])
-                                                                        -- STREAM_PROJECT  |PARTITIONED|
-                                                                          assign [$$c] <- [$$c1]
-                                                                          -- ASSIGN  |PARTITIONED|
-                                                                            exchange
-                                                                            -- ONE_TO_ONE_EXCHANGE  |PARTITIONED|
-                                                                              replicate
-                                                                              -- REPLICATE  |PARTITIONED|
-                                                                                exchange
-                                                                                -- ONE_TO_ONE_EXCHANGE  |PARTITIONED|
-                                                                                  project ([$$c1])
-                                                                                  -- STREAM_PROJECT  |PARTITIONED|
-                                                                                    exchange
-                                                                                    -- ONE_TO_ONE_EXCHANGE  |PARTITIONED|
-                                                                                      data-scan []<-[$$145, $$c1] <- test.customer
-                                                                                      -- DATASOURCE_SCAN  |PARTITIONED|
-                                                                                        exchange
-                                                                                        -- ONE_TO_ONE_EXCHANGE  |PARTITIONED|
-                                                                                          empty-tuple-source
-                                                                                          -- EMPTY_TUPLE_SOURCE  |PARTITIONED|
-                                                                  exchange
-                                                                  -- ONE_TO_ONE_EXCHANGE  |PARTITIONED|
-                                                                    project ([$$147])
-                                                                    -- STREAM_PROJECT  |PARTITIONED|
-                                                                      assign [$$147] <- [$$148]
-                                                                      -- ASSIGN  |PARTITIONED|
-                                                                        exchange
-                                                                        -- ONE_TO_ONE_EXCHANGE  |PARTITIONED|
-                                                                          replicate
-                                                                          -- REPLICATE  |PARTITIONED|
-                                                                            exchange
-                                                                            -- BROADCAST_EXCHANGE  |PARTITIONED|
-                                                                              unnest $$148 <- scan-collection(array: [ "1", "2", "3", "4", "5", "6", "7" ])
-                                                                              -- UNNEST  |UNPARTITIONED|
-                                                                                empty-tuple-source
-                                                                                -- EMPTY_TUPLE_SOURCE  |UNPARTITIONED|
-                                                          exchange
-                                                          -- BROADCAST_EXCHANGE  |PARTITIONED|
-                                                            project ([$$153])
-                                                            -- STREAM_PROJECT  |UNPARTITIONED|
-                                                              assign [$$153] <- [get-item($$104, 0)]
-                                                              -- ASSIGN  |UNPARTITIONED|
-                                                                aggregate [$$104] <- [listify($$169)]
-                                                                -- AGGREGATE  |UNPARTITIONED|
-                                                                  aggregate [$$169] <- [agg-global-sql-avg($$175)]
-                                                                  -- AGGREGATE  |UNPARTITIONED|
-                                                                    exchange
-                                                                    -- RANDOM_MERGE_EXCHANGE  |PARTITIONED|
-                                                                      aggregate [$$175] <- [agg-local-sql-avg($$161)]
-                                                                      -- AGGREGATE  |PARTITIONED|
-                                                                        project ([$$161])
->>>>>>> 86e6336f
+                                                                    replicate
+                                                                    -- REPLICATE  |PARTITIONED|
+                                                                      exchange
+                                                                      -- ONE_TO_ONE_EXCHANGE  |PARTITIONED|
+                                                                        project ([$$c1])
                                                                         -- STREAM_PROJECT  |PARTITIONED|
                                                                           exchange
                                                                           -- ONE_TO_ONE_EXCHANGE  |PARTITIONED|
-<<<<<<< HEAD
-                                                                            -- DATASOURCE_SCAN (test.customer)  |PARTITIONED|
-                                                                              -- ONE_TO_ONE_EXCHANGE  |PARTITIONED|
-                                                                                -- EMPTY_TUPLE_SOURCE  |PARTITIONED|
-                                                            -- ONE_TO_ONE_EXCHANGE  |PARTITIONED|
-                                                              -- ASSIGN  |PARTITIONED|
-                                                                -- ONE_TO_ONE_EXCHANGE  |PARTITIONED|
-                                                                  -- REPLICATE  |PARTITIONED|
-                                                                    -- BROADCAST_EXCHANGE  |PARTITIONED|
-                                                                      -- UNNEST  |UNPARTITIONED|
-                                                                        -- EMPTY_TUPLE_SOURCE  |UNPARTITIONED|
-                                                    -- BROADCAST_EXCHANGE  |PARTITIONED|
-                                                      -- ASSIGN  |UNPARTITIONED|
-                                                        -- AGGREGATE  |UNPARTITIONED|
-                                                          -- AGGREGATE  |UNPARTITIONED|
-                                                            -- RANDOM_MERGE_EXCHANGE  |PARTITIONED|
-                                                              -- AGGREGATE  |PARTITIONED|
-                                                                -- STREAM_PROJECT  |PARTITIONED|
-                                                                  -- ONE_TO_ONE_EXCHANGE  |PARTITIONED|
-                                                                    -- HYBRID_HASH_JOIN [$$93][$$148]  |PARTITIONED|
-                                                                      -- ONE_TO_ONE_EXCHANGE  |PARTITIONED|
-                                                                        -- ASSIGN  |PARTITIONED|
-                                                                          -- STREAM_SELECT  |PARTITIONED|
-                                                                            -- ASSIGN  |PARTITIONED|
-=======
-                                                                            join (eq($$148, $$93))
-                                                                            -- HYBRID_HASH_JOIN [$$93][$$148]  |PARTITIONED|
+                                                                            data-scan []<-[$$145, $$c1] <- test.customer
+                                                                            -- DATASOURCE_SCAN  |PARTITIONED|
                                                                               exchange
                                                                               -- ONE_TO_ONE_EXCHANGE  |PARTITIONED|
-                                                                                project ([$$161, $$93])
-                                                                                -- STREAM_PROJECT  |PARTITIONED|
-                                                                                  assign [$$93] <- [substring1($$c1.getField("c_phone"), 1, 1)]
-                                                                                  -- ASSIGN  |PARTITIONED|
-                                                                                    select (gt($$161, 0.0))
-                                                                                    -- STREAM_SELECT  |PARTITIONED|
-                                                                                      assign [$$161] <- [$$c1.getField("c_balance")]
-                                                                                      -- ASSIGN  |PARTITIONED|
-                                                                                        exchange
-                                                                                        -- ONE_TO_ONE_EXCHANGE  |PARTITIONED|
-                                                                                          replicate
-                                                                                          -- REPLICATE  |PARTITIONED|
-                                                                                            exchange
-                                                                                            -- ONE_TO_ONE_EXCHANGE  |PARTITIONED|
-                                                                                              project ([$$c1])
-                                                                                              -- STREAM_PROJECT  |PARTITIONED|
-                                                                                                exchange
-                                                                                                -- ONE_TO_ONE_EXCHANGE  |PARTITIONED|
-                                                                                                  data-scan []<-[$$145, $$c1] <- test.customer
-                                                                                                  -- DATASOURCE_SCAN  |PARTITIONED|
-                                                                                                    exchange
-                                                                                                    -- ONE_TO_ONE_EXCHANGE  |PARTITIONED|
-                                                                                                      empty-tuple-source
-                                                                                                      -- EMPTY_TUPLE_SOURCE  |PARTITIONED|
+                                                                                empty-tuple-source
+                                                                                -- EMPTY_TUPLE_SOURCE  |PARTITIONED|
+                                                            exchange
+                                                            -- ONE_TO_ONE_EXCHANGE  |PARTITIONED|
+                                                              assign [$$147] <- [$$148] project: [$$147]
+                                                              -- ASSIGN  |PARTITIONED|
+                                                                exchange
+                                                                -- ONE_TO_ONE_EXCHANGE  |PARTITIONED|
+                                                                  replicate
+                                                                  -- REPLICATE  |PARTITIONED|
+                                                                    exchange
+                                                                    -- BROADCAST_EXCHANGE  |PARTITIONED|
+                                                                      unnest $$148 <- scan-collection(array: [ "1", "2", "3", "4", "5", "6", "7" ])
+                                                                      -- UNNEST  |UNPARTITIONED|
+                                                                        empty-tuple-source
+                                                                        -- EMPTY_TUPLE_SOURCE  |UNPARTITIONED|
+                                                    exchange
+                                                    -- BROADCAST_EXCHANGE  |PARTITIONED|
+                                                      assign [$$153] <- [get-item($$104, 0)] project: [$$153]
+                                                      -- ASSIGN  |UNPARTITIONED|
+                                                        aggregate [$$104] <- [listify($$169)]
+                                                        -- AGGREGATE  |UNPARTITIONED|
+                                                          aggregate [$$169] <- [agg-global-sql-avg($$175)]
+                                                          -- AGGREGATE  |UNPARTITIONED|
+                                                            exchange
+                                                            -- RANDOM_MERGE_EXCHANGE  |PARTITIONED|
+                                                              aggregate [$$175] <- [agg-local-sql-avg($$161)]
+                                                              -- AGGREGATE  |PARTITIONED|
+                                                                project ([$$161])
+                                                                -- STREAM_PROJECT  |PARTITIONED|
+                                                                  exchange
+                                                                  -- ONE_TO_ONE_EXCHANGE  |PARTITIONED|
+                                                                    join (eq($$148, $$93))
+                                                                    -- HYBRID_HASH_JOIN [$$93][$$148]  |PARTITIONED|
+                                                                      exchange
+                                                                      -- ONE_TO_ONE_EXCHANGE  |PARTITIONED|
+                                                                        assign [$$93] <- [substring1($$c1.getField("c_phone"), 1, 1)] project: [$$161, $$93]
+                                                                        -- ASSIGN  |PARTITIONED|
+                                                                          select (gt($$161, 0.0))
+                                                                          -- STREAM_SELECT  |PARTITIONED|
+                                                                            assign [$$161] <- [$$c1.getField("c_balance")]
+                                                                            -- ASSIGN  |PARTITIONED|
                                                                               exchange
->>>>>>> 86e6336f
                                                                               -- ONE_TO_ONE_EXCHANGE  |PARTITIONED|
                                                                                 replicate
                                                                                 -- REPLICATE  |PARTITIONED|
-<<<<<<< HEAD
+                                                                                  exchange
                                                                                   -- ONE_TO_ONE_EXCHANGE  |PARTITIONED|
+                                                                                    project ([$$c1])
                                                                                     -- STREAM_PROJECT  |PARTITIONED|
+                                                                                      exchange
                                                                                       -- ONE_TO_ONE_EXCHANGE  |PARTITIONED|
-                                                                                        -- DATASOURCE_SCAN (test.customer)  |PARTITIONED|
+                                                                                        data-scan []<-[$$145, $$c1] <- test.customer
+                                                                                        -- DATASOURCE_SCAN  |PARTITIONED|
+                                                                                          exchange
                                                                                           -- ONE_TO_ONE_EXCHANGE  |PARTITIONED|
+                                                                                            empty-tuple-source
                                                                                             -- EMPTY_TUPLE_SOURCE  |PARTITIONED|
+                                                                      exchange
                                                                       -- ONE_TO_ONE_EXCHANGE  |PARTITIONED|
+                                                                        replicate
                                                                         -- REPLICATE  |PARTITIONED|
+                                                                          exchange
                                                                           -- BROADCAST_EXCHANGE  |PARTITIONED|
+                                                                            unnest $$148 <- scan-collection(array: [ "1", "2", "3", "4", "5", "6", "7" ])
                                                                             -- UNNEST  |UNPARTITIONED|
+                                                                              empty-tuple-source
                                                                               -- EMPTY_TUPLE_SOURCE  |UNPARTITIONED|
+                                          exchange
                                           -- HASH_PARTITION_EXCHANGE [$$154, $$156, $$158]  |PARTITIONED|
+                                            assign [$$167] <- [true]
                                             -- ASSIGN  |PARTITIONED|
+                                              select (and(ge($$143, "2013-12-01 00:00:00"), le($$143, "2013-12-31 00:00:00"))) project: [$$158, $$156, $$154]
                                               -- STREAM_SELECT  |PARTITIONED|
+                                                assign [$$158, $$156, $$154, $$143] <- [$$o.getField("o_w_id"), $$o.getField("o_c_id"), $$o.getField("o_d_id"), $$o.getField("o_entry_d")] project: [$$158, $$156, $$154, $$143]
                                                 -- ASSIGN  |PARTITIONED|
+                                                  project ([$$o])
                                                   -- STREAM_PROJECT  |PARTITIONED|
+                                                    exchange
                                                     -- ONE_TO_ONE_EXCHANGE  |PARTITIONED|
-                                                      -- DATASOURCE_SCAN (test.orders)  |PARTITIONED|
+                                                      data-scan []<-[$$146, $$o] <- test.orders
+                                                      -- DATASOURCE_SCAN  |PARTITIONED|
+                                                        exchange
                                                         -- ONE_TO_ONE_EXCHANGE  |PARTITIONED|
-                                                          -- EMPTY_TUPLE_SOURCE  |PARTITIONED|
-=======
-                                                                                  exchange
-                                                                                  -- BROADCAST_EXCHANGE  |PARTITIONED|
-                                                                                    unnest $$148 <- scan-collection(array: [ "1", "2", "3", "4", "5", "6", "7" ])
-                                                                                    -- UNNEST  |UNPARTITIONED|
-                                                                                      empty-tuple-source
-                                                                                      -- EMPTY_TUPLE_SOURCE  |UNPARTITIONED|
-                                                exchange
-                                                -- HASH_PARTITION_EXCHANGE [$$154, $$156, $$158]  |PARTITIONED|
-                                                  assign [$$167] <- [true]
-                                                  -- ASSIGN  |PARTITIONED|
-                                                    project ([$$158, $$156, $$154])
-                                                    -- STREAM_PROJECT  |PARTITIONED|
-                                                      select (and(ge($$143, "2013-12-01 00:00:00"), le($$143, "2013-12-31 00:00:00")))
-                                                      -- STREAM_SELECT  |PARTITIONED|
-                                                        project ([$$158, $$156, $$154, $$143])
-                                                        -- STREAM_PROJECT  |PARTITIONED|
-                                                          assign [$$158, $$156, $$154, $$143] <- [$$o.getField("o_w_id"), $$o.getField("o_c_id"), $$o.getField("o_d_id"), $$o.getField("o_entry_d")]
-                                                          -- ASSIGN  |PARTITIONED|
-                                                            project ([$$o])
-                                                            -- STREAM_PROJECT  |PARTITIONED|
-                                                              exchange
-                                                              -- ONE_TO_ONE_EXCHANGE  |PARTITIONED|
-                                                                data-scan []<-[$$146, $$o] <- test.orders
-                                                                -- DATASOURCE_SCAN  |PARTITIONED|
-                                                                  exchange
-                                                                  -- ONE_TO_ONE_EXCHANGE  |PARTITIONED|
-                                                                    empty-tuple-source
-                                                                    -- EMPTY_TUPLE_SOURCE  |PARTITIONED|
->>>>>>> 86e6336f
+                                                          empty-tuple-source
+                                                          -- EMPTY_TUPLE_SOURCE  |PARTITIONED|