distribute result [$$116]
-- DISTRIBUTE_RESULT  |UNPARTITIONED|
  exchange
  -- ONE_TO_ONE_EXCHANGE  |UNPARTITIONED|
<<<<<<< HEAD
    -- ASSIGN  |UNPARTITIONED|
      -- AGGREGATE  |UNPARTITIONED|
        -- RANDOM_MERGE_EXCHANGE  |PARTITIONED|
          -- AGGREGATE  |PARTITIONED|
            -- STREAM_SELECT  |PARTITIONED|
              -- STREAM_PROJECT  |PARTITIONED|
                -- ONE_TO_ONE_EXCHANGE  |PARTITIONED|
                  -- HYBRID_HASH_JOIN [$$126][$$127]  |PARTITIONED|
                    -- HASH_PARTITION_EXCHANGE [$$126]  |PARTITIONED|
                      -- ASSIGN  |PARTITIONED|
                        -- UNNEST  |PARTITIONED|
                          -- ASSIGN  |PARTITIONED|
                            -- STREAM_PROJECT  |PARTITIONED|
                              -- ONE_TO_ONE_EXCHANGE  |PARTITIONED|
                                -- DATASOURCE_SCAN (test.orders)  |PARTITIONED|
                                  -- ONE_TO_ONE_EXCHANGE  |PARTITIONED|
                                    -- EMPTY_TUPLE_SOURCE  |PARTITIONED|
                    -- HASH_PARTITION_EXCHANGE [$$127]  |PARTITIONED|
                      -- STREAM_SELECT  |PARTITIONED|
                        -- ASSIGN  |PARTITIONED|
                          -- ASSIGN  |PARTITIONED|
                            -- STREAM_PROJECT  |PARTITIONED|
                              -- ONE_TO_ONE_EXCHANGE  |PARTITIONED|
                                -- DATASOURCE_SCAN (test.item)  |PARTITIONED|
                                  -- ONE_TO_ONE_EXCHANGE  |PARTITIONED|
                                    -- EMPTY_TUPLE_SOURCE  |PARTITIONED|
=======
    project ([$$116])
    -- STREAM_PROJECT  |UNPARTITIONED|
      assign [$$116] <- [{"revenue": $$124}]
      -- ASSIGN  |UNPARTITIONED|
        aggregate [$$124] <- [agg-global-sql-sum($$129)]
        -- AGGREGATE  |UNPARTITIONED|
          exchange
          -- RANDOM_MERGE_EXCHANGE  |PARTITIONED|
            aggregate [$$129] <- [agg-local-sql-sum($$114)]
            -- AGGREGATE  |PARTITIONED|
              project ([$$114])
              -- STREAM_PROJECT  |PARTITIONED|
                select (or(and(like($$119, "%h"), ge($$118, 7), le($$118, 17), and($$130, le($$117, 5)), or(eq($$65, 37), eq($$65, 29), eq($$65, 70))), and(like($$119, "%t"), ge($$118, 16), le($$118, 26), and($$130, le($$117, 10)), or(eq($$65, 78), eq($$65, 17), eq($$65, 6))), and(like($$119, "%m"), ge($$118, 24), le($$118, 34), and($$130, $$131), or(eq($$65, 91), eq($$65, 95), eq($$65, 15)))))
                -- STREAM_SELECT  |PARTITIONED|
                  project ([$$114, $$118, $$65, $$119, $$117, $$131, $$130])
                  -- STREAM_PROJECT  |PARTITIONED|
                    exchange
                    -- ONE_TO_ONE_EXCHANGE  |PARTITIONED|
                      join (eq($$122, $$123))
                      -- HYBRID_HASH_JOIN [$$122][$$123]  |PARTITIONED|
                        exchange
                        -- HASH_PARTITION_EXCHANGE [$$122]  |PARTITIONED|
                          project ([$$114, $$118, $$65, $$122])
                          -- STREAM_PROJECT  |PARTITIONED|
                            assign [$$114, $$118, $$122] <- [$$ol.getField("ol_amount"), $$ol.getField("ol_quantity"), $$ol.getField("ol_i_id")]
                            -- ASSIGN  |PARTITIONED|
                              project ([$$65, $$ol])
                              -- STREAM_PROJECT  |PARTITIONED|
                                unnest $$ol <- scan-collection($$125)
                                -- UNNEST  |PARTITIONED|
                                  project ([$$65, $$125])
                                  -- STREAM_PROJECT  |PARTITIONED|
                                    assign [$$65, $$125] <- [$$o.getField("o_w_id"), $$o.getField("o_orderline")]
                                    -- ASSIGN  |PARTITIONED|
                                      project ([$$o])
                                      -- STREAM_PROJECT  |PARTITIONED|
                                        exchange
                                        -- ONE_TO_ONE_EXCHANGE  |PARTITIONED|
                                          data-scan []<-[$$120, $$o] <- test.orders
                                          -- DATASOURCE_SCAN  |PARTITIONED|
                                            exchange
                                            -- ONE_TO_ONE_EXCHANGE  |PARTITIONED|
                                              empty-tuple-source
                                              -- EMPTY_TUPLE_SOURCE  |PARTITIONED|
                        exchange
                        -- HASH_PARTITION_EXCHANGE [$$123]  |PARTITIONED|
                          select (and($$130, $$131))
                          -- STREAM_SELECT  |PARTITIONED|
                            assign [$$131, $$130] <- [le($$117, 15), ge($$117, 1)]
                            -- ASSIGN  |PARTITIONED|
                              project ([$$119, $$117, $$123])
                              -- STREAM_PROJECT  |PARTITIONED|
                                assign [$$119, $$117, $$123] <- [$$i.getField("i_data"), $$i.getField("i_price"), $$i.getField("i_id")]
                                -- ASSIGN  |PARTITIONED|
                                  project ([$$i])
                                  -- STREAM_PROJECT  |PARTITIONED|
                                    exchange
                                    -- ONE_TO_ONE_EXCHANGE  |PARTITIONED|
                                      data-scan []<-[$$121, $$i] <- test.item
                                      -- DATASOURCE_SCAN  |PARTITIONED|
                                        exchange
                                        -- ONE_TO_ONE_EXCHANGE  |PARTITIONED|
                                          empty-tuple-source
                                          -- EMPTY_TUPLE_SOURCE  |PARTITIONED|
>>>>>>> 86e6336f
<|MERGE_RESOLUTION|>--- conflicted
+++ resolved
@@ -1,97 +1,56 @@
-distribute result [$$116]
+distribute result [$$120]
 -- DISTRIBUTE_RESULT  |UNPARTITIONED|
   exchange
   -- ONE_TO_ONE_EXCHANGE  |UNPARTITIONED|
-<<<<<<< HEAD
+    assign [$$120] <- [{"revenue": $$128}] project: [$$120]
     -- ASSIGN  |UNPARTITIONED|
+      aggregate [$$128] <- [agg-global-sql-sum($$133)]
       -- AGGREGATE  |UNPARTITIONED|
+        exchange
         -- RANDOM_MERGE_EXCHANGE  |PARTITIONED|
+          aggregate [$$133] <- [agg-local-sql-sum($$118)]
           -- AGGREGATE  |PARTITIONED|
+            select (or(and(like($$123, "%h"), ge($$122, 7), le($$122, 17), and($$134, le($$121, 5)), or(eq($$69, 37), eq($$69, 29), eq($$69, 70))), and(like($$123, "%t"), ge($$122, 16), le($$122, 26), and($$134, le($$121, 10)), or(eq($$69, 78), eq($$69, 17), eq($$69, 6))), and(like($$123, "%m"), ge($$122, 24), le($$122, 34), and($$134, $$135), or(eq($$69, 91), eq($$69, 95), eq($$69, 15))))) project: [$$118]
             -- STREAM_SELECT  |PARTITIONED|
+              project ([$$118, $$122, $$69, $$123, $$121, $$135, $$134])
               -- STREAM_PROJECT  |PARTITIONED|
+                exchange
                 -- ONE_TO_ONE_EXCHANGE  |PARTITIONED|
+                  join (eq($$126, $$127))
                   -- HYBRID_HASH_JOIN [$$126][$$127]  |PARTITIONED|
+                    exchange
                     -- HASH_PARTITION_EXCHANGE [$$126]  |PARTITIONED|
+                      assign [$$118, $$122, $$126] <- [$$ol.getField("ol_amount"), $$ol.getField("ol_quantity"), $$ol.getField("ol_i_id")] project: [$$118, $$122, $$69, $$126]
                       -- ASSIGN  |PARTITIONED|
+                        unnest $$ol <- scan-collection($$129) project: [$$69, $$ol]
                         -- UNNEST  |PARTITIONED|
+                          assign [$$69, $$129] <- [$$o.getField("o_w_id"), $$o.getField("o_orderline")] project: [$$69, $$129]
                           -- ASSIGN  |PARTITIONED|
+                            project ([$$o])
                             -- STREAM_PROJECT  |PARTITIONED|
+                              exchange
                               -- ONE_TO_ONE_EXCHANGE  |PARTITIONED|
-                                -- DATASOURCE_SCAN (test.orders)  |PARTITIONED|
+                                data-scan []<-[$$124, $$o] <- test.orders
+                                -- DATASOURCE_SCAN  |PARTITIONED|
+                                  exchange
                                   -- ONE_TO_ONE_EXCHANGE  |PARTITIONED|
+                                    empty-tuple-source
                                     -- EMPTY_TUPLE_SOURCE  |PARTITIONED|
+                    exchange
                     -- HASH_PARTITION_EXCHANGE [$$127]  |PARTITIONED|
+                      select (and($$134, $$135))
                       -- STREAM_SELECT  |PARTITIONED|
+                        assign [$$135, $$134] <- [le($$121, 15), ge($$121, 1)]
                         -- ASSIGN  |PARTITIONED|
+                          assign [$$123, $$121, $$127] <- [$$i.getField("i_data"), $$i.getField("i_price"), $$i.getField("i_id")] project: [$$123, $$121, $$127]
                           -- ASSIGN  |PARTITIONED|
+                            project ([$$i])
                             -- STREAM_PROJECT  |PARTITIONED|
+                              exchange
                               -- ONE_TO_ONE_EXCHANGE  |PARTITIONED|
-                                -- DATASOURCE_SCAN (test.item)  |PARTITIONED|
+                                data-scan []<-[$$125, $$i] <- test.item
+                                -- DATASOURCE_SCAN  |PARTITIONED|
+                                  exchange
                                   -- ONE_TO_ONE_EXCHANGE  |PARTITIONED|
-                                    -- EMPTY_TUPLE_SOURCE  |PARTITIONED|
-=======
-    project ([$$116])
-    -- STREAM_PROJECT  |UNPARTITIONED|
-      assign [$$116] <- [{"revenue": $$124}]
-      -- ASSIGN  |UNPARTITIONED|
-        aggregate [$$124] <- [agg-global-sql-sum($$129)]
-        -- AGGREGATE  |UNPARTITIONED|
-          exchange
-          -- RANDOM_MERGE_EXCHANGE  |PARTITIONED|
-            aggregate [$$129] <- [agg-local-sql-sum($$114)]
-            -- AGGREGATE  |PARTITIONED|
-              project ([$$114])
-              -- STREAM_PROJECT  |PARTITIONED|
-                select (or(and(like($$119, "%h"), ge($$118, 7), le($$118, 17), and($$130, le($$117, 5)), or(eq($$65, 37), eq($$65, 29), eq($$65, 70))), and(like($$119, "%t"), ge($$118, 16), le($$118, 26), and($$130, le($$117, 10)), or(eq($$65, 78), eq($$65, 17), eq($$65, 6))), and(like($$119, "%m"), ge($$118, 24), le($$118, 34), and($$130, $$131), or(eq($$65, 91), eq($$65, 95), eq($$65, 15)))))
-                -- STREAM_SELECT  |PARTITIONED|
-                  project ([$$114, $$118, $$65, $$119, $$117, $$131, $$130])
-                  -- STREAM_PROJECT  |PARTITIONED|
-                    exchange
-                    -- ONE_TO_ONE_EXCHANGE  |PARTITIONED|
-                      join (eq($$122, $$123))
-                      -- HYBRID_HASH_JOIN [$$122][$$123]  |PARTITIONED|
-                        exchange
-                        -- HASH_PARTITION_EXCHANGE [$$122]  |PARTITIONED|
-                          project ([$$114, $$118, $$65, $$122])
-                          -- STREAM_PROJECT  |PARTITIONED|
-                            assign [$$114, $$118, $$122] <- [$$ol.getField("ol_amount"), $$ol.getField("ol_quantity"), $$ol.getField("ol_i_id")]
-                            -- ASSIGN  |PARTITIONED|
-                              project ([$$65, $$ol])
-                              -- STREAM_PROJECT  |PARTITIONED|
-                                unnest $$ol <- scan-collection($$125)
-                                -- UNNEST  |PARTITIONED|
-                                  project ([$$65, $$125])
-                                  -- STREAM_PROJECT  |PARTITIONED|
-                                    assign [$$65, $$125] <- [$$o.getField("o_w_id"), $$o.getField("o_orderline")]
-                                    -- ASSIGN  |PARTITIONED|
-                                      project ([$$o])
-                                      -- STREAM_PROJECT  |PARTITIONED|
-                                        exchange
-                                        -- ONE_TO_ONE_EXCHANGE  |PARTITIONED|
-                                          data-scan []<-[$$120, $$o] <- test.orders
-                                          -- DATASOURCE_SCAN  |PARTITIONED|
-                                            exchange
-                                            -- ONE_TO_ONE_EXCHANGE  |PARTITIONED|
-                                              empty-tuple-source
-                                              -- EMPTY_TUPLE_SOURCE  |PARTITIONED|
-                        exchange
-                        -- HASH_PARTITION_EXCHANGE [$$123]  |PARTITIONED|
-                          select (and($$130, $$131))
-                          -- STREAM_SELECT  |PARTITIONED|
-                            assign [$$131, $$130] <- [le($$117, 15), ge($$117, 1)]
-                            -- ASSIGN  |PARTITIONED|
-                              project ([$$119, $$117, $$123])
-                              -- STREAM_PROJECT  |PARTITIONED|
-                                assign [$$119, $$117, $$123] <- [$$i.getField("i_data"), $$i.getField("i_price"), $$i.getField("i_id")]
-                                -- ASSIGN  |PARTITIONED|
-                                  project ([$$i])
-                                  -- STREAM_PROJECT  |PARTITIONED|
-                                    exchange
-                                    -- ONE_TO_ONE_EXCHANGE  |PARTITIONED|
-                                      data-scan []<-[$$121, $$i] <- test.item
-                                      -- DATASOURCE_SCAN  |PARTITIONED|
-                                        exchange
-                                        -- ONE_TO_ONE_EXCHANGE  |PARTITIONED|
-                                          empty-tuple-source
-                                          -- EMPTY_TUPLE_SOURCE  |PARTITIONED|
->>>>>>> 86e6336f
+                                    empty-tuple-source
+                                    -- EMPTY_TUPLE_SOURCE  |PARTITIONED|