--- conflicted
+++ resolved
@@ -1,289 +1,172 @@
-distribute result [$$256]
+distribute result [$$271]
 -- DISTRIBUTE_RESULT  |PARTITIONED|
   exchange
   -- ONE_TO_ONE_EXCHANGE  |PARTITIONED|
-<<<<<<< HEAD
+    assign [$$271] <- [{"supp_nation": $$su_nationkey, "cust_nation": $#1, "l_year": $#2, "revenue": round($$301, 2)}] project: [$$271]
     -- ASSIGN  |PARTITIONED|
+      exchange
       -- SORT_MERGE_EXCHANGE [$$su_nationkey(ASC), $#1(ASC), $#2(ASC) ]  |PARTITIONED|
+        group by ([$$su_nationkey := $$325; $#1 := $$326; $#2 := $$327]) decor ([]) {
+                  aggregate [$$301] <- [agg-global-sql-sum($$324)]
+                  -- AGGREGATE  |LOCAL|
+                    nested tuple source
+                    -- NESTED_TUPLE_SOURCE  |LOCAL|
+               }
         -- SORT_GROUP_BY[$$325, $$326, $$327]  |PARTITIONED|
-                {
-                  -- AGGREGATE  |LOCAL|
-                    -- NESTED_TUPLE_SOURCE  |LOCAL|
-                }
+          exchange
           -- HASH_PARTITION_EXCHANGE [$$325, $$326, $$327]  |PARTITIONED|
+            group by ([$$325 := $$277; $$326 := $$273; $$327 := $$274]) decor ([]) {
+                      aggregate [$$324] <- [agg-local-sql-sum($$313)]
+                      -- AGGREGATE  |LOCAL|
+                        nested tuple source
+                        -- NESTED_TUPLE_SOURCE  |LOCAL|
+                   }
             -- SORT_GROUP_BY[$$277, $$273, $$274]  |PARTITIONED|
-                    {
-                      -- AGGREGATE  |LOCAL|
-                        -- NESTED_TUPLE_SOURCE  |LOCAL|
-                    }
+              exchange
               -- ONE_TO_ONE_EXCHANGE  |PARTITIONED|
+                assign [$$274, $$273] <- [get-year(date($$309)), substring1($$285, 1, 1)] project: [$$313, $$277, $$273, $$274]
                 -- ASSIGN  |PARTITIONED|
+                  project ([$$313, $$309, $$285, $$277])
                   -- STREAM_PROJECT  |PARTITIONED|
+                    exchange
                     -- ONE_TO_ONE_EXCHANGE  |PARTITIONED|
+                      join (and(eq($$277, $$303), eq($$299, $$300)))
                       -- HYBRID_HASH_JOIN [$$303, $$299][$$277, $$300]  |PARTITIONED|
+                        exchange
                         -- HASH_PARTITION_EXCHANGE [$$303, $$299]  |PARTITIONED|
+                          assign [$$299] <- [numeric-mod(numeric-multiply($$275, $$276), 10000)] project: [$$313, $$309, $$285, $$303, $$299]
                           -- ASSIGN  |PARTITIONED|
+                            project ([$$275, $$276, $$313, $$309, $$285, $$303])
                             -- STREAM_PROJECT  |PARTITIONED|
+                              exchange
                               -- ONE_TO_ONE_EXCHANGE  |PARTITIONED|
+                                join (and(eq($$310, $$275), eq($$311, $$276)))
                                 -- HYBRID_HASH_JOIN [$$275, $$276][$$310, $$311]  |PARTITIONED|
+                                  exchange
                                   -- HASH_PARTITION_EXCHANGE [$$275, $$276]  |PARTITIONED|
+                                    assign [$$276, $$275] <- [$$s.getField("s_i_id"), $$s.getField("s_w_id")] project: [$$275, $$276]
                                     -- ASSIGN  |PARTITIONED|
+                                      project ([$$s])
                                       -- STREAM_PROJECT  |PARTITIONED|
+                                        exchange
                                         -- ONE_TO_ONE_EXCHANGE  |PARTITIONED|
-                                          -- DATASOURCE_SCAN (test.stock)  |PARTITIONED|
-                                            -- ONE_TO_ONE_EXCHANGE  |PARTITIONED|
-                                              -- EMPTY_TUPLE_SOURCE  |PARTITIONED|
-                                  -- HASH_PARTITION_EXCHANGE [$$310, $$311]  |PARTITIONED|
-                                    -- STREAM_PROJECT  |PARTITIONED|
-                                      -- ONE_TO_ONE_EXCHANGE  |PARTITIONED|
-                                        -- HYBRID_HASH_JOIN [$$291, $$293, $$295][$$305, $$306, $$307]  |PARTITIONED|
-                                          -- HASH_PARTITION_EXCHANGE [$$291, $$293, $$295]  |PARTITIONED|
-                                            -- STREAM_SELECT  |PARTITIONED|
-                                              -- ASSIGN  |PARTITIONED|
-                                                -- UNNEST  |PARTITIONED|
-                                                  -- ASSIGN  |PARTITIONED|
-                                                    -- STREAM_PROJECT  |PARTITIONED|
-                                                      -- ONE_TO_ONE_EXCHANGE  |PARTITIONED|
-                                                        -- DATASOURCE_SCAN (test.orders)  |PARTITIONED|
-                                                          -- ONE_TO_ONE_EXCHANGE  |PARTITIONED|
-                                                            -- EMPTY_TUPLE_SOURCE  |PARTITIONED|
-                                          -- HASH_PARTITION_EXCHANGE [$$305, $$306, $$307]  |PARTITIONED|
-                                            -- STREAM_PROJECT  |PARTITIONED|
-                                              -- ONE_TO_ONE_EXCHANGE  |PARTITIONED|
-                                                -- HYBRID_HASH_JOIN [$$288][$$304]  |PARTITIONED|
-                                                  -- HASH_PARTITION_EXCHANGE [$$288]  |PARTITIONED|
-                                                    -- ASSIGN  |PARTITIONED|
-                                                      -- ASSIGN  |PARTITIONED|
-                                                        -- STREAM_PROJECT  |PARTITIONED|
-                                                          -- ONE_TO_ONE_EXCHANGE  |PARTITIONED|
-                                                            -- DATASOURCE_SCAN (test.customer)  |PARTITIONED|
-                                                              -- ONE_TO_ONE_EXCHANGE  |PARTITIONED|
-                                                                -- EMPTY_TUPLE_SOURCE  |PARTITIONED|
-                                                  -- HASH_PARTITION_EXCHANGE [$$304]  |PARTITIONED|
-                                                    -- STREAM_PROJECT  |PARTITIONED|
-                                                      -- ONE_TO_ONE_EXCHANGE  |PARTITIONED|
-                                                        -- NESTED_LOOP  |PARTITIONED|
-                                                          -- ONE_TO_ONE_EXCHANGE  |PARTITIONED|
-                                                            -- ASSIGN  |PARTITIONED|
-                                                              -- ONE_TO_ONE_EXCHANGE  |PARTITIONED|
-                                                                -- REPLICATE  |PARTITIONED|
-                                                                  -- ONE_TO_ONE_EXCHANGE  |PARTITIONED|
-                                                                    -- ASSIGN  |PARTITIONED|
-                                                                      -- STREAM_PROJECT  |PARTITIONED|
-                                                                        -- ONE_TO_ONE_EXCHANGE  |PARTITIONED|
-                                                                          -- DATASOURCE_SCAN (test.nation)  |PARTITIONED|
-                                                                            -- ONE_TO_ONE_EXCHANGE  |PARTITIONED|
-                                                                              -- EMPTY_TUPLE_SOURCE  |PARTITIONED|
-                                                          -- BROADCAST_EXCHANGE  |PARTITIONED|
-                                                            -- REPLICATE  |PARTITIONED|
-                                                              -- ONE_TO_ONE_EXCHANGE  |PARTITIONED|
-=======
-    project ([$$256])
-    -- STREAM_PROJECT  |PARTITIONED|
-      assign [$$256] <- [{"supp_nation": $$su_nationkey, "cust_nation": $#1, "l_year": $#2, "revenue": round($$286, 2)}]
-      -- ASSIGN  |PARTITIONED|
-        exchange
-        -- SORT_MERGE_EXCHANGE [$$su_nationkey(ASC), $#1(ASC), $#2(ASC) ]  |PARTITIONED|
-          group by ([$$su_nationkey := $$310; $#1 := $$311; $#2 := $$312]) decor ([]) {
-                    aggregate [$$286] <- [agg-global-sql-sum($$309)]
-                    -- AGGREGATE  |LOCAL|
-                      nested tuple source
-                      -- NESTED_TUPLE_SOURCE  |LOCAL|
-                 }
-          -- SORT_GROUP_BY[$$310, $$311, $$312]  |PARTITIONED|
-            exchange
-            -- HASH_PARTITION_EXCHANGE [$$310, $$311, $$312]  |PARTITIONED|
-              group by ([$$310 := $$262; $$311 := $$258; $$312 := $$259]) decor ([]) {
-                        aggregate [$$309] <- [agg-local-sql-sum($$298)]
-                        -- AGGREGATE  |LOCAL|
-                          nested tuple source
-                          -- NESTED_TUPLE_SOURCE  |LOCAL|
-                     }
-              -- SORT_GROUP_BY[$$262, $$258, $$259]  |PARTITIONED|
-                exchange
-                -- ONE_TO_ONE_EXCHANGE  |PARTITIONED|
-                  project ([$$298, $$262, $$258, $$259])
-                  -- STREAM_PROJECT  |PARTITIONED|
-                    assign [$$259, $$258] <- [get-year(date($$294)), substring1($$270, 1, 1)]
-                    -- ASSIGN  |PARTITIONED|
-                      project ([$$298, $$294, $$270, $$262])
-                      -- STREAM_PROJECT  |PARTITIONED|
-                        exchange
-                        -- ONE_TO_ONE_EXCHANGE  |PARTITIONED|
-                          join (and(eq($$262, $$288), eq($$284, $$285)))
-                          -- HYBRID_HASH_JOIN [$$288, $$284][$$262, $$285]  |PARTITIONED|
-                            exchange
-                            -- HASH_PARTITION_EXCHANGE [$$288, $$284]  |PARTITIONED|
-                              project ([$$298, $$294, $$270, $$288, $$284])
-                              -- STREAM_PROJECT  |PARTITIONED|
-                                assign [$$284] <- [numeric-mod(numeric-multiply($$260, $$261), 10000)]
-                                -- ASSIGN  |PARTITIONED|
-                                  project ([$$260, $$261, $$298, $$294, $$270, $$288])
-                                  -- STREAM_PROJECT  |PARTITIONED|
-                                    exchange
-                                    -- ONE_TO_ONE_EXCHANGE  |PARTITIONED|
-                                      join (and(eq($$295, $$260), eq($$296, $$261)))
-                                      -- HYBRID_HASH_JOIN [$$260, $$261][$$295, $$296]  |PARTITIONED|
-                                        exchange
-                                        -- HASH_PARTITION_EXCHANGE [$$260, $$261]  |PARTITIONED|
-                                          project ([$$260, $$261])
-                                          -- STREAM_PROJECT  |PARTITIONED|
-                                            assign [$$261, $$260] <- [$$s.getField("s_i_id"), $$s.getField("s_w_id")]
-                                            -- ASSIGN  |PARTITIONED|
-                                              project ([$$s])
-                                              -- STREAM_PROJECT  |PARTITIONED|
-                                                exchange
-                                                -- ONE_TO_ONE_EXCHANGE  |PARTITIONED|
-                                                  data-scan []<-[$$263, $$s] <- test.stock
-                                                  -- DATASOURCE_SCAN  |PARTITIONED|
-                                                    exchange
-                                                    -- ONE_TO_ONE_EXCHANGE  |PARTITIONED|
-                                                      empty-tuple-source
-                                                      -- EMPTY_TUPLE_SOURCE  |PARTITIONED|
-                                        exchange
-                                        -- HASH_PARTITION_EXCHANGE [$$295, $$296]  |PARTITIONED|
-                                          project ([$$298, $$294, $$270, $$288, $$295, $$296])
-                                          -- STREAM_PROJECT  |PARTITIONED|
+                                          data-scan []<-[$$278, $$s] <- test.stock
+                                          -- DATASOURCE_SCAN  |PARTITIONED|
                                             exchange
                                             -- ONE_TO_ONE_EXCHANGE  |PARTITIONED|
-                                              join (and(eq($$290, $$276), eq($$291, $$278), eq($$292, $$280)))
-                                              -- HYBRID_HASH_JOIN [$$276, $$278, $$280][$$290, $$291, $$292]  |PARTITIONED|
-                                                exchange
-                                                -- HASH_PARTITION_EXCHANGE [$$276, $$278, $$280]  |PARTITIONED|
-                                                  project ([$$298, $$294, $$295, $$296, $$276, $$278, $$280])
-                                                  -- STREAM_PROJECT  |PARTITIONED|
-                                                    select (and(ge($$269, "2017-01-01 00:00:00.000000"), le($$269, "2018-12-31 00:00:00.000000")))
-                                                    -- STREAM_SELECT  |PARTITIONED|
-                                                      project ([$$294, $$280, $$278, $$276, $$298, $$296, $$295, $$269])
-                                                      -- STREAM_PROJECT  |PARTITIONED|
-                                                        assign [$$298, $$296, $$295, $$269] <- [$$ol.getField("ol_amount"), $$ol.getField("ol_i_id"), $$ol.getField("ol_supply_w_id"), $$ol.getField("ol_delivery_d")]
-                                                        -- ASSIGN  |PARTITIONED|
-                                                          project ([$$294, $$280, $$278, $$276, $$ol])
-                                                          -- STREAM_PROJECT  |PARTITIONED|
-                                                            unnest $$ol <- scan-collection($$287)
-                                                            -- UNNEST  |PARTITIONED|
-                                                              project ([$$294, $$280, $$278, $$276, $$287])
-                                                              -- STREAM_PROJECT  |PARTITIONED|
-                                                                assign [$$294, $$280, $$278, $$276, $$287] <- [$$o.getField("o_entry_d"), $$o.getField("o_d_id"), $$o.getField("o_w_id"), $$o.getField("o_c_id"), $$o.getField("o_orderline")]
->>>>>>> 86e6336f
+                                              empty-tuple-source
+                                              -- EMPTY_TUPLE_SOURCE  |PARTITIONED|
+                                  exchange
+                                  -- HASH_PARTITION_EXCHANGE [$$310, $$311]  |PARTITIONED|
+                                    project ([$$313, $$309, $$285, $$303, $$310, $$311])
+                                    -- STREAM_PROJECT  |PARTITIONED|
+                                      exchange
+                                      -- ONE_TO_ONE_EXCHANGE  |PARTITIONED|
+                                        join (and(eq($$305, $$291), eq($$306, $$293), eq($$307, $$295)))
+                                        -- HYBRID_HASH_JOIN [$$291, $$293, $$295][$$305, $$306, $$307]  |PARTITIONED|
+                                          exchange
+                                          -- HASH_PARTITION_EXCHANGE [$$291, $$293, $$295]  |PARTITIONED|
+                                            select (and(ge($$284, "2017-01-01 00:00:00.000000"), le($$284, "2018-12-31 00:00:00.000000"))) project: [$$313, $$309, $$310, $$311, $$291, $$293, $$295]
+                                            -- STREAM_SELECT  |PARTITIONED|
+                                              assign [$$313, $$311, $$310, $$284] <- [$$ol.getField("ol_amount"), $$ol.getField("ol_i_id"), $$ol.getField("ol_supply_w_id"), $$ol.getField("ol_delivery_d")] project: [$$309, $$295, $$293, $$291, $$313, $$311, $$310, $$284]
+                                              -- ASSIGN  |PARTITIONED|
+                                                unnest $$ol <- scan-collection($$302) project: [$$309, $$295, $$293, $$291, $$ol]
+                                                -- UNNEST  |PARTITIONED|
+                                                  assign [$$309, $$295, $$293, $$291, $$302] <- [$$o.getField("o_entry_d"), $$o.getField("o_d_id"), $$o.getField("o_w_id"), $$o.getField("o_c_id"), $$o.getField("o_orderline")] project: [$$309, $$295, $$293, $$291, $$302]
+                                                  -- ASSIGN  |PARTITIONED|
+                                                    project ([$$o])
+                                                    -- STREAM_PROJECT  |PARTITIONED|
+                                                      exchange
+                                                      -- ONE_TO_ONE_EXCHANGE  |PARTITIONED|
+                                                        data-scan []<-[$$279, $$o] <- test.orders
+                                                        -- DATASOURCE_SCAN  |PARTITIONED|
+                                                          exchange
+                                                          -- ONE_TO_ONE_EXCHANGE  |PARTITIONED|
+                                                            empty-tuple-source
+                                                            -- EMPTY_TUPLE_SOURCE  |PARTITIONED|
+                                          exchange
+                                          -- HASH_PARTITION_EXCHANGE [$$305, $$306, $$307]  |PARTITIONED|
+                                            project ([$$285, $$303, $$305, $$306, $$307])
+                                            -- STREAM_PROJECT  |PARTITIONED|
+                                              exchange
+                                              -- ONE_TO_ONE_EXCHANGE  |PARTITIONED|
+                                                join (eq($$288, $$304))
+                                                -- HYBRID_HASH_JOIN [$$288][$$304]  |PARTITIONED|
+                                                  exchange
+                                                  -- HASH_PARTITION_EXCHANGE [$$288]  |PARTITIONED|
+                                                    assign [$$288] <- [get-item(string-to-codepoint($$285), 0)]
+                                                    -- ASSIGN  |PARTITIONED|
+                                                      assign [$$307, $$306, $$305, $$285] <- [$$c.getField("c_d_id"), $$c.getField("c_w_id"), $$c.getField("c_id"), $$c.getField("c_state")] project: [$$307, $$306, $$305, $$285]
+                                                      -- ASSIGN  |PARTITIONED|
+                                                        project ([$$c])
+                                                        -- STREAM_PROJECT  |PARTITIONED|
+                                                          exchange
+                                                          -- ONE_TO_ONE_EXCHANGE  |PARTITIONED|
+                                                            data-scan []<-[$$280, $$c] <- test.customer
+                                                            -- DATASOURCE_SCAN  |PARTITIONED|
+                                                              exchange
+                                                              -- ONE_TO_ONE_EXCHANGE  |PARTITIONED|
+                                                                empty-tuple-source
+                                                                -- EMPTY_TUPLE_SOURCE  |PARTITIONED|
+                                                  exchange
+                                                  -- HASH_PARTITION_EXCHANGE [$$304]  |PARTITIONED|
+                                                    project ([$$303, $$304])
+                                                    -- STREAM_PROJECT  |PARTITIONED|
+                                                      exchange
+                                                      -- ONE_TO_ONE_EXCHANGE  |PARTITIONED|
+                                                        join (or(and(eq($$286, "Germany"), eq($$287, "Cambodia")), and(eq($$286, "Cambodia"), eq($$287, "Germany"))))
+                                                        -- NESTED_LOOP  |PARTITIONED|
+                                                          exchange
+                                                          -- ONE_TO_ONE_EXCHANGE  |PARTITIONED|
+                                                            assign [$$303, $$286] <- [$$304, $$287] project: [$$303, $$286]
+                                                            -- ASSIGN  |PARTITIONED|
+                                                              exchange
+                                                              -- ONE_TO_ONE_EXCHANGE  |PARTITIONED|
+                                                                replicate
+                                                                -- REPLICATE  |PARTITIONED|
+                                                                  exchange
+                                                                  -- ONE_TO_ONE_EXCHANGE  |PARTITIONED|
+                                                                    assign [$$304, $$287] <- [$$n2.getField("n_nationkey"), $$n2.getField("n_name")] project: [$$304, $$287]
+                                                                    -- ASSIGN  |PARTITIONED|
+                                                                      project ([$$n2])
+                                                                      -- STREAM_PROJECT  |PARTITIONED|
+                                                                        exchange
+                                                                        -- ONE_TO_ONE_EXCHANGE  |PARTITIONED|
+                                                                          data-scan []<-[$$282, $$n2] <- test.nation
+                                                                          -- DATASOURCE_SCAN  |PARTITIONED|
+                                                                            exchange
+                                                                            -- ONE_TO_ONE_EXCHANGE  |PARTITIONED|
+                                                                              empty-tuple-source
+                                                                              -- EMPTY_TUPLE_SOURCE  |PARTITIONED|
+                                                          exchange
+                                                          -- BROADCAST_EXCHANGE  |PARTITIONED|
+                                                            replicate
+                                                            -- REPLICATE  |PARTITIONED|
+                                                              exchange
+                                                              -- ONE_TO_ONE_EXCHANGE  |PARTITIONED|
+                                                                assign [$$304, $$287] <- [$$n2.getField("n_nationkey"), $$n2.getField("n_name")] project: [$$304, $$287]
                                                                 -- ASSIGN  |PARTITIONED|
-                                                                  project ([$$o])
+                                                                  project ([$$n2])
                                                                   -- STREAM_PROJECT  |PARTITIONED|
                                                                     exchange
                                                                     -- ONE_TO_ONE_EXCHANGE  |PARTITIONED|
-<<<<<<< HEAD
-                                                                      -- DATASOURCE_SCAN (test.nation)  |PARTITIONED|
-=======
-                                                                      data-scan []<-[$$264, $$o] <- test.orders
+                                                                      data-scan []<-[$$282, $$n2] <- test.nation
                                                                       -- DATASOURCE_SCAN  |PARTITIONED|
                                                                         exchange
->>>>>>> 86e6336f
                                                                         -- ONE_TO_ONE_EXCHANGE  |PARTITIONED|
                                                                           empty-tuple-source
                                                                           -- EMPTY_TUPLE_SOURCE  |PARTITIONED|
-<<<<<<< HEAD
+                        exchange
                         -- HASH_PARTITION_EXCHANGE [$$277, $$300]  |PARTITIONED|
+                          assign [$$300, $$277] <- [$$su.getField("su_suppkey"), $$su.getField("su_nationkey")] project: [$$277, $$300]
                           -- ASSIGN  |PARTITIONED|
+                            project ([$$su])
                             -- STREAM_PROJECT  |PARTITIONED|
+                              exchange
                               -- ONE_TO_ONE_EXCHANGE  |PARTITIONED|
-                                -- DATASOURCE_SCAN (test.supplier)  |PARTITIONED|
+                                data-scan []<-[$$283, $$su] <- test.supplier
+                                -- DATASOURCE_SCAN  |PARTITIONED|
+                                  exchange
                                   -- ONE_TO_ONE_EXCHANGE  |PARTITIONED|
-                                    -- EMPTY_TUPLE_SOURCE  |PARTITIONED|
-=======
-                                                exchange
-                                                -- HASH_PARTITION_EXCHANGE [$$290, $$291, $$292]  |PARTITIONED|
-                                                  project ([$$270, $$288, $$290, $$291, $$292])
-                                                  -- STREAM_PROJECT  |PARTITIONED|
-                                                    exchange
-                                                    -- ONE_TO_ONE_EXCHANGE  |PARTITIONED|
-                                                      join (eq($$273, $$289))
-                                                      -- HYBRID_HASH_JOIN [$$273][$$289]  |PARTITIONED|
-                                                        exchange
-                                                        -- HASH_PARTITION_EXCHANGE [$$273]  |PARTITIONED|
-                                                          assign [$$273] <- [get-item(string-to-codepoint($$270), 0)]
-                                                          -- ASSIGN  |PARTITIONED|
-                                                            project ([$$292, $$291, $$290, $$270])
-                                                            -- STREAM_PROJECT  |PARTITIONED|
-                                                              assign [$$292, $$291, $$290, $$270] <- [$$c.getField("c_d_id"), $$c.getField("c_w_id"), $$c.getField("c_id"), $$c.getField("c_state")]
-                                                              -- ASSIGN  |PARTITIONED|
-                                                                project ([$$c])
-                                                                -- STREAM_PROJECT  |PARTITIONED|
-                                                                  exchange
-                                                                  -- ONE_TO_ONE_EXCHANGE  |PARTITIONED|
-                                                                    data-scan []<-[$$265, $$c] <- test.customer
-                                                                    -- DATASOURCE_SCAN  |PARTITIONED|
-                                                                      exchange
-                                                                      -- ONE_TO_ONE_EXCHANGE  |PARTITIONED|
-                                                                        empty-tuple-source
-                                                                        -- EMPTY_TUPLE_SOURCE  |PARTITIONED|
-                                                        exchange
-                                                        -- HASH_PARTITION_EXCHANGE [$$289]  |PARTITIONED|
-                                                          project ([$$288, $$289])
-                                                          -- STREAM_PROJECT  |PARTITIONED|
-                                                            exchange
-                                                            -- ONE_TO_ONE_EXCHANGE  |PARTITIONED|
-                                                              join (or(and(eq($$271, "Germany"), eq($$272, "Cambodia")), and(eq($$271, "Cambodia"), eq($$272, "Germany"))))
-                                                              -- NESTED_LOOP  |PARTITIONED|
-                                                                exchange
-                                                                -- ONE_TO_ONE_EXCHANGE  |PARTITIONED|
-                                                                  project ([$$288, $$271])
-                                                                  -- STREAM_PROJECT  |PARTITIONED|
-                                                                    assign [$$288, $$271] <- [$$289, $$272]
-                                                                    -- ASSIGN  |PARTITIONED|
-                                                                      exchange
-                                                                      -- ONE_TO_ONE_EXCHANGE  |PARTITIONED|
-                                                                        replicate
-                                                                        -- REPLICATE  |PARTITIONED|
-                                                                          exchange
-                                                                          -- ONE_TO_ONE_EXCHANGE  |PARTITIONED|
-                                                                            project ([$$289, $$272])
-                                                                            -- STREAM_PROJECT  |PARTITIONED|
-                                                                              assign [$$289, $$272] <- [$$n2.getField("n_nationkey"), $$n2.getField("n_name")]
-                                                                              -- ASSIGN  |PARTITIONED|
-                                                                                project ([$$n2])
-                                                                                -- STREAM_PROJECT  |PARTITIONED|
-                                                                                  exchange
-                                                                                  -- ONE_TO_ONE_EXCHANGE  |PARTITIONED|
-                                                                                    data-scan []<-[$$267, $$n2] <- test.nation
-                                                                                    -- DATASOURCE_SCAN  |PARTITIONED|
-                                                                                      exchange
-                                                                                      -- ONE_TO_ONE_EXCHANGE  |PARTITIONED|
-                                                                                        empty-tuple-source
-                                                                                        -- EMPTY_TUPLE_SOURCE  |PARTITIONED|
-                                                                exchange
-                                                                -- BROADCAST_EXCHANGE  |PARTITIONED|
-                                                                  replicate
-                                                                  -- REPLICATE  |PARTITIONED|
-                                                                    exchange
-                                                                    -- ONE_TO_ONE_EXCHANGE  |PARTITIONED|
-                                                                      project ([$$289, $$272])
-                                                                      -- STREAM_PROJECT  |PARTITIONED|
-                                                                        assign [$$289, $$272] <- [$$n2.getField("n_nationkey"), $$n2.getField("n_name")]
-                                                                        -- ASSIGN  |PARTITIONED|
-                                                                          project ([$$n2])
-                                                                          -- STREAM_PROJECT  |PARTITIONED|
-                                                                            exchange
-                                                                            -- ONE_TO_ONE_EXCHANGE  |PARTITIONED|
-                                                                              data-scan []<-[$$267, $$n2] <- test.nation
-                                                                              -- DATASOURCE_SCAN  |PARTITIONED|
-                                                                                exchange
-                                                                                -- ONE_TO_ONE_EXCHANGE  |PARTITIONED|
-                                                                                  empty-tuple-source
-                                                                                  -- EMPTY_TUPLE_SOURCE  |PARTITIONED|
-                            exchange
-                            -- HASH_PARTITION_EXCHANGE [$$262, $$285]  |PARTITIONED|
-                              project ([$$262, $$285])
-                              -- STREAM_PROJECT  |PARTITIONED|
-                                assign [$$285, $$262] <- [$$su.getField("su_suppkey"), $$su.getField("su_nationkey")]
-                                -- ASSIGN  |PARTITIONED|
-                                  project ([$$su])
-                                  -- STREAM_PROJECT  |PARTITIONED|
-                                    exchange
-                                    -- ONE_TO_ONE_EXCHANGE  |PARTITIONED|
-                                      data-scan []<-[$$268, $$su] <- test.supplier
-                                      -- DATASOURCE_SCAN  |PARTITIONED|
-                                        exchange
-                                        -- ONE_TO_ONE_EXCHANGE  |PARTITIONED|
-                                          empty-tuple-source
-                                          -- EMPTY_TUPLE_SOURCE  |PARTITIONED|
->>>>>>> 86e6336f
+                                    empty-tuple-source
+                                    -- EMPTY_TUPLE_SOURCE  |PARTITIONED|