--- conflicted
+++ resolved
@@ -1,65 +1,38 @@
-distribute result [$$83]
+distribute result [$$86]
 -- DISTRIBUTE_RESULT  |PARTITIONED|
   exchange
   -- ONE_TO_ONE_EXCHANGE  |PARTITIONED|
-<<<<<<< HEAD
+    assign [$$86] <- [{"x": $$x, "res": switch-case(true, eq($$90, 0), 0, numeric-divide($$91, $$92))}] project: [$$86]
     -- ASSIGN  |PARTITIONED|
+      exchange
       -- SORT_MERGE_EXCHANGE [$$x(ASC) ]  |PARTITIONED|
+        group by ([$$x := $$99]) decor ([]) {
+                  aggregate [$$90, $$91, $$92] <- [agg-global-sql-sum($$96), agg-global-sql-sum($$97), agg-global-sql-sum($$98)]
+                  -- AGGREGATE  |LOCAL|
+                    nested tuple source
+                    -- NESTED_TUPLE_SOURCE  |LOCAL|
+               }
         -- SORT_GROUP_BY[$$99]  |PARTITIONED|
-                {
-                  -- AGGREGATE  |LOCAL|
-                    -- NESTED_TUPLE_SOURCE  |LOCAL|
-                }
+          exchange
           -- HASH_PARTITION_EXCHANGE [$$99]  |PARTITIONED|
+            group by ([$$99 := $$87]) decor ([]) {
+                      aggregate [$$96, $$97, $$98] <- [agg-local-sql-sum($$67), agg-local-sql-sum(numeric-multiply($$93, $$67)), agg-local-sql-sum($$67)]
+                      -- AGGREGATE  |LOCAL|
+                        nested tuple source
+                        -- NESTED_TUPLE_SOURCE  |LOCAL|
+                   }
             -- SORT_GROUP_BY[$$87]  |PARTITIONED|
-                    {
-                      -- AGGREGATE  |LOCAL|
-                        -- NESTED_TUPLE_SOURCE  |LOCAL|
-                    }
+              exchange
               -- ONE_TO_ONE_EXCHANGE  |PARTITIONED|
+                assign [$$67, $$93, $$87] <- [$$t1.getField("z"), $$t1.getField("y"), $$t1.getField("x")] project: [$$67, $$93, $$87]
                 -- ASSIGN  |PARTITIONED|
+                  project ([$$t1])
                   -- STREAM_PROJECT  |PARTITIONED|
+                    exchange
                     -- ONE_TO_ONE_EXCHANGE  |PARTITIONED|
-                      -- DATASOURCE_SCAN (test.t1)  |PARTITIONED|
-                        -- ONE_TO_ONE_EXCHANGE  |PARTITIONED|
-                          -- EMPTY_TUPLE_SOURCE  |PARTITIONED|
-=======
-    project ([$$83])
-    -- STREAM_PROJECT  |PARTITIONED|
-      assign [$$83] <- [{"x": $$x, "res": switch-case(true, eq($$87, 0), 0, numeric-divide($$88, $$89))}]
-      -- ASSIGN  |PARTITIONED|
-        exchange
-        -- SORT_MERGE_EXCHANGE [$$x(ASC) ]  |PARTITIONED|
-          group by ([$$x := $$96]) decor ([]) {
-                    aggregate [$$87, $$88, $$89] <- [agg-global-sql-sum($$93), agg-global-sql-sum($$94), agg-global-sql-sum($$95)]
-                    -- AGGREGATE  |LOCAL|
-                      nested tuple source
-                      -- NESTED_TUPLE_SOURCE  |LOCAL|
-                 }
-          -- SORT_GROUP_BY[$$96]  |PARTITIONED|
-            exchange
-            -- HASH_PARTITION_EXCHANGE [$$96]  |PARTITIONED|
-              group by ([$$96 := $$84]) decor ([]) {
-                        aggregate [$$93, $$94, $$95] <- [agg-local-sql-sum($$64), agg-local-sql-sum(numeric-multiply($$90, $$64)), agg-local-sql-sum($$64)]
-                        -- AGGREGATE  |LOCAL|
-                          nested tuple source
-                          -- NESTED_TUPLE_SOURCE  |LOCAL|
-                     }
-              -- SORT_GROUP_BY[$$84]  |PARTITIONED|
-                exchange
-                -- ONE_TO_ONE_EXCHANGE  |PARTITIONED|
-                  project ([$$64, $$90, $$84])
-                  -- STREAM_PROJECT  |PARTITIONED|
-                    assign [$$64, $$90, $$84] <- [$$t1.getField("z"), $$t1.getField("y"), $$t1.getField("x")]
-                    -- ASSIGN  |PARTITIONED|
-                      project ([$$t1])
-                      -- STREAM_PROJECT  |PARTITIONED|
+                      data-scan []<-[$$89, $$t1] <- test.t1
+                      -- DATASOURCE_SCAN  |PARTITIONED|
                         exchange
                         -- ONE_TO_ONE_EXCHANGE  |PARTITIONED|
-                          data-scan []<-[$$86, $$t1] <- test.t1
-                          -- DATASOURCE_SCAN  |PARTITIONED|
-                            exchange
-                            -- ONE_TO_ONE_EXCHANGE  |PARTITIONED|
-                              empty-tuple-source
-                              -- EMPTY_TUPLE_SOURCE  |PARTITIONED|
->>>>>>> 86e6336f
+                          empty-tuple-source
+                          -- EMPTY_TUPLE_SOURCE  |PARTITIONED|