distribute result [$$40]
-- DISTRIBUTE_RESULT  |PARTITIONED|
  exchange
  -- ONE_TO_ONE_EXCHANGE  |PARTITIONED|
<<<<<<< HEAD
    -- ASSIGN  |PARTITIONED|
      -- SORT_MERGE_EXCHANGE [$$45(ASC) ]  |PARTITIONED|
        -- STABLE_SORT [$$45(ASC)]  |PARTITIONED|
          -- ONE_TO_ONE_EXCHANGE  |PARTITIONED|
            -- STREAM_PROJECT  |PARTITIONED|
              -- ONE_TO_ONE_EXCHANGE  |PARTITIONED|
                -- HYBRID_HASH_JOIN [$$47][$$48]  |PARTITIONED|
                  -- HASH_PARTITION_EXCHANGE [$$47]  |PARTITIONED|
                    -- ASSIGN  |PARTITIONED|
                      -- ONE_TO_ONE_EXCHANGE  |PARTITIONED|
                        -- DATASOURCE_SCAN (test.DBLP)  |PARTITIONED|
                          -- ONE_TO_ONE_EXCHANGE  |PARTITIONED|
                            -- EMPTY_TUPLE_SOURCE  |PARTITIONED|
                  -- HASH_PARTITION_EXCHANGE [$$48]  |PARTITIONED|
                    -- ASSIGN  |PARTITIONED|
                      -- STREAM_PROJECT  |PARTITIONED|
                        -- ONE_TO_ONE_EXCHANGE  |PARTITIONED|
                          -- DATASOURCE_SCAN (test.CSX)  |PARTITIONED|
                            -- ONE_TO_ONE_EXCHANGE  |PARTITIONED|
                              -- EMPTY_TUPLE_SOURCE  |PARTITIONED|
=======
    project ([$$40])
    -- STREAM_PROJECT  |PARTITIONED|
      assign [$$40] <- [{"aid": $$42, "bid": $$b.getField(0)}]
      -- ASSIGN  |PARTITIONED|
        exchange
        -- SORT_MERGE_EXCHANGE [$$42(ASC) ]  |PARTITIONED|
          order (ASC, $$42)
          -- STABLE_SORT [$$42(ASC)]  |PARTITIONED|
            exchange
            -- ONE_TO_ONE_EXCHANGE  |PARTITIONED|
              project ([$$42, $$b])
              -- STREAM_PROJECT  |PARTITIONED|
                exchange
                -- ONE_TO_ONE_EXCHANGE  |PARTITIONED|
                  left outer join (eq($$44, $$45))
                  -- HYBRID_HASH_JOIN [$$44][$$45]  |PARTITIONED|
                    exchange
                    -- HASH_PARTITION_EXCHANGE [$$44]  |PARTITIONED|
                      project ([$$42, $$44])
                      -- STREAM_PROJECT  |PARTITIONED|
                        assign [$$44] <- [$$a.getField(3)]
                        -- ASSIGN  |PARTITIONED|
                          exchange
                          -- ONE_TO_ONE_EXCHANGE  |PARTITIONED|
                            data-scan []<-[$$42, $$a] <- test.DBLP
                            -- DATASOURCE_SCAN  |PARTITIONED|
                              exchange
                              -- ONE_TO_ONE_EXCHANGE  |PARTITIONED|
                                empty-tuple-source
                                -- EMPTY_TUPLE_SOURCE  |PARTITIONED|
                    exchange
                    -- HASH_PARTITION_EXCHANGE [$$45]  |PARTITIONED|
                      assign [$$45] <- [$$b.getField(3)]
                      -- ASSIGN  |PARTITIONED|
                        project ([$$b])
                        -- STREAM_PROJECT  |PARTITIONED|
                          exchange
                          -- ONE_TO_ONE_EXCHANGE  |PARTITIONED|
                            data-scan []<-[$$43, $$b] <- test.CSX
                            -- DATASOURCE_SCAN  |PARTITIONED|
                              exchange
                              -- ONE_TO_ONE_EXCHANGE  |PARTITIONED|
                                empty-tuple-source
                                -- EMPTY_TUPLE_SOURCE  |PARTITIONED|
>>>>>>> 86e6336f
<|MERGE_RESOLUTION|>--- conflicted
+++ resolved
@@ -1,71 +1,44 @@
-distribute result [$$40]
+distribute result [$$43]
 -- DISTRIBUTE_RESULT  |PARTITIONED|
   exchange
   -- ONE_TO_ONE_EXCHANGE  |PARTITIONED|
-<<<<<<< HEAD
+    assign [$$43] <- [{"aid": $$45, "bid": $$b.getField(0)}] project: [$$43]
     -- ASSIGN  |PARTITIONED|
+      exchange
       -- SORT_MERGE_EXCHANGE [$$45(ASC) ]  |PARTITIONED|
+        order (ASC, $$45)
         -- STABLE_SORT [$$45(ASC)]  |PARTITIONED|
+          exchange
           -- ONE_TO_ONE_EXCHANGE  |PARTITIONED|
+            project ([$$45, $$b])
             -- STREAM_PROJECT  |PARTITIONED|
+              exchange
               -- ONE_TO_ONE_EXCHANGE  |PARTITIONED|
+                left outer join (eq($$47, $$48))
                 -- HYBRID_HASH_JOIN [$$47][$$48]  |PARTITIONED|
+                  exchange
                   -- HASH_PARTITION_EXCHANGE [$$47]  |PARTITIONED|
+                    assign [$$47] <- [$$a.getField(3)] project: [$$45, $$47]
                     -- ASSIGN  |PARTITIONED|
+                      exchange
                       -- ONE_TO_ONE_EXCHANGE  |PARTITIONED|
-                        -- DATASOURCE_SCAN (test.DBLP)  |PARTITIONED|
-                          -- ONE_TO_ONE_EXCHANGE  |PARTITIONED|
-                            -- EMPTY_TUPLE_SOURCE  |PARTITIONED|
-                  -- HASH_PARTITION_EXCHANGE [$$48]  |PARTITIONED|
-                    -- ASSIGN  |PARTITIONED|
-                      -- STREAM_PROJECT  |PARTITIONED|
-                        -- ONE_TO_ONE_EXCHANGE  |PARTITIONED|
-                          -- DATASOURCE_SCAN (test.CSX)  |PARTITIONED|
-                            -- ONE_TO_ONE_EXCHANGE  |PARTITIONED|
-                              -- EMPTY_TUPLE_SOURCE  |PARTITIONED|
-=======
-    project ([$$40])
-    -- STREAM_PROJECT  |PARTITIONED|
-      assign [$$40] <- [{"aid": $$42, "bid": $$b.getField(0)}]
-      -- ASSIGN  |PARTITIONED|
-        exchange
-        -- SORT_MERGE_EXCHANGE [$$42(ASC) ]  |PARTITIONED|
-          order (ASC, $$42)
-          -- STABLE_SORT [$$42(ASC)]  |PARTITIONED|
-            exchange
-            -- ONE_TO_ONE_EXCHANGE  |PARTITIONED|
-              project ([$$42, $$b])
-              -- STREAM_PROJECT  |PARTITIONED|
-                exchange
-                -- ONE_TO_ONE_EXCHANGE  |PARTITIONED|
-                  left outer join (eq($$44, $$45))
-                  -- HYBRID_HASH_JOIN [$$44][$$45]  |PARTITIONED|
-                    exchange
-                    -- HASH_PARTITION_EXCHANGE [$$44]  |PARTITIONED|
-                      project ([$$42, $$44])
-                      -- STREAM_PROJECT  |PARTITIONED|
-                        assign [$$44] <- [$$a.getField(3)]
-                        -- ASSIGN  |PARTITIONED|
+                        data-scan []<-[$$45, $$a] <- test.DBLP
+                        -- DATASOURCE_SCAN  |PARTITIONED|
                           exchange
                           -- ONE_TO_ONE_EXCHANGE  |PARTITIONED|
-                            data-scan []<-[$$42, $$a] <- test.DBLP
-                            -- DATASOURCE_SCAN  |PARTITIONED|
-                              exchange
-                              -- ONE_TO_ONE_EXCHANGE  |PARTITIONED|
-                                empty-tuple-source
-                                -- EMPTY_TUPLE_SOURCE  |PARTITIONED|
-                    exchange
-                    -- HASH_PARTITION_EXCHANGE [$$45]  |PARTITIONED|
-                      assign [$$45] <- [$$b.getField(3)]
-                      -- ASSIGN  |PARTITIONED|
-                        project ([$$b])
-                        -- STREAM_PROJECT  |PARTITIONED|
-                          exchange
-                          -- ONE_TO_ONE_EXCHANGE  |PARTITIONED|
-                            data-scan []<-[$$43, $$b] <- test.CSX
-                            -- DATASOURCE_SCAN  |PARTITIONED|
-                              exchange
-                              -- ONE_TO_ONE_EXCHANGE  |PARTITIONED|
-                                empty-tuple-source
-                                -- EMPTY_TUPLE_SOURCE  |PARTITIONED|
->>>>>>> 86e6336f
+                            empty-tuple-source
+                            -- EMPTY_TUPLE_SOURCE  |PARTITIONED|
+                  exchange
+                  -- HASH_PARTITION_EXCHANGE [$$48]  |PARTITIONED|
+                    assign [$$48] <- [$$b.getField(3)]
+                    -- ASSIGN  |PARTITIONED|
+                      project ([$$b])
+                      -- STREAM_PROJECT  |PARTITIONED|
+                        exchange
+                        -- ONE_TO_ONE_EXCHANGE  |PARTITIONED|
+                          data-scan []<-[$$46, $$b] <- test.CSX
+                          -- DATASOURCE_SCAN  |PARTITIONED|
+                            exchange
+                            -- ONE_TO_ONE_EXCHANGE  |PARTITIONED|
+                              empty-tuple-source
+                              -- EMPTY_TUPLE_SOURCE  |PARTITIONED|