distribute result [$$70]
-- DISTRIBUTE_RESULT  |LOCAL|
  exchange
  -- ONE_TO_ONE_EXCHANGE  |LOCAL|
<<<<<<< HEAD
    -- ASSIGN  |LOCAL|
      -- ONE_TO_ONE_EXCHANGE  |LOCAL|
        -- PRE_CLUSTERED_GROUP_BY[$$75]  |LOCAL|
                {
                  -- AGGREGATE  |LOCAL|
                    -- AGGREGATE  |LOCAL|
                      -- SUBPLAN  |LOCAL|
                              {
                                -- AGGREGATE  |LOCAL|
                                  -- STREAM_SELECT  |LOCAL|
                                    -- UNNEST  |LOCAL|
                                      -- NESTED_TUPLE_SOURCE  |LOCAL|
                              }
                        -- NESTED_TUPLE_SOURCE  |LOCAL|
                }
          -- ONE_TO_ONE_EXCHANGE  |LOCAL|
            -- STABLE_SORT [$$75(ASC)]  |LOCAL|
              -- ONE_TO_ONE_EXCHANGE  |UNPARTITIONED|
                -- ASSIGN  |UNPARTITIONED|
                  -- UNNEST  |UNPARTITIONED|
                    -- EMPTY_TUPLE_SOURCE  |UNPARTITIONED|
=======
    project ([$$70])
    -- STREAM_PROJECT  |LOCAL|
      assign [$$70] <- [{"a": $$a, "s": $$72}]
      -- ASSIGN  |LOCAL|
        exchange
        -- ONE_TO_ONE_EXCHANGE  |LOCAL|
          group by ([$$a := $$71]) decor ([]) {
                    aggregate [$$72] <- [agg-global-sql-sum($$76)]
                    -- AGGREGATE  |LOCAL|
                      aggregate [$$76] <- [agg-local-sql-sum(switch-case(true, $$67, 1, 0))]
                      -- AGGREGATE  |LOCAL|
                        subplan {
                                  aggregate [$$67] <- [non-empty-stream()]
                                  -- AGGREGATE  |LOCAL|
                                    select (ge($$x, 50))
                                    -- STREAM_SELECT  |LOCAL|
                                      unnest $$x <- scan-collection($$74)
                                      -- UNNEST  |LOCAL|
                                        nested tuple source
                                        -- NESTED_TUPLE_SOURCE  |LOCAL|
                               }
                        -- SUBPLAN  |LOCAL|
                          nested tuple source
                          -- NESTED_TUPLE_SOURCE  |LOCAL|
                 }
          -- PRE_CLUSTERED_GROUP_BY[$$71]  |LOCAL|
            exchange
            -- ONE_TO_ONE_EXCHANGE  |LOCAL|
              order (ASC, $$71)
              -- STABLE_SORT [$$71(ASC)]  |LOCAL|
                exchange
                -- ONE_TO_ONE_EXCHANGE  |UNPARTITIONED|
                  project ([$$74, $$71])
                  -- STREAM_PROJECT  |UNPARTITIONED|
                    assign [$$74, $$71] <- [$$t.getField(1), $$t.getField(0)]
                    -- ASSIGN  |UNPARTITIONED|
                      unnest $$t <- scan-collection(array: [ { "a": 1, "b": array: [ 10, 20, 30 ] }, { "a": 1, "b": array: [ 40, 50, 60 ] }, { "a": 1, "b": array: [ 70, 80, 90 ] }, { "a": 2, "b": array: [ 100, 200, 300 ] }, { "a": 2, "b": array: [ 400, 500, 600 ] }, { "a": 2, "b": array: [ 700, 800, 900 ] } ])
                      -- UNNEST  |UNPARTITIONED|
                        empty-tuple-source
                        -- EMPTY_TUPLE_SOURCE  |UNPARTITIONED|
>>>>>>> 86e6336f
<|MERGE_RESOLUTION|>--- conflicted
+++ resolved
@@ -1,68 +1,40 @@
-distribute result [$$70]
+distribute result [$$74]
 -- DISTRIBUTE_RESULT  |LOCAL|
   exchange
   -- ONE_TO_ONE_EXCHANGE  |LOCAL|
-<<<<<<< HEAD
+    assign [$$74] <- [{"a": $$a, "s": $$76}] project: [$$74]
     -- ASSIGN  |LOCAL|
+      exchange
       -- ONE_TO_ONE_EXCHANGE  |LOCAL|
+        group by ([$$a := $$75]) decor ([]) {
+                  aggregate [$$76] <- [agg-global-sql-sum($$80)]
+                  -- AGGREGATE  |LOCAL|
+                    aggregate [$$80] <- [agg-local-sql-sum(switch-case(true, $$71, 1, 0))]
+                    -- AGGREGATE  |LOCAL|
+                      subplan {
+                                aggregate [$$71] <- [non-empty-stream()]
+                                -- AGGREGATE  |LOCAL|
+                                  select (ge($$x, 50))
+                                  -- STREAM_SELECT  |LOCAL|
+                                    unnest $$x <- scan-collection($$78)
+                                    -- UNNEST  |LOCAL|
+                                      nested tuple source
+                                      -- NESTED_TUPLE_SOURCE  |LOCAL|
+                             }
+                      -- SUBPLAN  |LOCAL|
+                        nested tuple source
+                        -- NESTED_TUPLE_SOURCE  |LOCAL|
+               }
         -- PRE_CLUSTERED_GROUP_BY[$$75]  |LOCAL|
-                {
-                  -- AGGREGATE  |LOCAL|
-                    -- AGGREGATE  |LOCAL|
-                      -- SUBPLAN  |LOCAL|
-                              {
-                                -- AGGREGATE  |LOCAL|
-                                  -- STREAM_SELECT  |LOCAL|
-                                    -- UNNEST  |LOCAL|
-                                      -- NESTED_TUPLE_SOURCE  |LOCAL|
-                              }
-                        -- NESTED_TUPLE_SOURCE  |LOCAL|
-                }
+          exchange
           -- ONE_TO_ONE_EXCHANGE  |LOCAL|
+            order (ASC, $$75)
             -- STABLE_SORT [$$75(ASC)]  |LOCAL|
+              exchange
               -- ONE_TO_ONE_EXCHANGE  |UNPARTITIONED|
+                assign [$$78, $$75] <- [$$t.getField(1), $$t.getField(0)] project: [$$78, $$75]
                 -- ASSIGN  |UNPARTITIONED|
+                  unnest $$t <- scan-collection(array: [ { "a": 1, "b": array: [ 10, 20, 30 ] }, { "a": 1, "b": array: [ 40, 50, 60 ] }, { "a": 1, "b": array: [ 70, 80, 90 ] }, { "a": 2, "b": array: [ 100, 200, 300 ] }, { "a": 2, "b": array: [ 400, 500, 600 ] }, { "a": 2, "b": array: [ 700, 800, 900 ] } ])
                   -- UNNEST  |UNPARTITIONED|
-                    -- EMPTY_TUPLE_SOURCE  |UNPARTITIONED|
-=======
-    project ([$$70])
-    -- STREAM_PROJECT  |LOCAL|
-      assign [$$70] <- [{"a": $$a, "s": $$72}]
-      -- ASSIGN  |LOCAL|
-        exchange
-        -- ONE_TO_ONE_EXCHANGE  |LOCAL|
-          group by ([$$a := $$71]) decor ([]) {
-                    aggregate [$$72] <- [agg-global-sql-sum($$76)]
-                    -- AGGREGATE  |LOCAL|
-                      aggregate [$$76] <- [agg-local-sql-sum(switch-case(true, $$67, 1, 0))]
-                      -- AGGREGATE  |LOCAL|
-                        subplan {
-                                  aggregate [$$67] <- [non-empty-stream()]
-                                  -- AGGREGATE  |LOCAL|
-                                    select (ge($$x, 50))
-                                    -- STREAM_SELECT  |LOCAL|
-                                      unnest $$x <- scan-collection($$74)
-                                      -- UNNEST  |LOCAL|
-                                        nested tuple source
-                                        -- NESTED_TUPLE_SOURCE  |LOCAL|
-                               }
-                        -- SUBPLAN  |LOCAL|
-                          nested tuple source
-                          -- NESTED_TUPLE_SOURCE  |LOCAL|
-                 }
-          -- PRE_CLUSTERED_GROUP_BY[$$71]  |LOCAL|
-            exchange
-            -- ONE_TO_ONE_EXCHANGE  |LOCAL|
-              order (ASC, $$71)
-              -- STABLE_SORT [$$71(ASC)]  |LOCAL|
-                exchange
-                -- ONE_TO_ONE_EXCHANGE  |UNPARTITIONED|
-                  project ([$$74, $$71])
-                  -- STREAM_PROJECT  |UNPARTITIONED|
-                    assign [$$74, $$71] <- [$$t.getField(1), $$t.getField(0)]
-                    -- ASSIGN  |UNPARTITIONED|
-                      unnest $$t <- scan-collection(array: [ { "a": 1, "b": array: [ 10, 20, 30 ] }, { "a": 1, "b": array: [ 40, 50, 60 ] }, { "a": 1, "b": array: [ 70, 80, 90 ] }, { "a": 2, "b": array: [ 100, 200, 300 ] }, { "a": 2, "b": array: [ 400, 500, 600 ] }, { "a": 2, "b": array: [ 700, 800, 900 ] } ])
-                      -- UNNEST  |UNPARTITIONED|
-                        empty-tuple-source
-                        -- EMPTY_TUPLE_SOURCE  |UNPARTITIONED|
->>>>>>> 86e6336f
+                    empty-tuple-source
+                    -- EMPTY_TUPLE_SOURCE  |UNPARTITIONED|