distribute result [$$42]
-- DISTRIBUTE_RESULT  |PARTITIONED|
<<<<<<< HEAD
  -- SORT_MERGE_EXCHANGE [$$45(ASC) ]  |PARTITIONED|
    -- STABLE_SORT [$$45(ASC)]  |PARTITIONED|
=======
  exchange
  -- SORT_MERGE_EXCHANGE [$$42(ASC) ]  |PARTITIONED|
    order (ASC, $$42)
    -- STABLE_SORT [$$42(ASC)]  |PARTITIONED|
      exchange
>>>>>>> 86e6336f
      -- ONE_TO_ONE_EXCHANGE  |PARTITIONED|
        project ([$$42])
        -- STREAM_PROJECT  |PARTITIONED|
          exchange
          -- ONE_TO_ONE_EXCHANGE  |PARTITIONED|
<<<<<<< HEAD
            -- HYBRID_HASH_JOIN [$$46][$$47]  |PARTITIONED|
              -- HASH_PARTITION_EXCHANGE [$$46]  |PARTITIONED|
                -- ASSIGN  |PARTITIONED|
                  -- STREAM_PROJECT  |PARTITIONED|
=======
            join (eq($$43, $$44))
            -- HYBRID_HASH_JOIN [$$43][$$44]  |PARTITIONED|
              exchange
              -- HASH_PARTITION_EXCHANGE [$$43]  |PARTITIONED|
                project ([$$43])
                -- STREAM_PROJECT  |PARTITIONED|
                  assign [$$43] <- [$$token1.getField(0)]
                  -- ASSIGN  |PARTITIONED|
                    project ([$$token1])
                    -- STREAM_PROJECT  |PARTITIONED|
                      exchange
                      -- ONE_TO_ONE_EXCHANGE  |PARTITIONED|
                        data-scan []<-[$$41, $$token1] <- fuzzyjoin.TOKENSRANKEDADM
                        -- DATASOURCE_SCAN  |PARTITIONED|
                          exchange
                          -- ONE_TO_ONE_EXCHANGE  |PARTITIONED|
                            empty-tuple-source
                            -- EMPTY_TUPLE_SOURCE  |PARTITIONED|
              exchange
              -- HASH_PARTITION_MERGE_EXCHANGE MERGE:[$$42(ASC)] HASH:[$$44]  |PARTITIONED|
                project ([$$42, $$44])
                -- STREAM_PROJECT  |PARTITIONED|
                  assign [$$44] <- [$$tokenRanked.getField(0)]
                  -- ASSIGN  |PARTITIONED|
                    exchange
>>>>>>> 86e6336f
                    -- ONE_TO_ONE_EXCHANGE  |PARTITIONED|
                      data-scan []<-[$$42, $$tokenRanked] <- fuzzyjoin.TOKENSRANKEDADM
                      -- DATASOURCE_SCAN  |PARTITIONED|
                        exchange
                        -- ONE_TO_ONE_EXCHANGE  |PARTITIONED|
<<<<<<< HEAD
                          -- EMPTY_TUPLE_SOURCE  |PARTITIONED|
              -- HASH_PARTITION_MERGE_EXCHANGE MERGE:[$$45(ASC)] HASH:[$$47]  |PARTITIONED|
                -- ASSIGN  |PARTITIONED|
                  -- ONE_TO_ONE_EXCHANGE  |PARTITIONED|
                    -- STABLE_SORT [$$45(ASC)]  |PARTITIONED|
                      -- ONE_TO_ONE_EXCHANGE  |PARTITIONED|
                        -- DATASOURCE_SCAN (fuzzyjoin.TOKENSRANKEDADM)  |PARTITIONED|
                          -- ONE_TO_ONE_EXCHANGE  |PARTITIONED|
                            -- EMPTY_TUPLE_SOURCE  |PARTITIONED|
=======
                          empty-tuple-source
                          -- EMPTY_TUPLE_SOURCE  |PARTITIONED|
>>>>>>> 86e6336f
<|MERGE_RESOLUTION|>--- conflicted
+++ resolved
@@ -1,68 +1,44 @@
-distribute result [$$42]
+distribute result [$$45]
 -- DISTRIBUTE_RESULT  |PARTITIONED|
-<<<<<<< HEAD
+  exchange
   -- SORT_MERGE_EXCHANGE [$$45(ASC) ]  |PARTITIONED|
+    order (ASC, $$45)
     -- STABLE_SORT [$$45(ASC)]  |PARTITIONED|
-=======
-  exchange
-  -- SORT_MERGE_EXCHANGE [$$42(ASC) ]  |PARTITIONED|
-    order (ASC, $$42)
-    -- STABLE_SORT [$$42(ASC)]  |PARTITIONED|
       exchange
->>>>>>> 86e6336f
       -- ONE_TO_ONE_EXCHANGE  |PARTITIONED|
-        project ([$$42])
+        project ([$$45])
         -- STREAM_PROJECT  |PARTITIONED|
           exchange
           -- ONE_TO_ONE_EXCHANGE  |PARTITIONED|
-<<<<<<< HEAD
+            join (eq($$46, $$47))
             -- HYBRID_HASH_JOIN [$$46][$$47]  |PARTITIONED|
+              exchange
               -- HASH_PARTITION_EXCHANGE [$$46]  |PARTITIONED|
+                assign [$$46] <- [$$token1.getField(0)] project: [$$46]
                 -- ASSIGN  |PARTITIONED|
+                  project ([$$token1])
                   -- STREAM_PROJECT  |PARTITIONED|
-=======
-            join (eq($$43, $$44))
-            -- HYBRID_HASH_JOIN [$$43][$$44]  |PARTITIONED|
+                    exchange
+                    -- ONE_TO_ONE_EXCHANGE  |PARTITIONED|
+                      data-scan []<-[$$44, $$token1] <- fuzzyjoin.TOKENSRANKEDADM
+                      -- DATASOURCE_SCAN  |PARTITIONED|
+                        exchange
+                        -- ONE_TO_ONE_EXCHANGE  |PARTITIONED|
+                          empty-tuple-source
+                          -- EMPTY_TUPLE_SOURCE  |PARTITIONED|
               exchange
-              -- HASH_PARTITION_EXCHANGE [$$43]  |PARTITIONED|
-                project ([$$43])
-                -- STREAM_PROJECT  |PARTITIONED|
-                  assign [$$43] <- [$$token1.getField(0)]
-                  -- ASSIGN  |PARTITIONED|
-                    project ([$$token1])
-                    -- STREAM_PROJECT  |PARTITIONED|
+              -- HASH_PARTITION_MERGE_EXCHANGE MERGE:[$$45(ASC)] HASH:[$$47]  |PARTITIONED|
+                assign [$$47] <- [$$tokenRanked.getField(0)] project: [$$45, $$47]
+                -- ASSIGN  |PARTITIONED|
+                  exchange
+                  -- ONE_TO_ONE_EXCHANGE  |PARTITIONED|
+                    order (ASC, $$45)
+                    -- STABLE_SORT [$$45(ASC)]  |PARTITIONED|
                       exchange
                       -- ONE_TO_ONE_EXCHANGE  |PARTITIONED|
-                        data-scan []<-[$$41, $$token1] <- fuzzyjoin.TOKENSRANKEDADM
+                        data-scan []<-[$$45, $$tokenRanked] <- fuzzyjoin.TOKENSRANKEDADM
                         -- DATASOURCE_SCAN  |PARTITIONED|
                           exchange
                           -- ONE_TO_ONE_EXCHANGE  |PARTITIONED|
                             empty-tuple-source
-                            -- EMPTY_TUPLE_SOURCE  |PARTITIONED|
-              exchange
-              -- HASH_PARTITION_MERGE_EXCHANGE MERGE:[$$42(ASC)] HASH:[$$44]  |PARTITIONED|
-                project ([$$42, $$44])
-                -- STREAM_PROJECT  |PARTITIONED|
-                  assign [$$44] <- [$$tokenRanked.getField(0)]
-                  -- ASSIGN  |PARTITIONED|
-                    exchange
->>>>>>> 86e6336f
-                    -- ONE_TO_ONE_EXCHANGE  |PARTITIONED|
-                      data-scan []<-[$$42, $$tokenRanked] <- fuzzyjoin.TOKENSRANKEDADM
-                      -- DATASOURCE_SCAN  |PARTITIONED|
-                        exchange
-                        -- ONE_TO_ONE_EXCHANGE  |PARTITIONED|
-<<<<<<< HEAD
-                          -- EMPTY_TUPLE_SOURCE  |PARTITIONED|
-              -- HASH_PARTITION_MERGE_EXCHANGE MERGE:[$$45(ASC)] HASH:[$$47]  |PARTITIONED|
-                -- ASSIGN  |PARTITIONED|
-                  -- ONE_TO_ONE_EXCHANGE  |PARTITIONED|
-                    -- STABLE_SORT [$$45(ASC)]  |PARTITIONED|
-                      -- ONE_TO_ONE_EXCHANGE  |PARTITIONED|
-                        -- DATASOURCE_SCAN (fuzzyjoin.TOKENSRANKEDADM)  |PARTITIONED|
-                          -- ONE_TO_ONE_EXCHANGE  |PARTITIONED|
-                            -- EMPTY_TUPLE_SOURCE  |PARTITIONED|
-=======
-                          empty-tuple-source
-                          -- EMPTY_TUPLE_SOURCE  |PARTITIONED|
->>>>>>> 86e6336f
+                            -- EMPTY_TUPLE_SOURCE  |PARTITIONED|