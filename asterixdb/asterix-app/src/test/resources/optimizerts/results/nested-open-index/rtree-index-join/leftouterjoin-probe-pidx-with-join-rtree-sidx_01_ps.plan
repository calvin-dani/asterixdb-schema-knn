--- conflicted
+++ resolved
@@ -1,260 +1,156 @@
-distribute result [$$57]
+distribute result [$$60]
 -- DISTRIBUTE_RESULT  |PARTITIONED|
   exchange
   -- ONE_TO_ONE_EXCHANGE  |PARTITIONED|
-<<<<<<< HEAD
+    assign [$$60] <- [{"tweetid1": $$68, "loc1": $$69, "nearby-message": $$59}] project: [$$60]
     -- ASSIGN  |PARTITIONED|
+      project ([$$59, $$68, $$69])
       -- STREAM_PROJECT  |PARTITIONED|
+        exchange
         -- ONE_TO_ONE_EXCHANGE  |PARTITIONED|
+          order (ASC, $$77)
           -- STABLE_SORT [$$77(ASC)]  |PARTITIONED|
+            exchange
             -- RANGE_PARTITION_EXCHANGE [$$77(ASC)]  |PARTITIONED|
+              forward: shared-variable = $$92
               -- FORWARD  |PARTITIONED|
+                exchange
                 -- ONE_TO_ONE_EXCHANGE  |PARTITIONED|
+                  replicate
                   -- REPLICATE  |PARTITIONED|
+                    exchange
                     -- ONE_TO_ONE_EXCHANGE  |PARTITIONED|
+                      group by ([$$77 := $$64]) decor ([$$68; $$69]) {
+                                aggregate [$$59] <- [listify({"tweetid2": $$71, "loc2": $$67})]
+                                -- AGGREGATE  |LOCAL|
+                                  select (not(is-missing($$65)))
+                                  -- STREAM_SELECT  |LOCAL|
+                                    nested tuple source
+                                    -- NESTED_TUPLE_SOURCE  |LOCAL|
+                             }
                       -- PRE_CLUSTERED_GROUP_BY[$$64]  |PARTITIONED|
-                              {
-                                -- AGGREGATE  |LOCAL|
-                                  -- STREAM_SELECT  |LOCAL|
-                                    -- NESTED_TUPLE_SOURCE  |LOCAL|
-                              }
+                        exchange
                         -- ONE_TO_ONE_EXCHANGE  |PARTITIONED|
+                          order (ASC, $$64) (ASC, $$70)
                           -- STABLE_SORT [$$64(ASC), $$70(ASC)]  |PARTITIONED|
+                            exchange
                             -- HASH_PARTITION_EXCHANGE [$$64]  |PARTITIONED|
+                              select (spatial-intersect($$67, $$n)) retain-untrue ($$65 <- missing) project: [$$68, $$69, $$71, $$67, $$70, $$65, $$64]
                               -- STREAM_SELECT  |PARTITIONED|
+                                assign [$$71, $$67] <- [$$66.getField(0), $$66.getField("sender-location")] project: [$$68, $$69, $$64, $$n, $$65, $$70, $$71, $$67]
                                 -- ASSIGN  |PARTITIONED|
+                                  assign [$$66, $$70] <- [$$t2.getField(0), $$t2.getField("tweetid")] project: [$$68, $$69, $$64, $$n, $$65, $$66, $$70]
                                   -- ASSIGN  |PARTITIONED|
+                                    project ([$$68, $$69, $$64, $$n, $$65, $$t2])
                                     -- STREAM_PROJECT  |PARTITIONED|
+                                      exchange
                                       -- ONE_TO_ONE_EXCHANGE  |PARTITIONED|
-                                        -- BTREE_SEARCH (test.TweetMessages.TweetMessages)  |PARTITIONED|
+                                        left-outer-unnest-map [$$65, $$t2] <- index-search("TweetMessages", 0, "Default", "test", "TweetMessages", true, false, 1, $$89, 1, $$89, true, true, true)
+                                        -- BTREE_SEARCH  |PARTITIONED|
+                                          exchange
                                           -- ONE_TO_ONE_EXCHANGE  |PARTITIONED|
+                                            order (ASC, $$89)
                                             -- STABLE_SORT [$$89(ASC)]  |PARTITIONED|
+                                              exchange
                                               -- ONE_TO_ONE_EXCHANGE  |PARTITIONED|
+                                                project ([$$68, $$69, $$64, $$n, $$89])
                                                 -- STREAM_PROJECT  |PARTITIONED|
+                                                  exchange
                                                   -- ONE_TO_ONE_EXCHANGE  |PARTITIONED|
-                                                    -- RTREE_SEARCH (test.TweetMessages.twmSndLocIx)  |PARTITIONED|
+                                                    left-outer-unnest-map [$$85, $$86, $$87, $$88, $$89] <- index-search("twmSndLocIx", 1, "Default", "test", "TweetMessages", true, true, 4, $$81, $$82, $$83, $$84)
+                                                    -- RTREE_SEARCH  |PARTITIONED|
+                                                      exchange
                                                       -- BROADCAST_EXCHANGE  |PARTITIONED|
+                                                        assign [$$81, $$82, $$83, $$84] <- [create-mbr($$n, 2, 0), create-mbr($$n, 2, 1), create-mbr($$n, 2, 2), create-mbr($$n, 2, 3)]
                                                         -- ASSIGN  |PARTITIONED|
+                                                          assign [$$n] <- [create-circle($$69, 0.5)]
                                                           -- ASSIGN  |PARTITIONED|
+                                                            assign [$$69, $$68] <- [$$63.getField("sender-location"), $$63.getField(0)] project: [$$64, $$69, $$68]
                                                             -- ASSIGN  |PARTITIONED|
+                                                              assign [$$63] <- [$$t1.getField(0)] project: [$$64, $$63]
                                                               -- ASSIGN  |PARTITIONED|
+                                                                exchange
                                                                 -- ONE_TO_ONE_EXCHANGE  |PARTITIONED|
-                                                                  -- BTREE_SEARCH (test.TweetMessages.TweetMessages)  |PARTITIONED|
+                                                                  unnest-map [$$64, $$t1] <- index-search("TweetMessages", 0, "Default", "test", "TweetMessages", false, false, 0, 1, $$78, true, false, false)
+                                                                  -- BTREE_SEARCH  |PARTITIONED|
+                                                                    exchange
                                                                     -- ONE_TO_ONE_EXCHANGE  |PARTITIONED|
+                                                                      assign [$$78] <- [10]
                                                                       -- ASSIGN  |PARTITIONED|
+                                                                        empty-tuple-source
                                                                         -- EMPTY_TUPLE_SOURCE  |PARTITIONED|
+                exchange
                 -- BROADCAST_EXCHANGE  |PARTITIONED|
+                  aggregate [$$92] <- [agg-range-map($$90, $$91)]
                   -- AGGREGATE  |UNPARTITIONED|
+                    exchange
                     -- RANDOM_MERGE_EXCHANGE  |PARTITIONED|
+                      aggregate [$$90, $$91] <- [agg-local-sampling($$77), agg-null-writer($$77)]
                       -- AGGREGATE  |PARTITIONED|
+                        project ([$$77])
                         -- STREAM_PROJECT  |PARTITIONED|
-                          -- ONE_TO_ONE_EXCHANGE  |PARTITIONED|
-                            -- REPLICATE  |PARTITIONED|
-                              -- ONE_TO_ONE_EXCHANGE  |PARTITIONED|
-                                -- PRE_CLUSTERED_GROUP_BY[$$64]  |PARTITIONED|
-                                        {
-                                          -- AGGREGATE  |LOCAL|
-                                            -- STREAM_SELECT  |LOCAL|
-                                              -- NESTED_TUPLE_SOURCE  |LOCAL|
-                                        }
-                                  -- ONE_TO_ONE_EXCHANGE  |PARTITIONED|
-                                    -- STABLE_SORT [$$64(ASC), $$70(ASC)]  |PARTITIONED|
-                                      -- HASH_PARTITION_EXCHANGE [$$64]  |PARTITIONED|
-                                        -- STREAM_SELECT  |PARTITIONED|
-                                          -- ASSIGN  |PARTITIONED|
-                                            -- ASSIGN  |PARTITIONED|
-                                              -- STREAM_PROJECT  |PARTITIONED|
-                                                -- ONE_TO_ONE_EXCHANGE  |PARTITIONED|
-                                                  -- BTREE_SEARCH (test.TweetMessages.TweetMessages)  |PARTITIONED|
-                                                    -- ONE_TO_ONE_EXCHANGE  |PARTITIONED|
-                                                      -- STABLE_SORT [$$89(ASC)]  |PARTITIONED|
-                                                        -- ONE_TO_ONE_EXCHANGE  |PARTITIONED|
-                                                          -- STREAM_PROJECT  |PARTITIONED|
-                                                            -- ONE_TO_ONE_EXCHANGE  |PARTITIONED|
-                                                              -- RTREE_SEARCH (test.TweetMessages.twmSndLocIx)  |PARTITIONED|
-                                                                -- BROADCAST_EXCHANGE  |PARTITIONED|
-                                                                  -- ASSIGN  |PARTITIONED|
-                                                                    -- ASSIGN  |PARTITIONED|
-                                                                      -- ASSIGN  |PARTITIONED|
-                                                                        -- ASSIGN  |PARTITIONED|
-                                                                          -- ONE_TO_ONE_EXCHANGE  |PARTITIONED|
-                                                                            -- BTREE_SEARCH (test.TweetMessages.TweetMessages)  |PARTITIONED|
-                                                                              -- ONE_TO_ONE_EXCHANGE  |PARTITIONED|
-                                                                                -- ASSIGN  |PARTITIONED|
-                                                                                  -- EMPTY_TUPLE_SOURCE  |PARTITIONED|
-=======
-    project ([$$57])
-    -- STREAM_PROJECT  |PARTITIONED|
-      assign [$$57] <- [{"tweetid1": $$65, "loc1": $$66, "nearby-message": $$56}]
-      -- ASSIGN  |PARTITIONED|
-        project ([$$56, $$65, $$66])
-        -- STREAM_PROJECT  |PARTITIONED|
-          exchange
-          -- ONE_TO_ONE_EXCHANGE  |PARTITIONED|
-            order (ASC, $$74)
-            -- STABLE_SORT [$$74(ASC)]  |PARTITIONED|
-              exchange
-              -- RANGE_PARTITION_EXCHANGE [$$74(ASC)]  |PARTITIONED|
-                forward: shared-variable = $$89
-                -- FORWARD  |PARTITIONED|
-                  exchange
-                  -- ONE_TO_ONE_EXCHANGE  |PARTITIONED|
-                    replicate
-                    -- REPLICATE  |PARTITIONED|
-                      exchange
-                      -- ONE_TO_ONE_EXCHANGE  |PARTITIONED|
-                        group by ([$$74 := $$61]) decor ([$$65; $$66]) {
-                                  aggregate [$$56] <- [listify({"tweetid2": $$68, "loc2": $$64})]
-                                  -- AGGREGATE  |LOCAL|
-                                    select (not(is-missing($$62)))
-                                    -- STREAM_SELECT  |LOCAL|
-                                      nested tuple source
-                                      -- NESTED_TUPLE_SOURCE  |LOCAL|
-                               }
-                        -- PRE_CLUSTERED_GROUP_BY[$$61]  |PARTITIONED|
                           exchange
                           -- ONE_TO_ONE_EXCHANGE  |PARTITIONED|
-                            order (ASC, $$61) (ASC, $$67)
-                            -- STABLE_SORT [$$61(ASC), $$67(ASC)]  |PARTITIONED|
+                            replicate
+                            -- REPLICATE  |PARTITIONED|
                               exchange
-                              -- HASH_PARTITION_EXCHANGE [$$61]  |PARTITIONED|
-                                project ([$$65, $$66, $$68, $$64, $$67, $$62, $$61])
-                                -- STREAM_PROJECT  |PARTITIONED|
-                                  select (spatial-intersect($$64, $$n)) retain-untrue ($$62 <- missing)
-                                  -- STREAM_SELECT  |PARTITIONED|
-                                    project ([$$65, $$66, $$61, $$n, $$62, $$67, $$68, $$64])
-                                    -- STREAM_PROJECT  |PARTITIONED|
-                                      assign [$$68, $$64] <- [$$63.getField(0), $$63.getField("sender-location")]
-                                      -- ASSIGN  |PARTITIONED|
-                                        project ([$$65, $$66, $$61, $$n, $$62, $$63, $$67])
-                                        -- STREAM_PROJECT  |PARTITIONED|
-                                          assign [$$63, $$67] <- [$$t2.getField(0), $$t2.getField("tweetid")]
+                              -- ONE_TO_ONE_EXCHANGE  |PARTITIONED|
+                                group by ([$$77 := $$64]) decor ([$$68; $$69]) {
+                                          aggregate [$$59] <- [listify({"tweetid2": $$71, "loc2": $$67})]
+                                          -- AGGREGATE  |LOCAL|
+                                            select (not(is-missing($$65)))
+                                            -- STREAM_SELECT  |LOCAL|
+                                              nested tuple source
+                                              -- NESTED_TUPLE_SOURCE  |LOCAL|
+                                       }
+                                -- PRE_CLUSTERED_GROUP_BY[$$64]  |PARTITIONED|
+                                  exchange
+                                  -- ONE_TO_ONE_EXCHANGE  |PARTITIONED|
+                                    order (ASC, $$64) (ASC, $$70)
+                                    -- STABLE_SORT [$$64(ASC), $$70(ASC)]  |PARTITIONED|
+                                      exchange
+                                      -- HASH_PARTITION_EXCHANGE [$$64]  |PARTITIONED|
+                                        select (spatial-intersect($$67, $$n)) retain-untrue ($$65 <- missing) project: [$$68, $$69, $$71, $$67, $$70, $$65, $$64]
+                                        -- STREAM_SELECT  |PARTITIONED|
+                                          assign [$$71, $$67] <- [$$66.getField(0), $$66.getField("sender-location")] project: [$$68, $$69, $$64, $$n, $$65, $$70, $$71, $$67]
                                           -- ASSIGN  |PARTITIONED|
-                                            project ([$$65, $$66, $$61, $$n, $$62, $$t2])
-                                            -- STREAM_PROJECT  |PARTITIONED|
-                                              exchange
-                                              -- ONE_TO_ONE_EXCHANGE  |PARTITIONED|
-                                                left-outer-unnest-map [$$62, $$t2] <- index-search("TweetMessages", 0, "test", "TweetMessages", true, false, 1, $$86, 1, $$86, true, true, true)
-                                                -- BTREE_SEARCH  |PARTITIONED|
-                                                  exchange
-                                                  -- ONE_TO_ONE_EXCHANGE  |PARTITIONED|
-                                                    order (ASC, $$86)
-                                                    -- STABLE_SORT [$$86(ASC)]  |PARTITIONED|
-                                                      exchange
-                                                      -- ONE_TO_ONE_EXCHANGE  |PARTITIONED|
-                                                        project ([$$65, $$66, $$61, $$n, $$86])
-                                                        -- STREAM_PROJECT  |PARTITIONED|
-                                                          exchange
-                                                          -- ONE_TO_ONE_EXCHANGE  |PARTITIONED|
-                                                            left-outer-unnest-map [$$82, $$83, $$84, $$85, $$86] <- index-search("twmSndLocIx", 1, "test", "TweetMessages", true, true, 4, $$78, $$79, $$80, $$81)
-                                                            -- RTREE_SEARCH  |PARTITIONED|
-                                                              exchange
-                                                              -- BROADCAST_EXCHANGE  |PARTITIONED|
-                                                                assign [$$78, $$79, $$80, $$81] <- [create-mbr($$n, 2, 0), create-mbr($$n, 2, 1), create-mbr($$n, 2, 2), create-mbr($$n, 2, 3)]
-                                                                -- ASSIGN  |PARTITIONED|
-                                                                  assign [$$n] <- [create-circle($$66, 0.5)]
-                                                                  -- ASSIGN  |PARTITIONED|
-                                                                    project ([$$61, $$66, $$65])
-                                                                    -- STREAM_PROJECT  |PARTITIONED|
-                                                                      assign [$$66, $$65] <- [$$60.getField("sender-location"), $$60.getField(0)]
-                                                                      -- ASSIGN  |PARTITIONED|
-                                                                        project ([$$61, $$60])
-                                                                        -- STREAM_PROJECT  |PARTITIONED|
-                                                                          assign [$$60] <- [$$t1.getField(0)]
-                                                                          -- ASSIGN  |PARTITIONED|
-                                                                            exchange
-                                                                            -- ONE_TO_ONE_EXCHANGE  |PARTITIONED|
-                                                                              unnest-map [$$61, $$t1] <- index-search("TweetMessages", 0, "test", "TweetMessages", false, false, 0, 1, $$75, true, false, false)
-                                                                              -- BTREE_SEARCH  |PARTITIONED|
-                                                                                exchange
-                                                                                -- ONE_TO_ONE_EXCHANGE  |PARTITIONED|
-                                                                                  assign [$$75] <- [10]
-                                                                                  -- ASSIGN  |PARTITIONED|
-                                                                                    empty-tuple-source
-                                                                                    -- EMPTY_TUPLE_SOURCE  |PARTITIONED|
-                  exchange
-                  -- BROADCAST_EXCHANGE  |PARTITIONED|
-                    aggregate [$$89] <- [agg-range-map($$87, $$88)]
-                    -- AGGREGATE  |UNPARTITIONED|
-                      exchange
-                      -- RANDOM_MERGE_EXCHANGE  |PARTITIONED|
-                        aggregate [$$87, $$88] <- [agg-local-sampling($$74), agg-null-writer($$74)]
-                        -- AGGREGATE  |PARTITIONED|
-                          project ([$$74])
-                          -- STREAM_PROJECT  |PARTITIONED|
-                            exchange
-                            -- ONE_TO_ONE_EXCHANGE  |PARTITIONED|
-                              replicate
-                              -- REPLICATE  |PARTITIONED|
-                                exchange
-                                -- ONE_TO_ONE_EXCHANGE  |PARTITIONED|
-                                  group by ([$$74 := $$61]) decor ([$$65; $$66]) {
-                                            aggregate [$$56] <- [listify({"tweetid2": $$68, "loc2": $$64})]
-                                            -- AGGREGATE  |LOCAL|
-                                              select (not(is-missing($$62)))
-                                              -- STREAM_SELECT  |LOCAL|
-                                                nested tuple source
-                                                -- NESTED_TUPLE_SOURCE  |LOCAL|
-                                         }
-                                  -- PRE_CLUSTERED_GROUP_BY[$$61]  |PARTITIONED|
-                                    exchange
-                                    -- ONE_TO_ONE_EXCHANGE  |PARTITIONED|
-                                      order (ASC, $$61) (ASC, $$67)
-                                      -- STABLE_SORT [$$61(ASC), $$67(ASC)]  |PARTITIONED|
-                                        exchange
-                                        -- HASH_PARTITION_EXCHANGE [$$61]  |PARTITIONED|
-                                          project ([$$65, $$66, $$68, $$64, $$67, $$62, $$61])
-                                          -- STREAM_PROJECT  |PARTITIONED|
-                                            select (spatial-intersect($$64, $$n)) retain-untrue ($$62 <- missing)
-                                            -- STREAM_SELECT  |PARTITIONED|
-                                              project ([$$65, $$66, $$61, $$n, $$62, $$67, $$68, $$64])
+                                            assign [$$66, $$70] <- [$$t2.getField(0), $$t2.getField("tweetid")] project: [$$68, $$69, $$64, $$n, $$65, $$66, $$70]
+                                            -- ASSIGN  |PARTITIONED|
+                                              project ([$$68, $$69, $$64, $$n, $$65, $$t2])
                                               -- STREAM_PROJECT  |PARTITIONED|
-                                                assign [$$68, $$64] <- [$$63.getField(0), $$63.getField("sender-location")]
-                                                -- ASSIGN  |PARTITIONED|
-                                                  project ([$$65, $$66, $$61, $$n, $$62, $$63, $$67])
-                                                  -- STREAM_PROJECT  |PARTITIONED|
-                                                    assign [$$63, $$67] <- [$$t2.getField(0), $$t2.getField("tweetid")]
-                                                    -- ASSIGN  |PARTITIONED|
-                                                      project ([$$65, $$66, $$61, $$n, $$62, $$t2])
-                                                      -- STREAM_PROJECT  |PARTITIONED|
+                                                exchange
+                                                -- ONE_TO_ONE_EXCHANGE  |PARTITIONED|
+                                                  left-outer-unnest-map [$$65, $$t2] <- index-search("TweetMessages", 0, "Default", "test", "TweetMessages", true, false, 1, $$89, 1, $$89, true, true, true)
+                                                  -- BTREE_SEARCH  |PARTITIONED|
+                                                    exchange
+                                                    -- ONE_TO_ONE_EXCHANGE  |PARTITIONED|
+                                                      order (ASC, $$89)
+                                                      -- STABLE_SORT [$$89(ASC)]  |PARTITIONED|
                                                         exchange
                                                         -- ONE_TO_ONE_EXCHANGE  |PARTITIONED|
-                                                          left-outer-unnest-map [$$62, $$t2] <- index-search("TweetMessages", 0, "test", "TweetMessages", true, false, 1, $$86, 1, $$86, true, true, true)
-                                                          -- BTREE_SEARCH  |PARTITIONED|
+                                                          project ([$$68, $$69, $$64, $$n, $$89])
+                                                          -- STREAM_PROJECT  |PARTITIONED|
                                                             exchange
                                                             -- ONE_TO_ONE_EXCHANGE  |PARTITIONED|
-                                                              order (ASC, $$86)
-                                                              -- STABLE_SORT [$$86(ASC)]  |PARTITIONED|
+                                                              left-outer-unnest-map [$$85, $$86, $$87, $$88, $$89] <- index-search("twmSndLocIx", 1, "Default", "test", "TweetMessages", true, true, 4, $$81, $$82, $$83, $$84)
+                                                              -- RTREE_SEARCH  |PARTITIONED|
                                                                 exchange
-                                                                -- ONE_TO_ONE_EXCHANGE  |PARTITIONED|
-                                                                  project ([$$65, $$66, $$61, $$n, $$86])
-                                                                  -- STREAM_PROJECT  |PARTITIONED|
-                                                                    exchange
-                                                                    -- ONE_TO_ONE_EXCHANGE  |PARTITIONED|
-                                                                      left-outer-unnest-map [$$82, $$83, $$84, $$85, $$86] <- index-search("twmSndLocIx", 1, "test", "TweetMessages", true, true, 4, $$78, $$79, $$80, $$81)
-                                                                      -- RTREE_SEARCH  |PARTITIONED|
-                                                                        exchange
-                                                                        -- BROADCAST_EXCHANGE  |PARTITIONED|
-                                                                          assign [$$78, $$79, $$80, $$81] <- [create-mbr($$n, 2, 0), create-mbr($$n, 2, 1), create-mbr($$n, 2, 2), create-mbr($$n, 2, 3)]
-                                                                          -- ASSIGN  |PARTITIONED|
-                                                                            assign [$$n] <- [create-circle($$66, 0.5)]
-                                                                            -- ASSIGN  |PARTITIONED|
-                                                                              project ([$$61, $$66, $$65])
-                                                                              -- STREAM_PROJECT  |PARTITIONED|
-                                                                                assign [$$66, $$65] <- [$$60.getField("sender-location"), $$60.getField(0)]
+                                                                -- BROADCAST_EXCHANGE  |PARTITIONED|
+                                                                  assign [$$81, $$82, $$83, $$84] <- [create-mbr($$n, 2, 0), create-mbr($$n, 2, 1), create-mbr($$n, 2, 2), create-mbr($$n, 2, 3)]
+                                                                  -- ASSIGN  |PARTITIONED|
+                                                                    assign [$$n] <- [create-circle($$69, 0.5)]
+                                                                    -- ASSIGN  |PARTITIONED|
+                                                                      assign [$$69, $$68] <- [$$63.getField("sender-location"), $$63.getField(0)] project: [$$64, $$69, $$68]
+                                                                      -- ASSIGN  |PARTITIONED|
+                                                                        assign [$$63] <- [$$t1.getField(0)] project: [$$64, $$63]
+                                                                        -- ASSIGN  |PARTITIONED|
+                                                                          exchange
+                                                                          -- ONE_TO_ONE_EXCHANGE  |PARTITIONED|
+                                                                            unnest-map [$$64, $$t1] <- index-search("TweetMessages", 0, "Default", "test", "TweetMessages", false, false, 0, 1, $$78, true, false, false)
+                                                                            -- BTREE_SEARCH  |PARTITIONED|
+                                                                              exchange
+                                                                              -- ONE_TO_ONE_EXCHANGE  |PARTITIONED|
+                                                                                assign [$$78] <- [10]
                                                                                 -- ASSIGN  |PARTITIONED|
-                                                                                  project ([$$61, $$60])
-                                                                                  -- STREAM_PROJECT  |PARTITIONED|
-                                                                                    assign [$$60] <- [$$t1.getField(0)]
-                                                                                    -- ASSIGN  |PARTITIONED|
-                                                                                      exchange
-                                                                                      -- ONE_TO_ONE_EXCHANGE  |PARTITIONED|
-                                                                                        unnest-map [$$61, $$t1] <- index-search("TweetMessages", 0, "test", "TweetMessages", false, false, 0, 1, $$75, true, false, false)
-                                                                                        -- BTREE_SEARCH  |PARTITIONED|
-                                                                                          exchange
-                                                                                          -- ONE_TO_ONE_EXCHANGE  |PARTITIONED|
-                                                                                            assign [$$75] <- [10]
-                                                                                            -- ASSIGN  |PARTITIONED|
-                                                                                              empty-tuple-source
-                                                                                              -- EMPTY_TUPLE_SOURCE  |PARTITIONED|
->>>>>>> 86e6336f
+                                                                                  empty-tuple-source
+                                                                                  -- EMPTY_TUPLE_SOURCE  |PARTITIONED|