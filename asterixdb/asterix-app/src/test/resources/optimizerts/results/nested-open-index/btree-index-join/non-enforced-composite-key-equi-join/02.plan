distribute result [$$30]
-- DISTRIBUTE_RESULT  |PARTITIONED|
  exchange
  -- ONE_TO_ONE_EXCHANGE  |PARTITIONED|
<<<<<<< HEAD
    -- ASSIGN  |PARTITIONED|
      -- STREAM_SELECT  |PARTITIONED|
        -- STREAM_PROJECT  |PARTITIONED|
          -- ONE_TO_ONE_EXCHANGE  |PARTITIONED|
            -- BTREE_SEARCH (test.ds2.ds2)  |PARTITIONED|
              -- ONE_TO_ONE_EXCHANGE  |PARTITIONED|
                -- STABLE_SORT [$$43(ASC)]  |PARTITIONED|
                  -- ONE_TO_ONE_EXCHANGE  |PARTITIONED|
                    -- STREAM_PROJECT  |PARTITIONED|
                      -- ONE_TO_ONE_EXCHANGE  |PARTITIONED|
                        -- BTREE_SEARCH (test.ds2.idx)  |PARTITIONED|
                          -- BROADCAST_EXCHANGE  |PARTITIONED|
                            -- ASSIGN  |PARTITIONED|
                              -- STREAM_PROJECT  |PARTITIONED|
                                -- ONE_TO_ONE_EXCHANGE  |PARTITIONED|
                                  -- DATASOURCE_SCAN (test.ds1)  |PARTITIONED|
                                    -- ONE_TO_ONE_EXCHANGE  |PARTITIONED|
                                      -- EMPTY_TUPLE_SOURCE  |PARTITIONED|
=======
    project ([$$30])
    -- STREAM_PROJECT  |PARTITIONED|
      assign [$$30] <- [{"a": $$a, "b": $$b}]
      -- ASSIGN  |PARTITIONED|
        project ([$$a, $$b])
        -- STREAM_PROJECT  |PARTITIONED|
          select (eq($$33, $$b.getField("nested").getField("fname")))
          -- STREAM_SELECT  |PARTITIONED|
            project ([$$a, $$33, $$b])
            -- STREAM_PROJECT  |PARTITIONED|
              exchange
              -- ONE_TO_ONE_EXCHANGE  |PARTITIONED|
                unnest-map [$$32, $$b] <- index-search("ds2", 0, "test", "ds2", true, false, 1, $$41, 1, $$41, true, true, true)
                -- BTREE_SEARCH  |PARTITIONED|
                  exchange
                  -- ONE_TO_ONE_EXCHANGE  |PARTITIONED|
                    order (ASC, $$41)
                    -- STABLE_SORT [$$41(ASC)]  |PARTITIONED|
                      exchange
                      -- ONE_TO_ONE_EXCHANGE  |PARTITIONED|
                        project ([$$a, $$33, $$41])
                        -- STREAM_PROJECT  |PARTITIONED|
                          exchange
                          -- ONE_TO_ONE_EXCHANGE  |PARTITIONED|
                            unnest-map [$$38, $$39, $$40, $$41] <- index-search("idx", 0, "test", "ds2", true, true, 1, $$33, 1, $$33, true, true, true)
                            -- BTREE_SEARCH  |PARTITIONED|
                              exchange
                              -- BROADCAST_EXCHANGE  |PARTITIONED|
                                assign [$$33] <- [to-string($$a.getField("nested").getField("fname"))]
                                -- ASSIGN  |PARTITIONED|
                                  project ([$$a])
                                  -- STREAM_PROJECT  |PARTITIONED|
                                    exchange
                                    -- ONE_TO_ONE_EXCHANGE  |PARTITIONED|
                                      data-scan []<-[$$31, $$a] <- test.ds1
                                      -- DATASOURCE_SCAN  |PARTITIONED|
                                        exchange
                                        -- ONE_TO_ONE_EXCHANGE  |PARTITIONED|
                                          empty-tuple-source
                                          -- EMPTY_TUPLE_SOURCE  |PARTITIONED|
>>>>>>> 86e6336f
<|MERGE_RESOLUTION|>--- conflicted
+++ resolved
@@ -1,65 +1,40 @@
-distribute result [$$30]
+distribute result [$$32]
 -- DISTRIBUTE_RESULT  |PARTITIONED|
   exchange
   -- ONE_TO_ONE_EXCHANGE  |PARTITIONED|
-<<<<<<< HEAD
+    assign [$$32] <- [{"a": $$a, "b": $$b}] project: [$$32]
     -- ASSIGN  |PARTITIONED|
+      select (eq($$35, $$b.getField("nested").getField("fname"))) project: [$$a, $$b]
       -- STREAM_SELECT  |PARTITIONED|
+        project ([$$a, $$35, $$b])
         -- STREAM_PROJECT  |PARTITIONED|
+          exchange
           -- ONE_TO_ONE_EXCHANGE  |PARTITIONED|
-            -- BTREE_SEARCH (test.ds2.ds2)  |PARTITIONED|
-              -- ONE_TO_ONE_EXCHANGE  |PARTITIONED|
-                -- STABLE_SORT [$$43(ASC)]  |PARTITIONED|
-                  -- ONE_TO_ONE_EXCHANGE  |PARTITIONED|
-                    -- STREAM_PROJECT  |PARTITIONED|
-                      -- ONE_TO_ONE_EXCHANGE  |PARTITIONED|
-                        -- BTREE_SEARCH (test.ds2.idx)  |PARTITIONED|
-                          -- BROADCAST_EXCHANGE  |PARTITIONED|
-                            -- ASSIGN  |PARTITIONED|
-                              -- STREAM_PROJECT  |PARTITIONED|
-                                -- ONE_TO_ONE_EXCHANGE  |PARTITIONED|
-                                  -- DATASOURCE_SCAN (test.ds1)  |PARTITIONED|
-                                    -- ONE_TO_ONE_EXCHANGE  |PARTITIONED|
-                                      -- EMPTY_TUPLE_SOURCE  |PARTITIONED|
-=======
-    project ([$$30])
-    -- STREAM_PROJECT  |PARTITIONED|
-      assign [$$30] <- [{"a": $$a, "b": $$b}]
-      -- ASSIGN  |PARTITIONED|
-        project ([$$a, $$b])
-        -- STREAM_PROJECT  |PARTITIONED|
-          select (eq($$33, $$b.getField("nested").getField("fname")))
-          -- STREAM_SELECT  |PARTITIONED|
-            project ([$$a, $$33, $$b])
-            -- STREAM_PROJECT  |PARTITIONED|
+            unnest-map [$$34, $$b] <- index-search("ds2", 0, "Default", "test", "ds2", true, false, 1, $$43, 1, $$43, true, true, true)
+            -- BTREE_SEARCH  |PARTITIONED|
               exchange
               -- ONE_TO_ONE_EXCHANGE  |PARTITIONED|
-                unnest-map [$$32, $$b] <- index-search("ds2", 0, "test", "ds2", true, false, 1, $$41, 1, $$41, true, true, true)
-                -- BTREE_SEARCH  |PARTITIONED|
+                order (ASC, $$43)
+                -- STABLE_SORT [$$43(ASC)]  |PARTITIONED|
                   exchange
                   -- ONE_TO_ONE_EXCHANGE  |PARTITIONED|
-                    order (ASC, $$41)
-                    -- STABLE_SORT [$$41(ASC)]  |PARTITIONED|
+                    project ([$$a, $$35, $$43])
+                    -- STREAM_PROJECT  |PARTITIONED|
                       exchange
                       -- ONE_TO_ONE_EXCHANGE  |PARTITIONED|
-                        project ([$$a, $$33, $$41])
-                        -- STREAM_PROJECT  |PARTITIONED|
+                        unnest-map [$$40, $$41, $$42, $$43] <- index-search("idx", 0, "Default", "test", "ds2", true, true, 1, $$35, 1, $$35, true, true, true)
+                        -- BTREE_SEARCH  |PARTITIONED|
                           exchange
-                          -- ONE_TO_ONE_EXCHANGE  |PARTITIONED|
-                            unnest-map [$$38, $$39, $$40, $$41] <- index-search("idx", 0, "test", "ds2", true, true, 1, $$33, 1, $$33, true, true, true)
-                            -- BTREE_SEARCH  |PARTITIONED|
-                              exchange
-                              -- BROADCAST_EXCHANGE  |PARTITIONED|
-                                assign [$$33] <- [to-string($$a.getField("nested").getField("fname"))]
-                                -- ASSIGN  |PARTITIONED|
-                                  project ([$$a])
-                                  -- STREAM_PROJECT  |PARTITIONED|
+                          -- BROADCAST_EXCHANGE  |PARTITIONED|
+                            assign [$$35] <- [to-string($$a.getField("nested").getField("fname"))]
+                            -- ASSIGN  |PARTITIONED|
+                              project ([$$a])
+                              -- STREAM_PROJECT  |PARTITIONED|
+                                exchange
+                                -- ONE_TO_ONE_EXCHANGE  |PARTITIONED|
+                                  data-scan []<-[$$33, $$a] <- test.ds1
+                                  -- DATASOURCE_SCAN  |PARTITIONED|
                                     exchange
                                     -- ONE_TO_ONE_EXCHANGE  |PARTITIONED|
-                                      data-scan []<-[$$31, $$a] <- test.ds1
-                                      -- DATASOURCE_SCAN  |PARTITIONED|
-                                        exchange
-                                        -- ONE_TO_ONE_EXCHANGE  |PARTITIONED|
-                                          empty-tuple-source
-                                          -- EMPTY_TUPLE_SOURCE  |PARTITIONED|
->>>>>>> 86e6336f
+                                      empty-tuple-source
+                                      -- EMPTY_TUPLE_SOURCE  |PARTITIONED|