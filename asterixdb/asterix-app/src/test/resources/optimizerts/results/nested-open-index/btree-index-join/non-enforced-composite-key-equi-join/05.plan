--- conflicted
+++ resolved
@@ -1,86 +1,50 @@
-distribute result [$$34]
+distribute result [$$36]
 -- DISTRIBUTE_RESULT  |PARTITIONED|
   exchange
   -- ONE_TO_ONE_EXCHANGE  |PARTITIONED|
-<<<<<<< HEAD
+    assign [$$36] <- [{"c1": $$48, "c2": $$49}] project: [$$36]
     -- ASSIGN  |PARTITIONED|
+      exchange
       -- SORT_MERGE_EXCHANGE [$$48(ASC), $$49(ASC) ]  |PARTITIONED|
+        order (ASC, $$48) (ASC, $$49)
         -- STABLE_SORT [$$48(ASC), $$49(ASC)]  |PARTITIONED|
+          exchange
           -- ONE_TO_ONE_EXCHANGE  |PARTITIONED|
+            project ([$$48, $$49])
             -- STREAM_PROJECT  |PARTITIONED|
+              exchange
               -- ONE_TO_ONE_EXCHANGE  |PARTITIONED|
+                join (eq($$45, $$46))
                 -- HYBRID_HASH_JOIN [$$45][$$46]  |PARTITIONED|
+                  exchange
                   -- HASH_PARTITION_EXCHANGE [$$45]  |PARTITIONED|
+                    assign [$$45, $$48] <- [to-string($$52.getField("c_s")), $$52.getField("c_x")] project: [$$48, $$45]
                     -- ASSIGN  |PARTITIONED|
+                      assign [$$52] <- [$$t1.getField("nested")] project: [$$52]
                       -- ASSIGN  |PARTITIONED|
+                        project ([$$t1])
                         -- STREAM_PROJECT  |PARTITIONED|
+                          exchange
                           -- ONE_TO_ONE_EXCHANGE  |PARTITIONED|
-                            -- DATASOURCE_SCAN (test.TestOpen1)  |PARTITIONED|
+                            data-scan []<-[$$43, $$t1] <- test.TestOpen1
+                            -- DATASOURCE_SCAN  |PARTITIONED|
+                              exchange
                               -- ONE_TO_ONE_EXCHANGE  |PARTITIONED|
+                                empty-tuple-source
                                 -- EMPTY_TUPLE_SOURCE  |PARTITIONED|
+                  exchange
                   -- HASH_PARTITION_EXCHANGE [$$46]  |PARTITIONED|
+                    assign [$$49, $$46] <- [$$53.getField("c_x"), $$53.getField("c_s")] project: [$$49, $$46]
                     -- ASSIGN  |PARTITIONED|
+                      assign [$$53] <- [$$t2.getField("nested")] project: [$$53]
                       -- ASSIGN  |PARTITIONED|
+                        project ([$$t2])
                         -- STREAM_PROJECT  |PARTITIONED|
+                          exchange
                           -- ONE_TO_ONE_EXCHANGE  |PARTITIONED|
-                            -- DATASOURCE_SCAN (test.TestOpen2)  |PARTITIONED|
+                            data-scan []<-[$$44, $$t2] <- test.TestOpen2
+                            -- DATASOURCE_SCAN  |PARTITIONED|
+                              exchange
                               -- ONE_TO_ONE_EXCHANGE  |PARTITIONED|
-                                -- EMPTY_TUPLE_SOURCE  |PARTITIONED|
-=======
-    project ([$$34])
-    -- STREAM_PROJECT  |PARTITIONED|
-      assign [$$34] <- [{"c1": $$46, "c2": $$47}]
-      -- ASSIGN  |PARTITIONED|
-        exchange
-        -- SORT_MERGE_EXCHANGE [$$46(ASC), $$47(ASC) ]  |PARTITIONED|
-          order (ASC, $$46) (ASC, $$47)
-          -- STABLE_SORT [$$46(ASC), $$47(ASC)]  |PARTITIONED|
-            exchange
-            -- ONE_TO_ONE_EXCHANGE  |PARTITIONED|
-              project ([$$46, $$47])
-              -- STREAM_PROJECT  |PARTITIONED|
-                exchange
-                -- ONE_TO_ONE_EXCHANGE  |PARTITIONED|
-                  join (eq($$43, $$44))
-                  -- HYBRID_HASH_JOIN [$$43][$$44]  |PARTITIONED|
-                    exchange
-                    -- HASH_PARTITION_EXCHANGE [$$43]  |PARTITIONED|
-                      project ([$$46, $$43])
-                      -- STREAM_PROJECT  |PARTITIONED|
-                        assign [$$43, $$46] <- [to-string($$50.getField("c_s")), $$50.getField("c_x")]
-                        -- ASSIGN  |PARTITIONED|
-                          project ([$$50])
-                          -- STREAM_PROJECT  |PARTITIONED|
-                            assign [$$50] <- [$$t1.getField("nested")]
-                            -- ASSIGN  |PARTITIONED|
-                              project ([$$t1])
-                              -- STREAM_PROJECT  |PARTITIONED|
-                                exchange
-                                -- ONE_TO_ONE_EXCHANGE  |PARTITIONED|
-                                  data-scan []<-[$$41, $$t1] <- test.TestOpen1
-                                  -- DATASOURCE_SCAN  |PARTITIONED|
-                                    exchange
-                                    -- ONE_TO_ONE_EXCHANGE  |PARTITIONED|
-                                      empty-tuple-source
-                                      -- EMPTY_TUPLE_SOURCE  |PARTITIONED|
-                    exchange
-                    -- HASH_PARTITION_EXCHANGE [$$44]  |PARTITIONED|
-                      project ([$$47, $$44])
-                      -- STREAM_PROJECT  |PARTITIONED|
-                        assign [$$47, $$44] <- [$$51.getField("c_x"), $$51.getField("c_s")]
-                        -- ASSIGN  |PARTITIONED|
-                          project ([$$51])
-                          -- STREAM_PROJECT  |PARTITIONED|
-                            assign [$$51] <- [$$t2.getField("nested")]
-                            -- ASSIGN  |PARTITIONED|
-                              project ([$$t2])
-                              -- STREAM_PROJECT  |PARTITIONED|
-                                exchange
-                                -- ONE_TO_ONE_EXCHANGE  |PARTITIONED|
-                                  data-scan []<-[$$42, $$t2] <- test.TestOpen2
-                                  -- DATASOURCE_SCAN  |PARTITIONED|
-                                    exchange
-                                    -- ONE_TO_ONE_EXCHANGE  |PARTITIONED|
-                                      empty-tuple-source
-                                      -- EMPTY_TUPLE_SOURCE  |PARTITIONED|
->>>>>>> 86e6336f
+                                empty-tuple-source
+                                -- EMPTY_TUPLE_SOURCE  |PARTITIONED|