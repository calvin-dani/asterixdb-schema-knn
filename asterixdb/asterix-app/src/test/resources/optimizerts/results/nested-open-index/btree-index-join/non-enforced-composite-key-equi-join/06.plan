--- conflicted
+++ resolved
@@ -1,89 +1,52 @@
-distribute result [$$34]
+distribute result [$$36]
 -- DISTRIBUTE_RESULT  |PARTITIONED|
   exchange
   -- ONE_TO_ONE_EXCHANGE  |PARTITIONED|
-<<<<<<< HEAD
+    assign [$$36] <- [{"c1": $$48, "c2": $$49}] project: [$$36]
     -- ASSIGN  |PARTITIONED|
+      exchange
       -- SORT_MERGE_EXCHANGE [$$48(ASC), $$49(ASC) ]  |PARTITIONED|
+        order (ASC, $$48) (ASC, $$49)
         -- STABLE_SORT [$$48(ASC), $$49(ASC)]  |PARTITIONED|
+          exchange
           -- ONE_TO_ONE_EXCHANGE  |PARTITIONED|
+            select (eq($$45, $$53.getField("c_s"))) project: [$$48, $$49]
             -- STREAM_SELECT  |PARTITIONED|
+              assign [$$49] <- [$$53.getField("c_x")]
               -- ASSIGN  |PARTITIONED|
+                assign [$$53] <- [$$t2.getField("nested")] project: [$$48, $$45, $$53]
                 -- ASSIGN  |PARTITIONED|
+                  project ([$$48, $$45, $$t2])
                   -- STREAM_PROJECT  |PARTITIONED|
+                    exchange
                     -- ONE_TO_ONE_EXCHANGE  |PARTITIONED|
-                      -- BTREE_SEARCH (test.TestOpen2.TestOpen2)  |PARTITIONED|
+                      unnest-map [$$44, $$t2] <- index-search("TestOpen2", 0, "Default", "test", "TestOpen2", true, false, 1, $$56, 1, $$56, true, true, true)
+                      -- BTREE_SEARCH  |PARTITIONED|
+                        exchange
                         -- ONE_TO_ONE_EXCHANGE  |PARTITIONED|
+                          order (ASC, $$56)
                           -- STABLE_SORT [$$56(ASC)]  |PARTITIONED|
+                            exchange
                             -- ONE_TO_ONE_EXCHANGE  |PARTITIONED|
+                              project ([$$48, $$45, $$56])
                               -- STREAM_PROJECT  |PARTITIONED|
+                                exchange
                                 -- ONE_TO_ONE_EXCHANGE  |PARTITIONED|
-                                  -- BTREE_SEARCH (test.TestOpen2.idx_t2_s)  |PARTITIONED|
+                                  unnest-map [$$54, $$55, $$56] <- index-search("idx_t2_s", 0, "Default", "test", "TestOpen2", true, true, 1, $$45, 1, $$45, true, true, true)
+                                  -- BTREE_SEARCH  |PARTITIONED|
+                                    exchange
                                     -- BROADCAST_EXCHANGE  |PARTITIONED|
+                                      assign [$$45, $$48] <- [to-string($$52.getField("c_s")), $$52.getField("c_x")] project: [$$45, $$48]
                                       -- ASSIGN  |PARTITIONED|
+                                        assign [$$52] <- [$$t1.getField("nested")] project: [$$52]
                                         -- ASSIGN  |PARTITIONED|
+                                          project ([$$t1])
                                           -- STREAM_PROJECT  |PARTITIONED|
+                                            exchange
                                             -- ONE_TO_ONE_EXCHANGE  |PARTITIONED|
-                                              -- DATASOURCE_SCAN (test.TestOpen1)  |PARTITIONED|
+                                              data-scan []<-[$$43, $$t1] <- test.TestOpen1
+                                              -- DATASOURCE_SCAN  |PARTITIONED|
+                                                exchange
                                                 -- ONE_TO_ONE_EXCHANGE  |PARTITIONED|
-                                                  -- EMPTY_TUPLE_SOURCE  |PARTITIONED|
-=======
-    project ([$$34])
-    -- STREAM_PROJECT  |PARTITIONED|
-      assign [$$34] <- [{"c1": $$46, "c2": $$47}]
-      -- ASSIGN  |PARTITIONED|
-        exchange
-        -- SORT_MERGE_EXCHANGE [$$46(ASC), $$47(ASC) ]  |PARTITIONED|
-          order (ASC, $$46) (ASC, $$47)
-          -- STABLE_SORT [$$46(ASC), $$47(ASC)]  |PARTITIONED|
-            exchange
-            -- ONE_TO_ONE_EXCHANGE  |PARTITIONED|
-              project ([$$46, $$47])
-              -- STREAM_PROJECT  |PARTITIONED|
-                select (eq($$43, $$51.getField("c_s")))
-                -- STREAM_SELECT  |PARTITIONED|
-                  assign [$$47] <- [$$51.getField("c_x")]
-                  -- ASSIGN  |PARTITIONED|
-                    project ([$$46, $$43, $$51])
-                    -- STREAM_PROJECT  |PARTITIONED|
-                      assign [$$51] <- [$$t2.getField("nested")]
-                      -- ASSIGN  |PARTITIONED|
-                        project ([$$46, $$43, $$t2])
-                        -- STREAM_PROJECT  |PARTITIONED|
-                          exchange
-                          -- ONE_TO_ONE_EXCHANGE  |PARTITIONED|
-                            unnest-map [$$42, $$t2] <- index-search("TestOpen2", 0, "test", "TestOpen2", true, false, 1, $$54, 1, $$54, true, true, true)
-                            -- BTREE_SEARCH  |PARTITIONED|
-                              exchange
-                              -- ONE_TO_ONE_EXCHANGE  |PARTITIONED|
-                                order (ASC, $$54)
-                                -- STABLE_SORT [$$54(ASC)]  |PARTITIONED|
-                                  exchange
-                                  -- ONE_TO_ONE_EXCHANGE  |PARTITIONED|
-                                    project ([$$46, $$43, $$54])
-                                    -- STREAM_PROJECT  |PARTITIONED|
-                                      exchange
-                                      -- ONE_TO_ONE_EXCHANGE  |PARTITIONED|
-                                        unnest-map [$$52, $$53, $$54] <- index-search("idx_t2_s", 0, "test", "TestOpen2", true, true, 1, $$43, 1, $$43, true, true, true)
-                                        -- BTREE_SEARCH  |PARTITIONED|
-                                          exchange
-                                          -- BROADCAST_EXCHANGE  |PARTITIONED|
-                                            project ([$$43, $$46])
-                                            -- STREAM_PROJECT  |PARTITIONED|
-                                              assign [$$43, $$46] <- [to-string($$50.getField("c_s")), $$50.getField("c_x")]
-                                              -- ASSIGN  |PARTITIONED|
-                                                project ([$$50])
-                                                -- STREAM_PROJECT  |PARTITIONED|
-                                                  assign [$$50] <- [$$t1.getField("nested")]
-                                                  -- ASSIGN  |PARTITIONED|
-                                                    project ([$$t1])
-                                                    -- STREAM_PROJECT  |PARTITIONED|
-                                                      exchange
-                                                      -- ONE_TO_ONE_EXCHANGE  |PARTITIONED|
-                                                        data-scan []<-[$$41, $$t1] <- test.TestOpen1
-                                                        -- DATASOURCE_SCAN  |PARTITIONED|
-                                                          exchange
-                                                          -- ONE_TO_ONE_EXCHANGE  |PARTITIONED|
-                                                            empty-tuple-source
-                                                            -- EMPTY_TUPLE_SOURCE  |PARTITIONED|
->>>>>>> 86e6336f
+                                                  empty-tuple-source
+                                                  -- EMPTY_TUPLE_SOURCE  |PARTITIONED|