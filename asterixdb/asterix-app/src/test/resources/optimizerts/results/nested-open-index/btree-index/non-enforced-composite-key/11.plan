--- conflicted
+++ resolved
@@ -15,11 +15,7 @@
                             -- ONE_TO_ONE_EXCHANGE  |PARTITIONED|
                               -- BTREE_SEARCH  |PARTITIONED|
                                 -- ONE_TO_ONE_EXCHANGE  |PARTITIONED|
-<<<<<<< HEAD
-                                  -- STABLE_SORT [$$35(ASC)]  |PARTITIONED|
-=======
-                                  -- STABLE_SORT [$$33(ASC)]  |PARTITIONED|
->>>>>>> ff271b71
+                                  -- STABLE_SORT [$$34(ASC)]  |PARTITIONED|
                                     -- ONE_TO_ONE_EXCHANGE  |PARTITIONED|
                                       -- STREAM_PROJECT  |PARTITIONED|
                                         -- ONE_TO_ONE_EXCHANGE  |PARTITIONED|
