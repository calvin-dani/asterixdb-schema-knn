--- conflicted
+++ resolved
@@ -1,72 +1,42 @@
-distribute result [$$22]
+distribute result [$$23]
 -- DISTRIBUTE_RESULT  |PARTITIONED|
   exchange
   -- ONE_TO_ONE_EXCHANGE  |PARTITIONED|
-<<<<<<< HEAD
+    assign [$$23] <- [{"res": $$30}] project: [$$23]
     -- ASSIGN  |PARTITIONED|
+      exchange
       -- SORT_MERGE_EXCHANGE [$$30(ASC) ]  |PARTITIONED|
+        order (ASC, $$30)
         -- STABLE_SORT [$$30(ASC)]  |PARTITIONED|
+          exchange
           -- ONE_TO_ONE_EXCHANGE  |PARTITIONED|
+            select (and(gt($$26, 499), lt($$26, 99999))) project: [$$30]
             -- STREAM_SELECT  |PARTITIONED|
+              assign [$$30, $$26] <- [$$32.getField("c_x"), $$32.getField("c_i8")] project: [$$30, $$26]
               -- ASSIGN  |PARTITIONED|
+                assign [$$32] <- [$$t.getField("nested")] project: [$$32]
                 -- ASSIGN  |PARTITIONED|
+                  project ([$$t])
                   -- STREAM_PROJECT  |PARTITIONED|
+                    exchange
                     -- ONE_TO_ONE_EXCHANGE  |PARTITIONED|
-                      -- BTREE_SEARCH (test.TestOpen.TestOpen)  |PARTITIONED|
+                      unnest-map [$$28, $$t] <- index-search("TestOpen", 0, "Default", "test", "TestOpen", false, false, 1, $$37, 1, $$37, true, true, true)
+                      -- BTREE_SEARCH  |PARTITIONED|
+                        exchange
                         -- ONE_TO_ONE_EXCHANGE  |PARTITIONED|
+                          order (ASC, $$37)
                           -- STABLE_SORT [$$37(ASC)]  |PARTITIONED|
-                            -- ONE_TO_ONE_EXCHANGE  |PARTITIONED|
-                              -- STREAM_PROJECT  |PARTITIONED|
-                                -- ONE_TO_ONE_EXCHANGE  |PARTITIONED|
-                                  -- BTREE_SEARCH (test.TestOpen.idx_i8)  |PARTITIONED|
-                                    -- ONE_TO_ONE_EXCHANGE  |PARTITIONED|
-                                      -- ASSIGN  |PARTITIONED|
-                                        -- EMPTY_TUPLE_SOURCE  |PARTITIONED|
-=======
-    project ([$$22])
-    -- STREAM_PROJECT  |PARTITIONED|
-      assign [$$22] <- [{"res": $$29}]
-      -- ASSIGN  |PARTITIONED|
-        exchange
-        -- SORT_MERGE_EXCHANGE [$$29(ASC) ]  |PARTITIONED|
-          order (ASC, $$29)
-          -- STABLE_SORT [$$29(ASC)]  |PARTITIONED|
-            exchange
-            -- ONE_TO_ONE_EXCHANGE  |PARTITIONED|
-              project ([$$29])
-              -- STREAM_PROJECT  |PARTITIONED|
-                select (and(gt($$25, 499), lt($$25, 99999)))
-                -- STREAM_SELECT  |PARTITIONED|
-                  project ([$$29, $$25])
-                  -- STREAM_PROJECT  |PARTITIONED|
-                    assign [$$29, $$25] <- [$$31.getField("c_x"), $$31.getField("c_i8")]
-                    -- ASSIGN  |PARTITIONED|
-                      project ([$$31])
-                      -- STREAM_PROJECT  |PARTITIONED|
-                        assign [$$31] <- [$$t.getField("nested")]
-                        -- ASSIGN  |PARTITIONED|
-                          project ([$$t])
-                          -- STREAM_PROJECT  |PARTITIONED|
                             exchange
                             -- ONE_TO_ONE_EXCHANGE  |PARTITIONED|
-                              unnest-map [$$27, $$t] <- index-search("TestOpen", 0, "test", "TestOpen", false, false, 1, $$36, 1, $$36, true, true, true)
-                              -- BTREE_SEARCH  |PARTITIONED|
+                              project ([$$37])
+                              -- STREAM_PROJECT  |PARTITIONED|
                                 exchange
                                 -- ONE_TO_ONE_EXCHANGE  |PARTITIONED|
-                                  order (ASC, $$36)
-                                  -- STABLE_SORT [$$36(ASC)]  |PARTITIONED|
+                                  unnest-map [$$35, $$36, $$37] <- index-search("idx_i8", 0, "Default", "test", "TestOpen", false, false, 1, $$33, 1, $$34, true, true, false)
+                                  -- BTREE_SEARCH  |PARTITIONED|
                                     exchange
                                     -- ONE_TO_ONE_EXCHANGE  |PARTITIONED|
-                                      project ([$$36])
-                                      -- STREAM_PROJECT  |PARTITIONED|
-                                        exchange
-                                        -- ONE_TO_ONE_EXCHANGE  |PARTITIONED|
-                                          unnest-map [$$34, $$35, $$36] <- index-search("idx_i8", 0, "test", "TestOpen", false, false, 1, $$32, 1, $$33, true, true, false)
-                                          -- BTREE_SEARCH  |PARTITIONED|
-                                            exchange
-                                            -- ONE_TO_ONE_EXCHANGE  |PARTITIONED|
-                                              assign [$$32, $$33] <- [127, 127]
-                                              -- ASSIGN  |PARTITIONED|
-                                                empty-tuple-source
-                                                -- EMPTY_TUPLE_SOURCE  |PARTITIONED|
->>>>>>> 86e6336f
+                                      assign [$$33, $$34] <- [127, 127]
+                                      -- ASSIGN  |PARTITIONED|
+                                        empty-tuple-source
+                                        -- EMPTY_TUPLE_SOURCE  |PARTITIONED|