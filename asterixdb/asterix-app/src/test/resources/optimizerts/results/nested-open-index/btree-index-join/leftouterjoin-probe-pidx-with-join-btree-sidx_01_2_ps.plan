distribute result [$$49]
-- DISTRIBUTE_RESULT  |PARTITIONED|
  exchange
  -- ONE_TO_ONE_EXCHANGE  |PARTITIONED|
<<<<<<< HEAD
    -- ASSIGN  |PARTITIONED|
      -- STREAM_PROJECT  |PARTITIONED|
        -- ONE_TO_ONE_EXCHANGE  |PARTITIONED|
          -- STABLE_SORT [$$67(ASC)]  |PARTITIONED|
            -- RANGE_PARTITION_EXCHANGE [$$67(ASC)]  |PARTITIONED|
              -- FORWARD  |PARTITIONED|
                -- ONE_TO_ONE_EXCHANGE  |PARTITIONED|
                  -- REPLICATE  |PARTITIONED|
                    -- ONE_TO_ONE_EXCHANGE  |PARTITIONED|
                      -- PRE_CLUSTERED_GROUP_BY[$$54]  |PARTITIONED|
                              {
                                -- AGGREGATE  |LOCAL|
                                  -- STREAM_SELECT  |LOCAL|
                                    -- NESTED_TUPLE_SOURCE  |LOCAL|
                              }
                        -- ONE_TO_ONE_EXCHANGE  |PARTITIONED|
                          -- STABLE_SORT [$$54(ASC), $$55(ASC)]  |PARTITIONED|
                            -- HASH_PARTITION_EXCHANGE [$$54]  |PARTITIONED|
                              -- STREAM_SELECT  |PARTITIONED|
                                -- ASSIGN  |PARTITIONED|
                                  -- ASSIGN  |PARTITIONED|
                                    -- STREAM_PROJECT  |PARTITIONED|
                                      -- ONE_TO_ONE_EXCHANGE  |PARTITIONED|
                                        -- BTREE_SEARCH (test.TweetMessages.TweetMessages)  |PARTITIONED|
                                          -- ONE_TO_ONE_EXCHANGE  |PARTITIONED|
                                            -- STABLE_SORT [$$72(ASC)]  |PARTITIONED|
                                              -- ONE_TO_ONE_EXCHANGE  |PARTITIONED|
                                                -- STREAM_PROJECT  |PARTITIONED|
                                                  -- ONE_TO_ONE_EXCHANGE  |PARTITIONED|
                                                    -- BTREE_SEARCH (test.TweetMessages.msgCountBIx)  |PARTITIONED|
                                                      -- BROADCAST_EXCHANGE  |PARTITIONED|
                                                        -- ASSIGN  |PARTITIONED|
                                                          -- ASSIGN  |PARTITIONED|
                                                            -- ONE_TO_ONE_EXCHANGE  |PARTITIONED|
                                                              -- BTREE_SEARCH (test.TweetMessages.TweetMessages)  |PARTITIONED|
                                                                -- ONE_TO_ONE_EXCHANGE  |PARTITIONED|
                                                                  -- ASSIGN  |PARTITIONED|
                                                                    -- EMPTY_TUPLE_SOURCE  |PARTITIONED|
                -- BROADCAST_EXCHANGE  |PARTITIONED|
                  -- AGGREGATE  |UNPARTITIONED|
                    -- RANDOM_MERGE_EXCHANGE  |PARTITIONED|
                      -- AGGREGATE  |PARTITIONED|
                        -- STREAM_PROJECT  |PARTITIONED|
                          -- ONE_TO_ONE_EXCHANGE  |PARTITIONED|
                            -- REPLICATE  |PARTITIONED|
                              -- ONE_TO_ONE_EXCHANGE  |PARTITIONED|
                                -- PRE_CLUSTERED_GROUP_BY[$$54]  |PARTITIONED|
                                        {
                                          -- AGGREGATE  |LOCAL|
                                            -- STREAM_SELECT  |LOCAL|
                                              -- NESTED_TUPLE_SOURCE  |LOCAL|
                                        }
                                  -- ONE_TO_ONE_EXCHANGE  |PARTITIONED|
                                    -- STABLE_SORT [$$54(ASC), $$55(ASC)]  |PARTITIONED|
                                      -- HASH_PARTITION_EXCHANGE [$$54]  |PARTITIONED|
                                        -- STREAM_SELECT  |PARTITIONED|
                                          -- ASSIGN  |PARTITIONED|
                                            -- ASSIGN  |PARTITIONED|
                                              -- STREAM_PROJECT  |PARTITIONED|
                                                -- ONE_TO_ONE_EXCHANGE  |PARTITIONED|
                                                  -- BTREE_SEARCH (test.TweetMessages.TweetMessages)  |PARTITIONED|
                                                    -- ONE_TO_ONE_EXCHANGE  |PARTITIONED|
                                                      -- STABLE_SORT [$$72(ASC)]  |PARTITIONED|
                                                        -- ONE_TO_ONE_EXCHANGE  |PARTITIONED|
                                                          -- STREAM_PROJECT  |PARTITIONED|
                                                            -- ONE_TO_ONE_EXCHANGE  |PARTITIONED|
                                                              -- BTREE_SEARCH (test.TweetMessages.msgCountBIx)  |PARTITIONED|
                                                                -- BROADCAST_EXCHANGE  |PARTITIONED|
                                                                  -- ASSIGN  |PARTITIONED|
=======
    project ([$$49])
    -- STREAM_PROJECT  |PARTITIONED|
      assign [$$49] <- [{"tweetid1": $$52, "count1": $$58, "t2info": $$48}]
      -- ASSIGN  |PARTITIONED|
        project ([$$48, $$58, $$52])
        -- STREAM_PROJECT  |PARTITIONED|
          exchange
          -- ONE_TO_ONE_EXCHANGE  |PARTITIONED|
            order (ASC, $$67)
            -- STABLE_SORT [$$67(ASC)]  |PARTITIONED|
              exchange
              -- RANGE_PARTITION_EXCHANGE [$$67(ASC)]  |PARTITIONED|
                forward: shared-variable = $$75
                -- FORWARD  |PARTITIONED|
                  exchange
                  -- ONE_TO_ONE_EXCHANGE  |PARTITIONED|
                    replicate
                    -- REPLICATE  |PARTITIONED|
                      exchange
                      -- ONE_TO_ONE_EXCHANGE  |PARTITIONED|
                        group by ([$$67 := $$54]) decor ([$$58; $$52]) {
                                  aggregate [$$48] <- [listify({"tweetid2": $$61, "count2": $$59})] [cardinality: 0.0, op-cost: 0.0, total-cost: 0.0]
                                  -- AGGREGATE  |LOCAL|
                                    select (not(is-missing($$55))) [cardinality: 0.0, op-cost: 0.0, total-cost: 0.0]
                                    -- STREAM_SELECT  |LOCAL|
                                      nested tuple source [cardinality: 0.0, op-cost: 0.0, total-cost: 0.0]
                                      -- NESTED_TUPLE_SOURCE  |LOCAL|
                               }
                        -- PRE_CLUSTERED_GROUP_BY[$$54]  |PARTITIONED|
                          exchange
                          -- ONE_TO_ONE_EXCHANGE  |PARTITIONED|
                            order (ASC, $$54) (ASC, $$55)
                            -- STABLE_SORT [$$54(ASC), $$55(ASC)]  |PARTITIONED|
                              exchange
                              -- HASH_PARTITION_EXCHANGE [$$54]  |PARTITIONED|
                                select (eq($$58, $$59)) retain-untrue ($$55 <- missing)
                                -- STREAM_SELECT  |PARTITIONED|
                                  project ([$$52, $$58, $$54, $$55, $$61, $$59])
                                  -- STREAM_PROJECT  |PARTITIONED|
                                    assign [$$61, $$59] <- [$$57.getField(0), $$57.getField("countB")]
                                    -- ASSIGN  |PARTITIONED|
                                      project ([$$52, $$58, $$54, $$55, $$57])
                                      -- STREAM_PROJECT  |PARTITIONED|
                                        assign [$$57] <- [$$t2.getField(0)]
                                        -- ASSIGN  |PARTITIONED|
                                          project ([$$52, $$58, $$54, $$55, $$t2])
                                          -- STREAM_PROJECT  |PARTITIONED|
                                            exchange
                                            -- ONE_TO_ONE_EXCHANGE  |PARTITIONED|
                                              left-outer-unnest-map [$$55, $$t2] <- index-search("TweetMessages", 0, "test", "TweetMessages", true, false, 1, $$72, 1, $$72, true, true, true)
                                              -- BTREE_SEARCH  |PARTITIONED|
                                                exchange
                                                -- ONE_TO_ONE_EXCHANGE  |PARTITIONED|
                                                  order (ASC, $$72)
                                                  -- STABLE_SORT [$$72(ASC)]  |PARTITIONED|
                                                    exchange
                                                    -- ONE_TO_ONE_EXCHANGE  |PARTITIONED|
                                                      project ([$$52, $$58, $$54, $$72])
                                                      -- STREAM_PROJECT  |PARTITIONED|
                                                        exchange
                                                        -- ONE_TO_ONE_EXCHANGE  |PARTITIONED|
                                                          left-outer-unnest-map [$$71, $$72] <- index-search("msgCountBIx", 0, "test", "TweetMessages", true, true, 1, $$58, 1, $$58, true, true, true)
                                                          -- BTREE_SEARCH  |PARTITIONED|
                                                            exchange
                                                            -- BROADCAST_EXCHANGE  |PARTITIONED|
                                                              project ([$$54, $$58, $$52])
                                                              -- STREAM_PROJECT  |PARTITIONED|
                                                                assign [$$58, $$52] <- [$$65.getField("countA"), $$65.getField(0)]
                                                                -- ASSIGN  |PARTITIONED|
                                                                  project ([$$54, $$65])
                                                                  -- STREAM_PROJECT  |PARTITIONED|
                                                                    assign [$$65] <- [$$t1.getField(0)]
>>>>>>> 86e6336f
                                                                    -- ASSIGN  |PARTITIONED|
                                                                      exchange
                                                                      -- ONE_TO_ONE_EXCHANGE  |PARTITIONED|
                                                                        unnest-map [$$54, $$t1] <- index-search("TweetMessages", 0, "test", "TweetMessages", false, false, 0, 1, $$68, true, false, false)
                                                                        -- BTREE_SEARCH  |PARTITIONED|
                                                                          exchange
                                                                          -- ONE_TO_ONE_EXCHANGE  |PARTITIONED|
                                                                            assign [$$68] <- [10]
                                                                            -- ASSIGN  |PARTITIONED|
<<<<<<< HEAD
                                                                              -- EMPTY_TUPLE_SOURCE  |PARTITIONED|
=======
                                                                              empty-tuple-source
                                                                              -- EMPTY_TUPLE_SOURCE  |PARTITIONED|
                  exchange
                  -- BROADCAST_EXCHANGE  |PARTITIONED|
                    aggregate [$$75] <- [agg-range-map($$73, $$74)]
                    -- AGGREGATE  |UNPARTITIONED|
                      exchange
                      -- RANDOM_MERGE_EXCHANGE  |PARTITIONED|
                        aggregate [$$73, $$74] <- [agg-local-sampling($$67), agg-null-writer($$67)]
                        -- AGGREGATE  |PARTITIONED|
                          project ([$$67])
                          -- STREAM_PROJECT  |PARTITIONED|
                            exchange
                            -- ONE_TO_ONE_EXCHANGE  |PARTITIONED|
                              replicate
                              -- REPLICATE  |PARTITIONED|
                                exchange
                                -- ONE_TO_ONE_EXCHANGE  |PARTITIONED|
                                  group by ([$$67 := $$54]) decor ([$$58; $$52]) {
                                            aggregate [$$48] <- [listify({"tweetid2": $$61, "count2": $$59})] [cardinality: 0.0, op-cost: 0.0, total-cost: 0.0]
                                            -- AGGREGATE  |LOCAL|
                                              select (not(is-missing($$55))) [cardinality: 0.0, op-cost: 0.0, total-cost: 0.0]
                                              -- STREAM_SELECT  |LOCAL|
                                                nested tuple source [cardinality: 0.0, op-cost: 0.0, total-cost: 0.0]
                                                -- NESTED_TUPLE_SOURCE  |LOCAL|
                                         }
                                  -- PRE_CLUSTERED_GROUP_BY[$$54]  |PARTITIONED|
                                    exchange
                                    -- ONE_TO_ONE_EXCHANGE  |PARTITIONED|
                                      order (ASC, $$54) (ASC, $$55)
                                      -- STABLE_SORT [$$54(ASC), $$55(ASC)]  |PARTITIONED|
                                        exchange
                                        -- HASH_PARTITION_EXCHANGE [$$54]  |PARTITIONED|
                                          select (eq($$58, $$59)) retain-untrue ($$55 <- missing)
                                          -- STREAM_SELECT  |PARTITIONED|
                                            project ([$$52, $$58, $$54, $$55, $$61, $$59])
                                            -- STREAM_PROJECT  |PARTITIONED|
                                              assign [$$61, $$59] <- [$$57.getField(0), $$57.getField("countB")]
                                              -- ASSIGN  |PARTITIONED|
                                                project ([$$52, $$58, $$54, $$55, $$57])
                                                -- STREAM_PROJECT  |PARTITIONED|
                                                  assign [$$57] <- [$$t2.getField(0)]
                                                  -- ASSIGN  |PARTITIONED|
                                                    project ([$$52, $$58, $$54, $$55, $$t2])
                                                    -- STREAM_PROJECT  |PARTITIONED|
                                                      exchange
                                                      -- ONE_TO_ONE_EXCHANGE  |PARTITIONED|
                                                        left-outer-unnest-map [$$55, $$t2] <- index-search("TweetMessages", 0, "test", "TweetMessages", true, false, 1, $$72, 1, $$72, true, true, true)
                                                        -- BTREE_SEARCH  |PARTITIONED|
                                                          exchange
                                                          -- ONE_TO_ONE_EXCHANGE  |PARTITIONED|
                                                            order (ASC, $$72)
                                                            -- STABLE_SORT [$$72(ASC)]  |PARTITIONED|
                                                              exchange
                                                              -- ONE_TO_ONE_EXCHANGE  |PARTITIONED|
                                                                project ([$$52, $$58, $$54, $$72])
                                                                -- STREAM_PROJECT  |PARTITIONED|
                                                                  exchange
                                                                  -- ONE_TO_ONE_EXCHANGE  |PARTITIONED|
                                                                    left-outer-unnest-map [$$71, $$72] <- index-search("msgCountBIx", 0, "test", "TweetMessages", true, true, 1, $$58, 1, $$58, true, true, true)
                                                                    -- BTREE_SEARCH  |PARTITIONED|
                                                                      exchange
                                                                      -- BROADCAST_EXCHANGE  |PARTITIONED|
                                                                        project ([$$54, $$58, $$52])
                                                                        -- STREAM_PROJECT  |PARTITIONED|
                                                                          assign [$$58, $$52] <- [$$65.getField("countA"), $$65.getField(0)]
                                                                          -- ASSIGN  |PARTITIONED|
                                                                            project ([$$54, $$65])
                                                                            -- STREAM_PROJECT  |PARTITIONED|
                                                                              assign [$$65] <- [$$t1.getField(0)]
                                                                              -- ASSIGN  |PARTITIONED|
                                                                                exchange
                                                                                -- ONE_TO_ONE_EXCHANGE  |PARTITIONED|
                                                                                  unnest-map [$$54, $$t1] <- index-search("TweetMessages", 0, "test", "TweetMessages", false, false, 0, 1, $$68, true, false, false)
                                                                                  -- BTREE_SEARCH  |PARTITIONED|
                                                                                    exchange
                                                                                    -- ONE_TO_ONE_EXCHANGE  |PARTITIONED|
                                                                                      assign [$$68] <- [10]
                                                                                      -- ASSIGN  |PARTITIONED|
                                                                                        empty-tuple-source
                                                                                        -- EMPTY_TUPLE_SOURCE  |PARTITIONED|
>>>>>>> 86e6336f
<|MERGE_RESOLUTION|>--- conflicted
+++ resolved
@@ -2,241 +2,147 @@
 -- DISTRIBUTE_RESULT  |PARTITIONED|
   exchange
   -- ONE_TO_ONE_EXCHANGE  |PARTITIONED|
-<<<<<<< HEAD
+    assign [$$49] <- [{"tweetid1": $$52, "count1": $$58, "t2info": $$48}] project: [$$49]
     -- ASSIGN  |PARTITIONED|
+      project ([$$48, $$58, $$52])
       -- STREAM_PROJECT  |PARTITIONED|
+        exchange
         -- ONE_TO_ONE_EXCHANGE  |PARTITIONED|
+          order (ASC, $$67)
           -- STABLE_SORT [$$67(ASC)]  |PARTITIONED|
+            exchange
             -- RANGE_PARTITION_EXCHANGE [$$67(ASC)]  |PARTITIONED|
+              forward: shared-variable = $$75
               -- FORWARD  |PARTITIONED|
+                exchange
                 -- ONE_TO_ONE_EXCHANGE  |PARTITIONED|
+                  replicate
                   -- REPLICATE  |PARTITIONED|
+                    exchange
                     -- ONE_TO_ONE_EXCHANGE  |PARTITIONED|
+                      group by ([$$67 := $$54]) decor ([$$58; $$52]) {
+                                aggregate [$$48] <- [listify({"tweetid2": $$61, "count2": $$59})]
+                                -- AGGREGATE  |LOCAL|
+                                  select (not(is-missing($$55)))
+                                  -- STREAM_SELECT  |LOCAL|
+                                    nested tuple source
+                                    -- NESTED_TUPLE_SOURCE  |LOCAL|
+                             }
                       -- PRE_CLUSTERED_GROUP_BY[$$54]  |PARTITIONED|
-                              {
-                                -- AGGREGATE  |LOCAL|
-                                  -- STREAM_SELECT  |LOCAL|
-                                    -- NESTED_TUPLE_SOURCE  |LOCAL|
-                              }
+                        exchange
                         -- ONE_TO_ONE_EXCHANGE  |PARTITIONED|
+                          order (ASC, $$54) (ASC, $$55)
                           -- STABLE_SORT [$$54(ASC), $$55(ASC)]  |PARTITIONED|
+                            exchange
                             -- HASH_PARTITION_EXCHANGE [$$54]  |PARTITIONED|
+                              select (eq($$58, $$59)) retain-untrue ($$55 <- missing)
                               -- STREAM_SELECT  |PARTITIONED|
+                                assign [$$61, $$59] <- [$$57.getField(0), $$57.getField("countB")] project: [$$52, $$58, $$54, $$55, $$61, $$59]
                                 -- ASSIGN  |PARTITIONED|
+                                  assign [$$57] <- [$$t2.getField(0)] project: [$$52, $$58, $$54, $$55, $$57]
                                   -- ASSIGN  |PARTITIONED|
+                                    project ([$$52, $$58, $$54, $$55, $$t2])
                                     -- STREAM_PROJECT  |PARTITIONED|
+                                      exchange
                                       -- ONE_TO_ONE_EXCHANGE  |PARTITIONED|
-                                        -- BTREE_SEARCH (test.TweetMessages.TweetMessages)  |PARTITIONED|
+                                        left-outer-unnest-map [$$55, $$t2] <- index-search("TweetMessages", 0, "Default", "test", "TweetMessages", true, false, 1, $$72, 1, $$72, true, true, true)
+                                        -- BTREE_SEARCH  |PARTITIONED|
+                                          exchange
                                           -- ONE_TO_ONE_EXCHANGE  |PARTITIONED|
+                                            order (ASC, $$72)
                                             -- STABLE_SORT [$$72(ASC)]  |PARTITIONED|
+                                              exchange
                                               -- ONE_TO_ONE_EXCHANGE  |PARTITIONED|
+                                                project ([$$52, $$58, $$54, $$72])
                                                 -- STREAM_PROJECT  |PARTITIONED|
+                                                  exchange
                                                   -- ONE_TO_ONE_EXCHANGE  |PARTITIONED|
-                                                    -- BTREE_SEARCH (test.TweetMessages.msgCountBIx)  |PARTITIONED|
+                                                    left-outer-unnest-map [$$71, $$72] <- index-search("msgCountBIx", 0, "Default", "test", "TweetMessages", true, true, 1, $$58, 1, $$58, true, true, true)
+                                                    -- BTREE_SEARCH  |PARTITIONED|
+                                                      exchange
                                                       -- BROADCAST_EXCHANGE  |PARTITIONED|
+                                                        assign [$$58, $$52] <- [$$65.getField("countA"), $$65.getField(0)] project: [$$54, $$58, $$52]
                                                         -- ASSIGN  |PARTITIONED|
+                                                          assign [$$65] <- [$$t1.getField(0)] project: [$$54, $$65]
                                                           -- ASSIGN  |PARTITIONED|
+                                                            exchange
                                                             -- ONE_TO_ONE_EXCHANGE  |PARTITIONED|
-                                                              -- BTREE_SEARCH (test.TweetMessages.TweetMessages)  |PARTITIONED|
+                                                              unnest-map [$$54, $$t1] <- index-search("TweetMessages", 0, "Default", "test", "TweetMessages", false, false, 0, 1, $$68, true, false, false)
+                                                              -- BTREE_SEARCH  |PARTITIONED|
+                                                                exchange
                                                                 -- ONE_TO_ONE_EXCHANGE  |PARTITIONED|
+                                                                  assign [$$68] <- [10]
                                                                   -- ASSIGN  |PARTITIONED|
+                                                                    empty-tuple-source
                                                                     -- EMPTY_TUPLE_SOURCE  |PARTITIONED|
+                exchange
                 -- BROADCAST_EXCHANGE  |PARTITIONED|
+                  aggregate [$$75] <- [agg-range-map($$73, $$74)]
                   -- AGGREGATE  |UNPARTITIONED|
+                    exchange
                     -- RANDOM_MERGE_EXCHANGE  |PARTITIONED|
+                      aggregate [$$73, $$74] <- [agg-local-sampling($$67), agg-null-writer($$67)]
                       -- AGGREGATE  |PARTITIONED|
+                        project ([$$67])
                         -- STREAM_PROJECT  |PARTITIONED|
-                          -- ONE_TO_ONE_EXCHANGE  |PARTITIONED|
-                            -- REPLICATE  |PARTITIONED|
-                              -- ONE_TO_ONE_EXCHANGE  |PARTITIONED|
-                                -- PRE_CLUSTERED_GROUP_BY[$$54]  |PARTITIONED|
-                                        {
-                                          -- AGGREGATE  |LOCAL|
-                                            -- STREAM_SELECT  |LOCAL|
-                                              -- NESTED_TUPLE_SOURCE  |LOCAL|
-                                        }
-                                  -- ONE_TO_ONE_EXCHANGE  |PARTITIONED|
-                                    -- STABLE_SORT [$$54(ASC), $$55(ASC)]  |PARTITIONED|
-                                      -- HASH_PARTITION_EXCHANGE [$$54]  |PARTITIONED|
-                                        -- STREAM_SELECT  |PARTITIONED|
-                                          -- ASSIGN  |PARTITIONED|
-                                            -- ASSIGN  |PARTITIONED|
-                                              -- STREAM_PROJECT  |PARTITIONED|
-                                                -- ONE_TO_ONE_EXCHANGE  |PARTITIONED|
-                                                  -- BTREE_SEARCH (test.TweetMessages.TweetMessages)  |PARTITIONED|
-                                                    -- ONE_TO_ONE_EXCHANGE  |PARTITIONED|
-                                                      -- STABLE_SORT [$$72(ASC)]  |PARTITIONED|
-                                                        -- ONE_TO_ONE_EXCHANGE  |PARTITIONED|
-                                                          -- STREAM_PROJECT  |PARTITIONED|
-                                                            -- ONE_TO_ONE_EXCHANGE  |PARTITIONED|
-                                                              -- BTREE_SEARCH (test.TweetMessages.msgCountBIx)  |PARTITIONED|
-                                                                -- BROADCAST_EXCHANGE  |PARTITIONED|
-                                                                  -- ASSIGN  |PARTITIONED|
-=======
-    project ([$$49])
-    -- STREAM_PROJECT  |PARTITIONED|
-      assign [$$49] <- [{"tweetid1": $$52, "count1": $$58, "t2info": $$48}]
-      -- ASSIGN  |PARTITIONED|
-        project ([$$48, $$58, $$52])
-        -- STREAM_PROJECT  |PARTITIONED|
-          exchange
-          -- ONE_TO_ONE_EXCHANGE  |PARTITIONED|
-            order (ASC, $$67)
-            -- STABLE_SORT [$$67(ASC)]  |PARTITIONED|
-              exchange
-              -- RANGE_PARTITION_EXCHANGE [$$67(ASC)]  |PARTITIONED|
-                forward: shared-variable = $$75
-                -- FORWARD  |PARTITIONED|
-                  exchange
-                  -- ONE_TO_ONE_EXCHANGE  |PARTITIONED|
-                    replicate
-                    -- REPLICATE  |PARTITIONED|
-                      exchange
-                      -- ONE_TO_ONE_EXCHANGE  |PARTITIONED|
-                        group by ([$$67 := $$54]) decor ([$$58; $$52]) {
-                                  aggregate [$$48] <- [listify({"tweetid2": $$61, "count2": $$59})] [cardinality: 0.0, op-cost: 0.0, total-cost: 0.0]
-                                  -- AGGREGATE  |LOCAL|
-                                    select (not(is-missing($$55))) [cardinality: 0.0, op-cost: 0.0, total-cost: 0.0]
-                                    -- STREAM_SELECT  |LOCAL|
-                                      nested tuple source [cardinality: 0.0, op-cost: 0.0, total-cost: 0.0]
-                                      -- NESTED_TUPLE_SOURCE  |LOCAL|
-                               }
-                        -- PRE_CLUSTERED_GROUP_BY[$$54]  |PARTITIONED|
                           exchange
                           -- ONE_TO_ONE_EXCHANGE  |PARTITIONED|
-                            order (ASC, $$54) (ASC, $$55)
-                            -- STABLE_SORT [$$54(ASC), $$55(ASC)]  |PARTITIONED|
+                            replicate
+                            -- REPLICATE  |PARTITIONED|
                               exchange
-                              -- HASH_PARTITION_EXCHANGE [$$54]  |PARTITIONED|
-                                select (eq($$58, $$59)) retain-untrue ($$55 <- missing)
-                                -- STREAM_SELECT  |PARTITIONED|
-                                  project ([$$52, $$58, $$54, $$55, $$61, $$59])
-                                  -- STREAM_PROJECT  |PARTITIONED|
-                                    assign [$$61, $$59] <- [$$57.getField(0), $$57.getField("countB")]
-                                    -- ASSIGN  |PARTITIONED|
-                                      project ([$$52, $$58, $$54, $$55, $$57])
-                                      -- STREAM_PROJECT  |PARTITIONED|
-                                        assign [$$57] <- [$$t2.getField(0)]
-                                        -- ASSIGN  |PARTITIONED|
-                                          project ([$$52, $$58, $$54, $$55, $$t2])
-                                          -- STREAM_PROJECT  |PARTITIONED|
-                                            exchange
-                                            -- ONE_TO_ONE_EXCHANGE  |PARTITIONED|
-                                              left-outer-unnest-map [$$55, $$t2] <- index-search("TweetMessages", 0, "test", "TweetMessages", true, false, 1, $$72, 1, $$72, true, true, true)
-                                              -- BTREE_SEARCH  |PARTITIONED|
+                              -- ONE_TO_ONE_EXCHANGE  |PARTITIONED|
+                                group by ([$$67 := $$54]) decor ([$$58; $$52]) {
+                                          aggregate [$$48] <- [listify({"tweetid2": $$61, "count2": $$59})]
+                                          -- AGGREGATE  |LOCAL|
+                                            select (not(is-missing($$55)))
+                                            -- STREAM_SELECT  |LOCAL|
+                                              nested tuple source
+                                              -- NESTED_TUPLE_SOURCE  |LOCAL|
+                                       }
+                                -- PRE_CLUSTERED_GROUP_BY[$$54]  |PARTITIONED|
+                                  exchange
+                                  -- ONE_TO_ONE_EXCHANGE  |PARTITIONED|
+                                    order (ASC, $$54) (ASC, $$55)
+                                    -- STABLE_SORT [$$54(ASC), $$55(ASC)]  |PARTITIONED|
+                                      exchange
+                                      -- HASH_PARTITION_EXCHANGE [$$54]  |PARTITIONED|
+                                        select (eq($$58, $$59)) retain-untrue ($$55 <- missing)
+                                        -- STREAM_SELECT  |PARTITIONED|
+                                          assign [$$61, $$59] <- [$$57.getField(0), $$57.getField("countB")] project: [$$52, $$58, $$54, $$55, $$61, $$59]
+                                          -- ASSIGN  |PARTITIONED|
+                                            assign [$$57] <- [$$t2.getField(0)] project: [$$52, $$58, $$54, $$55, $$57]
+                                            -- ASSIGN  |PARTITIONED|
+                                              project ([$$52, $$58, $$54, $$55, $$t2])
+                                              -- STREAM_PROJECT  |PARTITIONED|
                                                 exchange
                                                 -- ONE_TO_ONE_EXCHANGE  |PARTITIONED|
-                                                  order (ASC, $$72)
-                                                  -- STABLE_SORT [$$72(ASC)]  |PARTITIONED|
+                                                  left-outer-unnest-map [$$55, $$t2] <- index-search("TweetMessages", 0, "Default", "test", "TweetMessages", true, false, 1, $$72, 1, $$72, true, true, true)
+                                                  -- BTREE_SEARCH  |PARTITIONED|
                                                     exchange
                                                     -- ONE_TO_ONE_EXCHANGE  |PARTITIONED|
-                                                      project ([$$52, $$58, $$54, $$72])
-                                                      -- STREAM_PROJECT  |PARTITIONED|
+                                                      order (ASC, $$72)
+                                                      -- STABLE_SORT [$$72(ASC)]  |PARTITIONED|
                                                         exchange
                                                         -- ONE_TO_ONE_EXCHANGE  |PARTITIONED|
-                                                          left-outer-unnest-map [$$71, $$72] <- index-search("msgCountBIx", 0, "test", "TweetMessages", true, true, 1, $$58, 1, $$58, true, true, true)
-                                                          -- BTREE_SEARCH  |PARTITIONED|
+                                                          project ([$$52, $$58, $$54, $$72])
+                                                          -- STREAM_PROJECT  |PARTITIONED|
                                                             exchange
-                                                            -- BROADCAST_EXCHANGE  |PARTITIONED|
-                                                              project ([$$54, $$58, $$52])
-                                                              -- STREAM_PROJECT  |PARTITIONED|
-                                                                assign [$$58, $$52] <- [$$65.getField("countA"), $$65.getField(0)]
-                                                                -- ASSIGN  |PARTITIONED|
-                                                                  project ([$$54, $$65])
-                                                                  -- STREAM_PROJECT  |PARTITIONED|
-                                                                    assign [$$65] <- [$$t1.getField(0)]
->>>>>>> 86e6336f
+                                                            -- ONE_TO_ONE_EXCHANGE  |PARTITIONED|
+                                                              left-outer-unnest-map [$$71, $$72] <- index-search("msgCountBIx", 0, "Default", "test", "TweetMessages", true, true, 1, $$58, 1, $$58, true, true, true)
+                                                              -- BTREE_SEARCH  |PARTITIONED|
+                                                                exchange
+                                                                -- BROADCAST_EXCHANGE  |PARTITIONED|
+                                                                  assign [$$58, $$52] <- [$$65.getField("countA"), $$65.getField(0)] project: [$$54, $$58, $$52]
+                                                                  -- ASSIGN  |PARTITIONED|
+                                                                    assign [$$65] <- [$$t1.getField(0)] project: [$$54, $$65]
                                                                     -- ASSIGN  |PARTITIONED|
                                                                       exchange
                                                                       -- ONE_TO_ONE_EXCHANGE  |PARTITIONED|
-                                                                        unnest-map [$$54, $$t1] <- index-search("TweetMessages", 0, "test", "TweetMessages", false, false, 0, 1, $$68, true, false, false)
+                                                                        unnest-map [$$54, $$t1] <- index-search("TweetMessages", 0, "Default", "test", "TweetMessages", false, false, 0, 1, $$68, true, false, false)
                                                                         -- BTREE_SEARCH  |PARTITIONED|
                                                                           exchange
                                                                           -- ONE_TO_ONE_EXCHANGE  |PARTITIONED|
                                                                             assign [$$68] <- [10]
                                                                             -- ASSIGN  |PARTITIONED|
-<<<<<<< HEAD
-                                                                              -- EMPTY_TUPLE_SOURCE  |PARTITIONED|
-=======
                                                                               empty-tuple-source
-                                                                              -- EMPTY_TUPLE_SOURCE  |PARTITIONED|
-                  exchange
-                  -- BROADCAST_EXCHANGE  |PARTITIONED|
-                    aggregate [$$75] <- [agg-range-map($$73, $$74)]
-                    -- AGGREGATE  |UNPARTITIONED|
-                      exchange
-                      -- RANDOM_MERGE_EXCHANGE  |PARTITIONED|
-                        aggregate [$$73, $$74] <- [agg-local-sampling($$67), agg-null-writer($$67)]
-                        -- AGGREGATE  |PARTITIONED|
-                          project ([$$67])
-                          -- STREAM_PROJECT  |PARTITIONED|
-                            exchange
-                            -- ONE_TO_ONE_EXCHANGE  |PARTITIONED|
-                              replicate
-                              -- REPLICATE  |PARTITIONED|
-                                exchange
-                                -- ONE_TO_ONE_EXCHANGE  |PARTITIONED|
-                                  group by ([$$67 := $$54]) decor ([$$58; $$52]) {
-                                            aggregate [$$48] <- [listify({"tweetid2": $$61, "count2": $$59})] [cardinality: 0.0, op-cost: 0.0, total-cost: 0.0]
-                                            -- AGGREGATE  |LOCAL|
-                                              select (not(is-missing($$55))) [cardinality: 0.0, op-cost: 0.0, total-cost: 0.0]
-                                              -- STREAM_SELECT  |LOCAL|
-                                                nested tuple source [cardinality: 0.0, op-cost: 0.0, total-cost: 0.0]
-                                                -- NESTED_TUPLE_SOURCE  |LOCAL|
-                                         }
-                                  -- PRE_CLUSTERED_GROUP_BY[$$54]  |PARTITIONED|
-                                    exchange
-                                    -- ONE_TO_ONE_EXCHANGE  |PARTITIONED|
-                                      order (ASC, $$54) (ASC, $$55)
-                                      -- STABLE_SORT [$$54(ASC), $$55(ASC)]  |PARTITIONED|
-                                        exchange
-                                        -- HASH_PARTITION_EXCHANGE [$$54]  |PARTITIONED|
-                                          select (eq($$58, $$59)) retain-untrue ($$55 <- missing)
-                                          -- STREAM_SELECT  |PARTITIONED|
-                                            project ([$$52, $$58, $$54, $$55, $$61, $$59])
-                                            -- STREAM_PROJECT  |PARTITIONED|
-                                              assign [$$61, $$59] <- [$$57.getField(0), $$57.getField("countB")]
-                                              -- ASSIGN  |PARTITIONED|
-                                                project ([$$52, $$58, $$54, $$55, $$57])
-                                                -- STREAM_PROJECT  |PARTITIONED|
-                                                  assign [$$57] <- [$$t2.getField(0)]
-                                                  -- ASSIGN  |PARTITIONED|
-                                                    project ([$$52, $$58, $$54, $$55, $$t2])
-                                                    -- STREAM_PROJECT  |PARTITIONED|
-                                                      exchange
-                                                      -- ONE_TO_ONE_EXCHANGE  |PARTITIONED|
-                                                        left-outer-unnest-map [$$55, $$t2] <- index-search("TweetMessages", 0, "test", "TweetMessages", true, false, 1, $$72, 1, $$72, true, true, true)
-                                                        -- BTREE_SEARCH  |PARTITIONED|
-                                                          exchange
-                                                          -- ONE_TO_ONE_EXCHANGE  |PARTITIONED|
-                                                            order (ASC, $$72)
-                                                            -- STABLE_SORT [$$72(ASC)]  |PARTITIONED|
-                                                              exchange
-                                                              -- ONE_TO_ONE_EXCHANGE  |PARTITIONED|
-                                                                project ([$$52, $$58, $$54, $$72])
-                                                                -- STREAM_PROJECT  |PARTITIONED|
-                                                                  exchange
-                                                                  -- ONE_TO_ONE_EXCHANGE  |PARTITIONED|
-                                                                    left-outer-unnest-map [$$71, $$72] <- index-search("msgCountBIx", 0, "test", "TweetMessages", true, true, 1, $$58, 1, $$58, true, true, true)
-                                                                    -- BTREE_SEARCH  |PARTITIONED|
-                                                                      exchange
-                                                                      -- BROADCAST_EXCHANGE  |PARTITIONED|
-                                                                        project ([$$54, $$58, $$52])
-                                                                        -- STREAM_PROJECT  |PARTITIONED|
-                                                                          assign [$$58, $$52] <- [$$65.getField("countA"), $$65.getField(0)]
-                                                                          -- ASSIGN  |PARTITIONED|
-                                                                            project ([$$54, $$65])
-                                                                            -- STREAM_PROJECT  |PARTITIONED|
-                                                                              assign [$$65] <- [$$t1.getField(0)]
-                                                                              -- ASSIGN  |PARTITIONED|
-                                                                                exchange
-                                                                                -- ONE_TO_ONE_EXCHANGE  |PARTITIONED|
-                                                                                  unnest-map [$$54, $$t1] <- index-search("TweetMessages", 0, "test", "TweetMessages", false, false, 0, 1, $$68, true, false, false)
-                                                                                  -- BTREE_SEARCH  |PARTITIONED|
-                                                                                    exchange
-                                                                                    -- ONE_TO_ONE_EXCHANGE  |PARTITIONED|
-                                                                                      assign [$$68] <- [10]
-                                                                                      -- ASSIGN  |PARTITIONED|
-                                                                                        empty-tuple-source
-                                                                                        -- EMPTY_TUPLE_SOURCE  |PARTITIONED|
->>>>>>> 86e6336f
+                                                                              -- EMPTY_TUPLE_SOURCE  |PARTITIONED|