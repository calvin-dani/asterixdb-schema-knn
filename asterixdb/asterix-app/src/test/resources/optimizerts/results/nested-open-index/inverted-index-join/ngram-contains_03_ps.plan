--- conflicted
+++ resolved
@@ -1,159 +1,98 @@
-distribute result [$$33]
+distribute result [$$35]
 -- DISTRIBUTE_RESULT  |PARTITIONED|
   exchange
   -- ONE_TO_ONE_EXCHANGE  |PARTITIONED|
-<<<<<<< HEAD
+    assign [$$35] <- [{"title1": $$38, "title2": $$39}] project: [$$35]
     -- ASSIGN  |PARTITIONED|
+      project ([$$38, $$39])
       -- STREAM_PROJECT  |PARTITIONED|
+        exchange
         -- ONE_TO_ONE_EXCHANGE  |PARTITIONED|
+          order (ASC, $$40) (ASC, $$41)
           -- STABLE_SORT [$$40(ASC), $$41(ASC)]  |PARTITIONED|
+            exchange
             -- RANGE_PARTITION_EXCHANGE [$$40(ASC), $$41(ASC)]  |PARTITIONED|
+              forward: shared-variable = $$54
               -- FORWARD  |PARTITIONED|
+                exchange
                 -- ONE_TO_ONE_EXCHANGE  |PARTITIONED|
+                  replicate
                   -- REPLICATE  |PARTITIONED|
+                    exchange
                     -- ONE_TO_ONE_EXCHANGE  |PARTITIONED|
+                      select (and(contains($$38, $$39), lt($$40, $$41)))
                       -- STREAM_SELECT  |PARTITIONED|
+                        assign [$$39] <- [$$o2.getField("title")] project: [$$40, $$38, $$41, $$39]
                         -- ASSIGN  |PARTITIONED|
-=======
-    project ([$$33])
-    -- STREAM_PROJECT  |PARTITIONED|
-      assign [$$33] <- [{"title1": $$36, "title2": $$37}]
-      -- ASSIGN  |PARTITIONED|
-        project ([$$36, $$37])
-        -- STREAM_PROJECT  |PARTITIONED|
-          exchange
-          -- ONE_TO_ONE_EXCHANGE  |PARTITIONED|
-            order (ASC, $$38) (ASC, $$39)
-            -- STABLE_SORT [$$38(ASC), $$39(ASC)]  |PARTITIONED|
-              exchange
-              -- RANGE_PARTITION_EXCHANGE [$$38(ASC), $$39(ASC)]  |PARTITIONED|
-                forward: shared-variable = $$52
-                -- FORWARD  |PARTITIONED|
-                  exchange
-                  -- ONE_TO_ONE_EXCHANGE  |PARTITIONED|
-                    replicate
-                    -- REPLICATE  |PARTITIONED|
-                      exchange
-                      -- ONE_TO_ONE_EXCHANGE  |PARTITIONED|
-                        select (and(contains($$36, $$37), lt($$38, $$39)))
-                        -- STREAM_SELECT  |PARTITIONED|
-                          project ([$$38, $$36, $$39, $$37])
-                          -- STREAM_PROJECT  |PARTITIONED|
-                            assign [$$37] <- [$$o2.getField("title")]
-                            -- ASSIGN  |PARTITIONED|
-                              project ([$$38, $$36, $$39, $$o2])
-                              -- STREAM_PROJECT  |PARTITIONED|
-                                exchange
-                                -- ONE_TO_ONE_EXCHANGE  |PARTITIONED|
-                                  unnest-map [$$39, $$o2] <- index-search("DBLP", 0, "test", "DBLP", true, false, 1, $$48, 1, $$48, true, true, true)
-                                  -- BTREE_SEARCH  |PARTITIONED|
-                                    exchange
-                                    -- ONE_TO_ONE_EXCHANGE  |PARTITIONED|
-                                      order (ASC, $$48)
-                                      -- STABLE_SORT [$$48(ASC)]  |PARTITIONED|
-                                        exchange
-                                        -- ONE_TO_ONE_EXCHANGE  |PARTITIONED|
-                                          unnest-map [$$48] <- index-search("ngram_index", 5, "test", "DBLP", true, true, 0, missing, 12, false, 1, $$36)
-                                          -- LENGTH_PARTITIONED_INVERTED_INDEX_SEARCH  |PARTITIONED|
-                                            exchange
-                                            -- BROADCAST_EXCHANGE  |PARTITIONED|
-                                              project ([$$38, $$36])
-                                              -- STREAM_PROJECT  |PARTITIONED|
-                                                assign [$$36] <- [$$47.getField("title")]
-                                                -- ASSIGN  |PARTITIONED|
-                                                  exchange
-                                                  -- ONE_TO_ONE_EXCHANGE  |PARTITIONED|
-                                                    data-scan []<-[$$38, $$47] <- test.DBLP
-                                                    -- DATASOURCE_SCAN  |PARTITIONED|
-                                                      exchange
-                                                      -- ONE_TO_ONE_EXCHANGE  |PARTITIONED|
-                                                        empty-tuple-source
-                                                        -- EMPTY_TUPLE_SOURCE  |PARTITIONED|
-                  exchange
-                  -- BROADCAST_EXCHANGE  |PARTITIONED|
-                    aggregate [$$52] <- [agg-range-map($$49, $$50, $$51)]
-                    -- AGGREGATE  |UNPARTITIONED|
-                      exchange
-                      -- RANDOM_MERGE_EXCHANGE  |PARTITIONED|
-                        aggregate [$$49, $$50, $$51] <- [agg-local-sampling($$38, $$39), agg-null-writer($$38), agg-null-writer($$39)]
-                        -- AGGREGATE  |PARTITIONED|
-                          project ([$$38, $$39])
->>>>>>> 86e6336f
+                          project ([$$40, $$38, $$41, $$o2])
                           -- STREAM_PROJECT  |PARTITIONED|
                             exchange
                             -- ONE_TO_ONE_EXCHANGE  |PARTITIONED|
-<<<<<<< HEAD
-                              -- BTREE_SEARCH (test.DBLP.DBLP)  |PARTITIONED|
-                                -- ONE_TO_ONE_EXCHANGE  |PARTITIONED|
-                                  -- STABLE_SORT [$$50(ASC)]  |PARTITIONED|
-                                    -- ONE_TO_ONE_EXCHANGE  |PARTITIONED|
-                                      -- LENGTH_PARTITIONED_INVERTED_INDEX_SEARCH (test.DBLP.ngram_index)  |PARTITIONED|
-                                        -- BROADCAST_EXCHANGE  |PARTITIONED|
-                                          -- ASSIGN  |PARTITIONED|
-                                            -- ONE_TO_ONE_EXCHANGE  |PARTITIONED|
-                                              -- DATASOURCE_SCAN (test.DBLP)  |PARTITIONED|
-                                                -- ONE_TO_ONE_EXCHANGE  |PARTITIONED|
-                                                  -- EMPTY_TUPLE_SOURCE  |PARTITIONED|
-                -- BROADCAST_EXCHANGE  |PARTITIONED|
-                  -- AGGREGATE  |UNPARTITIONED|
-                    -- RANDOM_MERGE_EXCHANGE  |PARTITIONED|
-                      -- AGGREGATE  |PARTITIONED|
-                        -- STREAM_PROJECT  |PARTITIONED|
-                          -- ONE_TO_ONE_EXCHANGE  |PARTITIONED|
-                            -- REPLICATE  |PARTITIONED|
-                              -- ONE_TO_ONE_EXCHANGE  |PARTITIONED|
-                                -- STREAM_SELECT  |PARTITIONED|
-                                  -- ASSIGN  |PARTITIONED|
-                                    -- STREAM_PROJECT  |PARTITIONED|
-                                      -- ONE_TO_ONE_EXCHANGE  |PARTITIONED|
-                                        -- BTREE_SEARCH (test.DBLP.DBLP)  |PARTITIONED|
-                                          -- ONE_TO_ONE_EXCHANGE  |PARTITIONED|
-                                            -- STABLE_SORT [$$50(ASC)]  |PARTITIONED|
-                                              -- ONE_TO_ONE_EXCHANGE  |PARTITIONED|
-                                                -- LENGTH_PARTITIONED_INVERTED_INDEX_SEARCH (test.DBLP.ngram_index)  |PARTITIONED|
-                                                  -- BROADCAST_EXCHANGE  |PARTITIONED|
-                                                    -- ASSIGN  |PARTITIONED|
-                                                      -- ONE_TO_ONE_EXCHANGE  |PARTITIONED|
-                                                        -- DATASOURCE_SCAN (test.DBLP)  |PARTITIONED|
-                                                          -- ONE_TO_ONE_EXCHANGE  |PARTITIONED|
-                                                            -- EMPTY_TUPLE_SOURCE  |PARTITIONED|
-=======
-                              replicate
-                              -- REPLICATE  |PARTITIONED|
+                              unnest-map [$$41, $$o2] <- index-search("DBLP", 0, "Default", "test", "DBLP", true, false, 1, $$50, 1, $$50, true, true, true)
+                              -- BTREE_SEARCH  |PARTITIONED|
                                 exchange
                                 -- ONE_TO_ONE_EXCHANGE  |PARTITIONED|
-                                  select (and(contains($$36, $$37), lt($$38, $$39)))
-                                  -- STREAM_SELECT  |PARTITIONED|
-                                    project ([$$38, $$36, $$39, $$37])
+                                  order (ASC, $$50)
+                                  -- STABLE_SORT [$$50(ASC)]  |PARTITIONED|
+                                    exchange
+                                    -- ONE_TO_ONE_EXCHANGE  |PARTITIONED|
+                                      unnest-map [$$50] <- index-search("ngram_index", 5, "Default", "test", "DBLP", true, true, 0, missing, 12, false, 1, $$38)
+                                      -- LENGTH_PARTITIONED_INVERTED_INDEX_SEARCH  |PARTITIONED|
+                                        exchange
+                                        -- BROADCAST_EXCHANGE  |PARTITIONED|
+                                          assign [$$38] <- [$$49.getField("title")] project: [$$40, $$38]
+                                          -- ASSIGN  |PARTITIONED|
+                                            exchange
+                                            -- ONE_TO_ONE_EXCHANGE  |PARTITIONED|
+                                              data-scan []<-[$$40, $$49] <- test.DBLP
+                                              -- DATASOURCE_SCAN  |PARTITIONED|
+                                                exchange
+                                                -- ONE_TO_ONE_EXCHANGE  |PARTITIONED|
+                                                  empty-tuple-source
+                                                  -- EMPTY_TUPLE_SOURCE  |PARTITIONED|
+                exchange
+                -- BROADCAST_EXCHANGE  |PARTITIONED|
+                  aggregate [$$54] <- [agg-range-map($$51, $$52, $$53)]
+                  -- AGGREGATE  |UNPARTITIONED|
+                    exchange
+                    -- RANDOM_MERGE_EXCHANGE  |PARTITIONED|
+                      aggregate [$$51, $$52, $$53] <- [agg-local-sampling($$40, $$41), agg-null-writer($$40), agg-null-writer($$41)]
+                      -- AGGREGATE  |PARTITIONED|
+                        project ([$$40, $$41])
+                        -- STREAM_PROJECT  |PARTITIONED|
+                          exchange
+                          -- ONE_TO_ONE_EXCHANGE  |PARTITIONED|
+                            replicate
+                            -- REPLICATE  |PARTITIONED|
+                              exchange
+                              -- ONE_TO_ONE_EXCHANGE  |PARTITIONED|
+                                select (and(contains($$38, $$39), lt($$40, $$41)))
+                                -- STREAM_SELECT  |PARTITIONED|
+                                  assign [$$39] <- [$$o2.getField("title")] project: [$$40, $$38, $$41, $$39]
+                                  -- ASSIGN  |PARTITIONED|
+                                    project ([$$40, $$38, $$41, $$o2])
                                     -- STREAM_PROJECT  |PARTITIONED|
-                                      assign [$$37] <- [$$o2.getField("title")]
-                                      -- ASSIGN  |PARTITIONED|
-                                        project ([$$38, $$36, $$39, $$o2])
-                                        -- STREAM_PROJECT  |PARTITIONED|
+                                      exchange
+                                      -- ONE_TO_ONE_EXCHANGE  |PARTITIONED|
+                                        unnest-map [$$41, $$o2] <- index-search("DBLP", 0, "Default", "test", "DBLP", true, false, 1, $$50, 1, $$50, true, true, true)
+                                        -- BTREE_SEARCH  |PARTITIONED|
                                           exchange
                                           -- ONE_TO_ONE_EXCHANGE  |PARTITIONED|
-                                            unnest-map [$$39, $$o2] <- index-search("DBLP", 0, "test", "DBLP", true, false, 1, $$48, 1, $$48, true, true, true)
-                                            -- BTREE_SEARCH  |PARTITIONED|
+                                            order (ASC, $$50)
+                                            -- STABLE_SORT [$$50(ASC)]  |PARTITIONED|
                                               exchange
                                               -- ONE_TO_ONE_EXCHANGE  |PARTITIONED|
-                                                order (ASC, $$48)
-                                                -- STABLE_SORT [$$48(ASC)]  |PARTITIONED|
+                                                unnest-map [$$50] <- index-search("ngram_index", 5, "Default", "test", "DBLP", true, true, 0, missing, 12, false, 1, $$38)
+                                                -- LENGTH_PARTITIONED_INVERTED_INDEX_SEARCH  |PARTITIONED|
                                                   exchange
-                                                  -- ONE_TO_ONE_EXCHANGE  |PARTITIONED|
-                                                    unnest-map [$$48] <- index-search("ngram_index", 5, "test", "DBLP", true, true, 0, missing, 12, false, 1, $$36)
-                                                    -- LENGTH_PARTITIONED_INVERTED_INDEX_SEARCH  |PARTITIONED|
+                                                  -- BROADCAST_EXCHANGE  |PARTITIONED|
+                                                    assign [$$38] <- [$$49.getField("title")] project: [$$40, $$38]
+                                                    -- ASSIGN  |PARTITIONED|
                                                       exchange
-                                                      -- BROADCAST_EXCHANGE  |PARTITIONED|
-                                                        project ([$$38, $$36])
-                                                        -- STREAM_PROJECT  |PARTITIONED|
-                                                          assign [$$36] <- [$$47.getField("title")]
-                                                          -- ASSIGN  |PARTITIONED|
-                                                            exchange
-                                                            -- ONE_TO_ONE_EXCHANGE  |PARTITIONED|
-                                                              data-scan []<-[$$38, $$47] <- test.DBLP
-                                                              -- DATASOURCE_SCAN  |PARTITIONED|
-                                                                exchange
-                                                                -- ONE_TO_ONE_EXCHANGE  |PARTITIONED|
-                                                                  empty-tuple-source
-                                                                  -- EMPTY_TUPLE_SOURCE  |PARTITIONED|
->>>>>>> 86e6336f
+                                                      -- ONE_TO_ONE_EXCHANGE  |PARTITIONED|
+                                                        data-scan []<-[$$40, $$49] <- test.DBLP
+                                                        -- DATASOURCE_SCAN  |PARTITIONED|
+                                                          exchange
+                                                          -- ONE_TO_ONE_EXCHANGE  |PARTITIONED|
+                                                            empty-tuple-source
+                                                            -- EMPTY_TUPLE_SOURCE  |PARTITIONED|