distribute result [$$o]
-- DISTRIBUTE_RESULT  |PARTITIONED|
  exchange
  -- ONE_TO_ONE_EXCHANGE  |PARTITIONED|
<<<<<<< HEAD
    -- STREAM_SELECT  |PARTITIONED|
      -- ASSIGN  |PARTITIONED|
        -- STREAM_PROJECT  |PARTITIONED|
          -- ONE_TO_ONE_EXCHANGE  |PARTITIONED|
            -- BTREE_SEARCH (test.DBLP.DBLP)  |PARTITIONED|
              -- ONE_TO_ONE_EXCHANGE  |PARTITIONED|
                -- STABLE_SORT [$$45(ASC)]  |PARTITIONED|
                  -- ONE_TO_ONE_EXCHANGE  |PARTITIONED|
                    -- LENGTH_PARTITIONED_INVERTED_INDEX_SEARCH (test.DBLP.ngram_index)  |PARTITIONED|
                      -- ONE_TO_ONE_EXCHANGE  |PARTITIONED|
                        -- ASSIGN  |PARTITIONED|
                          -- EMPTY_TUPLE_SOURCE  |PARTITIONED|
=======
    project ([$$o])
    -- STREAM_PROJECT  |PARTITIONED|
      select (and(get-item(edit-distance-check($$39, "Amihay Motro", 3), 0), get-item(edit-distance-check($$39, "Amihay Motro", 5), 0)))
      -- STREAM_SELECT  |PARTITIONED|
        assign [$$39] <- [$$o.getField(3)]
        -- ASSIGN  |PARTITIONED|
          project ([$$o])
          -- STREAM_PROJECT  |PARTITIONED|
            exchange
            -- ONE_TO_ONE_EXCHANGE  |PARTITIONED|
              unnest-map [$$40, $$o] <- index-search("DBLP", 0, "test", "DBLP", false, false, 1, $$42, 1, $$42, true, true, true)
              -- BTREE_SEARCH  |PARTITIONED|
                exchange
                -- ONE_TO_ONE_EXCHANGE  |PARTITIONED|
                  order (ASC, $$42)
                  -- STABLE_SORT [$$42(ASC)]  |PARTITIONED|
                    exchange
                    -- ONE_TO_ONE_EXCHANGE  |PARTITIONED|
                      unnest-map [$$42] <- index-search("ngram_index", 5, "test", "DBLP", false, false, 2, 3, 12, false, 1, $$41)
                      -- LENGTH_PARTITIONED_INVERTED_INDEX_SEARCH  |PARTITIONED|
                        exchange
                        -- ONE_TO_ONE_EXCHANGE  |PARTITIONED|
                          assign [$$41] <- ["Amihay Motro"]
                          -- ASSIGN  |PARTITIONED|
                            empty-tuple-source
                            -- EMPTY_TUPLE_SOURCE  |PARTITIONED|
>>>>>>> 86e6336f
<|MERGE_RESOLUTION|>--- conflicted
+++ resolved
@@ -2,44 +2,27 @@
 -- DISTRIBUTE_RESULT  |PARTITIONED|
   exchange
   -- ONE_TO_ONE_EXCHANGE  |PARTITIONED|
-<<<<<<< HEAD
+    select (and(get-item(edit-distance-check($$42, "Amihay Motro", 3), 0), get-item(edit-distance-check($$42, "Amihay Motro", 5), 0))) project: [$$o]
     -- STREAM_SELECT  |PARTITIONED|
+      assign [$$42] <- [$$o.getField(3)]
       -- ASSIGN  |PARTITIONED|
+        project ([$$o])
         -- STREAM_PROJECT  |PARTITIONED|
+          exchange
           -- ONE_TO_ONE_EXCHANGE  |PARTITIONED|
-            -- BTREE_SEARCH (test.DBLP.DBLP)  |PARTITIONED|
+            unnest-map [$$43, $$o] <- index-search("DBLP", 0, "Default", "test", "DBLP", false, false, 1, $$45, 1, $$45, true, true, true)
+            -- BTREE_SEARCH  |PARTITIONED|
+              exchange
               -- ONE_TO_ONE_EXCHANGE  |PARTITIONED|
+                order (ASC, $$45)
                 -- STABLE_SORT [$$45(ASC)]  |PARTITIONED|
+                  exchange
                   -- ONE_TO_ONE_EXCHANGE  |PARTITIONED|
-                    -- LENGTH_PARTITIONED_INVERTED_INDEX_SEARCH (test.DBLP.ngram_index)  |PARTITIONED|
+                    unnest-map [$$45] <- index-search("ngram_index", 5, "Default", "test", "DBLP", false, false, 2, 3, 12, false, 1, $$44)
+                    -- LENGTH_PARTITIONED_INVERTED_INDEX_SEARCH  |PARTITIONED|
+                      exchange
                       -- ONE_TO_ONE_EXCHANGE  |PARTITIONED|
+                        assign [$$44] <- ["Amihay Motro"]
                         -- ASSIGN  |PARTITIONED|
-                          -- EMPTY_TUPLE_SOURCE  |PARTITIONED|
-=======
-    project ([$$o])
-    -- STREAM_PROJECT  |PARTITIONED|
-      select (and(get-item(edit-distance-check($$39, "Amihay Motro", 3), 0), get-item(edit-distance-check($$39, "Amihay Motro", 5), 0)))
-      -- STREAM_SELECT  |PARTITIONED|
-        assign [$$39] <- [$$o.getField(3)]
-        -- ASSIGN  |PARTITIONED|
-          project ([$$o])
-          -- STREAM_PROJECT  |PARTITIONED|
-            exchange
-            -- ONE_TO_ONE_EXCHANGE  |PARTITIONED|
-              unnest-map [$$40, $$o] <- index-search("DBLP", 0, "test", "DBLP", false, false, 1, $$42, 1, $$42, true, true, true)
-              -- BTREE_SEARCH  |PARTITIONED|
-                exchange
-                -- ONE_TO_ONE_EXCHANGE  |PARTITIONED|
-                  order (ASC, $$42)
-                  -- STABLE_SORT [$$42(ASC)]  |PARTITIONED|
-                    exchange
-                    -- ONE_TO_ONE_EXCHANGE  |PARTITIONED|
-                      unnest-map [$$42] <- index-search("ngram_index", 5, "test", "DBLP", false, false, 2, 3, 12, false, 1, $$41)
-                      -- LENGTH_PARTITIONED_INVERTED_INDEX_SEARCH  |PARTITIONED|
-                        exchange
-                        -- ONE_TO_ONE_EXCHANGE  |PARTITIONED|
-                          assign [$$41] <- ["Amihay Motro"]
-                          -- ASSIGN  |PARTITIONED|
-                            empty-tuple-source
-                            -- EMPTY_TUPLE_SOURCE  |PARTITIONED|
->>>>>>> 86e6336f
+                          empty-tuple-source
+                          -- EMPTY_TUPLE_SOURCE  |PARTITIONED|