--- conflicted
+++ resolved
@@ -1,77 +1,46 @@
-distribute result [$$65]
+distribute result [$$69]
 -- DISTRIBUTE_RESULT  |PARTITIONED|
   exchange
   -- ONE_TO_ONE_EXCHANGE  |PARTITIONED|
-<<<<<<< HEAD
+    assign [$$69] <- [{"two": $$two, "sm": $$72}] project: [$$69]
     -- ASSIGN  |PARTITIONED|
+      exchange
       -- SORT_MERGE_EXCHANGE [$$two(ASC) ]  |PARTITIONED|
+        group by ([$$two := $$70]) decor ([]) {
+                  aggregate [$$72] <- [agg-sql-sum($$74)]
+                  -- AGGREGATE  |LOCAL|
+                    select ($$64)
+                    -- STREAM_SELECT  |LOCAL|
+                      subplan {
+                                aggregate [$$64] <- [empty-stream()]
+                                -- AGGREGATE  |LOCAL|
+                                  select (not(if-missing-or-null(gt($$x, 0), false)))
+                                  -- STREAM_SELECT  |LOCAL|
+                                    unnest $$x <- scan-collection(ordered-list-constructor($$74, numeric-add($$74, $$74)))
+                                    -- UNNEST  |LOCAL|
+                                      nested tuple source
+                                      -- NESTED_TUPLE_SOURCE  |LOCAL|
+                             }
+                      -- SUBPLAN  |LOCAL|
+                        nested tuple source
+                        -- NESTED_TUPLE_SOURCE  |LOCAL|
+               }
         -- PRE_CLUSTERED_GROUP_BY[$$70]  |PARTITIONED|
-                {
-                  -- AGGREGATE  |LOCAL|
-                    -- STREAM_SELECT  |LOCAL|
-                      -- SUBPLAN  |LOCAL|
-                              {
-                                -- AGGREGATE  |LOCAL|
-                                  -- STREAM_SELECT  |LOCAL|
-                                    -- UNNEST  |LOCAL|
-                                      -- NESTED_TUPLE_SOURCE  |LOCAL|
-                              }
-                        -- NESTED_TUPLE_SOURCE  |LOCAL|
-                }
+          exchange
           -- ONE_TO_ONE_EXCHANGE  |PARTITIONED|
+            order (ASC, $$70)
             -- STABLE_SORT [$$70(ASC)]  |PARTITIONED|
+              exchange
               -- HASH_PARTITION_EXCHANGE [$$70]  |PARTITIONED|
+                assign [$$74, $$70] <- [$$tenk.getField(3), $$tenk.getField(2)] project: [$$74, $$70]
                 -- ASSIGN  |PARTITIONED|
+                  project ([$$tenk])
                   -- STREAM_PROJECT  |PARTITIONED|
+                    exchange
                     -- ONE_TO_ONE_EXCHANGE  |PARTITIONED|
-                      -- DATASOURCE_SCAN (test.tenk)  |PARTITIONED|
-                        -- ONE_TO_ONE_EXCHANGE  |PARTITIONED|
-                          -- EMPTY_TUPLE_SOURCE  |PARTITIONED|
-=======
-    project ([$$65])
-    -- STREAM_PROJECT  |PARTITIONED|
-      assign [$$65] <- [{"two": $$two, "sm": $$68}]
-      -- ASSIGN  |PARTITIONED|
-        exchange
-        -- SORT_MERGE_EXCHANGE [$$two(ASC) ]  |PARTITIONED|
-          group by ([$$two := $$66]) decor ([]) {
-                    aggregate [$$68] <- [agg-sql-sum($$70)]
-                    -- AGGREGATE  |LOCAL|
-                      select ($$60)
-                      -- STREAM_SELECT  |LOCAL|
-                        subplan {
-                                  aggregate [$$60] <- [empty-stream()]
-                                  -- AGGREGATE  |LOCAL|
-                                    select (not(if-missing-or-null(gt($$x, 0), false)))
-                                    -- STREAM_SELECT  |LOCAL|
-                                      unnest $$x <- scan-collection(ordered-list-constructor($$70, numeric-add($$70, $$70)))
-                                      -- UNNEST  |LOCAL|
-                                        nested tuple source
-                                        -- NESTED_TUPLE_SOURCE  |LOCAL|
-                               }
-                        -- SUBPLAN  |LOCAL|
-                          nested tuple source
-                          -- NESTED_TUPLE_SOURCE  |LOCAL|
-                 }
-          -- PRE_CLUSTERED_GROUP_BY[$$66]  |PARTITIONED|
-            exchange
-            -- ONE_TO_ONE_EXCHANGE  |PARTITIONED|
-              order (ASC, $$66)
-              -- STABLE_SORT [$$66(ASC)]  |PARTITIONED|
-                exchange
-                -- HASH_PARTITION_EXCHANGE [$$66]  |PARTITIONED|
-                  project ([$$70, $$66])
-                  -- STREAM_PROJECT  |PARTITIONED|
-                    assign [$$70, $$66] <- [$$tenk.getField(3), $$tenk.getField(2)]
-                    -- ASSIGN  |PARTITIONED|
-                      project ([$$tenk])
-                      -- STREAM_PROJECT  |PARTITIONED|
+                      data-scan []<-[$$71, $$tenk] <- test.tenk
+                      -- DATASOURCE_SCAN  |PARTITIONED|
                         exchange
                         -- ONE_TO_ONE_EXCHANGE  |PARTITIONED|
-                          data-scan []<-[$$67, $$tenk] <- test.tenk
-                          -- DATASOURCE_SCAN  |PARTITIONED|
-                            exchange
-                            -- ONE_TO_ONE_EXCHANGE  |PARTITIONED|
-                              empty-tuple-source
-                              -- EMPTY_TUPLE_SOURCE  |PARTITIONED|
->>>>>>> 86e6336f
+                          empty-tuple-source
+                          -- EMPTY_TUPLE_SOURCE  |PARTITIONED|