--- conflicted
+++ resolved
@@ -1,71 +1,42 @@
-distribute result [$$122]
+distribute result [$$123]
 -- DISTRIBUTE_RESULT  |UNPARTITIONED|
   exchange
   -- ONE_TO_ONE_EXCHANGE  |UNPARTITIONED|
-<<<<<<< HEAD
+    assign [$$123] <- [{"twothous": $$125, "fivethous": $$135, "tenthous": $$tenk.tenthous, "cnt": $$127, "sm": $$128, "cnt_filter": $$129, "sm_filter": $$130}] project: [$$123]
     -- ASSIGN  |UNPARTITIONED|
+      window-aggregate [] <- [] order (ASC, $$tenk.tenthous) frame on (ASC, $$tenk.tenthous) start unbounded end [$$tenk.tenthous] {
+                aggregate [$$130, $$129] <- [agg-sql-sum($$tenk.tenthous), agg-sql-count(1)]
+                -- AGGREGATE  |UNPARTITIONED|
+                  select (eq($$125, 0))
+                  -- STREAM_SELECT  |UNPARTITIONED|
+                    nested tuple source
+                    -- NESTED_TUPLE_SOURCE  |UNPARTITIONED|
+             }
       -- WINDOW  |UNPARTITIONED|
-              {
-                -- AGGREGATE  |UNPARTITIONED|
-                  -- STREAM_SELECT  |UNPARTITIONED|
-                    -- NESTED_TUPLE_SOURCE  |UNPARTITIONED|
-              }
-        -- WINDOW  |UNPARTITIONED|
-                {
+        window-aggregate [] <- [] order (ASC, $$tenk.tenthous) frame on (ASC, $$tenk.tenthous) start unbounded end [$$tenk.tenthous] {
+                  aggregate [$$128, $$127] <- [agg-sql-sum($$tenk.tenthous), agg-sql-count(1)]
                   -- AGGREGATE  |LOCAL|
+                    nested tuple source
                     -- NESTED_TUPLE_SOURCE  |LOCAL|
-                }
-          -- SORT_MERGE_EXCHANGE [$$tenk.tenthous(ASC) ]  |PARTITIONED|
-            -- STABLE_SORT [$$tenk.tenthous(ASC)]  |PARTITIONED|
-              -- ONE_TO_ONE_EXCHANGE  |PARTITIONED|
-                -- STREAM_SELECT  |PARTITIONED|
-                  -- ASSIGN  |PARTITIONED|
-                    -- STREAM_PROJECT  |PARTITIONED|
-                      -- ONE_TO_ONE_EXCHANGE  |PARTITIONED|
-                        -- DATASOURCE_SCAN (test.tenk)  |PARTITIONED|
-                          -- ONE_TO_ONE_EXCHANGE  |PARTITIONED|
-                            -- EMPTY_TUPLE_SOURCE  |PARTITIONED|
-=======
-    project ([$$122])
-    -- STREAM_PROJECT  |UNPARTITIONED|
-      assign [$$122] <- [{"twothous": $$124, "fivethous": $$134, "tenthous": $$tenk.tenthous, "cnt": $$126, "sm": $$127, "cnt_filter": $$128, "sm_filter": $$129}]
-      -- ASSIGN  |UNPARTITIONED|
-        window-aggregate [] <- [] order (ASC, $$tenk.tenthous) frame on (ASC, $$tenk.tenthous) start unbounded end [$$tenk.tenthous] {
-                  aggregate [$$129, $$128] <- [agg-sql-sum($$tenk.tenthous), agg-sql-count(1)]
-                  -- AGGREGATE  |UNPARTITIONED|
-                    select (eq($$124, 0))
-                    -- STREAM_SELECT  |UNPARTITIONED|
-                      nested tuple source
-                      -- NESTED_TUPLE_SOURCE  |UNPARTITIONED|
                }
         -- WINDOW  |UNPARTITIONED|
-          window-aggregate [] <- [] order (ASC, $$tenk.tenthous) frame on (ASC, $$tenk.tenthous) start unbounded end [$$tenk.tenthous] {
-                    aggregate [$$127, $$126] <- [agg-sql-sum($$tenk.tenthous), agg-sql-count(1)]
-                    -- AGGREGATE  |LOCAL|
-                      nested tuple source
-                      -- NESTED_TUPLE_SOURCE  |LOCAL|
-                 }
-          -- WINDOW  |UNPARTITIONED|
-            exchange
-            -- SORT_MERGE_EXCHANGE [$$tenk.tenthous(ASC) ]  |PARTITIONED|
-              order (ASC, $$tenk.tenthous)
-              -- STABLE_SORT [$$tenk.tenthous(ASC)]  |PARTITIONED|
-                exchange
-                -- ONE_TO_ONE_EXCHANGE  |PARTITIONED|
-                  project ([$$124, $$134, $$tenk.tenthous])
-                  -- STREAM_PROJECT  |PARTITIONED|
-                    select (eq($$tenk.getField(7), 0))
-                    -- STREAM_SELECT  |PARTITIONED|
-                      assign [$$134, $$tenk.tenthous, $$124] <- [$$tenk.getField(9), $$tenk.getField(10), $$tenk.getField(8)]
-                      -- ASSIGN  |PARTITIONED|
-                        project ([$$tenk])
-                        -- STREAM_PROJECT  |PARTITIONED|
+          exchange
+          -- SORT_MERGE_EXCHANGE [$$tenk.tenthous(ASC) ]  |PARTITIONED|
+            order (ASC, $$tenk.tenthous)
+            -- STABLE_SORT [$$tenk.tenthous(ASC)]  |PARTITIONED|
+              exchange
+              -- ONE_TO_ONE_EXCHANGE  |PARTITIONED|
+                select (eq($$tenk.getField(7), 0)) project: [$$125, $$135, $$tenk.tenthous]
+                -- STREAM_SELECT  |PARTITIONED|
+                  assign [$$135, $$tenk.tenthous, $$125] <- [$$tenk.getField(9), $$tenk.getField(10), $$tenk.getField(8)]
+                  -- ASSIGN  |PARTITIONED|
+                    project ([$$tenk])
+                    -- STREAM_PROJECT  |PARTITIONED|
+                      exchange
+                      -- ONE_TO_ONE_EXCHANGE  |PARTITIONED|
+                        data-scan []<-[$$126, $$tenk] <- test.tenk
+                        -- DATASOURCE_SCAN  |PARTITIONED|
                           exchange
                           -- ONE_TO_ONE_EXCHANGE  |PARTITIONED|
-                            data-scan []<-[$$125, $$tenk] <- test.tenk
-                            -- DATASOURCE_SCAN  |PARTITIONED|
-                              exchange
-                              -- ONE_TO_ONE_EXCHANGE  |PARTITIONED|
-                                empty-tuple-source
-                                -- EMPTY_TUPLE_SOURCE  |PARTITIONED|
->>>>>>> 86e6336f
+                            empty-tuple-source
+                            -- EMPTY_TUPLE_SOURCE  |PARTITIONED|