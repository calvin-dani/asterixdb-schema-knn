--- conflicted
+++ resolved
@@ -1,74 +1,44 @@
-distribute result [$$81]
+distribute result [$$84]
 -- DISTRIBUTE_RESULT  |PARTITIONED|
   exchange
   -- ONE_TO_ONE_EXCHANGE  |PARTITIONED|
-<<<<<<< HEAD
+    assign [$$84] <- [{"ten": $$ten, "cnt": $$88, "min2": $$89, "max2": $$90, "sum20": $$91}] project: [$$84]
     -- ASSIGN  |PARTITIONED|
+      exchange
       -- SORT_MERGE_EXCHANGE [$$ten(ASC) ]  |PARTITIONED|
+        group by ([$$ten := $$98]) decor ([]) {
+                  aggregate [$$88, $$89, $$90, $$91] <- [agg-sql-sum($$94), agg-global-sql-min($$95), agg-global-sql-max($$96), agg-global-sql-sum($$97)]
+                  -- AGGREGATE  |LOCAL|
+                    nested tuple source
+                    -- NESTED_TUPLE_SOURCE  |LOCAL|
+               }
         -- SORT_GROUP_BY[$$98]  |PARTITIONED|
-                {
-                  -- AGGREGATE  |LOCAL|
-                    -- NESTED_TUPLE_SOURCE  |LOCAL|
-                }
+          exchange
           -- HASH_PARTITION_EXCHANGE [$$98]  |PARTITIONED|
+            group by ([$$98 := $$85]) decor ([]) {
+                      aggregate [$$94, $$95, $$96, $$97] <- [agg-sql-count(1), agg-local-sql-min($$66), agg-local-sql-max($$66), agg-local-sql-sum($$82)]
+                      -- AGGREGATE  |LOCAL|
+                        select (gt($$93, 0))
+                        -- STREAM_SELECT  |LOCAL|
+                          nested tuple source
+                          -- NESTED_TUPLE_SOURCE  |LOCAL|
+                   }
             -- PRE_CLUSTERED_GROUP_BY[$$85]  |PARTITIONED|
-                    {
-                      -- AGGREGATE  |LOCAL|
-                        -- STREAM_SELECT  |LOCAL|
-                          -- NESTED_TUPLE_SOURCE  |LOCAL|
-                    }
+              exchange
               -- ONE_TO_ONE_EXCHANGE  |PARTITIONED|
+                order (ASC, $$85)
                 -- STABLE_SORT [$$85(ASC)]  |PARTITIONED|
+                  exchange
                   -- ONE_TO_ONE_EXCHANGE  |PARTITIONED|
+                    assign [$$82, $$66, $$93, $$85] <- [$$tenk.getField(5), $$tenk.getField(2), $$tenk.getField(3), $$tenk.getField(4)] project: [$$66, $$82, $$93, $$85]
                     -- ASSIGN  |PARTITIONED|
+                      project ([$$tenk])
                       -- STREAM_PROJECT  |PARTITIONED|
+                        exchange
                         -- ONE_TO_ONE_EXCHANGE  |PARTITIONED|
-                          -- DATASOURCE_SCAN (test.tenk)  |PARTITIONED|
-                            -- ONE_TO_ONE_EXCHANGE  |PARTITIONED|
-                              -- EMPTY_TUPLE_SOURCE  |PARTITIONED|
-=======
-    project ([$$81])
-    -- STREAM_PROJECT  |PARTITIONED|
-      assign [$$81] <- [{"ten": $$ten, "cnt": $$85, "min2": $$86, "max2": $$87, "sum20": $$88}]
-      -- ASSIGN  |PARTITIONED|
-        exchange
-        -- SORT_MERGE_EXCHANGE [$$ten(ASC) ]  |PARTITIONED|
-          group by ([$$ten := $$95]) decor ([]) {
-                    aggregate [$$85, $$86, $$87, $$88] <- [agg-sql-sum($$91), agg-global-sql-min($$92), agg-global-sql-max($$93), agg-global-sql-sum($$94)]
-                    -- AGGREGATE  |LOCAL|
-                      nested tuple source
-                      -- NESTED_TUPLE_SOURCE  |LOCAL|
-                 }
-          -- SORT_GROUP_BY[$$95]  |PARTITIONED|
-            exchange
-            -- HASH_PARTITION_EXCHANGE [$$95]  |PARTITIONED|
-              group by ([$$95 := $$82]) decor ([]) {
-                        aggregate [$$91, $$92, $$93, $$94] <- [agg-sql-count(1), agg-local-sql-min($$63), agg-local-sql-max($$63), agg-local-sql-sum($$79)]
-                        -- AGGREGATE  |LOCAL|
-                          select (gt($$90, 0))
-                          -- STREAM_SELECT  |LOCAL|
-                            nested tuple source
-                            -- NESTED_TUPLE_SOURCE  |LOCAL|
-                     }
-              -- PRE_CLUSTERED_GROUP_BY[$$82]  |PARTITIONED|
-                exchange
-                -- ONE_TO_ONE_EXCHANGE  |PARTITIONED|
-                  order (ASC, $$82)
-                  -- STABLE_SORT [$$82(ASC)]  |PARTITIONED|
-                    exchange
-                    -- ONE_TO_ONE_EXCHANGE  |PARTITIONED|
-                      project ([$$63, $$79, $$90, $$82])
-                      -- STREAM_PROJECT  |PARTITIONED|
-                        assign [$$79, $$63, $$90, $$82] <- [$$tenk.getField(5), $$tenk.getField(2), $$tenk.getField(3), $$tenk.getField(4)]
-                        -- ASSIGN  |PARTITIONED|
-                          project ([$$tenk])
-                          -- STREAM_PROJECT  |PARTITIONED|
+                          data-scan []<-[$$87, $$tenk] <- test.tenk
+                          -- DATASOURCE_SCAN  |PARTITIONED|
                             exchange
                             -- ONE_TO_ONE_EXCHANGE  |PARTITIONED|
-                              data-scan []<-[$$84, $$tenk] <- test.tenk
-                              -- DATASOURCE_SCAN  |PARTITIONED|
-                                exchange
-                                -- ONE_TO_ONE_EXCHANGE  |PARTITIONED|
-                                  empty-tuple-source
-                                  -- EMPTY_TUPLE_SOURCE  |PARTITIONED|
->>>>>>> 86e6336f
+                              empty-tuple-source
+                              -- EMPTY_TUPLE_SOURCE  |PARTITIONED|