--- conflicted
+++ resolved
@@ -1,61 +1,36 @@
-distribute result [$$29]
+distribute result [$$31]
 -- DISTRIBUTE_RESULT  |PARTITIONED|
   exchange
   -- ONE_TO_ONE_EXCHANGE  |PARTITIONED|
-<<<<<<< HEAD
+    assign [$$31] <- [{"user_name": $$36, "visitor_name": $$37}] project: [$$31]
     -- ASSIGN  |PARTITIONED|
+      project ([$$36, $$37])
       -- STREAM_PROJECT  |PARTITIONED|
+        exchange
         -- ONE_TO_ONE_EXCHANGE  |PARTITIONED|
+          join (eq($$32, $$33))
           -- HYBRID_HASH_JOIN [$$32][$$33]  |PARTITIONED|
+            exchange
             -- HASH_PARTITION_EXCHANGE [$$32]  |PARTITIONED|
+              assign [$$36] <- [$$user.getField(1)] project: [$$36, $$32]
               -- ASSIGN  |PARTITIONED|
+                exchange
                 -- ONE_TO_ONE_EXCHANGE  |PARTITIONED|
-                  -- DATASOURCE_SCAN (colocated.Users)  |PARTITIONED|
-                    -- ONE_TO_ONE_EXCHANGE  |PARTITIONED|
-                      -- EMPTY_TUPLE_SOURCE  |PARTITIONED|
-            -- HASH_PARTITION_EXCHANGE [$$33]  |PARTITIONED|
-              -- ASSIGN  |PARTITIONED|
-                -- ONE_TO_ONE_EXCHANGE  |PARTITIONED|
-                  -- DATASOURCE_SCAN (colocated.Visitors)  |PARTITIONED|
-                    -- ONE_TO_ONE_EXCHANGE  |PARTITIONED|
-                      -- EMPTY_TUPLE_SOURCE  |PARTITIONED|
-=======
-    project ([$$29])
-    -- STREAM_PROJECT  |PARTITIONED|
-      assign [$$29] <- [{"user_name": $$34, "visitor_name": $$35}]
-      -- ASSIGN  |PARTITIONED|
-        project ([$$34, $$35])
-        -- STREAM_PROJECT  |PARTITIONED|
-          exchange
-          -- ONE_TO_ONE_EXCHANGE  |PARTITIONED|
-            join (eq($$30, $$31))
-            -- HYBRID_HASH_JOIN [$$30][$$31]  |PARTITIONED|
-              exchange
-              -- ONE_TO_ONE_EXCHANGE  |PARTITIONED|
-                project ([$$34, $$30])
-                -- STREAM_PROJECT  |PARTITIONED|
-                  assign [$$34] <- [$$user.getField(1)]
-                  -- ASSIGN  |PARTITIONED|
+                  data-scan []<-[$$32, $$user] <- colocated.Users
+                  -- DATASOURCE_SCAN  |PARTITIONED|
                     exchange
                     -- ONE_TO_ONE_EXCHANGE  |PARTITIONED|
-                      data-scan []<-[$$30, $$user] <- colocated.Users
-                      -- DATASOURCE_SCAN  |PARTITIONED|
-                        exchange
-                        -- ONE_TO_ONE_EXCHANGE  |PARTITIONED|
-                          empty-tuple-source
-                          -- EMPTY_TUPLE_SOURCE  |PARTITIONED|
-              exchange
-              -- ONE_TO_ONE_EXCHANGE  |PARTITIONED|
-                project ([$$35, $$31])
-                -- STREAM_PROJECT  |PARTITIONED|
-                  assign [$$35] <- [$$visitor.getField(1)]
-                  -- ASSIGN  |PARTITIONED|
+                      empty-tuple-source
+                      -- EMPTY_TUPLE_SOURCE  |PARTITIONED|
+            exchange
+            -- HASH_PARTITION_EXCHANGE [$$33]  |PARTITIONED|
+              assign [$$37] <- [$$visitor.getField(1)] project: [$$37, $$33]
+              -- ASSIGN  |PARTITIONED|
+                exchange
+                -- ONE_TO_ONE_EXCHANGE  |PARTITIONED|
+                  data-scan []<-[$$33, $$visitor] <- colocated.Visitors
+                  -- DATASOURCE_SCAN  |PARTITIONED|
                     exchange
                     -- ONE_TO_ONE_EXCHANGE  |PARTITIONED|
-                      data-scan []<-[$$31, $$visitor] <- colocated.Visitors
-                      -- DATASOURCE_SCAN  |PARTITIONED|
-                        exchange
-                        -- ONE_TO_ONE_EXCHANGE  |PARTITIONED|
-                          empty-tuple-source
-                          -- EMPTY_TUPLE_SOURCE  |PARTITIONED|
->>>>>>> 86e6336f
+                      empty-tuple-source
+                      -- EMPTY_TUPLE_SOURCE  |PARTITIONED|