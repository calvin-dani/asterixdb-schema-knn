distribute result [$$19]
-- DISTRIBUTE_RESULT  |PARTITIONED|
  exchange
  -- ONE_TO_ONE_EXCHANGE  |PARTITIONED|
<<<<<<< HEAD
    -- ASSIGN  |PARTITIONED|
      -- SORT_MERGE_EXCHANGE [$$25(ASC) ]  |PARTITIONED|
        -- STABLE_SORT [$$25(ASC)]  |PARTITIONED|
          -- ONE_TO_ONE_EXCHANGE  |PARTITIONED|
            -- STREAM_SELECT  |PARTITIONED|
              -- ASSIGN  |PARTITIONED|
                -- STREAM_PROJECT  |PARTITIONED|
                  -- ONE_TO_ONE_EXCHANGE  |PARTITIONED|
                    -- BTREE_SEARCH (test.TestOpen.TestOpen)  |PARTITIONED|
                      -- ONE_TO_ONE_EXCHANGE  |PARTITIONED|
                        -- INTERSECT  |PARTITIONED|
                          -- ONE_TO_ONE_EXCHANGE  |PARTITIONED|
                            -- STABLE_SORT [$$29(ASC)]  |PARTITIONED|
                              -- ONE_TO_ONE_EXCHANGE  |PARTITIONED|
                                -- STREAM_PROJECT  |PARTITIONED|
                                  -- ONE_TO_ONE_EXCHANGE  |PARTITIONED|
                                    -- BTREE_SEARCH (test.TestOpen.idx_3)  |PARTITIONED|
                                      -- ONE_TO_ONE_EXCHANGE  |PARTITIONED|
                                        -- ASSIGN  |PARTITIONED|
                                          -- EMPTY_TUPLE_SOURCE  |PARTITIONED|
                          -- ONE_TO_ONE_EXCHANGE  |PARTITIONED|
                            -- STABLE_SORT [$$32(ASC)]  |PARTITIONED|
                              -- ONE_TO_ONE_EXCHANGE  |PARTITIONED|
                                -- STREAM_PROJECT  |PARTITIONED|
                                  -- ONE_TO_ONE_EXCHANGE  |PARTITIONED|
                                    -- BTREE_SEARCH (test.TestOpen.idx_4)  |PARTITIONED|
                                      -- ONE_TO_ONE_EXCHANGE  |PARTITIONED|
                                        -- ASSIGN  |PARTITIONED|
                                          -- EMPTY_TUPLE_SOURCE  |PARTITIONED|
=======
    project ([$$19])
    -- STREAM_PROJECT  |PARTITIONED|
      assign [$$19] <- [{"res": $$24}]
      -- ASSIGN  |PARTITIONED|
        exchange
        -- SORT_MERGE_EXCHANGE [$$24(ASC) ]  |PARTITIONED|
          order (ASC, $$24)
          -- STABLE_SORT [$$24(ASC)]  |PARTITIONED|
            exchange
            -- ONE_TO_ONE_EXCHANGE  |PARTITIONED|
              project ([$$24])
              -- STREAM_PROJECT  |PARTITIONED|
                select (and(gt($$t.getField("c_i8"), 2), lt($$t.getField("c_i64"), 3)))
                -- STREAM_SELECT  |PARTITIONED|
                  assign [$$24] <- [$$t.getField("c_x")]
                  -- ASSIGN  |PARTITIONED|
                    project ([$$t])
                    -- STREAM_PROJECT  |PARTITIONED|
                      exchange
                      -- ONE_TO_ONE_EXCHANGE  |PARTITIONED|
                        unnest-map [$$21, $$t] <- index-search("TestOpen", 0, "test", "TestOpen", false, false, 1, $$32, 1, $$32, true, true, true)
                        -- BTREE_SEARCH  |PARTITIONED|
                          exchange
                          -- ONE_TO_ONE_EXCHANGE  |PARTITIONED|
                            intersect [$$32] <- [[$$28], [$$31]]
                            -- INTERSECT  |PARTITIONED|
                              exchange
                              -- ONE_TO_ONE_EXCHANGE  |PARTITIONED|
                                order (ASC, $$28)
                                -- STABLE_SORT [$$28(ASC)]  |PARTITIONED|
                                  exchange
                                  -- ONE_TO_ONE_EXCHANGE  |PARTITIONED|
                                    project ([$$28])
                                    -- STREAM_PROJECT  |PARTITIONED|
                                      exchange
                                      -- ONE_TO_ONE_EXCHANGE  |PARTITIONED|
                                        unnest-map [$$27, $$28] <- index-search("idx_3", 0, "test", "TestOpen", false, false, 0, 1, $$26, true, true, false)
                                        -- BTREE_SEARCH  |PARTITIONED|
                                          exchange
                                          -- ONE_TO_ONE_EXCHANGE  |PARTITIONED|
                                            assign [$$26] <- [3]
                                            -- ASSIGN  |PARTITIONED|
                                              empty-tuple-source
                                              -- EMPTY_TUPLE_SOURCE  |PARTITIONED|
                              exchange
                              -- ONE_TO_ONE_EXCHANGE  |PARTITIONED|
                                order (ASC, $$31)
                                -- STABLE_SORT [$$31(ASC)]  |PARTITIONED|
                                  exchange
                                  -- ONE_TO_ONE_EXCHANGE  |PARTITIONED|
                                    project ([$$31])
                                    -- STREAM_PROJECT  |PARTITIONED|
                                      exchange
                                      -- ONE_TO_ONE_EXCHANGE  |PARTITIONED|
                                        unnest-map [$$30, $$31] <- index-search("idx_4", 0, "test", "TestOpen", false, false, 1, $$29, 0, true, true, false)
                                        -- BTREE_SEARCH  |PARTITIONED|
                                          exchange
                                          -- ONE_TO_ONE_EXCHANGE  |PARTITIONED|
                                            assign [$$29] <- [2]
                                            -- ASSIGN  |PARTITIONED|
                                              empty-tuple-source
                                              -- EMPTY_TUPLE_SOURCE  |PARTITIONED|
>>>>>>> 86e6336f
<|MERGE_RESOLUTION|>--- conflicted
+++ resolved
@@ -1,98 +1,62 @@
-distribute result [$$19]
+distribute result [$$20]
 -- DISTRIBUTE_RESULT  |PARTITIONED|
   exchange
   -- ONE_TO_ONE_EXCHANGE  |PARTITIONED|
-<<<<<<< HEAD
+    assign [$$20] <- [{"res": $$25}] project: [$$20]
     -- ASSIGN  |PARTITIONED|
+      exchange
       -- SORT_MERGE_EXCHANGE [$$25(ASC) ]  |PARTITIONED|
+        order (ASC, $$25)
         -- STABLE_SORT [$$25(ASC)]  |PARTITIONED|
+          exchange
           -- ONE_TO_ONE_EXCHANGE  |PARTITIONED|
+            select (and(gt($$t.getField("c_i8"), 2), lt($$t.getField("c_i64"), 3))) project: [$$25]
             -- STREAM_SELECT  |PARTITIONED|
+              assign [$$25] <- [$$t.getField("c_x")]
               -- ASSIGN  |PARTITIONED|
+                project ([$$t])
                 -- STREAM_PROJECT  |PARTITIONED|
+                  exchange
                   -- ONE_TO_ONE_EXCHANGE  |PARTITIONED|
-                    -- BTREE_SEARCH (test.TestOpen.TestOpen)  |PARTITIONED|
-                      -- ONE_TO_ONE_EXCHANGE  |PARTITIONED|
-                        -- INTERSECT  |PARTITIONED|
-                          -- ONE_TO_ONE_EXCHANGE  |PARTITIONED|
-                            -- STABLE_SORT [$$29(ASC)]  |PARTITIONED|
-                              -- ONE_TO_ONE_EXCHANGE  |PARTITIONED|
-                                -- STREAM_PROJECT  |PARTITIONED|
-                                  -- ONE_TO_ONE_EXCHANGE  |PARTITIONED|
-                                    -- BTREE_SEARCH (test.TestOpen.idx_3)  |PARTITIONED|
-                                      -- ONE_TO_ONE_EXCHANGE  |PARTITIONED|
-                                        -- ASSIGN  |PARTITIONED|
-                                          -- EMPTY_TUPLE_SOURCE  |PARTITIONED|
-                          -- ONE_TO_ONE_EXCHANGE  |PARTITIONED|
-                            -- STABLE_SORT [$$32(ASC)]  |PARTITIONED|
-                              -- ONE_TO_ONE_EXCHANGE  |PARTITIONED|
-                                -- STREAM_PROJECT  |PARTITIONED|
-                                  -- ONE_TO_ONE_EXCHANGE  |PARTITIONED|
-                                    -- BTREE_SEARCH (test.TestOpen.idx_4)  |PARTITIONED|
-                                      -- ONE_TO_ONE_EXCHANGE  |PARTITIONED|
-                                        -- ASSIGN  |PARTITIONED|
-                                          -- EMPTY_TUPLE_SOURCE  |PARTITIONED|
-=======
-    project ([$$19])
-    -- STREAM_PROJECT  |PARTITIONED|
-      assign [$$19] <- [{"res": $$24}]
-      -- ASSIGN  |PARTITIONED|
-        exchange
-        -- SORT_MERGE_EXCHANGE [$$24(ASC) ]  |PARTITIONED|
-          order (ASC, $$24)
-          -- STABLE_SORT [$$24(ASC)]  |PARTITIONED|
-            exchange
-            -- ONE_TO_ONE_EXCHANGE  |PARTITIONED|
-              project ([$$24])
-              -- STREAM_PROJECT  |PARTITIONED|
-                select (and(gt($$t.getField("c_i8"), 2), lt($$t.getField("c_i64"), 3)))
-                -- STREAM_SELECT  |PARTITIONED|
-                  assign [$$24] <- [$$t.getField("c_x")]
-                  -- ASSIGN  |PARTITIONED|
-                    project ([$$t])
-                    -- STREAM_PROJECT  |PARTITIONED|
+                    unnest-map [$$22, $$t] <- index-search("TestOpen", 0, "Default", "test", "TestOpen", false, false, 1, $$33, 1, $$33, true, true, true)
+                    -- BTREE_SEARCH  |PARTITIONED|
                       exchange
                       -- ONE_TO_ONE_EXCHANGE  |PARTITIONED|
-                        unnest-map [$$21, $$t] <- index-search("TestOpen", 0, "test", "TestOpen", false, false, 1, $$32, 1, $$32, true, true, true)
-                        -- BTREE_SEARCH  |PARTITIONED|
+                        intersect [$$33] <- [[$$29], [$$32]]
+                        -- INTERSECT  |PARTITIONED|
                           exchange
                           -- ONE_TO_ONE_EXCHANGE  |PARTITIONED|
-                            intersect [$$32] <- [[$$28], [$$31]]
-                            -- INTERSECT  |PARTITIONED|
+                            order (ASC, $$29)
+                            -- STABLE_SORT [$$29(ASC)]  |PARTITIONED|
                               exchange
                               -- ONE_TO_ONE_EXCHANGE  |PARTITIONED|
-                                order (ASC, $$28)
-                                -- STABLE_SORT [$$28(ASC)]  |PARTITIONED|
+                                project ([$$29])
+                                -- STREAM_PROJECT  |PARTITIONED|
                                   exchange
                                   -- ONE_TO_ONE_EXCHANGE  |PARTITIONED|
-                                    project ([$$28])
-                                    -- STREAM_PROJECT  |PARTITIONED|
+                                    unnest-map [$$28, $$29] <- index-search("idx_3", 0, "Default", "test", "TestOpen", false, false, 0, 1, $$27, true, true, false)
+                                    -- BTREE_SEARCH  |PARTITIONED|
                                       exchange
                                       -- ONE_TO_ONE_EXCHANGE  |PARTITIONED|
-                                        unnest-map [$$27, $$28] <- index-search("idx_3", 0, "test", "TestOpen", false, false, 0, 1, $$26, true, true, false)
-                                        -- BTREE_SEARCH  |PARTITIONED|
-                                          exchange
-                                          -- ONE_TO_ONE_EXCHANGE  |PARTITIONED|
-                                            assign [$$26] <- [3]
-                                            -- ASSIGN  |PARTITIONED|
-                                              empty-tuple-source
-                                              -- EMPTY_TUPLE_SOURCE  |PARTITIONED|
+                                        assign [$$27] <- [3]
+                                        -- ASSIGN  |PARTITIONED|
+                                          empty-tuple-source
+                                          -- EMPTY_TUPLE_SOURCE  |PARTITIONED|
+                          exchange
+                          -- ONE_TO_ONE_EXCHANGE  |PARTITIONED|
+                            order (ASC, $$32)
+                            -- STABLE_SORT [$$32(ASC)]  |PARTITIONED|
                               exchange
                               -- ONE_TO_ONE_EXCHANGE  |PARTITIONED|
-                                order (ASC, $$31)
-                                -- STABLE_SORT [$$31(ASC)]  |PARTITIONED|
+                                project ([$$32])
+                                -- STREAM_PROJECT  |PARTITIONED|
                                   exchange
                                   -- ONE_TO_ONE_EXCHANGE  |PARTITIONED|
-                                    project ([$$31])
-                                    -- STREAM_PROJECT  |PARTITIONED|
+                                    unnest-map [$$31, $$32] <- index-search("idx_4", 0, "Default", "test", "TestOpen", false, false, 1, $$30, 0, true, true, false)
+                                    -- BTREE_SEARCH  |PARTITIONED|
                                       exchange
                                       -- ONE_TO_ONE_EXCHANGE  |PARTITIONED|
-                                        unnest-map [$$30, $$31] <- index-search("idx_4", 0, "test", "TestOpen", false, false, 1, $$29, 0, true, true, false)
-                                        -- BTREE_SEARCH  |PARTITIONED|
-                                          exchange
-                                          -- ONE_TO_ONE_EXCHANGE  |PARTITIONED|
-                                            assign [$$29] <- [2]
-                                            -- ASSIGN  |PARTITIONED|
-                                              empty-tuple-source
-                                              -- EMPTY_TUPLE_SOURCE  |PARTITIONED|
->>>>>>> 86e6336f
+                                        assign [$$30] <- [2]
+                                        -- ASSIGN  |PARTITIONED|
+                                          empty-tuple-source
+                                          -- EMPTY_TUPLE_SOURCE  |PARTITIONED|