distribute result [$$130]
-- DISTRIBUTE_RESULT  |PARTITIONED|
  exchange
  -- ONE_TO_ONE_EXCHANGE  |PARTITIONED|
<<<<<<< HEAD
    -- ASSIGN  |PARTITIONED|
      -- STREAM_PROJECT  |PARTITIONED|
        -- ONE_TO_ONE_EXCHANGE  |PARTITIONED|
          -- PRE_CLUSTERED_GROUP_BY[$$141]  |PARTITIONED|
                  {
                    -- AGGREGATE  |LOCAL|
                      -- AGGREGATE  |LOCAL|
                        -- STREAM_SELECT  |LOCAL|
                          -- ASSIGN  |LOCAL|
                            -- NESTED_TUPLE_SOURCE  |LOCAL|
                  }
            -- ONE_TO_ONE_EXCHANGE  |PARTITIONED|
              -- STABLE_SORT [$$141(ASC)]  |PARTITIONED|
                -- HASH_PARTITION_EXCHANGE [$$141]  |PARTITIONED|
                  -- STREAM_PROJECT  |PARTITIONED|
                    -- ONE_TO_ONE_EXCHANGE  |PARTITIONED|
                      -- HYBRID_HASH_JOIN [$$146][$$148]  |PARTITIONED|
                        -- HASH_PARTITION_EXCHANGE [$$146]  |PARTITIONED|
                          -- ASSIGN  |PARTITIONED|
                            -- ONE_TO_ONE_EXCHANGE  |PARTITIONED|
                              -- DATASOURCE_SCAN (test.collection1)  |PARTITIONED|
                                -- ONE_TO_ONE_EXCHANGE  |PARTITIONED|
                                  -- EMPTY_TUPLE_SOURCE  |PARTITIONED|
                        -- HASH_PARTITION_EXCHANGE [$$148]  |PARTITIONED|
                          -- ASSIGN  |PARTITIONED|
                            -- ASSIGN  |PARTITIONED|
                              -- STREAM_PROJECT  |PARTITIONED|
=======
    project ([$$130])
    -- STREAM_PROJECT  |PARTITIONED|
      assign [$$130] <- [{"f1": $$139, "counts": get-item($$128, 0)}]
      -- ASSIGN  |PARTITIONED|
        project ([$$128, $$139])
        -- STREAM_PROJECT  |PARTITIONED|
          exchange
          -- ONE_TO_ONE_EXCHANGE  |PARTITIONED|
            group by ([$$146 := $$134]) decor ([$$139]) {
                      aggregate [$$128] <- [listify({"counts": $$136})]
                      -- AGGREGATE  |LOCAL|
                        aggregate [$$136] <- [agg-sql-count(1)]
                        -- AGGREGATE  |LOCAL|
                          select (and(ge($$132, numeric-subtract($$140, 5)), le($$132, $$140), not(is-missing($$145))))
                          -- STREAM_SELECT  |LOCAL|
                            assign [$$132] <- [$$106.getField("f2")]
                            -- ASSIGN  |LOCAL|
                              nested tuple source
                              -- NESTED_TUPLE_SOURCE  |LOCAL|
                   }
            -- PRE_CLUSTERED_GROUP_BY[$$134]  |PARTITIONED|
              exchange
              -- ONE_TO_ONE_EXCHANGE  |PARTITIONED|
                order (ASC, $$134)
                -- STABLE_SORT [$$134(ASC)]  |PARTITIONED|
                  exchange
                  -- HASH_PARTITION_EXCHANGE [$$134]  |PARTITIONED|
                    project ([$$139, $$140, $$145, $$106, $$134])
                    -- STREAM_PROJECT  |PARTITIONED|
                      exchange
                      -- ONE_TO_ONE_EXCHANGE  |PARTITIONED|
                        left outer join (eq($$141, $$139))
                        -- HYBRID_HASH_JOIN [$$139][$$141]  |PARTITIONED|
                          exchange
                          -- HASH_PARTITION_EXCHANGE [$$139]  |PARTITIONED|
                            project ([$$139, $$140, $$134])
                            -- STREAM_PROJECT  |PARTITIONED|
                              assign [$$140, $$139] <- [$$b.getField("f2"), $$b.getField("f1")]
                              -- ASSIGN  |PARTITIONED|
                                exchange
>>>>>>> 86e6336f
                                -- ONE_TO_ONE_EXCHANGE  |PARTITIONED|
                                  data-scan []<-[$$134, $$b] <- test.collection1
                                  -- DATASOURCE_SCAN  |PARTITIONED|
                                    exchange
                                    -- ONE_TO_ONE_EXCHANGE  |PARTITIONED|
<<<<<<< HEAD
                                      -- EMPTY_TUPLE_SOURCE  |PARTITIONED|
=======
                                      empty-tuple-source
                                      -- EMPTY_TUPLE_SOURCE  |PARTITIONED|
                          exchange
                          -- HASH_PARTITION_EXCHANGE [$$141]  |PARTITIONED|
                            project ([$$145, $$106, $$141])
                            -- STREAM_PROJECT  |PARTITIONED|
                              assign [$$145, $$106] <- [true, {"f1": $$141, "f2": $$b.getField("f2")}]
                              -- ASSIGN  |PARTITIONED|
                                assign [$$141] <- [$$b.getField("f1")]
                                -- ASSIGN  |PARTITIONED|
                                  project ([$$b])
                                  -- STREAM_PROJECT  |PARTITIONED|
                                    exchange
                                    -- ONE_TO_ONE_EXCHANGE  |PARTITIONED|
                                      data-scan []<-[$$135, $$b] <- test.collection1
                                      -- DATASOURCE_SCAN  |PARTITIONED|
                                        exchange
                                        -- ONE_TO_ONE_EXCHANGE  |PARTITIONED|
                                          empty-tuple-source
                                          -- EMPTY_TUPLE_SOURCE  |PARTITIONED|
>>>>>>> 86e6336f
<|MERGE_RESOLUTION|>--- conflicted
+++ resolved
@@ -1,103 +1,63 @@
-distribute result [$$130]
+distribute result [$$137]
 -- DISTRIBUTE_RESULT  |PARTITIONED|
   exchange
   -- ONE_TO_ONE_EXCHANGE  |PARTITIONED|
-<<<<<<< HEAD
+    assign [$$137] <- [{"f1": $$146, "counts": get-item($$135, 0)}] project: [$$137]
     -- ASSIGN  |PARTITIONED|
+      project ([$$135, $$146])
       -- STREAM_PROJECT  |PARTITIONED|
+        exchange
         -- ONE_TO_ONE_EXCHANGE  |PARTITIONED|
+          group by ([$$153 := $$141]) decor ([$$146]) {
+                    aggregate [$$135] <- [listify({"counts": $$143})]
+                    -- AGGREGATE  |LOCAL|
+                      aggregate [$$143] <- [agg-sql-count(1)]
+                      -- AGGREGATE  |LOCAL|
+                        select (and(ge($$139, numeric-subtract($$147, 5)), le($$139, $$147), not(is-missing($$152))))
+                        -- STREAM_SELECT  |LOCAL|
+                          assign [$$139] <- [$$113.getField("f2")]
+                          -- ASSIGN  |LOCAL|
+                            nested tuple source
+                            -- NESTED_TUPLE_SOURCE  |LOCAL|
+                 }
           -- PRE_CLUSTERED_GROUP_BY[$$141]  |PARTITIONED|
-                  {
-                    -- AGGREGATE  |LOCAL|
-                      -- AGGREGATE  |LOCAL|
-                        -- STREAM_SELECT  |LOCAL|
-                          -- ASSIGN  |LOCAL|
-                            -- NESTED_TUPLE_SOURCE  |LOCAL|
-                  }
+            exchange
             -- ONE_TO_ONE_EXCHANGE  |PARTITIONED|
+              order (ASC, $$141)
               -- STABLE_SORT [$$141(ASC)]  |PARTITIONED|
+                exchange
                 -- HASH_PARTITION_EXCHANGE [$$141]  |PARTITIONED|
+                  project ([$$146, $$147, $$152, $$113, $$141])
                   -- STREAM_PROJECT  |PARTITIONED|
+                    exchange
                     -- ONE_TO_ONE_EXCHANGE  |PARTITIONED|
+                      left outer join (eq($$148, $$146))
                       -- HYBRID_HASH_JOIN [$$146][$$148]  |PARTITIONED|
+                        exchange
                         -- HASH_PARTITION_EXCHANGE [$$146]  |PARTITIONED|
+                          assign [$$147, $$146] <- [$$b.getField("f2"), $$b.getField("f1")] project: [$$146, $$147, $$141]
                           -- ASSIGN  |PARTITIONED|
+                            exchange
                             -- ONE_TO_ONE_EXCHANGE  |PARTITIONED|
-                              -- DATASOURCE_SCAN (test.collection1)  |PARTITIONED|
+                              data-scan []<-[$$141, $$b] <- test.collection1
+                              -- DATASOURCE_SCAN  |PARTITIONED|
+                                exchange
                                 -- ONE_TO_ONE_EXCHANGE  |PARTITIONED|
+                                  empty-tuple-source
                                   -- EMPTY_TUPLE_SOURCE  |PARTITIONED|
+                        exchange
                         -- HASH_PARTITION_EXCHANGE [$$148]  |PARTITIONED|
+                          assign [$$152, $$113] <- [true, {"f1": $$148, "f2": $$b.getField("f2")}] project: [$$152, $$113, $$148]
                           -- ASSIGN  |PARTITIONED|
+                            assign [$$148] <- [$$b.getField("f1")]
                             -- ASSIGN  |PARTITIONED|
+                              project ([$$b])
                               -- STREAM_PROJECT  |PARTITIONED|
-=======
-    project ([$$130])
-    -- STREAM_PROJECT  |PARTITIONED|
-      assign [$$130] <- [{"f1": $$139, "counts": get-item($$128, 0)}]
-      -- ASSIGN  |PARTITIONED|
-        project ([$$128, $$139])
-        -- STREAM_PROJECT  |PARTITIONED|
-          exchange
-          -- ONE_TO_ONE_EXCHANGE  |PARTITIONED|
-            group by ([$$146 := $$134]) decor ([$$139]) {
-                      aggregate [$$128] <- [listify({"counts": $$136})]
-                      -- AGGREGATE  |LOCAL|
-                        aggregate [$$136] <- [agg-sql-count(1)]
-                        -- AGGREGATE  |LOCAL|
-                          select (and(ge($$132, numeric-subtract($$140, 5)), le($$132, $$140), not(is-missing($$145))))
-                          -- STREAM_SELECT  |LOCAL|
-                            assign [$$132] <- [$$106.getField("f2")]
-                            -- ASSIGN  |LOCAL|
-                              nested tuple source
-                              -- NESTED_TUPLE_SOURCE  |LOCAL|
-                   }
-            -- PRE_CLUSTERED_GROUP_BY[$$134]  |PARTITIONED|
-              exchange
-              -- ONE_TO_ONE_EXCHANGE  |PARTITIONED|
-                order (ASC, $$134)
-                -- STABLE_SORT [$$134(ASC)]  |PARTITIONED|
-                  exchange
-                  -- HASH_PARTITION_EXCHANGE [$$134]  |PARTITIONED|
-                    project ([$$139, $$140, $$145, $$106, $$134])
-                    -- STREAM_PROJECT  |PARTITIONED|
-                      exchange
-                      -- ONE_TO_ONE_EXCHANGE  |PARTITIONED|
-                        left outer join (eq($$141, $$139))
-                        -- HYBRID_HASH_JOIN [$$139][$$141]  |PARTITIONED|
-                          exchange
-                          -- HASH_PARTITION_EXCHANGE [$$139]  |PARTITIONED|
-                            project ([$$139, $$140, $$134])
-                            -- STREAM_PROJECT  |PARTITIONED|
-                              assign [$$140, $$139] <- [$$b.getField("f2"), $$b.getField("f1")]
-                              -- ASSIGN  |PARTITIONED|
                                 exchange
->>>>>>> 86e6336f
                                 -- ONE_TO_ONE_EXCHANGE  |PARTITIONED|
-                                  data-scan []<-[$$134, $$b] <- test.collection1
+                                  data-scan []<-[$$142, $$b] <- test.collection1
                                   -- DATASOURCE_SCAN  |PARTITIONED|
                                     exchange
                                     -- ONE_TO_ONE_EXCHANGE  |PARTITIONED|
-<<<<<<< HEAD
-                                      -- EMPTY_TUPLE_SOURCE  |PARTITIONED|
-=======
                                       empty-tuple-source
-                                      -- EMPTY_TUPLE_SOURCE  |PARTITIONED|
-                          exchange
-                          -- HASH_PARTITION_EXCHANGE [$$141]  |PARTITIONED|
-                            project ([$$145, $$106, $$141])
-                            -- STREAM_PROJECT  |PARTITIONED|
-                              assign [$$145, $$106] <- [true, {"f1": $$141, "f2": $$b.getField("f2")}]
-                              -- ASSIGN  |PARTITIONED|
-                                assign [$$141] <- [$$b.getField("f1")]
-                                -- ASSIGN  |PARTITIONED|
-                                  project ([$$b])
-                                  -- STREAM_PROJECT  |PARTITIONED|
-                                    exchange
-                                    -- ONE_TO_ONE_EXCHANGE  |PARTITIONED|
-                                      data-scan []<-[$$135, $$b] <- test.collection1
-                                      -- DATASOURCE_SCAN  |PARTITIONED|
-                                        exchange
-                                        -- ONE_TO_ONE_EXCHANGE  |PARTITIONED|
-                                          empty-tuple-source
-                                          -- EMPTY_TUPLE_SOURCE  |PARTITIONED|
->>>>>>> 86e6336f
+                                      -- EMPTY_TUPLE_SOURCE  |PARTITIONED|