--- conflicted
+++ resolved
@@ -1,136 +1,82 @@
-distribute result [$$59]
+distribute result [$$63]
 -- DISTRIBUTE_RESULT  |PARTITIONED|
   exchange
   -- ONE_TO_ONE_EXCHANGE  |PARTITIONED|
-<<<<<<< HEAD
+    assign [$$63] <- [{"unique1": $$65, "unique2": $$126, "unique3": $$128}] project: [$$63]
     -- ASSIGN  |PARTITIONED|
+      exchange
       -- SORT_MERGE_EXCHANGE [$$126(ASC) ]  |PARTITIONED|
+        order (ASC, $$126)
         -- STABLE_SORT [$$126(ASC)]  |PARTITIONED|
+          exchange
           -- ONE_TO_ONE_EXCHANGE  |PARTITIONED|
+            union ($$82, $$92, $$65) ($$129, $$137, $$128) ($$66, $$67, $$126)
             -- UNION_ALL  |PARTITIONED|
+              exchange
               -- ONE_TO_ONE_EXCHANGE  |PARTITIONED|
+                select (ge($$82, 98)) project: [$$82, $$129, $$66]
                 -- STREAM_SELECT  |PARTITIONED|
+                  assign [$$129, $$82] <- [$$t1.getField(10), $$t1.getField(0)] project: [$$66, $$129, $$82]
                   -- ASSIGN  |PARTITIONED|
+                    exchange
                     -- ONE_TO_ONE_EXCHANGE  |PARTITIONED|
-                      -- BTREE_SEARCH (test.onek1.onek1)  |PARTITIONED|
+                      unnest-map [$$66, $$t1] <- index-search("onek1", 0, "Default", "test", "onek1", false, false, 1, $$169, 1, $$169, true, true, true)
+                      -- BTREE_SEARCH  |PARTITIONED|
+                        exchange
                         -- ONE_TO_ONE_EXCHANGE  |PARTITIONED|
+                          order (ASC, $$169)
                           -- STABLE_SORT [$$169(ASC)]  |PARTITIONED|
+                            exchange
                             -- ONE_TO_ONE_EXCHANGE  |PARTITIONED|
+                              project ([$$169])
                               -- STREAM_PROJECT  |PARTITIONED|
+                                exchange
                                 -- ONE_TO_ONE_EXCHANGE  |PARTITIONED|
-                                  -- BTREE_SEARCH (test.onek1.onek1_idx)  |PARTITIONED|
+                                  unnest-map [$$168, $$169] <- index-search("onek1_idx", 0, "Default", "test", "onek1", false, false, 1, $$167, 0, true, true, false)
+                                  -- BTREE_SEARCH  |PARTITIONED|
+                                    exchange
                                     -- ONE_TO_ONE_EXCHANGE  |PARTITIONED|
+                                      assign [$$167] <- [$$170] project: [$$167]
                                       -- ASSIGN  |PARTITIONED|
+                                        exchange
                                         -- ONE_TO_ONE_EXCHANGE  |PARTITIONED|
+                                          replicate
                                           -- REPLICATE  |PARTITIONED|
+                                            exchange
                                             -- ONE_TO_ONE_EXCHANGE  |PARTITIONED|
+                                              assign [$$170] <- [98]
                                               -- ASSIGN  |PARTITIONED|
+                                                empty-tuple-source
                                                 -- EMPTY_TUPLE_SOURCE  |PARTITIONED|
+              exchange
               -- ONE_TO_ONE_EXCHANGE  |PARTITIONED|
+                select (ge($$92, 98)) project: [$$92, $$137, $$67]
                 -- STREAM_SELECT  |PARTITIONED|
+                  assign [$$137, $$92] <- [$$t2.getField(10), $$t2.getField(1)] project: [$$67, $$137, $$92]
                   -- ASSIGN  |PARTITIONED|
+                    exchange
                     -- ONE_TO_ONE_EXCHANGE  |PARTITIONED|
-                      -- BTREE_SEARCH (test.onek2.onek2)  |PARTITIONED|
+                      unnest-map [$$67, $$t2] <- index-search("onek2", 0, "Default", "test", "onek2", false, false, 1, $$172, 1, $$172, true, true, true)
+                      -- BTREE_SEARCH  |PARTITIONED|
+                        exchange
                         -- ONE_TO_ONE_EXCHANGE  |PARTITIONED|
+                          order (ASC, $$172)
                           -- STABLE_SORT [$$172(ASC)]  |PARTITIONED|
+                            exchange
                             -- ONE_TO_ONE_EXCHANGE  |PARTITIONED|
+                              project ([$$172])
                               -- STREAM_PROJECT  |PARTITIONED|
+                                exchange
                                 -- ONE_TO_ONE_EXCHANGE  |PARTITIONED|
-                                  -- BTREE_SEARCH (test.onek2.onek2_idx)  |PARTITIONED|
+                                  unnest-map [$$171, $$172] <- index-search("onek2_idx", 0, "Default", "test", "onek2", false, false, 1, $$170, 0, true, true, false)
+                                  -- BTREE_SEARCH  |PARTITIONED|
+                                    exchange
                                     -- ONE_TO_ONE_EXCHANGE  |PARTITIONED|
+                                      replicate
                                       -- REPLICATE  |PARTITIONED|
+                                        exchange
                                         -- ONE_TO_ONE_EXCHANGE  |PARTITIONED|
+                                          assign [$$170] <- [98]
                                           -- ASSIGN  |PARTITIONED|
-                                            -- EMPTY_TUPLE_SOURCE  |PARTITIONED|
-=======
-    project ([$$59])
-    -- STREAM_PROJECT  |PARTITIONED|
-      assign [$$59] <- [{"unique1": $$61, "unique2": $$122, "unique3": $$124}]
-      -- ASSIGN  |PARTITIONED|
-        exchange
-        -- SORT_MERGE_EXCHANGE [$$122(ASC) ]  |PARTITIONED|
-          order (ASC, $$122)
-          -- STABLE_SORT [$$122(ASC)]  |PARTITIONED|
-            exchange
-            -- ONE_TO_ONE_EXCHANGE  |PARTITIONED|
-              union ($$78, $$88, $$61) ($$125, $$133, $$124) ($$62, $$63, $$122)
-              -- UNION_ALL  |PARTITIONED|
-                exchange
-                -- ONE_TO_ONE_EXCHANGE  |PARTITIONED|
-                  project ([$$78, $$125, $$62])
-                  -- STREAM_PROJECT  |PARTITIONED|
-                    select (ge($$78, 98))
-                    -- STREAM_SELECT  |PARTITIONED|
-                      project ([$$62, $$125, $$78])
-                      -- STREAM_PROJECT  |PARTITIONED|
-                        assign [$$125, $$78] <- [$$t1.getField(10), $$t1.getField(0)]
-                        -- ASSIGN  |PARTITIONED|
-                          exchange
-                          -- ONE_TO_ONE_EXCHANGE  |PARTITIONED|
-                            unnest-map [$$62, $$t1] <- index-search("onek1", 0, "test", "onek1", false, false, 1, $$165, 1, $$165, true, true, true)
-                            -- BTREE_SEARCH  |PARTITIONED|
-                              exchange
-                              -- ONE_TO_ONE_EXCHANGE  |PARTITIONED|
-                                order (ASC, $$165)
-                                -- STABLE_SORT [$$165(ASC)]  |PARTITIONED|
-                                  exchange
-                                  -- ONE_TO_ONE_EXCHANGE  |PARTITIONED|
-                                    project ([$$165])
-                                    -- STREAM_PROJECT  |PARTITIONED|
-                                      exchange
-                                      -- ONE_TO_ONE_EXCHANGE  |PARTITIONED|
-                                        unnest-map [$$164, $$165] <- index-search("onek1_idx", 0, "test", "onek1", false, false, 1, $$163, 0, true, true, false)
-                                        -- BTREE_SEARCH  |PARTITIONED|
-                                          exchange
-                                          -- ONE_TO_ONE_EXCHANGE  |PARTITIONED|
-                                            project ([$$163])
-                                            -- STREAM_PROJECT  |PARTITIONED|
-                                              assign [$$163] <- [$$166]
-                                              -- ASSIGN  |PARTITIONED|
-                                                exchange
-                                                -- ONE_TO_ONE_EXCHANGE  |PARTITIONED|
-                                                  replicate
-                                                  -- REPLICATE  |PARTITIONED|
-                                                    exchange
-                                                    -- ONE_TO_ONE_EXCHANGE  |PARTITIONED|
-                                                      assign [$$166] <- [98]
-                                                      -- ASSIGN  |PARTITIONED|
-                                                        empty-tuple-source
-                                                        -- EMPTY_TUPLE_SOURCE  |PARTITIONED|
-                exchange
-                -- ONE_TO_ONE_EXCHANGE  |PARTITIONED|
-                  project ([$$88, $$133, $$63])
-                  -- STREAM_PROJECT  |PARTITIONED|
-                    select (ge($$88, 98))
-                    -- STREAM_SELECT  |PARTITIONED|
-                      project ([$$63, $$133, $$88])
-                      -- STREAM_PROJECT  |PARTITIONED|
-                        assign [$$133, $$88] <- [$$t2.getField(10), $$t2.getField(1)]
-                        -- ASSIGN  |PARTITIONED|
-                          exchange
-                          -- ONE_TO_ONE_EXCHANGE  |PARTITIONED|
-                            unnest-map [$$63, $$t2] <- index-search("onek2", 0, "test", "onek2", false, false, 1, $$168, 1, $$168, true, true, true)
-                            -- BTREE_SEARCH  |PARTITIONED|
-                              exchange
-                              -- ONE_TO_ONE_EXCHANGE  |PARTITIONED|
-                                order (ASC, $$168)
-                                -- STABLE_SORT [$$168(ASC)]  |PARTITIONED|
-                                  exchange
-                                  -- ONE_TO_ONE_EXCHANGE  |PARTITIONED|
-                                    project ([$$168])
-                                    -- STREAM_PROJECT  |PARTITIONED|
-                                      exchange
-                                      -- ONE_TO_ONE_EXCHANGE  |PARTITIONED|
-                                        unnest-map [$$167, $$168] <- index-search("onek2_idx", 0, "test", "onek2", false, false, 1, $$166, 0, true, true, false)
-                                        -- BTREE_SEARCH  |PARTITIONED|
-                                          exchange
-                                          -- ONE_TO_ONE_EXCHANGE  |PARTITIONED|
-                                            replicate
-                                            -- REPLICATE  |PARTITIONED|
-                                              exchange
-                                              -- ONE_TO_ONE_EXCHANGE  |PARTITIONED|
-                                                assign [$$166] <- [98]
-                                                -- ASSIGN  |PARTITIONED|
-                                                  empty-tuple-source
-                                                  -- EMPTY_TUPLE_SOURCE  |PARTITIONED|
->>>>>>> 86e6336f
+                                            empty-tuple-source
+                                            -- EMPTY_TUPLE_SOURCE  |PARTITIONED|