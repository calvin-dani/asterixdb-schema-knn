--- conflicted
+++ resolved
@@ -4,142 +4,87 @@
   -- ONE_TO_ONE_EXCHANGE  |PARTITIONED|
     project ([$$t])
     -- STREAM_PROJECT  |PARTITIONED|
-<<<<<<< HEAD
+      exchange
       -- SORT_MERGE_EXCHANGE [$$116(ASC) ]  |PARTITIONED|
+        order (ASC, $$116)
         -- STABLE_SORT [$$116(ASC)]  |PARTITIONED|
-=======
-      exchange
-      -- SORT_MERGE_EXCHANGE [$$112(ASC) ]  |PARTITIONED|
-        order (ASC, $$112)
-        -- STABLE_SORT [$$112(ASC)]  |PARTITIONED|
           exchange
->>>>>>> 86e6336f
           -- ONE_TO_ONE_EXCHANGE  |PARTITIONED|
-            union ($$49, $$56, $$t) ($$106, $$109, $$112)
+            union ($$53, $$60, $$t) ($$110, $$113, $$116)
             -- UNION_ALL  |PARTITIONED|
               exchange
               -- ONE_TO_ONE_EXCHANGE  |PARTITIONED|
-<<<<<<< HEAD
+                select (ge($$110, "Von")) project: [$$53, $$110]
                 -- STREAM_SELECT  |PARTITIONED|
+                  assign [$$53] <- [{"alias": $$110, "name": $$fbu1.getField("name")}] project: [$$110, $$53]
                   -- ASSIGN  |PARTITIONED|
+                    assign [$$110] <- [$$fbu1.getField("alias")]
                     -- ASSIGN  |PARTITIONED|
+                      project ([$$fbu1])
                       -- STREAM_PROJECT  |PARTITIONED|
+                        exchange
                         -- ONE_TO_ONE_EXCHANGE  |PARTITIONED|
-                          -- BTREE_SEARCH (test.fbu1.fbu1)  |PARTITIONED|
-                            -- ONE_TO_ONE_EXCHANGE  |PARTITIONED|
-                              -- STABLE_SORT [$$141(ASC)]  |PARTITIONED|
-                                -- ONE_TO_ONE_EXCHANGE  |PARTITIONED|
-                                  -- STREAM_PROJECT  |PARTITIONED|
-                                    -- ONE_TO_ONE_EXCHANGE  |PARTITIONED|
-                                      -- BTREE_SEARCH (test.fbu1.fbu1_idx)  |PARTITIONED|
-                                        -- ONE_TO_ONE_EXCHANGE  |PARTITIONED|
-                                          -- ASSIGN  |PARTITIONED|
-                                            -- ONE_TO_ONE_EXCHANGE  |PARTITIONED|
-                                              -- REPLICATE  |PARTITIONED|
-                                                -- ONE_TO_ONE_EXCHANGE  |PARTITIONED|
-                                                  -- ASSIGN  |PARTITIONED|
-                                                    -- EMPTY_TUPLE_SOURCE  |PARTITIONED|
-              -- ONE_TO_ONE_EXCHANGE  |PARTITIONED|
-                -- STREAM_SELECT  |PARTITIONED|
-                  -- ASSIGN  |PARTITIONED|
-                    -- ASSIGN  |PARTITIONED|
-                      -- STREAM_PROJECT  |PARTITIONED|
-                        -- ONE_TO_ONE_EXCHANGE  |PARTITIONED|
-                          -- BTREE_SEARCH (test.fbu2.fbu2)  |PARTITIONED|
-                            -- ONE_TO_ONE_EXCHANGE  |PARTITIONED|
-                              -- STABLE_SORT [$$144(ASC)]  |PARTITIONED|
-                                -- ONE_TO_ONE_EXCHANGE  |PARTITIONED|
-                                  -- STREAM_PROJECT  |PARTITIONED|
-                                    -- ONE_TO_ONE_EXCHANGE  |PARTITIONED|
-                                      -- BTREE_SEARCH (test.fbu2.fbu2_idx)  |PARTITIONED|
-                                        -- ONE_TO_ONE_EXCHANGE  |PARTITIONED|
-                                          -- REPLICATE  |PARTITIONED|
-                                            -- ONE_TO_ONE_EXCHANGE  |PARTITIONED|
-                                              -- ASSIGN  |PARTITIONED|
-                                                -- EMPTY_TUPLE_SOURCE  |PARTITIONED|
-=======
-                project ([$$49, $$106])
-                -- STREAM_PROJECT  |PARTITIONED|
-                  select (ge($$106, "Von"))
-                  -- STREAM_SELECT  |PARTITIONED|
-                    project ([$$106, $$49])
-                    -- STREAM_PROJECT  |PARTITIONED|
-                      assign [$$49] <- [{"alias": $$106, "name": $$fbu1.getField("name")}]
-                      -- ASSIGN  |PARTITIONED|
-                        assign [$$106] <- [$$fbu1.getField("alias")]
-                        -- ASSIGN  |PARTITIONED|
-                          project ([$$fbu1])
-                          -- STREAM_PROJECT  |PARTITIONED|
+                          unnest-map [$$68, $$fbu1] <- index-search("fbu1", 0, "Default", "test", "fbu1", false, false, 1, $$141, 1, $$141, true, true, true)
+                          -- BTREE_SEARCH  |PARTITIONED|
                             exchange
                             -- ONE_TO_ONE_EXCHANGE  |PARTITIONED|
-                              unnest-map [$$64, $$fbu1] <- index-search("fbu1", 0, "test", "fbu1", false, false, 1, $$137, 1, $$137, true, true, true)
-                              -- BTREE_SEARCH  |PARTITIONED|
+                              order (ASC, $$141)
+                              -- STABLE_SORT [$$141(ASC)]  |PARTITIONED|
                                 exchange
                                 -- ONE_TO_ONE_EXCHANGE  |PARTITIONED|
-                                  order (ASC, $$137)
-                                  -- STABLE_SORT [$$137(ASC)]  |PARTITIONED|
+                                  project ([$$141])
+                                  -- STREAM_PROJECT  |PARTITIONED|
                                     exchange
                                     -- ONE_TO_ONE_EXCHANGE  |PARTITIONED|
-                                      project ([$$137])
-                                      -- STREAM_PROJECT  |PARTITIONED|
+                                      unnest-map [$$140, $$141] <- index-search("fbu1_idx", 0, "Default", "test", "fbu1", false, false, 1, $$139, 0, true, true, false)
+                                      -- BTREE_SEARCH  |PARTITIONED|
                                         exchange
                                         -- ONE_TO_ONE_EXCHANGE  |PARTITIONED|
-                                          unnest-map [$$136, $$137] <- index-search("fbu1_idx", 0, "test", "fbu1", false, false, 1, $$135, 0, true, true, false)
-                                          -- BTREE_SEARCH  |PARTITIONED|
-                                            exchange
-                                            -- ONE_TO_ONE_EXCHANGE  |PARTITIONED|
-                                              project ([$$135])
-                                              -- STREAM_PROJECT  |PARTITIONED|
-                                                assign [$$135] <- [$$138]
-                                                -- ASSIGN  |PARTITIONED|
-                                                  exchange
-                                                  -- ONE_TO_ONE_EXCHANGE  |PARTITIONED|
-                                                    replicate
-                                                    -- REPLICATE  |PARTITIONED|
-                                                      exchange
-                                                      -- ONE_TO_ONE_EXCHANGE  |PARTITIONED|
-                                                        assign [$$138] <- ["Von"]
-                                                        -- ASSIGN  |PARTITIONED|
-                                                          empty-tuple-source
-                                                          -- EMPTY_TUPLE_SOURCE  |PARTITIONED|
-              exchange
-              -- ONE_TO_ONE_EXCHANGE  |PARTITIONED|
-                project ([$$56, $$109])
-                -- STREAM_PROJECT  |PARTITIONED|
-                  select (ge($$109, "Von"))
-                  -- STREAM_SELECT  |PARTITIONED|
-                    project ([$$109, $$56])
-                    -- STREAM_PROJECT  |PARTITIONED|
-                      assign [$$56] <- [{"alias": $$109, "name": $$fbu2.getField("name")}]
-                      -- ASSIGN  |PARTITIONED|
-                        assign [$$109] <- [$$fbu2.getField("alias")]
-                        -- ASSIGN  |PARTITIONED|
-                          project ([$$fbu2])
-                          -- STREAM_PROJECT  |PARTITIONED|
-                            exchange
-                            -- ONE_TO_ONE_EXCHANGE  |PARTITIONED|
-                              unnest-map [$$65, $$fbu2] <- index-search("fbu2", 0, "test", "fbu2", false, false, 1, $$140, 1, $$140, true, true, true)
-                              -- BTREE_SEARCH  |PARTITIONED|
-                                exchange
-                                -- ONE_TO_ONE_EXCHANGE  |PARTITIONED|
-                                  order (ASC, $$140)
-                                  -- STABLE_SORT [$$140(ASC)]  |PARTITIONED|
-                                    exchange
-                                    -- ONE_TO_ONE_EXCHANGE  |PARTITIONED|
-                                      project ([$$140])
-                                      -- STREAM_PROJECT  |PARTITIONED|
-                                        exchange
-                                        -- ONE_TO_ONE_EXCHANGE  |PARTITIONED|
-                                          unnest-map [$$139, $$140] <- index-search("fbu2_idx", 0, "test", "fbu2", false, false, 1, $$138, 0, true, true, false)
-                                          -- BTREE_SEARCH  |PARTITIONED|
+                                          assign [$$139] <- [$$142] project: [$$139]
+                                          -- ASSIGN  |PARTITIONED|
                                             exchange
                                             -- ONE_TO_ONE_EXCHANGE  |PARTITIONED|
                                               replicate
                                               -- REPLICATE  |PARTITIONED|
                                                 exchange
                                                 -- ONE_TO_ONE_EXCHANGE  |PARTITIONED|
-                                                  assign [$$138] <- ["Von"]
+                                                  assign [$$142] <- ["Von"]
                                                   -- ASSIGN  |PARTITIONED|
                                                     empty-tuple-source
                                                     -- EMPTY_TUPLE_SOURCE  |PARTITIONED|
->>>>>>> 86e6336f
+              exchange
+              -- ONE_TO_ONE_EXCHANGE  |PARTITIONED|
+                select (ge($$113, "Von")) project: [$$60, $$113]
+                -- STREAM_SELECT  |PARTITIONED|
+                  assign [$$60] <- [{"alias": $$113, "name": $$fbu2.getField("name")}] project: [$$113, $$60]
+                  -- ASSIGN  |PARTITIONED|
+                    assign [$$113] <- [$$fbu2.getField("alias")]
+                    -- ASSIGN  |PARTITIONED|
+                      project ([$$fbu2])
+                      -- STREAM_PROJECT  |PARTITIONED|
+                        exchange
+                        -- ONE_TO_ONE_EXCHANGE  |PARTITIONED|
+                          unnest-map [$$69, $$fbu2] <- index-search("fbu2", 0, "Default", "test", "fbu2", false, false, 1, $$144, 1, $$144, true, true, true)
+                          -- BTREE_SEARCH  |PARTITIONED|
+                            exchange
+                            -- ONE_TO_ONE_EXCHANGE  |PARTITIONED|
+                              order (ASC, $$144)
+                              -- STABLE_SORT [$$144(ASC)]  |PARTITIONED|
+                                exchange
+                                -- ONE_TO_ONE_EXCHANGE  |PARTITIONED|
+                                  project ([$$144])
+                                  -- STREAM_PROJECT  |PARTITIONED|
+                                    exchange
+                                    -- ONE_TO_ONE_EXCHANGE  |PARTITIONED|
+                                      unnest-map [$$143, $$144] <- index-search("fbu2_idx", 0, "Default", "test", "fbu2", false, false, 1, $$142, 0, true, true, false)
+                                      -- BTREE_SEARCH  |PARTITIONED|
+                                        exchange
+                                        -- ONE_TO_ONE_EXCHANGE  |PARTITIONED|
+                                          replicate
+                                          -- REPLICATE  |PARTITIONED|
+                                            exchange
+                                            -- ONE_TO_ONE_EXCHANGE  |PARTITIONED|
+                                              assign [$$142] <- ["Von"]
+                                              -- ASSIGN  |PARTITIONED|
+                                                empty-tuple-source
+                                                -- EMPTY_TUPLE_SOURCE  |PARTITIONED|