distribute result [$$72]
-- DISTRIBUTE_RESULT  |UNPARTITIONED|
  exchange
  -- ONE_TO_ONE_EXCHANGE  |UNPARTITIONED|
    aggregate [$$72] <- [agg-sql-sum($$73)]
    -- AGGREGATE  |UNPARTITIONED|
      exchange
      -- RANDOM_MERGE_EXCHANGE  |PARTITIONED|
        aggregate [$$73] <- [agg-sql-count(1)]
        -- AGGREGATE  |PARTITIONED|
          exchange
          -- ONE_TO_ONE_EXCHANGE  |PARTITIONED|
<<<<<<< HEAD
            -- HYBRID_HASH_JOIN [$$72][$$70]  |PARTITIONED|
=======
            join (eq($$66, $$68))
            -- HYBRID_HASH_JOIN [$$68][$$66]  |PARTITIONED|
              exchange
>>>>>>> 86e6336f
              -- ONE_TO_ONE_EXCHANGE  |PARTITIONED|
                project ([$$68])
                -- STREAM_PROJECT  |PARTITIONED|
                  exchange
                  -- ONE_TO_ONE_EXCHANGE  |PARTITIONED|
<<<<<<< HEAD
                    -- HYBRID_HASH_JOIN [$$71][$$72]  |PARTITIONED|
                      -- HASH_PARTITION_EXCHANGE [$$71]  |PARTITIONED|
                        -- ASSIGN  |PARTITIONED|
                          -- STREAM_PROJECT  |PARTITIONED|
                            -- ONE_TO_ONE_EXCHANGE  |PARTITIONED|
                              -- DATASOURCE_SCAN (test.region)  |PARTITIONED|
                                -- ONE_TO_ONE_EXCHANGE  |PARTITIONED|
                                  -- EMPTY_TUPLE_SOURCE  |PARTITIONED|
                      -- HASH_PARTITION_EXCHANGE [$$72]  |PARTITIONED|
                        -- ASSIGN  |PARTITIONED|
                          -- STREAM_PROJECT  |PARTITIONED|
                            -- ONE_TO_ONE_EXCHANGE  |PARTITIONED|
                              -- DATASOURCE_SCAN (test.nation)  |PARTITIONED|
                                -- ONE_TO_ONE_EXCHANGE  |PARTITIONED|
                                  -- EMPTY_TUPLE_SOURCE  |PARTITIONED|
              -- HASH_PARTITION_EXCHANGE [$$70]  |PARTITIONED|
                -- ASSIGN  |PARTITIONED|
                  -- STREAM_PROJECT  |PARTITIONED|
                    -- ONE_TO_ONE_EXCHANGE  |PARTITIONED|
                      -- DATASOURCE_SCAN (test.orders)  |PARTITIONED|
                        -- ONE_TO_ONE_EXCHANGE  |PARTITIONED|
                          -- EMPTY_TUPLE_SOURCE  |PARTITIONED|
=======
                    join (eq($$67, $$68))
                    -- HYBRID_HASH_JOIN [$$67][$$68]  |PARTITIONED|
                      exchange
                      -- HASH_PARTITION_EXCHANGE [$$67]  |PARTITIONED|
                        project ([$$67])
                        -- STREAM_PROJECT  |PARTITIONED|
                          assign [$$67] <- [$$r.getField("x")]
                          -- ASSIGN  |PARTITIONED|
                            project ([$$r])
                            -- STREAM_PROJECT  |PARTITIONED|
                              exchange
                              -- ONE_TO_ONE_EXCHANGE  |PARTITIONED|
                                data-scan []<-[$$69, $$r] <- test.region
                                -- DATASOURCE_SCAN  |PARTITIONED|
                                  exchange
                                  -- ONE_TO_ONE_EXCHANGE  |PARTITIONED|
                                    empty-tuple-source
                                    -- EMPTY_TUPLE_SOURCE  |PARTITIONED|
                      exchange
                      -- HASH_PARTITION_EXCHANGE [$$68]  |PARTITIONED|
                        project ([$$68])
                        -- STREAM_PROJECT  |PARTITIONED|
                          assign [$$68] <- [$$n.getField("x")]
                          -- ASSIGN  |PARTITIONED|
                            project ([$$n])
                            -- STREAM_PROJECT  |PARTITIONED|
                              exchange
                              -- ONE_TO_ONE_EXCHANGE  |PARTITIONED|
                                data-scan []<-[$$70, $$n] <- test.nation
                                -- DATASOURCE_SCAN  |PARTITIONED|
                                  exchange
                                  -- ONE_TO_ONE_EXCHANGE  |PARTITIONED|
                                    empty-tuple-source
                                    -- EMPTY_TUPLE_SOURCE  |PARTITIONED|
              exchange
              -- HASH_PARTITION_EXCHANGE [$$66]  |PARTITIONED|
                project ([$$66])
                -- STREAM_PROJECT  |PARTITIONED|
                  assign [$$66] <- [$$o.getField("x")]
                  -- ASSIGN  |PARTITIONED|
                    project ([$$o])
                    -- STREAM_PROJECT  |PARTITIONED|
                      exchange
                      -- ONE_TO_ONE_EXCHANGE  |PARTITIONED|
                        data-scan []<-[$$71, $$o] <- test.orders
                        -- DATASOURCE_SCAN  |PARTITIONED|
                          exchange
                          -- ONE_TO_ONE_EXCHANGE  |PARTITIONED|
                            empty-tuple-source
                            -- EMPTY_TUPLE_SOURCE  |PARTITIONED|
>>>>>>> 86e6336f
<|MERGE_RESOLUTION|>--- conflicted
+++ resolved
@@ -1,99 +1,64 @@
-distribute result [$$72]
+distribute result [$$76]
 -- DISTRIBUTE_RESULT  |UNPARTITIONED|
   exchange
   -- ONE_TO_ONE_EXCHANGE  |UNPARTITIONED|
-    aggregate [$$72] <- [agg-sql-sum($$73)]
+    aggregate [$$76] <- [agg-sql-sum($$77)]
     -- AGGREGATE  |UNPARTITIONED|
       exchange
       -- RANDOM_MERGE_EXCHANGE  |PARTITIONED|
-        aggregate [$$73] <- [agg-sql-count(1)]
+        aggregate [$$77] <- [agg-sql-count(1)]
         -- AGGREGATE  |PARTITIONED|
           exchange
           -- ONE_TO_ONE_EXCHANGE  |PARTITIONED|
-<<<<<<< HEAD
+            join (eq($$70, $$72))
             -- HYBRID_HASH_JOIN [$$72][$$70]  |PARTITIONED|
-=======
-            join (eq($$66, $$68))
-            -- HYBRID_HASH_JOIN [$$68][$$66]  |PARTITIONED|
               exchange
->>>>>>> 86e6336f
               -- ONE_TO_ONE_EXCHANGE  |PARTITIONED|
-                project ([$$68])
+                project ([$$72])
                 -- STREAM_PROJECT  |PARTITIONED|
                   exchange
                   -- ONE_TO_ONE_EXCHANGE  |PARTITIONED|
-<<<<<<< HEAD
+                    join (eq($$71, $$72))
                     -- HYBRID_HASH_JOIN [$$71][$$72]  |PARTITIONED|
+                      exchange
                       -- HASH_PARTITION_EXCHANGE [$$71]  |PARTITIONED|
+                        assign [$$71] <- [$$r.getField("x")] project: [$$71]
                         -- ASSIGN  |PARTITIONED|
+                          project ([$$r])
                           -- STREAM_PROJECT  |PARTITIONED|
+                            exchange
                             -- ONE_TO_ONE_EXCHANGE  |PARTITIONED|
-                              -- DATASOURCE_SCAN (test.region)  |PARTITIONED|
+                              data-scan []<-[$$73, $$r] <- test.region
+                              -- DATASOURCE_SCAN  |PARTITIONED|
+                                exchange
                                 -- ONE_TO_ONE_EXCHANGE  |PARTITIONED|
+                                  empty-tuple-source
                                   -- EMPTY_TUPLE_SOURCE  |PARTITIONED|
+                      exchange
                       -- HASH_PARTITION_EXCHANGE [$$72]  |PARTITIONED|
+                        assign [$$72] <- [$$n.getField("x")] project: [$$72]
                         -- ASSIGN  |PARTITIONED|
+                          project ([$$n])
                           -- STREAM_PROJECT  |PARTITIONED|
+                            exchange
                             -- ONE_TO_ONE_EXCHANGE  |PARTITIONED|
-                              -- DATASOURCE_SCAN (test.nation)  |PARTITIONED|
+                              data-scan []<-[$$74, $$n] <- test.nation
+                              -- DATASOURCE_SCAN  |PARTITIONED|
+                                exchange
                                 -- ONE_TO_ONE_EXCHANGE  |PARTITIONED|
+                                  empty-tuple-source
                                   -- EMPTY_TUPLE_SOURCE  |PARTITIONED|
+              exchange
               -- HASH_PARTITION_EXCHANGE [$$70]  |PARTITIONED|
+                assign [$$70] <- [$$o.getField("x")] project: [$$70]
                 -- ASSIGN  |PARTITIONED|
+                  project ([$$o])
                   -- STREAM_PROJECT  |PARTITIONED|
+                    exchange
                     -- ONE_TO_ONE_EXCHANGE  |PARTITIONED|
-                      -- DATASOURCE_SCAN (test.orders)  |PARTITIONED|
+                      data-scan []<-[$$75, $$o] <- test.orders
+                      -- DATASOURCE_SCAN  |PARTITIONED|
+                        exchange
                         -- ONE_TO_ONE_EXCHANGE  |PARTITIONED|
-                          -- EMPTY_TUPLE_SOURCE  |PARTITIONED|
-=======
-                    join (eq($$67, $$68))
-                    -- HYBRID_HASH_JOIN [$$67][$$68]  |PARTITIONED|
-                      exchange
-                      -- HASH_PARTITION_EXCHANGE [$$67]  |PARTITIONED|
-                        project ([$$67])
-                        -- STREAM_PROJECT  |PARTITIONED|
-                          assign [$$67] <- [$$r.getField("x")]
-                          -- ASSIGN  |PARTITIONED|
-                            project ([$$r])
-                            -- STREAM_PROJECT  |PARTITIONED|
-                              exchange
-                              -- ONE_TO_ONE_EXCHANGE  |PARTITIONED|
-                                data-scan []<-[$$69, $$r] <- test.region
-                                -- DATASOURCE_SCAN  |PARTITIONED|
-                                  exchange
-                                  -- ONE_TO_ONE_EXCHANGE  |PARTITIONED|
-                                    empty-tuple-source
-                                    -- EMPTY_TUPLE_SOURCE  |PARTITIONED|
-                      exchange
-                      -- HASH_PARTITION_EXCHANGE [$$68]  |PARTITIONED|
-                        project ([$$68])
-                        -- STREAM_PROJECT  |PARTITIONED|
-                          assign [$$68] <- [$$n.getField("x")]
-                          -- ASSIGN  |PARTITIONED|
-                            project ([$$n])
-                            -- STREAM_PROJECT  |PARTITIONED|
-                              exchange
-                              -- ONE_TO_ONE_EXCHANGE  |PARTITIONED|
-                                data-scan []<-[$$70, $$n] <- test.nation
-                                -- DATASOURCE_SCAN  |PARTITIONED|
-                                  exchange
-                                  -- ONE_TO_ONE_EXCHANGE  |PARTITIONED|
-                                    empty-tuple-source
-                                    -- EMPTY_TUPLE_SOURCE  |PARTITIONED|
-              exchange
-              -- HASH_PARTITION_EXCHANGE [$$66]  |PARTITIONED|
-                project ([$$66])
-                -- STREAM_PROJECT  |PARTITIONED|
-                  assign [$$66] <- [$$o.getField("x")]
-                  -- ASSIGN  |PARTITIONED|
-                    project ([$$o])
-                    -- STREAM_PROJECT  |PARTITIONED|
-                      exchange
-                      -- ONE_TO_ONE_EXCHANGE  |PARTITIONED|
-                        data-scan []<-[$$71, $$o] <- test.orders
-                        -- DATASOURCE_SCAN  |PARTITIONED|
-                          exchange
-                          -- ONE_TO_ONE_EXCHANGE  |PARTITIONED|
-                            empty-tuple-source
-                            -- EMPTY_TUPLE_SOURCE  |PARTITIONED|
->>>>>>> 86e6336f
+                          empty-tuple-source
+                          -- EMPTY_TUPLE_SOURCE  |PARTITIONED|