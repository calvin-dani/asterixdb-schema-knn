--- conflicted
+++ resolved
@@ -1,218 +1,134 @@
-distribute result [$$124]
+distribute result [$$131]
 -- DISTRIBUTE_RESULT  |UNPARTITIONED|
   exchange
   -- ONE_TO_ONE_EXCHANGE  |UNPARTITIONED|
-    aggregate [$$124] <- [agg-sql-sum($$134)]
+    aggregate [$$131] <- [agg-sql-sum($$141)]
     -- AGGREGATE  |UNPARTITIONED|
       exchange
       -- RANDOM_MERGE_EXCHANGE  |PARTITIONED|
-        aggregate [$$134] <- [agg-sql-count(1)]
+        aggregate [$$141] <- [agg-sql-count(1)]
         -- AGGREGATE  |PARTITIONED|
           exchange
           -- ONE_TO_ONE_EXCHANGE  |PARTITIONED|
-<<<<<<< HEAD
+            join (and(eq($$134, $$135), eq($$123, $$124)))
             -- HYBRID_HASH_JOIN [$$134, $$124][$$135, $$123]  |PARTITIONED|
+              exchange
               -- HASH_PARTITION_EXCHANGE [$$134, $$124]  |PARTITIONED|
-=======
-            join (and(eq($$127, $$128), eq($$116, $$117)))
-            -- HYBRID_HASH_JOIN [$$127, $$117][$$128, $$116]  |PARTITIONED|
-              exchange
-              -- HASH_PARTITION_EXCHANGE [$$127, $$117]  |PARTITIONED|
-                project ([$$117, $$127])
->>>>>>> 86e6336f
+                project ([$$124, $$134])
                 -- STREAM_PROJECT  |PARTITIONED|
                   exchange
                   -- ONE_TO_ONE_EXCHANGE  |PARTITIONED|
-<<<<<<< HEAD
+                    join (eq($$138, $$139))
                     -- HYBRID_HASH_JOIN [$$139][$$138]  |PARTITIONED|
+                      exchange
                       -- HASH_PARTITION_EXCHANGE [$$139]  |PARTITIONED|
-=======
-                    join (eq($$131, $$132))
-                    -- HYBRID_HASH_JOIN [$$132][$$131]  |PARTITIONED|
-                      exchange
-                      -- HASH_PARTITION_EXCHANGE [$$132]  |PARTITIONED|
-                        project ([$$117, $$132])
->>>>>>> 86e6336f
+                        project ([$$124, $$139])
                         -- STREAM_PROJECT  |PARTITIONED|
                           exchange
                           -- ONE_TO_ONE_EXCHANGE  |PARTITIONED|
-<<<<<<< HEAD
+                            join (eq($$122, $$124))
                             -- HYBRID_HASH_JOIN [$$124][$$122]  |PARTITIONED|
+                              exchange
                               -- HASH_PARTITION_EXCHANGE [$$124]  |PARTITIONED|
-=======
-                            join (eq($$115, $$117))
-                            -- HYBRID_HASH_JOIN [$$117][$$115]  |PARTITIONED|
-                              exchange
-                              -- HASH_PARTITION_EXCHANGE [$$117]  |PARTITIONED|
-                                project ([$$117])
->>>>>>> 86e6336f
+                                project ([$$124])
                                 -- STREAM_PROJECT  |PARTITIONED|
                                   exchange
                                   -- ONE_TO_ONE_EXCHANGE  |PARTITIONED|
-<<<<<<< HEAD
+                                    join (eq($$136, $$137))
                                     -- HYBRID_HASH_JOIN [$$137][$$136]  |PARTITIONED|
+                                      exchange
                                       -- HASH_PARTITION_EXCHANGE [$$137]  |PARTITIONED|
+                                        select (eq($$r.getField("r_name"), "EUROPE")) project: [$$137]
                                         -- STREAM_SELECT  |PARTITIONED|
-=======
-                                    join (eq($$129, $$130))
-                                    -- HYBRID_HASH_JOIN [$$130][$$129]  |PARTITIONED|
-                                      exchange
-                                      -- HASH_PARTITION_EXCHANGE [$$130]  |PARTITIONED|
-                                        project ([$$130])
-                                        -- STREAM_PROJECT  |PARTITIONED|
-                                          select (eq($$r.getField("r_name"), "EUROPE"))
-                                          -- STREAM_SELECT  |PARTITIONED|
-                                            assign [$$130] <- [$$r.getField("r_regionkey")]
-                                            -- ASSIGN  |PARTITIONED|
-                                              project ([$$r])
-                                              -- STREAM_PROJECT  |PARTITIONED|
-                                                exchange
-                                                -- ONE_TO_ONE_EXCHANGE  |PARTITIONED|
-                                                  data-scan []<-[$$118, $$r] <- test.region
-                                                  -- DATASOURCE_SCAN  |PARTITIONED|
-                                                    exchange
-                                                    -- ONE_TO_ONE_EXCHANGE  |PARTITIONED|
-                                                      empty-tuple-source
-                                                      -- EMPTY_TUPLE_SOURCE  |PARTITIONED|
-                                      exchange
-                                      -- HASH_PARTITION_EXCHANGE [$$129]  |PARTITIONED|
-                                        project ([$$117, $$129])
-                                        -- STREAM_PROJECT  |PARTITIONED|
-                                          assign [$$117, $$129] <- [$$n.getField("n_nationkey"), $$n.getField("n_regionkey")]
->>>>>>> 86e6336f
+                                          assign [$$137] <- [$$r.getField("r_regionkey")]
                                           -- ASSIGN  |PARTITIONED|
-                                            project ([$$n])
+                                            project ([$$r])
                                             -- STREAM_PROJECT  |PARTITIONED|
                                               exchange
                                               -- ONE_TO_ONE_EXCHANGE  |PARTITIONED|
-<<<<<<< HEAD
-                                                -- DATASOURCE_SCAN (test.region)  |PARTITIONED|
-=======
-                                                data-scan []<-[$$119, $$n] <- test.nation
+                                                data-scan []<-[$$125, $$r] <- test.region
                                                 -- DATASOURCE_SCAN  |PARTITIONED|
                                                   exchange
->>>>>>> 86e6336f
                                                   -- ONE_TO_ONE_EXCHANGE  |PARTITIONED|
                                                     empty-tuple-source
                                                     -- EMPTY_TUPLE_SOURCE  |PARTITIONED|
-<<<<<<< HEAD
+                                      exchange
                                       -- HASH_PARTITION_EXCHANGE [$$136]  |PARTITIONED|
+                                        assign [$$124, $$136] <- [$$n.getField("n_nationkey"), $$n.getField("n_regionkey")] project: [$$124, $$136]
                                         -- ASSIGN  |PARTITIONED|
+                                          project ([$$n])
                                           -- STREAM_PROJECT  |PARTITIONED|
+                                            exchange
                                             -- ONE_TO_ONE_EXCHANGE  |PARTITIONED|
-                                              -- DATASOURCE_SCAN (test.nation)  |PARTITIONED|
+                                              data-scan []<-[$$126, $$n] <- test.nation
+                                              -- DATASOURCE_SCAN  |PARTITIONED|
+                                                exchange
                                                 -- ONE_TO_ONE_EXCHANGE  |PARTITIONED|
+                                                  empty-tuple-source
                                                   -- EMPTY_TUPLE_SOURCE  |PARTITIONED|
+                              exchange
                               -- HASH_PARTITION_EXCHANGE [$$122]  |PARTITIONED|
-=======
-                              exchange
-                              -- HASH_PARTITION_EXCHANGE [$$115]  |PARTITIONED|
-                                project ([$$115, $$132])
->>>>>>> 86e6336f
+                                project ([$$122, $$139])
                                 -- STREAM_PROJECT  |PARTITIONED|
                                   exchange
                                   -- ONE_TO_ONE_EXCHANGE  |PARTITIONED|
-<<<<<<< HEAD
+                                    join (eq($$132, $$133))
                                     -- HYBRID_HASH_JOIN [$$132][$$133]  |PARTITIONED|
+                                      exchange
                                       -- HASH_PARTITION_EXCHANGE [$$132]  |PARTITIONED|
+                                        assign [$$122, $$132] <- [$$c.getField("c_nationkey"), $$c.getField("c_custkey")] project: [$$122, $$132]
                                         -- ASSIGN  |PARTITIONED|
+                                          project ([$$c])
                                           -- STREAM_PROJECT  |PARTITIONED|
+                                            exchange
                                             -- ONE_TO_ONE_EXCHANGE  |PARTITIONED|
-                                              -- DATASOURCE_SCAN (test.customer)  |PARTITIONED|
+                                              data-scan []<-[$$127, $$c] <- test.customer
+                                              -- DATASOURCE_SCAN  |PARTITIONED|
+                                                exchange
                                                 -- ONE_TO_ONE_EXCHANGE  |PARTITIONED|
+                                                  empty-tuple-source
                                                   -- EMPTY_TUPLE_SOURCE  |PARTITIONED|
+                                      exchange
                                       -- HASH_PARTITION_EXCHANGE [$$133]  |PARTITIONED|
+                                        select (and(ge($$121, "1993-01-01"), lt($$121, "1993-04-01"))) project: [$$139, $$133]
                                         -- STREAM_SELECT  |PARTITIONED|
-=======
-                                    join (eq($$125, $$126))
-                                    -- HYBRID_HASH_JOIN [$$125][$$126]  |PARTITIONED|
-                                      exchange
-                                      -- HASH_PARTITION_EXCHANGE [$$125]  |PARTITIONED|
-                                        project ([$$115, $$125])
-                                        -- STREAM_PROJECT  |PARTITIONED|
-                                          assign [$$115, $$125] <- [$$c.getField("c_nationkey"), $$c.getField("c_custkey")]
->>>>>>> 86e6336f
+                                          assign [$$139, $$133, $$121] <- [$$o.getField("o_orderkey"), $$o.getField("o_custkey"), $$o.getField("o_orderdate")] project: [$$139, $$133, $$121]
                                           -- ASSIGN  |PARTITIONED|
-                                            project ([$$c])
+                                            project ([$$o])
                                             -- STREAM_PROJECT  |PARTITIONED|
                                               exchange
                                               -- ONE_TO_ONE_EXCHANGE  |PARTITIONED|
-<<<<<<< HEAD
-                                                -- DATASOURCE_SCAN (test.orders)  |PARTITIONED|
-=======
-                                                data-scan []<-[$$120, $$c] <- test.customer
+                                                data-scan []<-[$$128, $$o] <- test.orders
                                                 -- DATASOURCE_SCAN  |PARTITIONED|
                                                   exchange
->>>>>>> 86e6336f
                                                   -- ONE_TO_ONE_EXCHANGE  |PARTITIONED|
                                                     empty-tuple-source
                                                     -- EMPTY_TUPLE_SOURCE  |PARTITIONED|
-<<<<<<< HEAD
+                      exchange
                       -- HASH_PARTITION_EXCHANGE [$$138]  |PARTITIONED|
+                        assign [$$134, $$138] <- [$$l.getField("l_suppkey"), $$l.getField("l_orderkey")] project: [$$134, $$138]
                         -- ASSIGN  |PARTITIONED|
+                          project ([$$l])
                           -- STREAM_PROJECT  |PARTITIONED|
+                            exchange
                             -- ONE_TO_ONE_EXCHANGE  |PARTITIONED|
-                              -- DATASOURCE_SCAN (test.lineitem)  |PARTITIONED|
+                              data-scan []<-[$$129, $$l] <- test.lineitem
+                              -- DATASOURCE_SCAN  |PARTITIONED|
+                                exchange
                                 -- ONE_TO_ONE_EXCHANGE  |PARTITIONED|
+                                  empty-tuple-source
                                   -- EMPTY_TUPLE_SOURCE  |PARTITIONED|
+              exchange
               -- HASH_PARTITION_EXCHANGE [$$135, $$123]  |PARTITIONED|
+                assign [$$135, $$123] <- [$$s.getField("s_suppkey"), $$s.getField("s_nationkey")] project: [$$135, $$123]
                 -- ASSIGN  |PARTITIONED|
+                  project ([$$s])
                   -- STREAM_PROJECT  |PARTITIONED|
+                    exchange
                     -- ONE_TO_ONE_EXCHANGE  |PARTITIONED|
-                      -- DATASOURCE_SCAN (test.supplier)  |PARTITIONED|
+                      data-scan []<-[$$130, $$s] <- test.supplier
+                      -- DATASOURCE_SCAN  |PARTITIONED|
+                        exchange
                         -- ONE_TO_ONE_EXCHANGE  |PARTITIONED|
-                          -- EMPTY_TUPLE_SOURCE  |PARTITIONED|
-=======
-                                      exchange
-                                      -- HASH_PARTITION_EXCHANGE [$$126]  |PARTITIONED|
-                                        project ([$$132, $$126])
-                                        -- STREAM_PROJECT  |PARTITIONED|
-                                          select (and(ge($$114, "1993-01-01"), lt($$114, "1993-04-01")))
-                                          -- STREAM_SELECT  |PARTITIONED|
-                                            project ([$$132, $$126, $$114])
-                                            -- STREAM_PROJECT  |PARTITIONED|
-                                              assign [$$132, $$126, $$114] <- [$$o.getField("o_orderkey"), $$o.getField("o_custkey"), $$o.getField("o_orderdate")]
-                                              -- ASSIGN  |PARTITIONED|
-                                                project ([$$o])
-                                                -- STREAM_PROJECT  |PARTITIONED|
-                                                  exchange
-                                                  -- ONE_TO_ONE_EXCHANGE  |PARTITIONED|
-                                                    data-scan []<-[$$121, $$o] <- test.orders
-                                                    -- DATASOURCE_SCAN  |PARTITIONED|
-                                                      exchange
-                                                      -- ONE_TO_ONE_EXCHANGE  |PARTITIONED|
-                                                        empty-tuple-source
-                                                        -- EMPTY_TUPLE_SOURCE  |PARTITIONED|
-                      exchange
-                      -- HASH_PARTITION_EXCHANGE [$$131]  |PARTITIONED|
-                        project ([$$127, $$131])
-                        -- STREAM_PROJECT  |PARTITIONED|
-                          assign [$$127, $$131] <- [$$l.getField("l_suppkey"), $$l.getField("l_orderkey")]
-                          -- ASSIGN  |PARTITIONED|
-                            project ([$$l])
-                            -- STREAM_PROJECT  |PARTITIONED|
-                              exchange
-                              -- ONE_TO_ONE_EXCHANGE  |PARTITIONED|
-                                data-scan []<-[$$122, $$l] <- test.lineitem
-                                -- DATASOURCE_SCAN  |PARTITIONED|
-                                  exchange
-                                  -- ONE_TO_ONE_EXCHANGE  |PARTITIONED|
-                                    empty-tuple-source
-                                    -- EMPTY_TUPLE_SOURCE  |PARTITIONED|
-              exchange
-              -- HASH_PARTITION_EXCHANGE [$$128, $$116]  |PARTITIONED|
-                project ([$$128, $$116])
-                -- STREAM_PROJECT  |PARTITIONED|
-                  assign [$$128, $$116] <- [$$s.getField("s_suppkey"), $$s.getField("s_nationkey")]
-                  -- ASSIGN  |PARTITIONED|
-                    project ([$$s])
-                    -- STREAM_PROJECT  |PARTITIONED|
-                      exchange
-                      -- ONE_TO_ONE_EXCHANGE  |PARTITIONED|
-                        data-scan []<-[$$123, $$s] <- test.supplier
-                        -- DATASOURCE_SCAN  |PARTITIONED|
-                          exchange
-                          -- ONE_TO_ONE_EXCHANGE  |PARTITIONED|
-                            empty-tuple-source
-                            -- EMPTY_TUPLE_SOURCE  |PARTITIONED|
->>>>>>> 86e6336f
+                          empty-tuple-source
+                          -- EMPTY_TUPLE_SOURCE  |PARTITIONED|