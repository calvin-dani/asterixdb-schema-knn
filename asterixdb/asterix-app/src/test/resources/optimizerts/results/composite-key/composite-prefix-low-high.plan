distribute result [$$21]
-- DISTRIBUTE_RESULT  |PARTITIONED|
  exchange
  -- ONE_TO_ONE_EXCHANGE  |PARTITIONED|
<<<<<<< HEAD
    -- ASSIGN  |PARTITIONED|
      -- SORT_MERGE_EXCHANGE [$$26(ASC), $$27(ASC) ]  |PARTITIONED|
        -- STABLE_SORT [$$26(ASC), $$27(ASC)]  |PARTITIONED|
          -- ONE_TO_ONE_EXCHANGE  |PARTITIONED|
            -- BTREE_SEARCH (test.Points.Points)  |PARTITIONED|
              -- ONE_TO_ONE_EXCHANGE  |PARTITIONED|
                -- ASSIGN  |PARTITIONED|
                  -- EMPTY_TUPLE_SOURCE  |PARTITIONED|
=======
    project ([$$21])
    -- STREAM_PROJECT  |PARTITIONED|
      assign [$$21] <- [{"x": $$25, "y": $$26, "z": $$Points.getField(2)}]
      -- ASSIGN  |PARTITIONED|
        exchange
        -- SORT_MERGE_EXCHANGE [$$25(ASC), $$26(ASC) ]  |PARTITIONED|
          unnest-map [$$25, $$26, $$Points] <- index-search("Points", 0, "test", "Points", false, false, 1, $$31, 1, $$32, true, true, false)
          -- BTREE_SEARCH  |PARTITIONED|
            exchange
            -- ONE_TO_ONE_EXCHANGE  |PARTITIONED|
              assign [$$31, $$32] <- [2, 3]
              -- ASSIGN  |PARTITIONED|
                empty-tuple-source
                -- EMPTY_TUPLE_SOURCE  |PARTITIONED|
>>>>>>> 86e6336f
<|MERGE_RESOLUTION|>--- conflicted
+++ resolved
@@ -1,29 +1,20 @@
-distribute result [$$21]
+distribute result [$$22]
 -- DISTRIBUTE_RESULT  |PARTITIONED|
   exchange
   -- ONE_TO_ONE_EXCHANGE  |PARTITIONED|
-<<<<<<< HEAD
+    assign [$$22] <- [{"x": $$26, "y": $$27, "z": $$Points.getField(2)}] project: [$$22]
     -- ASSIGN  |PARTITIONED|
+      exchange
       -- SORT_MERGE_EXCHANGE [$$26(ASC), $$27(ASC) ]  |PARTITIONED|
+        order (ASC, $$26) (ASC, $$27)
         -- STABLE_SORT [$$26(ASC), $$27(ASC)]  |PARTITIONED|
+          exchange
           -- ONE_TO_ONE_EXCHANGE  |PARTITIONED|
-            -- BTREE_SEARCH (test.Points.Points)  |PARTITIONED|
+            unnest-map [$$26, $$27, $$Points] <- index-search("Points", 0, "Default", "test", "Points", false, false, 1, $$32, 1, $$33, true, true, false)
+            -- BTREE_SEARCH  |PARTITIONED|
+              exchange
               -- ONE_TO_ONE_EXCHANGE  |PARTITIONED|
+                assign [$$32, $$33] <- [2, 3]
                 -- ASSIGN  |PARTITIONED|
-                  -- EMPTY_TUPLE_SOURCE  |PARTITIONED|
-=======
-    project ([$$21])
-    -- STREAM_PROJECT  |PARTITIONED|
-      assign [$$21] <- [{"x": $$25, "y": $$26, "z": $$Points.getField(2)}]
-      -- ASSIGN  |PARTITIONED|
-        exchange
-        -- SORT_MERGE_EXCHANGE [$$25(ASC), $$26(ASC) ]  |PARTITIONED|
-          unnest-map [$$25, $$26, $$Points] <- index-search("Points", 0, "test", "Points", false, false, 1, $$31, 1, $$32, true, true, false)
-          -- BTREE_SEARCH  |PARTITIONED|
-            exchange
-            -- ONE_TO_ONE_EXCHANGE  |PARTITIONED|
-              assign [$$31, $$32] <- [2, 3]
-              -- ASSIGN  |PARTITIONED|
-                empty-tuple-source
-                -- EMPTY_TUPLE_SOURCE  |PARTITIONED|
->>>>>>> 86e6336f
+                  empty-tuple-source
+                  -- EMPTY_TUPLE_SOURCE  |PARTITIONED|