distribute result [$$180]
-- DISTRIBUTE_RESULT  |PARTITIONED|
  exchange
  -- ONE_TO_ONE_EXCHANGE  |PARTITIONED|
    project ([$$180])
    -- STREAM_PROJECT  |PARTITIONED|
      assign [$$180] <- [{"l_returnflag": $$l_returnflag, "l_linestatus": $$l_linestatus, "sum_qty": $$186, "sum_base_price": $$187, "sum_disc_price": $$188, "sum_charge": $$189, "ave_qty": $$190, "ave_price": $$191, "ave_disc": $$192, "count_order": $$193}]
      -- ASSIGN  |PARTITIONED|
        exchange
        -- ONE_TO_ONE_EXCHANGE  |PARTITIONED|
          order (ASC, $$l_returnflag) (ASC, $$l_linestatus)
          -- STABLE_SORT [$$l_returnflag(ASC), $$l_linestatus(ASC)]  |PARTITIONED|
            exchange
            -- RANGE_PARTITION_EXCHANGE [$$l_returnflag(ASC), $$l_linestatus(ASC)]  |PARTITIONED|
              forward: shared-variable = $$211
              -- FORWARD  |PARTITIONED|
                exchange
                -- ONE_TO_ONE_EXCHANGE  |PARTITIONED|
                  replicate
                  -- REPLICATE  |PARTITIONED|
                    exchange
                    -- ONE_TO_ONE_EXCHANGE  |PARTITIONED|
<<<<<<< HEAD
                      -- EXTERNAL_GROUP_BY[$$217, $$218]  |PARTITIONED|
                              {
=======
                      group by ([$$l_returnflag := $$206; $$l_linestatus := $$207]) decor ([]) {
                                aggregate [$$186, $$187, $$188, $$189, $$190, $$191, $$192, $$193] <- [global-sum-serial($$198), global-sum-serial($$199), global-sum-serial($$200), global-sum-serial($$201), global-avg-serial($$202), global-avg-serial($$203), global-avg-serial($$204), sum-serial($$205)]
>>>>>>> 3d3ece6e
                                -- AGGREGATE  |LOCAL|
                                  nested tuple source
                                  -- NESTED_TUPLE_SOURCE  |LOCAL|
<<<<<<< HEAD
                              }
                        -- HASH_PARTITION_EXCHANGE [$$217, $$218]  |PARTITIONED|
                          -- EXTERNAL_GROUP_BY[$$192, $$193]  |PARTITIONED|
                                  {
=======
                             }
                      -- EXTERNAL_GROUP_BY[$$206, $$207]  |PARTITIONED|
                        exchange
                        -- HASH_PARTITION_EXCHANGE [$$206, $$207]  |PARTITIONED|
                          group by ([$$206 := $$181; $$207 := $$182]) decor ([]) {
                                    aggregate [$$198, $$199, $$200, $$201, $$202, $$203, $$204, $$205] <- [local-sum-serial($$136), local-sum-serial($$141), local-sum-serial(numeric-multiply($$141, numeric-subtract(1, $$195))), local-sum-serial(numeric-multiply(numeric-multiply($$141, numeric-subtract(1, $$195)), numeric-add(1, $$197))), local-avg-serial($$136), local-avg-serial($$141), local-avg-serial($$195), count-serial($$128)]
>>>>>>> 3d3ece6e
                                    -- AGGREGATE  |LOCAL|
                                      nested tuple source
                                      -- NESTED_TUPLE_SOURCE  |LOCAL|
                                 }
                          -- EXTERNAL_GROUP_BY[$$181, $$182]  |PARTITIONED|
                            exchange
                            -- ONE_TO_ONE_EXCHANGE  |PARTITIONED|
                              project ([$$136, $$141, $$195, $$197, $$128, $$181, $$182])
                              -- STREAM_PROJECT  |PARTITIONED|
                                assign [$$128] <- [{"l": $$l}]
                                -- ASSIGN  |PARTITIONED|
                                  select (le($$l.getField(10), "1998-09-02"))
                                  -- STREAM_SELECT  |PARTITIONED|
                                    assign [$$182, $$181, $$136, $$195, $$197, $$141] <- [$$l.getField(9), $$l.getField(8), $$l.getField(4), $$l.getField(6), $$l.getField(7), $$l.getField(5)]
                                    -- ASSIGN  |PARTITIONED|
                                      project ([$$l])
                                      -- STREAM_PROJECT  |PARTITIONED|
                                        exchange
                                        -- ONE_TO_ONE_EXCHANGE  |PARTITIONED|
                                          data-scan []<-[$$184, $$185, $$l] <- tpch.LineItem
                                          -- DATASOURCE_SCAN  |PARTITIONED|
                                            exchange
                                            -- ONE_TO_ONE_EXCHANGE  |PARTITIONED|
                                              empty-tuple-source
                                              -- EMPTY_TUPLE_SOURCE  |PARTITIONED|
                exchange
                -- BROADCAST_EXCHANGE  |PARTITIONED|
                  aggregate [$$211] <- [agg-range-map($$208, $$209, $$210)]
                  -- AGGREGATE  |UNPARTITIONED|
                    exchange
                    -- RANDOM_MERGE_EXCHANGE  |PARTITIONED|
                      aggregate [$$208, $$209, $$210] <- [agg-local-sampling($$l_returnflag, $$l_linestatus), agg-null-writer($$l_returnflag), agg-null-writer($$l_linestatus)]
                      -- AGGREGATE  |PARTITIONED|
                        project ([$$l_returnflag, $$l_linestatus])
                        -- STREAM_PROJECT  |PARTITIONED|
                          exchange
                          -- ONE_TO_ONE_EXCHANGE  |PARTITIONED|
                            replicate
                            -- REPLICATE  |PARTITIONED|
                              exchange
                              -- ONE_TO_ONE_EXCHANGE  |PARTITIONED|
<<<<<<< HEAD
                                -- EXTERNAL_GROUP_BY[$$217, $$218]  |PARTITIONED|
                                        {
=======
                                group by ([$$l_returnflag := $$206; $$l_linestatus := $$207]) decor ([]) {
                                          aggregate [$$186, $$187, $$188, $$189, $$190, $$191, $$192, $$193] <- [global-sum-serial($$198), global-sum-serial($$199), global-sum-serial($$200), global-sum-serial($$201), global-avg-serial($$202), global-avg-serial($$203), global-avg-serial($$204), sum-serial($$205)]
>>>>>>> 3d3ece6e
                                          -- AGGREGATE  |LOCAL|
                                            nested tuple source
                                            -- NESTED_TUPLE_SOURCE  |LOCAL|
<<<<<<< HEAD
                                        }
                                  -- HASH_PARTITION_EXCHANGE [$$217, $$218]  |PARTITIONED|
                                    -- EXTERNAL_GROUP_BY[$$192, $$193]  |PARTITIONED|
                                            {
=======
                                       }
                                -- EXTERNAL_GROUP_BY[$$206, $$207]  |PARTITIONED|
                                  exchange
                                  -- HASH_PARTITION_EXCHANGE [$$206, $$207]  |PARTITIONED|
                                    group by ([$$206 := $$181; $$207 := $$182]) decor ([]) {
                                              aggregate [$$198, $$199, $$200, $$201, $$202, $$203, $$204, $$205] <- [local-sum-serial($$136), local-sum-serial($$141), local-sum-serial(numeric-multiply($$141, numeric-subtract(1, $$195))), local-sum-serial(numeric-multiply(numeric-multiply($$141, numeric-subtract(1, $$195)), numeric-add(1, $$197))), local-avg-serial($$136), local-avg-serial($$141), local-avg-serial($$195), count-serial($$128)]
>>>>>>> 3d3ece6e
                                              -- AGGREGATE  |LOCAL|
                                                nested tuple source
                                                -- NESTED_TUPLE_SOURCE  |LOCAL|
                                           }
                                    -- EXTERNAL_GROUP_BY[$$181, $$182]  |PARTITIONED|
                                      exchange
                                      -- ONE_TO_ONE_EXCHANGE  |PARTITIONED|
                                        project ([$$136, $$141, $$195, $$197, $$128, $$181, $$182])
                                        -- STREAM_PROJECT  |PARTITIONED|
                                          assign [$$128] <- [{"l": $$l}]
                                          -- ASSIGN  |PARTITIONED|
                                            select (le($$l.getField(10), "1998-09-02"))
                                            -- STREAM_SELECT  |PARTITIONED|
                                              assign [$$182, $$181, $$136, $$195, $$197, $$141] <- [$$l.getField(9), $$l.getField(8), $$l.getField(4), $$l.getField(6), $$l.getField(7), $$l.getField(5)]
                                              -- ASSIGN  |PARTITIONED|
                                                project ([$$l])
                                                -- STREAM_PROJECT  |PARTITIONED|
                                                  exchange
                                                  -- ONE_TO_ONE_EXCHANGE  |PARTITIONED|
                                                    data-scan []<-[$$184, $$185, $$l] <- tpch.LineItem
                                                    -- DATASOURCE_SCAN  |PARTITIONED|
                                                      exchange
                                                      -- ONE_TO_ONE_EXCHANGE  |PARTITIONED|
                                                        empty-tuple-source
                                                        -- EMPTY_TUPLE_SOURCE  |PARTITIONED|<|MERGE_RESOLUTION|>--- conflicted
+++ resolved
@@ -20,29 +20,17 @@
                   -- REPLICATE  |PARTITIONED|
                     exchange
                     -- ONE_TO_ONE_EXCHANGE  |PARTITIONED|
-<<<<<<< HEAD
-                      -- EXTERNAL_GROUP_BY[$$217, $$218]  |PARTITIONED|
-                              {
-=======
                       group by ([$$l_returnflag := $$206; $$l_linestatus := $$207]) decor ([]) {
                                 aggregate [$$186, $$187, $$188, $$189, $$190, $$191, $$192, $$193] <- [global-sum-serial($$198), global-sum-serial($$199), global-sum-serial($$200), global-sum-serial($$201), global-avg-serial($$202), global-avg-serial($$203), global-avg-serial($$204), sum-serial($$205)]
->>>>>>> 3d3ece6e
                                 -- AGGREGATE  |LOCAL|
                                   nested tuple source
                                   -- NESTED_TUPLE_SOURCE  |LOCAL|
-<<<<<<< HEAD
-                              }
-                        -- HASH_PARTITION_EXCHANGE [$$217, $$218]  |PARTITIONED|
-                          -- EXTERNAL_GROUP_BY[$$192, $$193]  |PARTITIONED|
-                                  {
-=======
                              }
                       -- EXTERNAL_GROUP_BY[$$206, $$207]  |PARTITIONED|
                         exchange
                         -- HASH_PARTITION_EXCHANGE [$$206, $$207]  |PARTITIONED|
                           group by ([$$206 := $$181; $$207 := $$182]) decor ([]) {
                                     aggregate [$$198, $$199, $$200, $$201, $$202, $$203, $$204, $$205] <- [local-sum-serial($$136), local-sum-serial($$141), local-sum-serial(numeric-multiply($$141, numeric-subtract(1, $$195))), local-sum-serial(numeric-multiply(numeric-multiply($$141, numeric-subtract(1, $$195)), numeric-add(1, $$197))), local-avg-serial($$136), local-avg-serial($$141), local-avg-serial($$195), count-serial($$128)]
->>>>>>> 3d3ece6e
                                     -- AGGREGATE  |LOCAL|
                                       nested tuple source
                                       -- NESTED_TUPLE_SOURCE  |LOCAL|
@@ -84,29 +72,17 @@
                             -- REPLICATE  |PARTITIONED|
                               exchange
                               -- ONE_TO_ONE_EXCHANGE  |PARTITIONED|
-<<<<<<< HEAD
-                                -- EXTERNAL_GROUP_BY[$$217, $$218]  |PARTITIONED|
-                                        {
-=======
                                 group by ([$$l_returnflag := $$206; $$l_linestatus := $$207]) decor ([]) {
                                           aggregate [$$186, $$187, $$188, $$189, $$190, $$191, $$192, $$193] <- [global-sum-serial($$198), global-sum-serial($$199), global-sum-serial($$200), global-sum-serial($$201), global-avg-serial($$202), global-avg-serial($$203), global-avg-serial($$204), sum-serial($$205)]
->>>>>>> 3d3ece6e
                                           -- AGGREGATE  |LOCAL|
                                             nested tuple source
                                             -- NESTED_TUPLE_SOURCE  |LOCAL|
-<<<<<<< HEAD
-                                        }
-                                  -- HASH_PARTITION_EXCHANGE [$$217, $$218]  |PARTITIONED|
-                                    -- EXTERNAL_GROUP_BY[$$192, $$193]  |PARTITIONED|
-                                            {
-=======
                                        }
                                 -- EXTERNAL_GROUP_BY[$$206, $$207]  |PARTITIONED|
                                   exchange
                                   -- HASH_PARTITION_EXCHANGE [$$206, $$207]  |PARTITIONED|
                                     group by ([$$206 := $$181; $$207 := $$182]) decor ([]) {
                                               aggregate [$$198, $$199, $$200, $$201, $$202, $$203, $$204, $$205] <- [local-sum-serial($$136), local-sum-serial($$141), local-sum-serial(numeric-multiply($$141, numeric-subtract(1, $$195))), local-sum-serial(numeric-multiply(numeric-multiply($$141, numeric-subtract(1, $$195)), numeric-add(1, $$197))), local-avg-serial($$136), local-avg-serial($$141), local-avg-serial($$195), count-serial($$128)]
->>>>>>> 3d3ece6e
                                               -- AGGREGATE  |LOCAL|
                                                 nested tuple source
                                                 -- NESTED_TUPLE_SOURCE  |LOCAL|
