--- conflicted
+++ resolved
@@ -1,73 +1,44 @@
-distribute result [$$32]
+distribute result [$$34]
 -- DISTRIBUTE_RESULT  |PARTITIONED|
   exchange
   -- ONE_TO_ONE_EXCHANGE  |PARTITIONED|
-<<<<<<< HEAD
+    assign [$$34] <- [{"t": $$t}] project: [$$34]
     -- ASSIGN  |PARTITIONED|
+      project ([$$t])
       -- STREAM_PROJECT  |PARTITIONED|
+        exchange
         -- ONE_TO_ONE_EXCHANGE  |PARTITIONED|
+          join (spatial-intersect($$38, $$39))
           -- NESTED_LOOP  |PARTITIONED|
+            exchange
             -- ONE_TO_ONE_EXCHANGE  |PARTITIONED|
+              assign [$$38] <- [create-circle($$t.getField(0), 100.0)]
               -- ASSIGN  |PARTITIONED|
+                select (gt($$36.getField(2), 100)) project: [$$t]
                 -- STREAM_SELECT  |PARTITIONED|
+                  project ([$$t, $$36])
                   -- STREAM_PROJECT  |PARTITIONED|
+                    exchange
                     -- ONE_TO_ONE_EXCHANGE  |PARTITIONED|
-                      -- DATASOURCE_SCAN (test.KVStore)  |PARTITIONED|
+                      data-scan []<-[$$35, $$t, $$36] <- test.KVStore with filter on min:[$$42] max:[]
+                      -- DATASOURCE_SCAN  |PARTITIONED|
+                        exchange
                         -- BROADCAST_EXCHANGE  |PARTITIONED|
+                          assign [$$42] <- [100]
                           -- ASSIGN  |PARTITIONED|
+                            empty-tuple-source
                             -- EMPTY_TUPLE_SOURCE  |PARTITIONED|
+            exchange
             -- BROADCAST_EXCHANGE  |PARTITIONED|
+              assign [$$39] <- [$$o.getField(1)] project: [$$39]
               -- ASSIGN  |PARTITIONED|
+                project ([$$o])
                 -- STREAM_PROJECT  |PARTITIONED|
+                  exchange
                   -- ONE_TO_ONE_EXCHANGE  |PARTITIONED|
-                    -- DATASOURCE_SCAN (test.OfficerLocations)  |PARTITIONED|
-                      -- ONE_TO_ONE_EXCHANGE  |PARTITIONED|
-                        -- EMPTY_TUPLE_SOURCE  |PARTITIONED|
-=======
-    project ([$$32])
-    -- STREAM_PROJECT  |PARTITIONED|
-      assign [$$32] <- [{"t": $$t}]
-      -- ASSIGN  |PARTITIONED|
-        project ([$$t])
-        -- STREAM_PROJECT  |PARTITIONED|
-          exchange
-          -- ONE_TO_ONE_EXCHANGE  |PARTITIONED|
-            join (spatial-intersect($$36, $$37))
-            -- NESTED_LOOP  |PARTITIONED|
-              exchange
-              -- ONE_TO_ONE_EXCHANGE  |PARTITIONED|
-                assign [$$36] <- [create-circle($$t.getField(0), 100.0)]
-                -- ASSIGN  |PARTITIONED|
-                  project ([$$t])
-                  -- STREAM_PROJECT  |PARTITIONED|
-                    select (gt($$34.getField(2), 100))
-                    -- STREAM_SELECT  |PARTITIONED|
-                      project ([$$t, $$34])
-                      -- STREAM_PROJECT  |PARTITIONED|
-                        exchange
-                        -- ONE_TO_ONE_EXCHANGE  |PARTITIONED|
-                          data-scan []<-[$$33, $$t, $$34] <- test.KVStore with filter on min:[$$40] max:[]
-                          -- DATASOURCE_SCAN  |PARTITIONED|
-                            exchange
-                            -- BROADCAST_EXCHANGE  |PARTITIONED|
-                              assign [$$40] <- [100]
-                              -- ASSIGN  |PARTITIONED|
-                                empty-tuple-source
-                                -- EMPTY_TUPLE_SOURCE  |PARTITIONED|
-              exchange
-              -- BROADCAST_EXCHANGE  |PARTITIONED|
-                project ([$$37])
-                -- STREAM_PROJECT  |PARTITIONED|
-                  assign [$$37] <- [$$o.getField(1)]
-                  -- ASSIGN  |PARTITIONED|
-                    project ([$$o])
-                    -- STREAM_PROJECT  |PARTITIONED|
+                    data-scan []<-[$$37, $$o] <- test.OfficerLocations
+                    -- DATASOURCE_SCAN  |PARTITIONED|
                       exchange
                       -- ONE_TO_ONE_EXCHANGE  |PARTITIONED|
-                        data-scan []<-[$$35, $$o] <- test.OfficerLocations
-                        -- DATASOURCE_SCAN  |PARTITIONED|
-                          exchange
-                          -- ONE_TO_ONE_EXCHANGE  |PARTITIONED|
-                            empty-tuple-source
-                            -- EMPTY_TUPLE_SOURCE  |PARTITIONED|
->>>>>>> 86e6336f
+                        empty-tuple-source
+                        -- EMPTY_TUPLE_SOURCE  |PARTITIONED|