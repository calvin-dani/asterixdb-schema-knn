distribute result [$$36]
-- DISTRIBUTE_RESULT  |PARTITIONED|
  exchange
  -- ONE_TO_ONE_EXCHANGE  |PARTITIONED|
<<<<<<< HEAD
    -- ASSIGN  |PARTITIONED|
      -- STREAM_SELECT  |PARTITIONED|
        -- STREAM_PROJECT  |PARTITIONED|
          -- ONE_TO_ONE_EXCHANGE  |PARTITIONED|
            -- BTREE_SEARCH (test.FacebookMessages.FacebookMessages)  |PARTITIONED|
              -- ONE_TO_ONE_EXCHANGE  |PARTITIONED|
                -- STABLE_SORT [$$51(ASC)]  |PARTITIONED|
                  -- ONE_TO_ONE_EXCHANGE  |PARTITIONED|
                    -- STREAM_PROJECT  |PARTITIONED|
                      -- ONE_TO_ONE_EXCHANGE  |PARTITIONED|
                        -- BTREE_SEARCH (test.FacebookMessages.fbmIdxAutId)  |PARTITIONED|
                          -- BROADCAST_EXCHANGE  |PARTITIONED|
                            -- ASSIGN  |PARTITIONED|
                              -- ONE_TO_ONE_EXCHANGE  |PARTITIONED|
                                -- BTREE_SEARCH (test.FacebookUsers.FacebookUsers)  |PARTITIONED|
                                  -- ONE_TO_ONE_EXCHANGE  |PARTITIONED|
                                    -- ASSIGN  |PARTITIONED|
                                      -- EMPTY_TUPLE_SOURCE  |PARTITIONED|
=======
    project ([$$36])
    -- STREAM_PROJECT  |PARTITIONED|
      assign [$$36] <- [{"fbu-ID": $$38, "fbm-auth-ID": $$message.getField(2), "uname": $$42, "message": $$message.getField(6)}]
      -- ASSIGN  |PARTITIONED|
        select (eq($$38, $$message.getField(3)))
        -- STREAM_SELECT  |PARTITIONED|
          project ([$$38, $$42, $$message])
          -- STREAM_PROJECT  |PARTITIONED|
            exchange
            -- ONE_TO_ONE_EXCHANGE  |PARTITIONED|
              unnest-map [$$39, $$message] <- index-search("FacebookMessages", 0, "test", "FacebookMessages", true, false, 1, $$49, 1, $$49, true, true, true)
              -- BTREE_SEARCH  |PARTITIONED|
                exchange
                -- ONE_TO_ONE_EXCHANGE  |PARTITIONED|
                  order (ASC, $$49)
                  -- STABLE_SORT [$$49(ASC)]  |PARTITIONED|
                    exchange
                    -- ONE_TO_ONE_EXCHANGE  |PARTITIONED|
                      project ([$$38, $$42, $$49])
                      -- STREAM_PROJECT  |PARTITIONED|
                        exchange
                        -- ONE_TO_ONE_EXCHANGE  |PARTITIONED|
                          unnest-map [$$48, $$49] <- index-search("fbmIdxAutId", 0, "test", "FacebookMessages", true, true, 1, $$38, 1, $$38, true, true, true)
                          -- BTREE_SEARCH  |PARTITIONED|
                            exchange
                            -- BROADCAST_EXCHANGE  |PARTITIONED|
                              project ([$$38, $$42])
                              -- STREAM_PROJECT  |PARTITIONED|
                                assign [$$42] <- [$$user.getField(3)]
                                -- ASSIGN  |PARTITIONED|
                                  exchange
                                  -- ONE_TO_ONE_EXCHANGE  |PARTITIONED|
                                    unnest-map [$$38, $$user] <- index-search("FacebookUsers", 0, "test", "FacebookUsers", false, false, 1, $$44, 1, $$45, true, true, false)
                                    -- BTREE_SEARCH  |PARTITIONED|
                                      exchange
                                      -- ONE_TO_ONE_EXCHANGE  |PARTITIONED|
                                        assign [$$44, $$45] <- [11000, 12000]
                                        -- ASSIGN  |PARTITIONED|
                                          empty-tuple-source
                                          -- EMPTY_TUPLE_SOURCE  |PARTITIONED|
>>>>>>> 86e6336f
<|MERGE_RESOLUTION|>--- conflicted
+++ resolved
@@ -1,65 +1,40 @@
-distribute result [$$36]
+distribute result [$$38]
 -- DISTRIBUTE_RESULT  |PARTITIONED|
   exchange
   -- ONE_TO_ONE_EXCHANGE  |PARTITIONED|
-<<<<<<< HEAD
+    assign [$$38] <- [{"fbu-ID": $$40, "fbm-auth-ID": $$message.getField(2), "uname": $$44, "message": $$message.getField(6)}] project: [$$38]
     -- ASSIGN  |PARTITIONED|
+      select (eq($$40, $$message.getField(3)))
       -- STREAM_SELECT  |PARTITIONED|
+        project ([$$40, $$44, $$message])
         -- STREAM_PROJECT  |PARTITIONED|
+          exchange
           -- ONE_TO_ONE_EXCHANGE  |PARTITIONED|
-            -- BTREE_SEARCH (test.FacebookMessages.FacebookMessages)  |PARTITIONED|
+            unnest-map [$$41, $$message] <- index-search("FacebookMessages", 0, "Default", "test", "FacebookMessages", true, false, 1, $$51, 1, $$51, true, true, true)
+            -- BTREE_SEARCH  |PARTITIONED|
+              exchange
               -- ONE_TO_ONE_EXCHANGE  |PARTITIONED|
+                order (ASC, $$51)
                 -- STABLE_SORT [$$51(ASC)]  |PARTITIONED|
+                  exchange
                   -- ONE_TO_ONE_EXCHANGE  |PARTITIONED|
+                    project ([$$40, $$44, $$51])
                     -- STREAM_PROJECT  |PARTITIONED|
+                      exchange
                       -- ONE_TO_ONE_EXCHANGE  |PARTITIONED|
-                        -- BTREE_SEARCH (test.FacebookMessages.fbmIdxAutId)  |PARTITIONED|
+                        unnest-map [$$50, $$51] <- index-search("fbmIdxAutId", 0, "Default", "test", "FacebookMessages", true, true, 1, $$40, 1, $$40, true, true, true)
+                        -- BTREE_SEARCH  |PARTITIONED|
+                          exchange
                           -- BROADCAST_EXCHANGE  |PARTITIONED|
+                            assign [$$44] <- [$$user.getField(3)] project: [$$40, $$44]
                             -- ASSIGN  |PARTITIONED|
+                              exchange
                               -- ONE_TO_ONE_EXCHANGE  |PARTITIONED|
-                                -- BTREE_SEARCH (test.FacebookUsers.FacebookUsers)  |PARTITIONED|
-                                  -- ONE_TO_ONE_EXCHANGE  |PARTITIONED|
-                                    -- ASSIGN  |PARTITIONED|
-                                      -- EMPTY_TUPLE_SOURCE  |PARTITIONED|
-=======
-    project ([$$36])
-    -- STREAM_PROJECT  |PARTITIONED|
-      assign [$$36] <- [{"fbu-ID": $$38, "fbm-auth-ID": $$message.getField(2), "uname": $$42, "message": $$message.getField(6)}]
-      -- ASSIGN  |PARTITIONED|
-        select (eq($$38, $$message.getField(3)))
-        -- STREAM_SELECT  |PARTITIONED|
-          project ([$$38, $$42, $$message])
-          -- STREAM_PROJECT  |PARTITIONED|
-            exchange
-            -- ONE_TO_ONE_EXCHANGE  |PARTITIONED|
-              unnest-map [$$39, $$message] <- index-search("FacebookMessages", 0, "test", "FacebookMessages", true, false, 1, $$49, 1, $$49, true, true, true)
-              -- BTREE_SEARCH  |PARTITIONED|
-                exchange
-                -- ONE_TO_ONE_EXCHANGE  |PARTITIONED|
-                  order (ASC, $$49)
-                  -- STABLE_SORT [$$49(ASC)]  |PARTITIONED|
-                    exchange
-                    -- ONE_TO_ONE_EXCHANGE  |PARTITIONED|
-                      project ([$$38, $$42, $$49])
-                      -- STREAM_PROJECT  |PARTITIONED|
-                        exchange
-                        -- ONE_TO_ONE_EXCHANGE  |PARTITIONED|
-                          unnest-map [$$48, $$49] <- index-search("fbmIdxAutId", 0, "test", "FacebookMessages", true, true, 1, $$38, 1, $$38, true, true, true)
-                          -- BTREE_SEARCH  |PARTITIONED|
-                            exchange
-                            -- BROADCAST_EXCHANGE  |PARTITIONED|
-                              project ([$$38, $$42])
-                              -- STREAM_PROJECT  |PARTITIONED|
-                                assign [$$42] <- [$$user.getField(3)]
-                                -- ASSIGN  |PARTITIONED|
+                                unnest-map [$$40, $$user] <- index-search("FacebookUsers", 0, "Default", "test", "FacebookUsers", false, false, 1, $$46, 1, $$47, true, true, false)
+                                -- BTREE_SEARCH  |PARTITIONED|
                                   exchange
                                   -- ONE_TO_ONE_EXCHANGE  |PARTITIONED|
-                                    unnest-map [$$38, $$user] <- index-search("FacebookUsers", 0, "test", "FacebookUsers", false, false, 1, $$44, 1, $$45, true, true, false)
-                                    -- BTREE_SEARCH  |PARTITIONED|
-                                      exchange
-                                      -- ONE_TO_ONE_EXCHANGE  |PARTITIONED|
-                                        assign [$$44, $$45] <- [11000, 12000]
-                                        -- ASSIGN  |PARTITIONED|
-                                          empty-tuple-source
-                                          -- EMPTY_TUPLE_SOURCE  |PARTITIONED|
->>>>>>> 86e6336f
+                                    assign [$$46, $$47] <- [11000, 12000]
+                                    -- ASSIGN  |PARTITIONED|
+                                      empty-tuple-source
+                                      -- EMPTY_TUPLE_SOURCE  |PARTITIONED|