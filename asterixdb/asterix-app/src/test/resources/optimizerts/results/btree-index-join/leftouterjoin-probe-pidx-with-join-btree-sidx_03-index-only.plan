--- conflicted
+++ resolved
@@ -1,143 +1,88 @@
-distribute result [$$35]
+distribute result [$$37]
 -- DISTRIBUTE_RESULT  |PARTITIONED|
   exchange
   -- ONE_TO_ONE_EXCHANGE  |PARTITIONED|
-<<<<<<< HEAD
+    assign [$$37] <- [{"tweetid1": $$67, "count1": $$68, "tweetid2": $$42, "count2": $$44}] project: [$$37]
     -- ASSIGN  |PARTITIONED|
+      exchange
       -- SORT_MERGE_EXCHANGE [$$67(ASC), $$42(ASC) ]  |PARTITIONED|
+        order (ASC, $$67) (ASC, $$42)
         -- STABLE_SORT [$$67(ASC), $$42(ASC)]  |PARTITIONED|
+          exchange
           -- ONE_TO_ONE_EXCHANGE  |PARTITIONED|
+            select ($$69) project: [$$67, $$68, $$42, $$44]
             -- STREAM_SELECT  |PARTITIONED|
+              window-aggregate [$$69] <- [win-mark-first-missing-impl($$42)] partition [$$67] order (DESC, $$42)
               -- WINDOW_STREAM  |PARTITIONED|
+                exchange
                 -- ONE_TO_ONE_EXCHANGE  |PARTITIONED|
+                  order (ASC, $$67) (DESC, $$42)
                   -- STABLE_SORT [$$67(ASC), $$42(DESC)]  |PARTITIONED|
+                    exchange
                     -- HASH_PARTITION_EXCHANGE [$$67]  |PARTITIONED|
+                      union ($$64, $$56, $$42) ($$66, $$55, $$44) ($$41, $$41, $$67) ($$43, $$43, $$68)
                       -- UNION_ALL  |PARTITIONED|
+                        exchange
                         -- ONE_TO_ONE_EXCHANGE  |PARTITIONED|
+                          select (eq($$43, $$66)) retain-untrue ($$64 <- missing) project: [$$64, $$66, $$41, $$43]
                           -- STREAM_SELECT  |PARTITIONED|
+                            assign [$$66] <- [$$65.getField(7)] project: [$$41, $$43, $$55, $$56, $$64, $$66]
                             -- ASSIGN  |PARTITIONED|
+                              exchange
                               -- ONE_TO_ONE_EXCHANGE  |PARTITIONED|
-                                -- BTREE_SEARCH (test.TweetMessages.TweetMessages)  |PARTITIONED|
+                                left-outer-unnest-map [$$64, $$65] <- index-search("TweetMessages", 0, "Default", "test", "TweetMessages", true, false, 1, $$56, 1, $$56, true, true, true)
+                                -- BTREE_SEARCH  |PARTITIONED|
+                                  exchange
                                   -- ONE_TO_ONE_EXCHANGE  |PARTITIONED|
+                                    project ([$$41, $$43, $$55, $$56])
                                     -- STREAM_PROJECT  |PARTITIONED|
-                                      -- ONE_TO_ONE_EXCHANGE  |PARTITIONED|
-                                        -- SPLIT  |PARTITIONED|
-                                          -- ONE_TO_ONE_EXCHANGE  |PARTITIONED|
-                                            -- BTREE_SEARCH (test.TweetMessages.msgCountBIx)  |PARTITIONED|
-                                              -- BROADCAST_EXCHANGE  |PARTITIONED|
-                                                -- ASSIGN  |PARTITIONED|
-                                                  -- ONE_TO_ONE_EXCHANGE  |PARTITIONED|
-                                                    -- BTREE_SEARCH (test.TweetMessages.TweetMessages)  |PARTITIONED|
-                                                      -- ONE_TO_ONE_EXCHANGE  |PARTITIONED|
-                                                        -- ASSIGN  |PARTITIONED|
-                                                          -- EMPTY_TUPLE_SOURCE  |PARTITIONED|
-                        -- ONE_TO_ONE_EXCHANGE  |PARTITIONED|
-                          -- STREAM_SELECT  |PARTITIONED|
-                            -- STREAM_PROJECT  |PARTITIONED|
-                              -- ONE_TO_ONE_EXCHANGE  |PARTITIONED|
-                                -- SPLIT  |PARTITIONED|
-                                  -- ONE_TO_ONE_EXCHANGE  |PARTITIONED|
-                                    -- BTREE_SEARCH (test.TweetMessages.msgCountBIx)  |PARTITIONED|
-                                      -- BROADCAST_EXCHANGE  |PARTITIONED|
-                                        -- ASSIGN  |PARTITIONED|
-                                          -- ONE_TO_ONE_EXCHANGE  |PARTITIONED|
-                                            -- BTREE_SEARCH (test.TweetMessages.TweetMessages)  |PARTITIONED|
-                                              -- ONE_TO_ONE_EXCHANGE  |PARTITIONED|
-                                                -- ASSIGN  |PARTITIONED|
-                                                  -- EMPTY_TUPLE_SOURCE  |PARTITIONED|
-=======
-    project ([$$35])
-    -- STREAM_PROJECT  |PARTITIONED|
-      assign [$$35] <- [{"tweetid1": $$65, "count1": $$66, "tweetid2": $$40, "count2": $$42}]
-      -- ASSIGN  |PARTITIONED|
-        exchange
-        -- SORT_MERGE_EXCHANGE [$$65(ASC), $$40(ASC) ]  |PARTITIONED|
-          order (ASC, $$65) (ASC, $$40)
-          -- STABLE_SORT [$$65(ASC), $$40(ASC)]  |PARTITIONED|
-            exchange
-            -- ONE_TO_ONE_EXCHANGE  |PARTITIONED|
-              project ([$$65, $$66, $$40, $$42])
-              -- STREAM_PROJECT  |PARTITIONED|
-                select ($$67)
-                -- STREAM_SELECT  |PARTITIONED|
-                  window-aggregate [$$67] <- [win-mark-first-missing-impl($$40)] partition [$$65] order (DESC, $$40)
-                  -- WINDOW_STREAM  |PARTITIONED|
-                    exchange
-                    -- ONE_TO_ONE_EXCHANGE  |PARTITIONED|
-                      order (ASC, $$65) (DESC, $$40)
-                      -- STABLE_SORT [$$65(ASC), $$40(DESC)]  |PARTITIONED|
-                        exchange
-                        -- HASH_PARTITION_EXCHANGE [$$65]  |PARTITIONED|
-                          union ($$62, $$54, $$40) ($$64, $$53, $$42) ($$39, $$39, $$65) ($$41, $$41, $$66)
-                          -- UNION_ALL  |PARTITIONED|
-                            exchange
-                            -- ONE_TO_ONE_EXCHANGE  |PARTITIONED|
-                              project ([$$62, $$64, $$39, $$41])
-                              -- STREAM_PROJECT  |PARTITIONED|
-                                select (eq($$41, $$64)) retain-untrue ($$40 <- missing)
-                                -- STREAM_SELECT  |PARTITIONED|
-                                  project ([$$39, $$41, $$53, $$54, $$62, $$64])
-                                  -- STREAM_PROJECT  |PARTITIONED|
-                                    assign [$$64] <- [$$63.getField(7)]
-                                    -- ASSIGN  |PARTITIONED|
                                       exchange
                                       -- ONE_TO_ONE_EXCHANGE  |PARTITIONED|
-                                        left-outer-unnest-map [$$62, $$63] <- index-search("TweetMessages", 0, "test", "TweetMessages", true, false, 1, $$54, 1, $$54, true, true, true)
-                                        -- BTREE_SEARCH  |PARTITIONED|
+                                        split ($$57)
+                                        -- SPLIT  |PARTITIONED|
                                           exchange
                                           -- ONE_TO_ONE_EXCHANGE  |PARTITIONED|
-                                            project ([$$39, $$41, $$53, $$54])
-                                            -- STREAM_PROJECT  |PARTITIONED|
+                                            left-outer-unnest-map [$$55, $$56, $$57] <- index-search("msgCountBIx", 0, "Default", "test", "TweetMessages", true, true, 1, $$43, 1, $$43, true, true, true)
+                                            -- BTREE_SEARCH  |PARTITIONED|
+                                              exchange
+                                              -- BROADCAST_EXCHANGE  |PARTITIONED|
+                                                assign [$$43] <- [$$t1.getField(6)] project: [$$41, $$43]
+                                                -- ASSIGN  |PARTITIONED|
+                                                  exchange
+                                                  -- ONE_TO_ONE_EXCHANGE  |PARTITIONED|
+                                                    unnest-map [$$41, $$t1] <- index-search("TweetMessages", 0, "Default", "test", "TweetMessages", false, false, 0, 1, $$52, true, false, false)
+                                                    -- BTREE_SEARCH  |PARTITIONED|
+                                                      exchange
+                                                      -- ONE_TO_ONE_EXCHANGE  |PARTITIONED|
+                                                        assign [$$52] <- [10]
+                                                        -- ASSIGN  |PARTITIONED|
+                                                          empty-tuple-source
+                                                          -- EMPTY_TUPLE_SOURCE  |PARTITIONED|
+                        exchange
+                        -- ONE_TO_ONE_EXCHANGE  |PARTITIONED|
+                          select (eq($$43, $$55)) retain-untrue ($$56 <- missing) project: [$$56, $$55, $$41, $$43]
+                          -- STREAM_SELECT  |PARTITIONED|
+                            project ([$$41, $$43, $$55, $$56])
+                            -- STREAM_PROJECT  |PARTITIONED|
+                              exchange
+                              -- ONE_TO_ONE_EXCHANGE  |PARTITIONED|
+                                split ($$57)
+                                -- SPLIT  |PARTITIONED|
+                                  exchange
+                                  -- ONE_TO_ONE_EXCHANGE  |PARTITIONED|
+                                    left-outer-unnest-map [$$55, $$56, $$57] <- index-search("msgCountBIx", 0, "Default", "test", "TweetMessages", true, true, 1, $$43, 1, $$43, true, true, true)
+                                    -- BTREE_SEARCH  |PARTITIONED|
+                                      exchange
+                                      -- BROADCAST_EXCHANGE  |PARTITIONED|
+                                        assign [$$43] <- [$$t1.getField(6)] project: [$$41, $$43]
+                                        -- ASSIGN  |PARTITIONED|
+                                          exchange
+                                          -- ONE_TO_ONE_EXCHANGE  |PARTITIONED|
+                                            unnest-map [$$41, $$t1] <- index-search("TweetMessages", 0, "Default", "test", "TweetMessages", false, false, 0, 1, $$52, true, false, false)
+                                            -- BTREE_SEARCH  |PARTITIONED|
                                               exchange
                                               -- ONE_TO_ONE_EXCHANGE  |PARTITIONED|
-                                                split ($$55)
-                                                -- SPLIT  |PARTITIONED|
-                                                  exchange
-                                                  -- ONE_TO_ONE_EXCHANGE  |PARTITIONED|
-                                                    left-outer-unnest-map [$$53, $$54, $$55] <- index-search("msgCountBIx", 0, "test", "TweetMessages", true, true, 1, $$41, 1, $$41, true, true, true)
-                                                    -- BTREE_SEARCH  |PARTITIONED|
-                                                      exchange
-                                                      -- BROADCAST_EXCHANGE  |PARTITIONED|
-                                                        project ([$$39, $$41])
-                                                        -- STREAM_PROJECT  |PARTITIONED|
-                                                          assign [$$41] <- [$$t1.getField(6)]
-                                                          -- ASSIGN  |PARTITIONED|
-                                                            exchange
-                                                            -- ONE_TO_ONE_EXCHANGE  |PARTITIONED|
-                                                              unnest-map [$$39, $$t1] <- index-search("TweetMessages", 0, "test", "TweetMessages", false, false, 0, 1, $$50, true, false, false)
-                                                              -- BTREE_SEARCH  |PARTITIONED|
-                                                                exchange
-                                                                -- ONE_TO_ONE_EXCHANGE  |PARTITIONED|
-                                                                  assign [$$50] <- [10]
-                                                                  -- ASSIGN  |PARTITIONED|
-                                                                    empty-tuple-source
-                                                                    -- EMPTY_TUPLE_SOURCE  |PARTITIONED|
-                            exchange
-                            -- ONE_TO_ONE_EXCHANGE  |PARTITIONED|
-                              project ([$$54, $$53, $$39, $$41])
-                              -- STREAM_PROJECT  |PARTITIONED|
-                                exchange
-                                -- ONE_TO_ONE_EXCHANGE  |PARTITIONED|
-                                  split ($$55)
-                                  -- SPLIT  |PARTITIONED|
-                                    exchange
-                                    -- ONE_TO_ONE_EXCHANGE  |PARTITIONED|
-                                      left-outer-unnest-map [$$53, $$54, $$55] <- index-search("msgCountBIx", 0, "test", "TweetMessages", true, true, 1, $$41, 1, $$41, true, true, true)
-                                      -- BTREE_SEARCH  |PARTITIONED|
-                                        exchange
-                                        -- BROADCAST_EXCHANGE  |PARTITIONED|
-                                          project ([$$39, $$41])
-                                          -- STREAM_PROJECT  |PARTITIONED|
-                                            assign [$$41] <- [$$t1.getField(6)]
-                                            -- ASSIGN  |PARTITIONED|
-                                              exchange
-                                              -- ONE_TO_ONE_EXCHANGE  |PARTITIONED|
-                                                unnest-map [$$39, $$t1] <- index-search("TweetMessages", 0, "test", "TweetMessages", false, false, 0, 1, $$50, true, false, false)
-                                                -- BTREE_SEARCH  |PARTITIONED|
-                                                  exchange
-                                                  -- ONE_TO_ONE_EXCHANGE  |PARTITIONED|
-                                                    assign [$$50] <- [10]
-                                                    -- ASSIGN  |PARTITIONED|
-                                                      empty-tuple-source
-                                                      -- EMPTY_TUPLE_SOURCE  |PARTITIONED|
->>>>>>> 86e6336f
+                                                assign [$$52] <- [10]
+                                                -- ASSIGN  |PARTITIONED|
+                                                  empty-tuple-source
+                                                  -- EMPTY_TUPLE_SOURCE  |PARTITIONED|