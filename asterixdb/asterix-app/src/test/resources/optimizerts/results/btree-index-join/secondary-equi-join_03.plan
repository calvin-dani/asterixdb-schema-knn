distribute result [$$27]
-- DISTRIBUTE_RESULT  |PARTITIONED|
  exchange
  -- ONE_TO_ONE_EXCHANGE  |PARTITIONED|
<<<<<<< HEAD
    -- ASSIGN  |PARTITIONED|
      -- STREAM_SELECT  |PARTITIONED|
        -- STREAM_PROJECT  |PARTITIONED|
          -- ONE_TO_ONE_EXCHANGE  |PARTITIONED|
            -- BTREE_SEARCH (test.DBLP.DBLP)  |PARTITIONED|
              -- ONE_TO_ONE_EXCHANGE  |PARTITIONED|
                -- STABLE_SORT [$$35(ASC)]  |PARTITIONED|
                  -- ONE_TO_ONE_EXCHANGE  |PARTITIONED|
                    -- STREAM_PROJECT  |PARTITIONED|
                      -- ONE_TO_ONE_EXCHANGE  |PARTITIONED|
                        -- BTREE_SEARCH (test.DBLP.title_index)  |PARTITIONED|
                          -- BROADCAST_EXCHANGE  |PARTITIONED|
                            -- ASSIGN  |PARTITIONED|
                              -- STREAM_PROJECT  |PARTITIONED|
                                -- ONE_TO_ONE_EXCHANGE  |PARTITIONED|
                                  -- DATASOURCE_SCAN (test.DBLP)  |PARTITIONED|
                                    -- ONE_TO_ONE_EXCHANGE  |PARTITIONED|
                                      -- EMPTY_TUPLE_SOURCE  |PARTITIONED|
=======
    project ([$$27])
    -- STREAM_PROJECT  |PARTITIONED|
      assign [$$27] <- [{"arec": $$a, "brec": $$b}]
      -- ASSIGN  |PARTITIONED|
        project ([$$a, $$b])
        -- STREAM_PROJECT  |PARTITIONED|
          select (eq($$30, $$b.getField(2)))
          -- STREAM_SELECT  |PARTITIONED|
            project ([$$a, $$30, $$b])
            -- STREAM_PROJECT  |PARTITIONED|
              exchange
              -- ONE_TO_ONE_EXCHANGE  |PARTITIONED|
                unnest-map [$$29, $$b] <- index-search("DBLP", 0, "test", "DBLP", true, false, 1, $$33, 1, $$33, true, true, true)
                -- BTREE_SEARCH  |PARTITIONED|
                  exchange
                  -- ONE_TO_ONE_EXCHANGE  |PARTITIONED|
                    order (ASC, $$33)
                    -- STABLE_SORT [$$33(ASC)]  |PARTITIONED|
                      exchange
                      -- ONE_TO_ONE_EXCHANGE  |PARTITIONED|
                        project ([$$a, $$30, $$33])
                        -- STREAM_PROJECT  |PARTITIONED|
                          exchange
                          -- ONE_TO_ONE_EXCHANGE  |PARTITIONED|
                            unnest-map [$$32, $$33] <- index-search("title_index", 0, "test", "DBLP", true, true, 1, $$30, 1, $$30, true, true, true)
                            -- BTREE_SEARCH  |PARTITIONED|
                              exchange
                              -- BROADCAST_EXCHANGE  |PARTITIONED|
                                assign [$$30] <- [$$a.getField(2)]
                                -- ASSIGN  |PARTITIONED|
                                  project ([$$a])
                                  -- STREAM_PROJECT  |PARTITIONED|
                                    exchange
                                    -- ONE_TO_ONE_EXCHANGE  |PARTITIONED|
                                      data-scan []<-[$$28, $$a] <- test.DBLP
                                      -- DATASOURCE_SCAN  |PARTITIONED|
                                        exchange
                                        -- ONE_TO_ONE_EXCHANGE  |PARTITIONED|
                                          empty-tuple-source
                                          -- EMPTY_TUPLE_SOURCE  |PARTITIONED|
>>>>>>> 86e6336f
<|MERGE_RESOLUTION|>--- conflicted
+++ resolved
@@ -1,65 +1,40 @@
-distribute result [$$27]
+distribute result [$$29]
 -- DISTRIBUTE_RESULT  |PARTITIONED|
   exchange
   -- ONE_TO_ONE_EXCHANGE  |PARTITIONED|
-<<<<<<< HEAD
+    assign [$$29] <- [{"arec": $$a, "brec": $$b}] project: [$$29]
     -- ASSIGN  |PARTITIONED|
+      select (eq($$32, $$b.getField(2))) project: [$$a, $$b]
       -- STREAM_SELECT  |PARTITIONED|
+        project ([$$a, $$32, $$b])
         -- STREAM_PROJECT  |PARTITIONED|
+          exchange
           -- ONE_TO_ONE_EXCHANGE  |PARTITIONED|
-            -- BTREE_SEARCH (test.DBLP.DBLP)  |PARTITIONED|
-              -- ONE_TO_ONE_EXCHANGE  |PARTITIONED|
-                -- STABLE_SORT [$$35(ASC)]  |PARTITIONED|
-                  -- ONE_TO_ONE_EXCHANGE  |PARTITIONED|
-                    -- STREAM_PROJECT  |PARTITIONED|
-                      -- ONE_TO_ONE_EXCHANGE  |PARTITIONED|
-                        -- BTREE_SEARCH (test.DBLP.title_index)  |PARTITIONED|
-                          -- BROADCAST_EXCHANGE  |PARTITIONED|
-                            -- ASSIGN  |PARTITIONED|
-                              -- STREAM_PROJECT  |PARTITIONED|
-                                -- ONE_TO_ONE_EXCHANGE  |PARTITIONED|
-                                  -- DATASOURCE_SCAN (test.DBLP)  |PARTITIONED|
-                                    -- ONE_TO_ONE_EXCHANGE  |PARTITIONED|
-                                      -- EMPTY_TUPLE_SOURCE  |PARTITIONED|
-=======
-    project ([$$27])
-    -- STREAM_PROJECT  |PARTITIONED|
-      assign [$$27] <- [{"arec": $$a, "brec": $$b}]
-      -- ASSIGN  |PARTITIONED|
-        project ([$$a, $$b])
-        -- STREAM_PROJECT  |PARTITIONED|
-          select (eq($$30, $$b.getField(2)))
-          -- STREAM_SELECT  |PARTITIONED|
-            project ([$$a, $$30, $$b])
-            -- STREAM_PROJECT  |PARTITIONED|
+            unnest-map [$$31, $$b] <- index-search("DBLP", 0, "Default", "test", "DBLP", true, false, 1, $$35, 1, $$35, true, true, true)
+            -- BTREE_SEARCH  |PARTITIONED|
               exchange
               -- ONE_TO_ONE_EXCHANGE  |PARTITIONED|
-                unnest-map [$$29, $$b] <- index-search("DBLP", 0, "test", "DBLP", true, false, 1, $$33, 1, $$33, true, true, true)
-                -- BTREE_SEARCH  |PARTITIONED|
+                order (ASC, $$35)
+                -- STABLE_SORT [$$35(ASC)]  |PARTITIONED|
                   exchange
                   -- ONE_TO_ONE_EXCHANGE  |PARTITIONED|
-                    order (ASC, $$33)
-                    -- STABLE_SORT [$$33(ASC)]  |PARTITIONED|
+                    project ([$$a, $$32, $$35])
+                    -- STREAM_PROJECT  |PARTITIONED|
                       exchange
                       -- ONE_TO_ONE_EXCHANGE  |PARTITIONED|
-                        project ([$$a, $$30, $$33])
-                        -- STREAM_PROJECT  |PARTITIONED|
+                        unnest-map [$$34, $$35] <- index-search("title_index", 0, "Default", "test", "DBLP", true, true, 1, $$32, 1, $$32, true, true, true)
+                        -- BTREE_SEARCH  |PARTITIONED|
                           exchange
-                          -- ONE_TO_ONE_EXCHANGE  |PARTITIONED|
-                            unnest-map [$$32, $$33] <- index-search("title_index", 0, "test", "DBLP", true, true, 1, $$30, 1, $$30, true, true, true)
-                            -- BTREE_SEARCH  |PARTITIONED|
-                              exchange
-                              -- BROADCAST_EXCHANGE  |PARTITIONED|
-                                assign [$$30] <- [$$a.getField(2)]
-                                -- ASSIGN  |PARTITIONED|
-                                  project ([$$a])
-                                  -- STREAM_PROJECT  |PARTITIONED|
+                          -- BROADCAST_EXCHANGE  |PARTITIONED|
+                            assign [$$32] <- [$$a.getField(2)]
+                            -- ASSIGN  |PARTITIONED|
+                              project ([$$a])
+                              -- STREAM_PROJECT  |PARTITIONED|
+                                exchange
+                                -- ONE_TO_ONE_EXCHANGE  |PARTITIONED|
+                                  data-scan []<-[$$30, $$a] <- test.DBLP
+                                  -- DATASOURCE_SCAN  |PARTITIONED|
                                     exchange
                                     -- ONE_TO_ONE_EXCHANGE  |PARTITIONED|
-                                      data-scan []<-[$$28, $$a] <- test.DBLP
-                                      -- DATASOURCE_SCAN  |PARTITIONED|
-                                        exchange
-                                        -- ONE_TO_ONE_EXCHANGE  |PARTITIONED|
-                                          empty-tuple-source
-                                          -- EMPTY_TUPLE_SOURCE  |PARTITIONED|
->>>>>>> 86e6336f
+                                      empty-tuple-source
+                                      -- EMPTY_TUPLE_SOURCE  |PARTITIONED|