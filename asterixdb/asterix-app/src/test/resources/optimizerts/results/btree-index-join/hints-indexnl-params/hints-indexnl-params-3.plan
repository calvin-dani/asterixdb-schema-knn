distribute result [$$37]
-- DISTRIBUTE_RESULT  |PARTITIONED|
<<<<<<< HEAD
  -- SORT_MERGE_EXCHANGE [$$39(ASC) ]  |PARTITIONED|
    -- STABLE_SORT [$$39(ASC)]  |PARTITIONED|
      -- ONE_TO_ONE_EXCHANGE  |PARTITIONED|
        -- STREAM_SELECT  |PARTITIONED|
          -- ASSIGN  |PARTITIONED|
            -- STREAM_PROJECT  |PARTITIONED|
              -- ONE_TO_ONE_EXCHANGE  |PARTITIONED|
                -- BTREE_SEARCH (test.tenk2.tenk2)  |PARTITIONED|
                  -- ONE_TO_ONE_EXCHANGE  |PARTITIONED|
                    -- STABLE_SORT [$$45(ASC)]  |PARTITIONED|
                      -- ONE_TO_ONE_EXCHANGE  |PARTITIONED|
                        -- STREAM_PROJECT  |PARTITIONED|
                          -- ONE_TO_ONE_EXCHANGE  |PARTITIONED|
                            -- BTREE_SEARCH (test.tenk2.idx_tenk2_1k_2k)  |PARTITIONED|
                              -- BROADCAST_EXCHANGE  |PARTITIONED|
                                -- ASSIGN  |PARTITIONED|
                                  -- STREAM_PROJECT  |PARTITIONED|
                                    -- ONE_TO_ONE_EXCHANGE  |PARTITIONED|
                                      -- BTREE_SEARCH (test.tenk1.tenk1)  |PARTITIONED|
                                        -- ONE_TO_ONE_EXCHANGE  |PARTITIONED|
                                          -- ASSIGN  |PARTITIONED|
                                            -- EMPTY_TUPLE_SOURCE  |PARTITIONED|
=======
  exchange
  -- SORT_MERGE_EXCHANGE [$$37(ASC) ]  |PARTITIONED|
    order (ASC, $$37)
    -- STABLE_SORT [$$37(ASC)]  |PARTITIONED|
      exchange
      -- ONE_TO_ONE_EXCHANGE  |PARTITIONED|
        project ([$$37])
        -- STREAM_PROJECT  |PARTITIONED|
          select (eq($$34, $$tenk2.getField(7)))
          -- STREAM_SELECT  |PARTITIONED|
            assign [$$37] <- [$$tenk2.getField(0)]
            -- ASSIGN  |PARTITIONED|
              project ([$$34, $$tenk2])
              -- STREAM_PROJECT  |PARTITIONED|
                exchange
                -- ONE_TO_ONE_EXCHANGE  |PARTITIONED|
                  unnest-map [$$33, $$tenk2] <- index-search("tenk2", 0, "test", "tenk2", true, false, 1, $$43, 1, $$43, true, true, true)
                  -- BTREE_SEARCH  |PARTITIONED|
                    exchange
                    -- ONE_TO_ONE_EXCHANGE  |PARTITIONED|
                      order (ASC, $$43)
                      -- STABLE_SORT [$$43(ASC)]  |PARTITIONED|
                        exchange
                        -- ONE_TO_ONE_EXCHANGE  |PARTITIONED|
                          project ([$$34, $$43])
                          -- STREAM_PROJECT  |PARTITIONED|
                            exchange
                            -- ONE_TO_ONE_EXCHANGE  |PARTITIONED|
                              unnest-map [$$41, $$42, $$43] <- index-search("idx_tenk2_1k_2k", 0, "test", "tenk2", true, true, 1, $$34, 1, $$34, true, true, true)
                              -- BTREE_SEARCH  |PARTITIONED|
                                exchange
                                -- BROADCAST_EXCHANGE  |PARTITIONED|
                                  project ([$$34])
                                  -- STREAM_PROJECT  |PARTITIONED|
                                    assign [$$34] <- [$$tenk1.getField(7)]
                                    -- ASSIGN  |PARTITIONED|
                                      project ([$$tenk1])
                                      -- STREAM_PROJECT  |PARTITIONED|
                                        exchange
                                        -- ONE_TO_ONE_EXCHANGE  |PARTITIONED|
                                          unnest-map [$$32, $$tenk1] <- index-search("tenk1", 0, "test", "tenk1", false, false, 0, 1, $$38, true, false, false)
                                          -- BTREE_SEARCH  |PARTITIONED|
                                            exchange
                                            -- ONE_TO_ONE_EXCHANGE  |PARTITIONED|
                                              assign [$$38] <- [1]
                                              -- ASSIGN  |PARTITIONED|
                                                empty-tuple-source
                                                -- EMPTY_TUPLE_SOURCE  |PARTITIONED|
>>>>>>> 86e6336f
<|MERGE_RESOLUTION|>--- conflicted
+++ resolved
@@ -1,75 +1,46 @@
-distribute result [$$37]
+distribute result [$$39]
 -- DISTRIBUTE_RESULT  |PARTITIONED|
-<<<<<<< HEAD
+  exchange
   -- SORT_MERGE_EXCHANGE [$$39(ASC) ]  |PARTITIONED|
+    order (ASC, $$39)
     -- STABLE_SORT [$$39(ASC)]  |PARTITIONED|
-      -- ONE_TO_ONE_EXCHANGE  |PARTITIONED|
-        -- STREAM_SELECT  |PARTITIONED|
-          -- ASSIGN  |PARTITIONED|
-            -- STREAM_PROJECT  |PARTITIONED|
-              -- ONE_TO_ONE_EXCHANGE  |PARTITIONED|
-                -- BTREE_SEARCH (test.tenk2.tenk2)  |PARTITIONED|
-                  -- ONE_TO_ONE_EXCHANGE  |PARTITIONED|
-                    -- STABLE_SORT [$$45(ASC)]  |PARTITIONED|
-                      -- ONE_TO_ONE_EXCHANGE  |PARTITIONED|
-                        -- STREAM_PROJECT  |PARTITIONED|
-                          -- ONE_TO_ONE_EXCHANGE  |PARTITIONED|
-                            -- BTREE_SEARCH (test.tenk2.idx_tenk2_1k_2k)  |PARTITIONED|
-                              -- BROADCAST_EXCHANGE  |PARTITIONED|
-                                -- ASSIGN  |PARTITIONED|
-                                  -- STREAM_PROJECT  |PARTITIONED|
-                                    -- ONE_TO_ONE_EXCHANGE  |PARTITIONED|
-                                      -- BTREE_SEARCH (test.tenk1.tenk1)  |PARTITIONED|
-                                        -- ONE_TO_ONE_EXCHANGE  |PARTITIONED|
-                                          -- ASSIGN  |PARTITIONED|
-                                            -- EMPTY_TUPLE_SOURCE  |PARTITIONED|
-=======
-  exchange
-  -- SORT_MERGE_EXCHANGE [$$37(ASC) ]  |PARTITIONED|
-    order (ASC, $$37)
-    -- STABLE_SORT [$$37(ASC)]  |PARTITIONED|
       exchange
       -- ONE_TO_ONE_EXCHANGE  |PARTITIONED|
-        project ([$$37])
-        -- STREAM_PROJECT  |PARTITIONED|
-          select (eq($$34, $$tenk2.getField(7)))
-          -- STREAM_SELECT  |PARTITIONED|
-            assign [$$37] <- [$$tenk2.getField(0)]
-            -- ASSIGN  |PARTITIONED|
-              project ([$$34, $$tenk2])
-              -- STREAM_PROJECT  |PARTITIONED|
-                exchange
-                -- ONE_TO_ONE_EXCHANGE  |PARTITIONED|
-                  unnest-map [$$33, $$tenk2] <- index-search("tenk2", 0, "test", "tenk2", true, false, 1, $$43, 1, $$43, true, true, true)
-                  -- BTREE_SEARCH  |PARTITIONED|
-                    exchange
-                    -- ONE_TO_ONE_EXCHANGE  |PARTITIONED|
-                      order (ASC, $$43)
-                      -- STABLE_SORT [$$43(ASC)]  |PARTITIONED|
-                        exchange
-                        -- ONE_TO_ONE_EXCHANGE  |PARTITIONED|
-                          project ([$$34, $$43])
-                          -- STREAM_PROJECT  |PARTITIONED|
-                            exchange
-                            -- ONE_TO_ONE_EXCHANGE  |PARTITIONED|
-                              unnest-map [$$41, $$42, $$43] <- index-search("idx_tenk2_1k_2k", 0, "test", "tenk2", true, true, 1, $$34, 1, $$34, true, true, true)
-                              -- BTREE_SEARCH  |PARTITIONED|
-                                exchange
-                                -- BROADCAST_EXCHANGE  |PARTITIONED|
-                                  project ([$$34])
+        select (eq($$36, $$tenk2.getField(7))) project: [$$39]
+        -- STREAM_SELECT  |PARTITIONED|
+          assign [$$39] <- [$$tenk2.getField(0)]
+          -- ASSIGN  |PARTITIONED|
+            project ([$$36, $$tenk2])
+            -- STREAM_PROJECT  |PARTITIONED|
+              exchange
+              -- ONE_TO_ONE_EXCHANGE  |PARTITIONED|
+                unnest-map [$$35, $$tenk2] <- index-search("tenk2", 0, "Default", "test", "tenk2", true, false, 1, $$45, 1, $$45, true, true, true)
+                -- BTREE_SEARCH  |PARTITIONED|
+                  exchange
+                  -- ONE_TO_ONE_EXCHANGE  |PARTITIONED|
+                    order (ASC, $$45)
+                    -- STABLE_SORT [$$45(ASC)]  |PARTITIONED|
+                      exchange
+                      -- ONE_TO_ONE_EXCHANGE  |PARTITIONED|
+                        project ([$$36, $$45])
+                        -- STREAM_PROJECT  |PARTITIONED|
+                          exchange
+                          -- ONE_TO_ONE_EXCHANGE  |PARTITIONED|
+                            unnest-map [$$43, $$44, $$45] <- index-search("idx_tenk2_1k_2k", 0, "Default", "test", "tenk2", true, true, 1, $$36, 1, $$36, true, true, true)
+                            -- BTREE_SEARCH  |PARTITIONED|
+                              exchange
+                              -- BROADCAST_EXCHANGE  |PARTITIONED|
+                                assign [$$36] <- [$$tenk1.getField(7)] project: [$$36]
+                                -- ASSIGN  |PARTITIONED|
+                                  project ([$$tenk1])
                                   -- STREAM_PROJECT  |PARTITIONED|
-                                    assign [$$34] <- [$$tenk1.getField(7)]
-                                    -- ASSIGN  |PARTITIONED|
-                                      project ([$$tenk1])
-                                      -- STREAM_PROJECT  |PARTITIONED|
+                                    exchange
+                                    -- ONE_TO_ONE_EXCHANGE  |PARTITIONED|
+                                      unnest-map [$$34, $$tenk1] <- index-search("tenk1", 0, "Default", "test", "tenk1", false, false, 0, 1, $$40, true, false, false)
+                                      -- BTREE_SEARCH  |PARTITIONED|
                                         exchange
                                         -- ONE_TO_ONE_EXCHANGE  |PARTITIONED|
-                                          unnest-map [$$32, $$tenk1] <- index-search("tenk1", 0, "test", "tenk1", false, false, 0, 1, $$38, true, false, false)
-                                          -- BTREE_SEARCH  |PARTITIONED|
-                                            exchange
-                                            -- ONE_TO_ONE_EXCHANGE  |PARTITIONED|
-                                              assign [$$38] <- [1]
-                                              -- ASSIGN  |PARTITIONED|
-                                                empty-tuple-source
-                                                -- EMPTY_TUPLE_SOURCE  |PARTITIONED|
->>>>>>> 86e6336f
+                                          assign [$$40] <- [1]
+                                          -- ASSIGN  |PARTITIONED|
+                                            empty-tuple-source
+                                            -- EMPTY_TUPLE_SOURCE  |PARTITIONED|