distribute result [$$26]
-- DISTRIBUTE_RESULT  |PARTITIONED|
  exchange
  -- ONE_TO_ONE_EXCHANGE  |PARTITIONED|
<<<<<<< HEAD
    -- ASSIGN  |PARTITIONED|
      -- STREAM_SELECT  |PARTITIONED|
        -- STREAM_PROJECT  |PARTITIONED|
          -- ONE_TO_ONE_EXCHANGE  |PARTITIONED|
            -- BTREE_SEARCH (test.testdst.testdst)  |PARTITIONED|
              -- ONE_TO_ONE_EXCHANGE  |PARTITIONED|
                -- STABLE_SORT [$$33(ASC)]  |PARTITIONED|
                  -- ONE_TO_ONE_EXCHANGE  |PARTITIONED|
                    -- STREAM_PROJECT  |PARTITIONED|
                      -- ONE_TO_ONE_EXCHANGE  |PARTITIONED|
                        -- BTREE_SEARCH (test.testdst.sec_Idx)  |PARTITIONED|
                          -- BROADCAST_EXCHANGE  |PARTITIONED|
                            -- ASSIGN  |UNPARTITIONED|
                              -- UNNEST  |UNPARTITIONED|
                                -- EMPTY_TUPLE_SOURCE  |UNPARTITIONED|
=======
    project ([$$26])
    -- STREAM_PROJECT  |PARTITIONED|
      assign [$$26] <- [{"bar": $$bar, "testdst": $$testdst}]
      -- ASSIGN  |PARTITIONED|
        select (eq($$bar, $$testdst.getField(1)))
        -- STREAM_SELECT  |PARTITIONED|
          project ([$$bar, $$testdst])
          -- STREAM_PROJECT  |PARTITIONED|
            exchange
            -- ONE_TO_ONE_EXCHANGE  |PARTITIONED|
              unnest-map [$$27, $$testdst] <- index-search("testdst", 0, "test", "testdst", true, false, 1, $$31, 1, $$31, true, true, true)
              -- BTREE_SEARCH  |PARTITIONED|
                exchange
                -- ONE_TO_ONE_EXCHANGE  |PARTITIONED|
                  order (ASC, $$31)
                  -- STABLE_SORT [$$31(ASC)]  |PARTITIONED|
                    exchange
                    -- ONE_TO_ONE_EXCHANGE  |PARTITIONED|
                      project ([$$bar, $$31])
                      -- STREAM_PROJECT  |PARTITIONED|
                        exchange
                        -- ONE_TO_ONE_EXCHANGE  |PARTITIONED|
                          unnest-map [$$30, $$31] <- index-search("sec_Idx", 0, "test", "testdst", true, true, 1, $$32, 1, $$32, true, true, true)
                          -- BTREE_SEARCH  |PARTITIONED|
                            exchange
                            -- BROADCAST_EXCHANGE  |PARTITIONED|
                              assign [$$32] <- [cast-lax($$bar)]
                              -- ASSIGN  |UNPARTITIONED|
                                unnest $$bar <- scan-collection(array: [ 1, 2, 3 ])
                                -- UNNEST  |UNPARTITIONED|
                                  empty-tuple-source
                                  -- EMPTY_TUPLE_SOURCE  |UNPARTITIONED|
>>>>>>> 86e6336f
<|MERGE_RESOLUTION|>--- conflicted
+++ resolved
@@ -1,54 +1,34 @@
-distribute result [$$26]
+distribute result [$$28]
 -- DISTRIBUTE_RESULT  |PARTITIONED|
   exchange
   -- ONE_TO_ONE_EXCHANGE  |PARTITIONED|
-<<<<<<< HEAD
+    assign [$$28] <- [{"bar": $$bar, "testdst": $$testdst}] project: [$$28]
     -- ASSIGN  |PARTITIONED|
+      select (eq($$bar, $$testdst.getField(1)))
       -- STREAM_SELECT  |PARTITIONED|
+        project ([$$bar, $$testdst])
         -- STREAM_PROJECT  |PARTITIONED|
+          exchange
           -- ONE_TO_ONE_EXCHANGE  |PARTITIONED|
-            -- BTREE_SEARCH (test.testdst.testdst)  |PARTITIONED|
+            unnest-map [$$29, $$testdst] <- index-search("testdst", 0, "Default", "test", "testdst", true, false, 1, $$33, 1, $$33, true, true, true)
+            -- BTREE_SEARCH  |PARTITIONED|
+              exchange
               -- ONE_TO_ONE_EXCHANGE  |PARTITIONED|
+                order (ASC, $$33)
                 -- STABLE_SORT [$$33(ASC)]  |PARTITIONED|
+                  exchange
                   -- ONE_TO_ONE_EXCHANGE  |PARTITIONED|
+                    project ([$$bar, $$33])
                     -- STREAM_PROJECT  |PARTITIONED|
+                      exchange
                       -- ONE_TO_ONE_EXCHANGE  |PARTITIONED|
-                        -- BTREE_SEARCH (test.testdst.sec_Idx)  |PARTITIONED|
+                        unnest-map [$$32, $$33] <- index-search("sec_Idx", 0, "Default", "test", "testdst", true, true, 1, $$34, 1, $$34, true, true, true)
+                        -- BTREE_SEARCH  |PARTITIONED|
+                          exchange
                           -- BROADCAST_EXCHANGE  |PARTITIONED|
+                            assign [$$34] <- [cast-lax($$bar)]
                             -- ASSIGN  |UNPARTITIONED|
+                              unnest $$bar <- scan-collection(array: [ 1, 2, 3 ])
                               -- UNNEST  |UNPARTITIONED|
-                                -- EMPTY_TUPLE_SOURCE  |UNPARTITIONED|
-=======
-    project ([$$26])
-    -- STREAM_PROJECT  |PARTITIONED|
-      assign [$$26] <- [{"bar": $$bar, "testdst": $$testdst}]
-      -- ASSIGN  |PARTITIONED|
-        select (eq($$bar, $$testdst.getField(1)))
-        -- STREAM_SELECT  |PARTITIONED|
-          project ([$$bar, $$testdst])
-          -- STREAM_PROJECT  |PARTITIONED|
-            exchange
-            -- ONE_TO_ONE_EXCHANGE  |PARTITIONED|
-              unnest-map [$$27, $$testdst] <- index-search("testdst", 0, "test", "testdst", true, false, 1, $$31, 1, $$31, true, true, true)
-              -- BTREE_SEARCH  |PARTITIONED|
-                exchange
-                -- ONE_TO_ONE_EXCHANGE  |PARTITIONED|
-                  order (ASC, $$31)
-                  -- STABLE_SORT [$$31(ASC)]  |PARTITIONED|
-                    exchange
-                    -- ONE_TO_ONE_EXCHANGE  |PARTITIONED|
-                      project ([$$bar, $$31])
-                      -- STREAM_PROJECT  |PARTITIONED|
-                        exchange
-                        -- ONE_TO_ONE_EXCHANGE  |PARTITIONED|
-                          unnest-map [$$30, $$31] <- index-search("sec_Idx", 0, "test", "testdst", true, true, 1, $$32, 1, $$32, true, true, true)
-                          -- BTREE_SEARCH  |PARTITIONED|
-                            exchange
-                            -- BROADCAST_EXCHANGE  |PARTITIONED|
-                              assign [$$32] <- [cast-lax($$bar)]
-                              -- ASSIGN  |UNPARTITIONED|
-                                unnest $$bar <- scan-collection(array: [ 1, 2, 3 ])
-                                -- UNNEST  |UNPARTITIONED|
-                                  empty-tuple-source
-                                  -- EMPTY_TUPLE_SOURCE  |UNPARTITIONED|
->>>>>>> 86e6336f
+                                empty-tuple-source
+                                -- EMPTY_TUPLE_SOURCE  |UNPARTITIONED|