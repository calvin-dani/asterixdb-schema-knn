--- conflicted
+++ resolved
@@ -1,78 +1,49 @@
-distribute result [$$90]
+distribute result [$$96]
 -- DISTRIBUTE_RESULT  |PARTITIONED|
   exchange
   -- ONE_TO_ONE_EXCHANGE  |PARTITIONED|
-<<<<<<< HEAD
+    assign [$$96] <- [{"cid": $$cid, "cust": $$87, "cnt-orders": $$102, "orders": $$95}] project: [$$96]
     -- ASSIGN  |PARTITIONED|
+      exchange
       -- ONE_TO_ONE_EXCHANGE  |PARTITIONED|
+        group by ([$$cid := $$99]) decor ([]) {
+                  aggregate [$$87, $$95, $$102] <- [listify({"c": $$c}), listify({"o": $$o}), agg-sql-count($$o)]
+                  -- AGGREGATE  |LOCAL|
+                    nested tuple source
+                    -- NESTED_TUPLE_SOURCE  |LOCAL|
+               }
         -- PRE_CLUSTERED_GROUP_BY[$$99]  |PARTITIONED|
-                {
-                  -- AGGREGATE  |LOCAL|
-                    -- NESTED_TUPLE_SOURCE  |LOCAL|
-                }
+          exchange
           -- ONE_TO_ONE_EXCHANGE  |PARTITIONED|
+            order (ASC, $$99)
             -- STABLE_SORT [$$99(ASC)]  |PARTITIONED|
+              exchange
               -- ONE_TO_ONE_EXCHANGE  |PARTITIONED|
+                project ([$$c, $$o, $$99])
                 -- STREAM_PROJECT  |PARTITIONED|
+                  exchange
                   -- ONE_TO_ONE_EXCHANGE  |PARTITIONED|
+                    join (eq($$99, $$101))
                     -- HYBRID_HASH_JOIN [$$99][$$101]  |PARTITIONED|
+                      exchange
                       -- HASH_PARTITION_EXCHANGE [$$99]  |PARTITIONED|
-                        -- DATASOURCE_SCAN (custorder.Customers)  |PARTITIONED|
+                        data-scan []<-[$$99, $$c] <- custorder.Customers
+                        -- DATASOURCE_SCAN  |PARTITIONED|
+                          exchange
                           -- ONE_TO_ONE_EXCHANGE  |PARTITIONED|
+                            empty-tuple-source
                             -- EMPTY_TUPLE_SOURCE  |PARTITIONED|
+                      exchange
                       -- HASH_PARTITION_EXCHANGE [$$101]  |PARTITIONED|
+                        assign [$$101] <- [$$o.getField(1)]
                         -- ASSIGN  |PARTITIONED|
+                          project ([$$o])
                           -- STREAM_PROJECT  |PARTITIONED|
-                            -- ONE_TO_ONE_EXCHANGE  |PARTITIONED|
-                              -- DATASOURCE_SCAN (custorder.Orders)  |PARTITIONED|
-                                -- ONE_TO_ONE_EXCHANGE  |PARTITIONED|
-                                  -- EMPTY_TUPLE_SOURCE  |PARTITIONED|
-=======
-    project ([$$90])
-    -- STREAM_PROJECT  |PARTITIONED|
-      assign [$$90] <- [{"cid": $$cid, "cust": $$81, "cnt-orders": $$96, "orders": $$89}]
-      -- ASSIGN  |PARTITIONED|
-        exchange
-        -- ONE_TO_ONE_EXCHANGE  |PARTITIONED|
-          group by ([$$cid := $$93]) decor ([]) {
-                    aggregate [$$81, $$89, $$96] <- [listify({"c": $$c}), listify({"o": $$o}), agg-sql-count($$o)]
-                    -- AGGREGATE  |LOCAL|
-                      nested tuple source
-                      -- NESTED_TUPLE_SOURCE  |LOCAL|
-                 }
-          -- PRE_CLUSTERED_GROUP_BY[$$93]  |PARTITIONED|
-            exchange
-            -- ONE_TO_ONE_EXCHANGE  |PARTITIONED|
-              order (ASC, $$93)
-              -- STABLE_SORT [$$93(ASC)]  |PARTITIONED|
-                exchange
-                -- ONE_TO_ONE_EXCHANGE  |PARTITIONED|
-                  project ([$$c, $$o, $$93])
-                  -- STREAM_PROJECT  |PARTITIONED|
-                    exchange
-                    -- ONE_TO_ONE_EXCHANGE  |PARTITIONED|
-                      join (eq($$93, $$95))
-                      -- HYBRID_HASH_JOIN [$$93][$$95]  |PARTITIONED|
-                        exchange
-                        -- ONE_TO_ONE_EXCHANGE  |PARTITIONED|
-                          data-scan []<-[$$93, $$c] <- custorder.Customers
-                          -- DATASOURCE_SCAN  |PARTITIONED|
                             exchange
                             -- ONE_TO_ONE_EXCHANGE  |PARTITIONED|
-                              empty-tuple-source
-                              -- EMPTY_TUPLE_SOURCE  |PARTITIONED|
-                        exchange
-                        -- HASH_PARTITION_EXCHANGE [$$95]  |PARTITIONED|
-                          assign [$$95] <- [$$o.getField(1)]
-                          -- ASSIGN  |PARTITIONED|
-                            project ([$$o])
-                            -- STREAM_PROJECT  |PARTITIONED|
-                              exchange
-                              -- ONE_TO_ONE_EXCHANGE  |PARTITIONED|
-                                data-scan []<-[$$94, $$o] <- custorder.Orders
-                                -- DATASOURCE_SCAN  |PARTITIONED|
-                                  exchange
-                                  -- ONE_TO_ONE_EXCHANGE  |PARTITIONED|
-                                    empty-tuple-source
-                                    -- EMPTY_TUPLE_SOURCE  |PARTITIONED|
->>>>>>> 86e6336f
+                              data-scan []<-[$$100, $$o] <- custorder.Orders
+                              -- DATASOURCE_SCAN  |PARTITIONED|
+                                exchange
+                                -- ONE_TO_ONE_EXCHANGE  |PARTITIONED|
+                                  empty-tuple-source
+                                  -- EMPTY_TUPLE_SOURCE  |PARTITIONED|