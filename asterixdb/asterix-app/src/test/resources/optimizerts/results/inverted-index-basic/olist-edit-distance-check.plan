--- conflicted
+++ resolved
@@ -4,41 +4,29 @@
   -- ONE_TO_ONE_EXCHANGE  |PARTITIONED|
     project ([$$c])
     -- STREAM_PROJECT  |PARTITIONED|
-<<<<<<< HEAD
+      exchange
       -- SORT_MERGE_EXCHANGE [$$18(ASC) ]  |PARTITIONED|
+        order (ASC, $$18)
         -- STABLE_SORT [$$18(ASC)]  |PARTITIONED|
-          -- ONE_TO_ONE_EXCHANGE  |PARTITIONED|
-            -- STREAM_SELECT  |PARTITIONED|
-              -- ONE_TO_ONE_EXCHANGE  |PARTITIONED|
-                -- BTREE_SEARCH (test.Customers.Customers)  |PARTITIONED|
-                  -- ONE_TO_ONE_EXCHANGE  |PARTITIONED|
-                    -- STABLE_SORT [$$22(ASC)]  |PARTITIONED|
-                      -- ONE_TO_ONE_EXCHANGE  |PARTITIONED|
-                        -- LENGTH_PARTITIONED_INVERTED_INDEX_SEARCH (test.Customers.interests_index)  |PARTITIONED|
-                          -- ONE_TO_ONE_EXCHANGE  |PARTITIONED|
-                            -- ASSIGN  |PARTITIONED|
-                              -- EMPTY_TUPLE_SOURCE  |PARTITIONED|
-=======
-      exchange
-      -- SORT_MERGE_EXCHANGE [$$17(ASC) ]  |PARTITIONED|
-        select (get-item(edit-distance-check($$c.getField(4), array: [ "computers", "wine", "walking" ], 1), 0))
-        -- STREAM_SELECT  |PARTITIONED|
           exchange
           -- ONE_TO_ONE_EXCHANGE  |PARTITIONED|
-            unnest-map [$$17, $$c] <- index-search("Customers", 0, "test", "Customers", false, false, 1, $$21, 1, $$21, true, true, true)
-            -- BTREE_SEARCH  |PARTITIONED|
+            select (get-item(edit-distance-check($$c.getField(4), array: [ "computers", "wine", "walking" ], 1), 0))
+            -- STREAM_SELECT  |PARTITIONED|
               exchange
               -- ONE_TO_ONE_EXCHANGE  |PARTITIONED|
-                order (ASC, $$21)
-                -- STABLE_SORT [$$21(ASC)]  |PARTITIONED|
+                unnest-map [$$18, $$c] <- index-search("Customers", 0, "Default", "test", "Customers", false, false, 1, $$22, 1, $$22, true, true, true)
+                -- BTREE_SEARCH  |PARTITIONED|
                   exchange
                   -- ONE_TO_ONE_EXCHANGE  |PARTITIONED|
-                    unnest-map [$$21] <- index-search("interests_index", 4, "test", "Customers", false, false, 2, 1, 21, false, 1, $$20)
-                    -- LENGTH_PARTITIONED_INVERTED_INDEX_SEARCH  |PARTITIONED|
+                    order (ASC, $$22)
+                    -- STABLE_SORT [$$22(ASC)]  |PARTITIONED|
                       exchange
                       -- ONE_TO_ONE_EXCHANGE  |PARTITIONED|
-                        assign [$$20] <- [array: [ "computers", "wine", "walking" ]]
-                        -- ASSIGN  |PARTITIONED|
-                          empty-tuple-source
-                          -- EMPTY_TUPLE_SOURCE  |PARTITIONED|
->>>>>>> 86e6336f
+                        unnest-map [$$22] <- index-search("interests_index", 4, "Default", "test", "Customers", false, false, 2, 1, 21, false, 1, $$21)
+                        -- LENGTH_PARTITIONED_INVERTED_INDEX_SEARCH  |PARTITIONED|
+                          exchange
+                          -- ONE_TO_ONE_EXCHANGE  |PARTITIONED|
+                            assign [$$21] <- [array: [ "computers", "wine", "walking" ]]
+                            -- ASSIGN  |PARTITIONED|
+                              empty-tuple-source
+                              -- EMPTY_TUPLE_SOURCE  |PARTITIONED|