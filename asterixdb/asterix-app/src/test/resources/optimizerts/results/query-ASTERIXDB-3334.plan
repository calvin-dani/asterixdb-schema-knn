--- conflicted
+++ resolved
@@ -1,168 +1,100 @@
-distribute result [$$792]
+distribute result [$$800]
 -- DISTRIBUTE_RESULT  |PARTITIONED|
   exchange
   -- ONE_TO_ONE_EXCHANGE  |PARTITIONED|
-<<<<<<< HEAD
+    assign [$$800] <- [{"Employee Name": $$Employee Name, "avg:Employee Salary:ok": $$812}] project: [$$800]
     -- ASSIGN  |PARTITIONED|
+      exchange
       -- ONE_TO_ONE_EXCHANGE  |PARTITIONED|
+        group by ([$$Employee Name := $$1120]) decor ([]) {
+                  aggregate [$$812] <- [agg-global-sql-avg($$1119)]
+                  -- AGGREGATE  |LOCAL|
+                    nested tuple source
+                    -- NESTED_TUPLE_SOURCE  |LOCAL|
+               }
         -- SORT_GROUP_BY[$$1120]  |PARTITIONED|
-                {
-                  -- AGGREGATE  |LOCAL|
-                    -- NESTED_TUPLE_SOURCE  |LOCAL|
-                }
+          exchange
           -- HASH_PARTITION_EXCHANGE [$$1120]  |PARTITIONED|
+            group by ([$$1120 := $$1121]) decor ([]) {
+                      aggregate [$$1119] <- [agg-local-sql-avg($$1126)]
+                      -- AGGREGATE  |LOCAL|
+                        nested tuple source
+                        -- NESTED_TUPLE_SOURCE  |LOCAL|
+                   }
             -- SORT_GROUP_BY[$$1121]  |PARTITIONED|
-                    {
-                      -- AGGREGATE  |LOCAL|
-                        -- NESTED_TUPLE_SOURCE  |LOCAL|
-                    }
+              exchange
               -- ONE_TO_ONE_EXCHANGE  |PARTITIONED|
+                project ([$$1126, $$1121])
                 -- STREAM_PROJECT  |PARTITIONED|
+                  exchange
                   -- ONE_TO_ONE_EXCHANGE  |PARTITIONED|
+                    join (and(eq($$1121, $$Employee Name), eq($$1122, $$Call Center Region)))
                     -- HYBRID_HASH_JOIN [$$1121, $$1122][$$Employee Name, $$Call Center Region]  |PARTITIONED|
+                      exchange
                       -- HASH_PARTITION_EXCHANGE [$$1122, $$1121]  |PARTITIONED|
+                        select (and(not(is-null(int64-default-null($#6.getField("Item Count")))), not(is-null(string-default-null($#6.getField("Ship Priority")))), not(is-null(string-default-null($#6.getField("Order Priority")))), not(is-null(string-default-null($#6.getField("Order Status")))), not(is-null(double-default-null($#6.getField("Order Quantity")))), not(is-null(double-default-null($#6.getField("Sales Total")))), not(is-null(double-default-null($#6.getField("Discount")))), not(is-null(double-default-null($#6.getField("Tax Rate")))), not(is-null(string-default-null($#6.getField("Ship Mode")))), not(is-null(double-default-null($#6.getField("Fill Time")))), not(is-null(double-default-null($#6.getField("Gross Profit")))), not(is-null(double-default-null($#6.getField("Price")))), not(is-null(double-default-null($#6.getField("Ship Handle Cost")))), not(is-null($$1121)), not(is-null(string-default-null($#6.getField("Employee Dept")))), not(is-null(string-default-null($#6.getField("Manager Name")))), not(is-null(double-default-null($#6.getField("Employee Yrs Exp")))), not(is-null($$1126)), not(is-null(string-default-null($#6.getField("Customer Name")))), not(is-null(string-default-null($#6.getField("Customer State")))), not(is-null($$1122)), not(is-null(double-default-null($#6.getField("Customer Balance")))), not(is-null(string-default-null($#6.getField("Customer Segment")))), not(is-null(string-default-null($#6.getField("Prod Type1")))), not(is-null(string-default-null($#6.getField("Prod Type2")))), not(is-null(string-default-null($#6.getField("Prod Type3")))), not(is-null(string-default-null($#6.getField("Prod Type4")))), not(is-null(string-default-null($#6.getField("Product Name")))), not(is-null(string-default-null($#6.getField("Product Container")))), not(is-null(string-default-null($#6.getField("Ship Promo")))), not(is-null(string-default-null($#6.getField("Supplier Name")))), not(is-null(double-default-null($#6.getField("Supplier Balance")))), not(is-null(string-default-null($#6.getField("Supplier Region")))), not(is-null(string-default-null($#6.getField("Supplier State")))), not(is-null(string-default-null($#6.getField("Order ID")))), not(is-null(int64-default-null($#6.getField("Order Year")))), not(is-null(int64-default-null($#6.getField("Order Month")))), not(is-null(int64-default-null($#6.getField("Order Day")))), not(is-null(datetime-default-null($#6.getField("Order Date")))), not(is-null(string-default-null($#6.getField("Order Quarter")))), not(is-null(double-default-null($#6.getField("Product Base Margin")))), not(is-null(string-default-null($#6.getField("Product ID")))), not(is-null(double-default-null($#6.getField("Receive Time")))), not(is-null(datetime-default-null($#6.getField("Received Date")))), not(is-null(datetime-default-null($#6.getField("Ship Date")))), not(is-null(double-default-null($#6.getField("Ship Charge")))), not(is-null(double-default-null($#6.getField("Total Cycle Time")))), not(is-null(string-default-null($#6.getField("Product In Stock")))), not(is-null(int64-default-null($#6.getField("PID")))), not(is-null(string-default-null($#6.getField("Market Segment")))))) project: [$$1126, $$1121, $$1122]
                         -- STREAM_SELECT  |PARTITIONED|
+                          assign [$$1126, $$1122, $$1121] <- [double-default-null($#6.getField("Employee Salary")), string-default-null($#6.getField("Call Center Region")), string-default-null($#6.getField("Employee Name"))]
                           -- ASSIGN  |PARTITIONED|
+                            assign [$#6] <- [$#6] project: [$#6]
                             -- ASSIGN  |PARTITIONED|
-                              -- ONE_TO_ONE_EXCHANGE  |PARTITIONED|
-                                -- REPLICATE  |PARTITIONED|
-                                  -- ONE_TO_ONE_EXCHANGE  |PARTITIONED|
-                                    -- STREAM_PROJECT  |PARTITIONED|
-                                      -- ONE_TO_ONE_EXCHANGE  |PARTITIONED|
-                                        -- DATASOURCE_SCAN (test.collection0)  |PARTITIONED|
-                                          -- ONE_TO_ONE_EXCHANGE  |PARTITIONED|
-                                            -- EMPTY_TUPLE_SOURCE  |PARTITIONED|
-                      -- ONE_TO_ONE_EXCHANGE  |PARTITIONED|
-                        -- STREAM_SELECT  |PARTITIONED|
-                          -- ONE_TO_ONE_EXCHANGE  |PARTITIONED|
-                            -- SORT_GROUP_BY[$$1117, $$1118]  |PARTITIONED|
-                                    {
-                                      -- AGGREGATE  |LOCAL|
-                                        -- NESTED_TUPLE_SOURCE  |LOCAL|
-                                    }
-                              -- HASH_PARTITION_EXCHANGE [$$1117, $$1118]  |PARTITIONED|
-                                -- SORT_GROUP_BY[$$1125, $$1124]  |PARTITIONED|
-                                        {
-=======
-    project ([$$792])
-    -- STREAM_PROJECT  |PARTITIONED|
-      assign [$$792] <- [{"Employee Name": $$Employee Name, "avg:Employee Salary:ok": $$804}]
-      -- ASSIGN  |PARTITIONED|
-        exchange
-        -- ONE_TO_ONE_EXCHANGE  |PARTITIONED|
-          group by ([$$Employee Name := $$1112]) decor ([]) {
-                    aggregate [$$804] <- [agg-global-sql-avg($$1111)]
-                    -- AGGREGATE  |LOCAL|
-                      nested tuple source
-                      -- NESTED_TUPLE_SOURCE  |LOCAL|
-                 }
-          -- SORT_GROUP_BY[$$1112]  |PARTITIONED|
-            exchange
-            -- HASH_PARTITION_EXCHANGE [$$1112]  |PARTITIONED|
-              group by ([$$1112 := $$1113]) decor ([]) {
-                        aggregate [$$1111] <- [agg-local-sql-avg($$1118)]
-                        -- AGGREGATE  |LOCAL|
-                          nested tuple source
-                          -- NESTED_TUPLE_SOURCE  |LOCAL|
-                     }
-              -- SORT_GROUP_BY[$$1113]  |PARTITIONED|
-                exchange
-                -- ONE_TO_ONE_EXCHANGE  |PARTITIONED|
-                  project ([$$1118, $$1113])
-                  -- STREAM_PROJECT  |PARTITIONED|
-                    exchange
-                    -- ONE_TO_ONE_EXCHANGE  |PARTITIONED|
-                      join (and(eq($$1113, $$Employee Name), eq($$1114, $$Call Center Region)))
-                      -- HYBRID_HASH_JOIN [$$1113, $$1114][$$Employee Name, $$Call Center Region]  |PARTITIONED|
-                        exchange
-                        -- HASH_PARTITION_EXCHANGE [$$1114, $$1113]  |PARTITIONED|
-                          project ([$$1118, $$1113, $$1114])
-                          -- STREAM_PROJECT  |PARTITIONED|
-                            select (and(not(is-null(int64-default-null($#6.getField("Item Count")))), not(is-null(string-default-null($#6.getField("Ship Priority")))), not(is-null(string-default-null($#6.getField("Order Priority")))), not(is-null(string-default-null($#6.getField("Order Status")))), not(is-null(double-default-null($#6.getField("Order Quantity")))), not(is-null(double-default-null($#6.getField("Sales Total")))), not(is-null(double-default-null($#6.getField("Discount")))), not(is-null(double-default-null($#6.getField("Tax Rate")))), not(is-null(string-default-null($#6.getField("Ship Mode")))), not(is-null(double-default-null($#6.getField("Fill Time")))), not(is-null(double-default-null($#6.getField("Gross Profit")))), not(is-null(double-default-null($#6.getField("Price")))), not(is-null(double-default-null($#6.getField("Ship Handle Cost")))), not(is-null($$1113)), not(is-null(string-default-null($#6.getField("Employee Dept")))), not(is-null(string-default-null($#6.getField("Manager Name")))), not(is-null(double-default-null($#6.getField("Employee Yrs Exp")))), not(is-null($$1118)), not(is-null(string-default-null($#6.getField("Customer Name")))), not(is-null(string-default-null($#6.getField("Customer State")))), not(is-null($$1114)), not(is-null(double-default-null($#6.getField("Customer Balance")))), not(is-null(string-default-null($#6.getField("Customer Segment")))), not(is-null(string-default-null($#6.getField("Prod Type1")))), not(is-null(string-default-null($#6.getField("Prod Type2")))), not(is-null(string-default-null($#6.getField("Prod Type3")))), not(is-null(string-default-null($#6.getField("Prod Type4")))), not(is-null(string-default-null($#6.getField("Product Name")))), not(is-null(string-default-null($#6.getField("Product Container")))), not(is-null(string-default-null($#6.getField("Ship Promo")))), not(is-null(string-default-null($#6.getField("Supplier Name")))), not(is-null(double-default-null($#6.getField("Supplier Balance")))), not(is-null(string-default-null($#6.getField("Supplier Region")))), not(is-null(string-default-null($#6.getField("Supplier State")))), not(is-null(string-default-null($#6.getField("Order ID")))), not(is-null(int64-default-null($#6.getField("Order Year")))), not(is-null(int64-default-null($#6.getField("Order Month")))), not(is-null(int64-default-null($#6.getField("Order Day")))), not(is-null(datetime-default-null($#6.getField("Order Date")))), not(is-null(string-default-null($#6.getField("Order Quarter")))), not(is-null(double-default-null($#6.getField("Product Base Margin")))), not(is-null(string-default-null($#6.getField("Product ID")))), not(is-null(double-default-null($#6.getField("Receive Time")))), not(is-null(datetime-default-null($#6.getField("Received Date")))), not(is-null(datetime-default-null($#6.getField("Ship Date")))), not(is-null(double-default-null($#6.getField("Ship Charge")))), not(is-null(double-default-null($#6.getField("Total Cycle Time")))), not(is-null(string-default-null($#6.getField("Product In Stock")))), not(is-null(int64-default-null($#6.getField("PID")))), not(is-null(string-default-null($#6.getField("Market Segment"))))))
-                            -- STREAM_SELECT  |PARTITIONED|
-                              assign [$$1118, $$1114, $$1113] <- [double-default-null($#6.getField("Employee Salary")), string-default-null($#6.getField("Call Center Region")), string-default-null($#6.getField("Employee Name"))]
-                              -- ASSIGN  |PARTITIONED|
-                                project ([$#6])
-                                -- STREAM_PROJECT  |PARTITIONED|
-                                  assign [$#6] <- [$#6]
-                                  -- ASSIGN  |PARTITIONED|
-                                    exchange
-                                    -- ONE_TO_ONE_EXCHANGE  |PARTITIONED|
-                                      replicate
-                                      -- REPLICATE  |PARTITIONED|
-                                        exchange
-                                        -- ONE_TO_ONE_EXCHANGE  |PARTITIONED|
-                                          project ([$#6])
-                                          -- STREAM_PROJECT  |PARTITIONED|
-                                            exchange
-                                            -- ONE_TO_ONE_EXCHANGE  |PARTITIONED|
-                                              data-scan []<-[$$798, $#6] <- test.collection0
-                                              -- DATASOURCE_SCAN  |PARTITIONED|
-                                                exchange
-                                                -- ONE_TO_ONE_EXCHANGE  |PARTITIONED|
-                                                  empty-tuple-source
-                                                  -- EMPTY_TUPLE_SOURCE  |PARTITIONED|
-                        exchange
-                        -- ONE_TO_ONE_EXCHANGE  |PARTITIONED|
-                          project ([$$Employee Name, $$Call Center Region])
-                          -- STREAM_PROJECT  |PARTITIONED|
-                            select (and(ge($$803, 102499.99999999898), le($$802, 110000.0000000011)))
-                            -- STREAM_SELECT  |PARTITIONED|
                               exchange
                               -- ONE_TO_ONE_EXCHANGE  |PARTITIONED|
-                                group by ([$$Call Center Region := $$1109; $$Employee Name := $$1110]) decor ([]) {
-                                          aggregate [$$802, $$803] <- [agg-global-sql-avg($$1107), agg-global-sql-avg($$1108)]
->>>>>>> 86e6336f
+                                replicate
+                                -- REPLICATE  |PARTITIONED|
+                                  exchange
+                                  -- ONE_TO_ONE_EXCHANGE  |PARTITIONED|
+                                    project ([$#6])
+                                    -- STREAM_PROJECT  |PARTITIONED|
+                                      exchange
+                                      -- ONE_TO_ONE_EXCHANGE  |PARTITIONED|
+                                        data-scan []<-[$$806, $#6] <- test.collection0
+                                        -- DATASOURCE_SCAN  |PARTITIONED|
+                                          exchange
+                                          -- ONE_TO_ONE_EXCHANGE  |PARTITIONED|
+                                            empty-tuple-source
+                                            -- EMPTY_TUPLE_SOURCE  |PARTITIONED|
+                      exchange
+                      -- ONE_TO_ONE_EXCHANGE  |PARTITIONED|
+                        select (and(ge($$811, 102499.99999999898), le($$810, 110000.0000000011))) project: [$$Employee Name, $$Call Center Region]
+                        -- STREAM_SELECT  |PARTITIONED|
+                          exchange
+                          -- ONE_TO_ONE_EXCHANGE  |PARTITIONED|
+                            group by ([$$Call Center Region := $$1117; $$Employee Name := $$1118]) decor ([]) {
+                                      aggregate [$$810, $$811] <- [agg-global-sql-avg($$1115), agg-global-sql-avg($$1116)]
+                                      -- AGGREGATE  |LOCAL|
+                                        nested tuple source
+                                        -- NESTED_TUPLE_SOURCE  |LOCAL|
+                                   }
+                            -- SORT_GROUP_BY[$$1117, $$1118]  |PARTITIONED|
+                              exchange
+                              -- HASH_PARTITION_EXCHANGE [$$1117, $$1118]  |PARTITIONED|
+                                group by ([$$1117 := $$1125; $$1118 := $$1124]) decor ([]) {
+                                          aggregate [$$1115, $$1116] <- [agg-local-sql-avg($$1123), agg-local-sql-avg($$1123)]
                                           -- AGGREGATE  |LOCAL|
                                             nested tuple source
                                             -- NESTED_TUPLE_SOURCE  |LOCAL|
-<<<<<<< HEAD
-                                        }
+                                       }
+                                -- SORT_GROUP_BY[$$1125, $$1124]  |PARTITIONED|
+                                  exchange
                                   -- ONE_TO_ONE_EXCHANGE  |PARTITIONED|
+                                    select (and(not(is-null(int64-default-null($#6.getField("Item Count")))), not(is-null(string-default-null($#6.getField("Ship Priority")))), not(is-null(string-default-null($#6.getField("Order Priority")))), not(is-null(string-default-null($#6.getField("Order Status")))), not(is-null(double-default-null($#6.getField("Order Quantity")))), not(is-null(double-default-null($#6.getField("Sales Total")))), not(is-null(double-default-null($#6.getField("Discount")))), not(is-null(double-default-null($#6.getField("Tax Rate")))), not(is-null(string-default-null($#6.getField("Ship Mode")))), not(is-null(double-default-null($#6.getField("Fill Time")))), not(is-null(double-default-null($#6.getField("Gross Profit")))), not(is-null(double-default-null($#6.getField("Price")))), not(is-null(double-default-null($#6.getField("Ship Handle Cost")))), not(is-null($$1124)), not(is-null(string-default-null($#6.getField("Employee Dept")))), not(is-null(string-default-null($#6.getField("Manager Name")))), not(is-null(double-default-null($#6.getField("Employee Yrs Exp")))), not(is-null($$1123)), not(is-null(string-default-null($#6.getField("Customer Name")))), not(is-null(string-default-null($#6.getField("Customer State")))), not(is-null($$1125)), not(is-null(double-default-null($#6.getField("Customer Balance")))), not(is-null(string-default-null($#6.getField("Customer Segment")))), not(is-null(string-default-null($#6.getField("Prod Type1")))), not(is-null(string-default-null($#6.getField("Prod Type2")))), not(is-null(string-default-null($#6.getField("Prod Type3")))), not(is-null(string-default-null($#6.getField("Prod Type4")))), not(is-null(string-default-null($#6.getField("Product Name")))), not(is-null(string-default-null($#6.getField("Product Container")))), not(is-null(string-default-null($#6.getField("Ship Promo")))), not(is-null(string-default-null($#6.getField("Supplier Name")))), not(is-null(double-default-null($#6.getField("Supplier Balance")))), not(is-null(string-default-null($#6.getField("Supplier Region")))), not(is-null(string-default-null($#6.getField("Supplier State")))), not(is-null(string-default-null($#6.getField("Order ID")))), not(is-null(int64-default-null($#6.getField("Order Year")))), not(is-null(int64-default-null($#6.getField("Order Month")))), not(is-null(int64-default-null($#6.getField("Order Day")))), not(is-null(datetime-default-null($#6.getField("Order Date")))), not(is-null(string-default-null($#6.getField("Order Quarter")))), not(is-null(double-default-null($#6.getField("Product Base Margin")))), not(is-null(string-default-null($#6.getField("Product ID")))), not(is-null(double-default-null($#6.getField("Receive Time")))), not(is-null(datetime-default-null($#6.getField("Received Date")))), not(is-null(datetime-default-null($#6.getField("Ship Date")))), not(is-null(double-default-null($#6.getField("Ship Charge")))), not(is-null(double-default-null($#6.getField("Total Cycle Time")))), not(is-null(string-default-null($#6.getField("Product In Stock")))), not(is-null(int64-default-null($#6.getField("PID")))), not(is-null(string-default-null($#6.getField("Market Segment")))))) project: [$$1123, $$1125, $$1124]
                                     -- STREAM_SELECT  |PARTITIONED|
+                                      assign [$$1125, $$1124, $$1123] <- [string-default-null($#6.getField("Call Center Region")), string-default-null($#6.getField("Employee Name")), double-default-null($#6.getField("Employee Salary"))]
                                       -- ASSIGN  |PARTITIONED|
+                                        exchange
                                         -- ONE_TO_ONE_EXCHANGE  |PARTITIONED|
+                                          replicate
                                           -- REPLICATE  |PARTITIONED|
+                                            exchange
                                             -- ONE_TO_ONE_EXCHANGE  |PARTITIONED|
+                                              project ([$#6])
                                               -- STREAM_PROJECT  |PARTITIONED|
+                                                exchange
                                                 -- ONE_TO_ONE_EXCHANGE  |PARTITIONED|
-                                                  -- DATASOURCE_SCAN (test.collection0)  |PARTITIONED|
+                                                  data-scan []<-[$$806, $#6] <- test.collection0
+                                                  -- DATASOURCE_SCAN  |PARTITIONED|
+                                                    exchange
                                                     -- ONE_TO_ONE_EXCHANGE  |PARTITIONED|
-                                                      -- EMPTY_TUPLE_SOURCE  |PARTITIONED|
-=======
-                                       }
-                                -- SORT_GROUP_BY[$$1109, $$1110]  |PARTITIONED|
-                                  exchange
-                                  -- HASH_PARTITION_EXCHANGE [$$1109, $$1110]  |PARTITIONED|
-                                    group by ([$$1109 := $$1117; $$1110 := $$1116]) decor ([]) {
-                                              aggregate [$$1107, $$1108] <- [agg-local-sql-avg($$1115), agg-local-sql-avg($$1115)]
-                                              -- AGGREGATE  |LOCAL|
-                                                nested tuple source
-                                                -- NESTED_TUPLE_SOURCE  |LOCAL|
-                                           }
-                                    -- SORT_GROUP_BY[$$1117, $$1116]  |PARTITIONED|
-                                      exchange
-                                      -- ONE_TO_ONE_EXCHANGE  |PARTITIONED|
-                                        project ([$$1115, $$1117, $$1116])
-                                        -- STREAM_PROJECT  |PARTITIONED|
-                                          select (and(not(is-null(int64-default-null($#6.getField("Item Count")))), not(is-null(string-default-null($#6.getField("Ship Priority")))), not(is-null(string-default-null($#6.getField("Order Priority")))), not(is-null(string-default-null($#6.getField("Order Status")))), not(is-null(double-default-null($#6.getField("Order Quantity")))), not(is-null(double-default-null($#6.getField("Sales Total")))), not(is-null(double-default-null($#6.getField("Discount")))), not(is-null(double-default-null($#6.getField("Tax Rate")))), not(is-null(string-default-null($#6.getField("Ship Mode")))), not(is-null(double-default-null($#6.getField("Fill Time")))), not(is-null(double-default-null($#6.getField("Gross Profit")))), not(is-null(double-default-null($#6.getField("Price")))), not(is-null(double-default-null($#6.getField("Ship Handle Cost")))), not(is-null($$1116)), not(is-null(string-default-null($#6.getField("Employee Dept")))), not(is-null(string-default-null($#6.getField("Manager Name")))), not(is-null(double-default-null($#6.getField("Employee Yrs Exp")))), not(is-null($$1115)), not(is-null(string-default-null($#6.getField("Customer Name")))), not(is-null(string-default-null($#6.getField("Customer State")))), not(is-null($$1117)), not(is-null(double-default-null($#6.getField("Customer Balance")))), not(is-null(string-default-null($#6.getField("Customer Segment")))), not(is-null(string-default-null($#6.getField("Prod Type1")))), not(is-null(string-default-null($#6.getField("Prod Type2")))), not(is-null(string-default-null($#6.getField("Prod Type3")))), not(is-null(string-default-null($#6.getField("Prod Type4")))), not(is-null(string-default-null($#6.getField("Product Name")))), not(is-null(string-default-null($#6.getField("Product Container")))), not(is-null(string-default-null($#6.getField("Ship Promo")))), not(is-null(string-default-null($#6.getField("Supplier Name")))), not(is-null(double-default-null($#6.getField("Supplier Balance")))), not(is-null(string-default-null($#6.getField("Supplier Region")))), not(is-null(string-default-null($#6.getField("Supplier State")))), not(is-null(string-default-null($#6.getField("Order ID")))), not(is-null(int64-default-null($#6.getField("Order Year")))), not(is-null(int64-default-null($#6.getField("Order Month")))), not(is-null(int64-default-null($#6.getField("Order Day")))), not(is-null(datetime-default-null($#6.getField("Order Date")))), not(is-null(string-default-null($#6.getField("Order Quarter")))), not(is-null(double-default-null($#6.getField("Product Base Margin")))), not(is-null(string-default-null($#6.getField("Product ID")))), not(is-null(double-default-null($#6.getField("Receive Time")))), not(is-null(datetime-default-null($#6.getField("Received Date")))), not(is-null(datetime-default-null($#6.getField("Ship Date")))), not(is-null(double-default-null($#6.getField("Ship Charge")))), not(is-null(double-default-null($#6.getField("Total Cycle Time")))), not(is-null(string-default-null($#6.getField("Product In Stock")))), not(is-null(int64-default-null($#6.getField("PID")))), not(is-null(string-default-null($#6.getField("Market Segment"))))))
-                                          -- STREAM_SELECT  |PARTITIONED|
-                                            assign [$$1117, $$1116, $$1115] <- [string-default-null($#6.getField("Call Center Region")), string-default-null($#6.getField("Employee Name")), double-default-null($#6.getField("Employee Salary"))]
-                                            -- ASSIGN  |PARTITIONED|
-                                              exchange
-                                              -- ONE_TO_ONE_EXCHANGE  |PARTITIONED|
-                                                replicate
-                                                -- REPLICATE  |PARTITIONED|
-                                                  exchange
-                                                  -- ONE_TO_ONE_EXCHANGE  |PARTITIONED|
-                                                    project ([$#6])
-                                                    -- STREAM_PROJECT  |PARTITIONED|
-                                                      exchange
-                                                      -- ONE_TO_ONE_EXCHANGE  |PARTITIONED|
-                                                        data-scan []<-[$$798, $#6] <- test.collection0
-                                                        -- DATASOURCE_SCAN  |PARTITIONED|
-                                                          exchange
-                                                          -- ONE_TO_ONE_EXCHANGE  |PARTITIONED|
-                                                            empty-tuple-source
-                                                            -- EMPTY_TUPLE_SOURCE  |PARTITIONED|
->>>>>>> 86e6336f
+                                                      empty-tuple-source
+                                                      -- EMPTY_TUPLE_SOURCE  |PARTITIONED|