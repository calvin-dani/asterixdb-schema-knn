distribute result [$$34]
-- DISTRIBUTE_RESULT  |UNPARTITIONED|
  exchange
  -- ONE_TO_ONE_EXCHANGE  |UNPARTITIONED|
<<<<<<< HEAD
    -- ASSIGN  |UNPARTITIONED|
      -- AGGREGATE  |UNPARTITIONED|
        -- RANDOM_MERGE_EXCHANGE  |PARTITIONED|
          -- AGGREGATE  |PARTITIONED|
            -- ASSIGN  |PARTITIONED|
              -- STREAM_PROJECT  |PARTITIONED|
                -- ONE_TO_ONE_EXCHANGE  |PARTITIONED|
                  -- DATASOURCE_SCAN (test.ds)  |PARTITIONED|
                    -- ONE_TO_ONE_EXCHANGE  |PARTITIONED|
                      -- EMPTY_TUPLE_SOURCE  |PARTITIONED|
=======
    project ([$$34])
    -- STREAM_PROJECT  |UNPARTITIONED|
      assign [$$34] <- [{"$1": $$37}]
      -- ASSIGN  |UNPARTITIONED|
        aggregate [$$37] <- [agg-global-sql-max($$38)]
        -- AGGREGATE  |UNPARTITIONED|
          exchange
          -- RANDOM_MERGE_EXCHANGE  |PARTITIONED|
            aggregate [$$38] <- [agg-local-sql-max($$32)]
            -- AGGREGATE  |PARTITIONED|
              project ([$$32])
              -- STREAM_PROJECT  |PARTITIONED|
                assign [$$32] <- [$$36.getField(0)]
                -- ASSIGN  |PARTITIONED|
                  project ([$$36])
                  -- STREAM_PROJECT  |PARTITIONED|
                    exchange
                    -- ONE_TO_ONE_EXCHANGE  |PARTITIONED|
                      data-scan []<-[$$35, $$ds, $$36] <- test.ds
                      -- DATASOURCE_SCAN  |PARTITIONED|
                        exchange
                        -- ONE_TO_ONE_EXCHANGE  |PARTITIONED|
                          empty-tuple-source
                          -- EMPTY_TUPLE_SOURCE  |PARTITIONED|
>>>>>>> 86e6336f
<|MERGE_RESOLUTION|>--- conflicted
+++ resolved
@@ -1,41 +1,24 @@
-distribute result [$$34]
+distribute result [$$36]
 -- DISTRIBUTE_RESULT  |UNPARTITIONED|
   exchange
   -- ONE_TO_ONE_EXCHANGE  |UNPARTITIONED|
-<<<<<<< HEAD
+    assign [$$36] <- [{"$1": $$39}] project: [$$36]
     -- ASSIGN  |UNPARTITIONED|
+      aggregate [$$39] <- [agg-global-sql-max($$40)]
       -- AGGREGATE  |UNPARTITIONED|
+        exchange
         -- RANDOM_MERGE_EXCHANGE  |PARTITIONED|
+          aggregate [$$40] <- [agg-local-sql-max($$34)]
           -- AGGREGATE  |PARTITIONED|
+            assign [$$34] <- [$$38.getField(0)] project: [$$34]
             -- ASSIGN  |PARTITIONED|
+              project ([$$38])
               -- STREAM_PROJECT  |PARTITIONED|
+                exchange
                 -- ONE_TO_ONE_EXCHANGE  |PARTITIONED|
-                  -- DATASOURCE_SCAN (test.ds)  |PARTITIONED|
-                    -- ONE_TO_ONE_EXCHANGE  |PARTITIONED|
-                      -- EMPTY_TUPLE_SOURCE  |PARTITIONED|
-=======
-    project ([$$34])
-    -- STREAM_PROJECT  |UNPARTITIONED|
-      assign [$$34] <- [{"$1": $$37}]
-      -- ASSIGN  |UNPARTITIONED|
-        aggregate [$$37] <- [agg-global-sql-max($$38)]
-        -- AGGREGATE  |UNPARTITIONED|
-          exchange
-          -- RANDOM_MERGE_EXCHANGE  |PARTITIONED|
-            aggregate [$$38] <- [agg-local-sql-max($$32)]
-            -- AGGREGATE  |PARTITIONED|
-              project ([$$32])
-              -- STREAM_PROJECT  |PARTITIONED|
-                assign [$$32] <- [$$36.getField(0)]
-                -- ASSIGN  |PARTITIONED|
-                  project ([$$36])
-                  -- STREAM_PROJECT  |PARTITIONED|
+                  data-scan []<-[$$37, $$ds, $$38] <- test.ds
+                  -- DATASOURCE_SCAN  |PARTITIONED|
                     exchange
                     -- ONE_TO_ONE_EXCHANGE  |PARTITIONED|
-                      data-scan []<-[$$35, $$ds, $$36] <- test.ds
-                      -- DATASOURCE_SCAN  |PARTITIONED|
-                        exchange
-                        -- ONE_TO_ONE_EXCHANGE  |PARTITIONED|
-                          empty-tuple-source
-                          -- EMPTY_TUPLE_SOURCE  |PARTITIONED|
->>>>>>> 86e6336f
+                      empty-tuple-source
+                      -- EMPTY_TUPLE_SOURCE  |PARTITIONED|