--- conflicted
+++ resolved
@@ -1,51 +1,32 @@
-distribute result [$$15]
+distribute result [$$16]
 -- DISTRIBUTE_RESULT  |PARTITIONED|
   exchange
   -- ONE_TO_ONE_EXCHANGE  |PARTITIONED|
-<<<<<<< HEAD
+    assign [$$16] <- [{"DS1": $$DS1}] project: [$$16]
     -- ASSIGN  |PARTITIONED|
+      select (eq($$DS1.getField(0), "2"))
       -- STREAM_SELECT  |PARTITIONED|
+        project ([$$DS1])
         -- STREAM_PROJECT  |PARTITIONED|
+          exchange
           -- ONE_TO_ONE_EXCHANGE  |PARTITIONED|
-            -- BTREE_SEARCH (test.DS1.DS1)  |PARTITIONED|
+            unnest-map [$$17, $$DS1, $$18] <- index-search("DS1", 0, "Default", "test", "DS1", false, false, 1, $$23, 1, $$23, true, true, true)
+            -- BTREE_SEARCH  |PARTITIONED|
+              exchange
               -- ONE_TO_ONE_EXCHANGE  |PARTITIONED|
+                order (ASC, $$23)
                 -- STABLE_SORT [$$23(ASC)]  |PARTITIONED|
+                  exchange
                   -- ONE_TO_ONE_EXCHANGE  |PARTITIONED|
+                    project ([$$23])
                     -- STREAM_PROJECT  |PARTITIONED|
+                      exchange
                       -- ONE_TO_ONE_EXCHANGE  |PARTITIONED|
-                        -- BTREE_SEARCH (test.DS1.id_sec_idx)  |PARTITIONED|
+                        unnest-map [$$22, $$23] <- index-search("id_sec_idx", 0, "Default", "test", "DS1", false, false, 1, $$20, 1, $$21, true, true, true)
+                        -- BTREE_SEARCH  |PARTITIONED|
+                          exchange
                           -- ONE_TO_ONE_EXCHANGE  |PARTITIONED|
+                            assign [$$20, $$21] <- ["2", "2"]
                             -- ASSIGN  |PARTITIONED|
-                              -- EMPTY_TUPLE_SOURCE  |PARTITIONED|
-=======
-    project ([$$15])
-    -- STREAM_PROJECT  |PARTITIONED|
-      assign [$$15] <- [{"DS1": $$DS1}]
-      -- ASSIGN  |PARTITIONED|
-        select (eq($$DS1.getField(0), "2"))
-        -- STREAM_SELECT  |PARTITIONED|
-          project ([$$DS1])
-          -- STREAM_PROJECT  |PARTITIONED|
-            exchange
-            -- ONE_TO_ONE_EXCHANGE  |PARTITIONED|
-              unnest-map [$$16, $$DS1, $$17] <- index-search("DS1", 0, "test", "DS1", false, false, 1, $$22, 1, $$22, true, true, true)
-              -- BTREE_SEARCH  |PARTITIONED|
-                exchange
-                -- ONE_TO_ONE_EXCHANGE  |PARTITIONED|
-                  order (ASC, $$22)
-                  -- STABLE_SORT [$$22(ASC)]  |PARTITIONED|
-                    exchange
-                    -- ONE_TO_ONE_EXCHANGE  |PARTITIONED|
-                      project ([$$22])
-                      -- STREAM_PROJECT  |PARTITIONED|
-                        exchange
-                        -- ONE_TO_ONE_EXCHANGE  |PARTITIONED|
-                          unnest-map [$$21, $$22] <- index-search("id_sec_idx", 0, "test", "DS1", false, false, 1, $$19, 1, $$20, true, true, true)
-                          -- BTREE_SEARCH  |PARTITIONED|
-                            exchange
-                            -- ONE_TO_ONE_EXCHANGE  |PARTITIONED|
-                              assign [$$19, $$20] <- ["2", "2"]
-                              -- ASSIGN  |PARTITIONED|
-                                empty-tuple-source
-                                -- EMPTY_TUPLE_SOURCE  |PARTITIONED|
->>>>>>> 86e6336f
+                              empty-tuple-source
+                              -- EMPTY_TUPLE_SOURCE  |PARTITIONED|