distribute result [$$27]
-- DISTRIBUTE_RESULT  |PARTITIONED|
  exchange
  -- ONE_TO_ONE_EXCHANGE  |PARTITIONED|
<<<<<<< HEAD
    -- ASSIGN  |PARTITIONED|
      -- STREAM_PROJECT  |PARTITIONED|
        -- SORT_MERGE_EXCHANGE [$$31(ASC) ]  |PARTITIONED|
          -- STABLE_SORT [$$31(ASC)]  |PARTITIONED|
            -- ONE_TO_ONE_EXCHANGE  |PARTITIONED|
              -- STREAM_SELECT  |PARTITIONED|
                -- STREAM_PROJECT  |PARTITIONED|
                  -- ONE_TO_ONE_EXCHANGE  |PARTITIONED|
                    -- BTREE_SEARCH (test.DS1.DS1)  |PARTITIONED|
                      -- ONE_TO_ONE_EXCHANGE  |PARTITIONED|
                        -- STABLE_SORT [$$39(ASC)]  |PARTITIONED|
                          -- ONE_TO_ONE_EXCHANGE  |PARTITIONED|
                            -- STREAM_PROJECT  |PARTITIONED|
                              -- ONE_TO_ONE_EXCHANGE  |PARTITIONED|
                                -- BTREE_SEARCH (test.DS1.id_sec_idx)  |PARTITIONED|
                                  -- BROADCAST_EXCHANGE  |PARTITIONED|
                                    -- STREAM_PROJECT  |PARTITIONED|
                                      -- ONE_TO_ONE_EXCHANGE  |PARTITIONED|
                                        -- DATASOURCE_SCAN (test.DS2)  |PARTITIONED|
                                          -- ONE_TO_ONE_EXCHANGE  |PARTITIONED|
                                            -- EMPTY_TUPLE_SOURCE  |PARTITIONED|
=======
    project ([$$27])
    -- STREAM_PROJECT  |PARTITIONED|
      assign [$$27] <- [{"ds2": $$ds2, "ds1": $$ds1}]
      -- ASSIGN  |PARTITIONED|
        project ([$$ds2, $$ds1])
        -- STREAM_PROJECT  |PARTITIONED|
          exchange
          -- SORT_MERGE_EXCHANGE [$$29(ASC) ]  |PARTITIONED|
            order (ASC, $$29)
            -- STABLE_SORT [$$29(ASC)]  |PARTITIONED|
              exchange
              -- ONE_TO_ONE_EXCHANGE  |PARTITIONED|
                select (eq($$29, $$ds1.getField(0)))
                -- STREAM_SELECT  |PARTITIONED|
                  project ([$$ds2, $$29, $$ds1])
                  -- STREAM_PROJECT  |PARTITIONED|
                    exchange
                    -- ONE_TO_ONE_EXCHANGE  |PARTITIONED|
                      unnest-map [$$31, $$ds1, $$32] <- index-search("DS1", 0, "test", "DS1", true, false, 1, $$37, 1, $$37, true, true, true)
                      -- BTREE_SEARCH  |PARTITIONED|
                        exchange
                        -- ONE_TO_ONE_EXCHANGE  |PARTITIONED|
                          order (ASC, $$37)
                          -- STABLE_SORT [$$37(ASC)]  |PARTITIONED|
                            exchange
                            -- ONE_TO_ONE_EXCHANGE  |PARTITIONED|
                              project ([$$ds2, $$29, $$37])
                              -- STREAM_PROJECT  |PARTITIONED|
                                exchange
                                -- ONE_TO_ONE_EXCHANGE  |PARTITIONED|
                                  unnest-map [$$36, $$37] <- index-search("id_sec_idx", 0, "test", "DS1", true, true, 1, $$29, 1, $$29, true, true, true)
                                  -- BTREE_SEARCH  |PARTITIONED|
                                    exchange
                                    -- BROADCAST_EXCHANGE  |PARTITIONED|
                                      project ([$$29, $$ds2])
                                      -- STREAM_PROJECT  |PARTITIONED|
                                        exchange
                                        -- ONE_TO_ONE_EXCHANGE  |PARTITIONED|
                                          data-scan []<-[$$29, $$ds2, $$30] <- test.DS2
                                          -- DATASOURCE_SCAN  |PARTITIONED|
                                            exchange
                                            -- ONE_TO_ONE_EXCHANGE  |PARTITIONED|
                                              empty-tuple-source
                                              -- EMPTY_TUPLE_SOURCE  |PARTITIONED|
>>>>>>> 86e6336f
<|MERGE_RESOLUTION|>--- conflicted
+++ resolved
@@ -1,72 +1,46 @@
-distribute result [$$27]
+distribute result [$$29]
 -- DISTRIBUTE_RESULT  |PARTITIONED|
   exchange
   -- ONE_TO_ONE_EXCHANGE  |PARTITIONED|
-<<<<<<< HEAD
+    assign [$$29] <- [{"ds2": $$ds2, "ds1": $$ds1}] project: [$$29]
     -- ASSIGN  |PARTITIONED|
+      project ([$$ds2, $$ds1])
       -- STREAM_PROJECT  |PARTITIONED|
+        exchange
         -- SORT_MERGE_EXCHANGE [$$31(ASC) ]  |PARTITIONED|
+          order (ASC, $$31)
           -- STABLE_SORT [$$31(ASC)]  |PARTITIONED|
+            exchange
             -- ONE_TO_ONE_EXCHANGE  |PARTITIONED|
+              select (eq($$31, $$ds1.getField(0)))
               -- STREAM_SELECT  |PARTITIONED|
+                project ([$$ds2, $$31, $$ds1])
                 -- STREAM_PROJECT  |PARTITIONED|
+                  exchange
                   -- ONE_TO_ONE_EXCHANGE  |PARTITIONED|
-                    -- BTREE_SEARCH (test.DS1.DS1)  |PARTITIONED|
+                    unnest-map [$$33, $$ds1, $$34] <- index-search("DS1", 0, "Default", "test", "DS1", true, false, 1, $$39, 1, $$39, true, true, true)
+                    -- BTREE_SEARCH  |PARTITIONED|
+                      exchange
                       -- ONE_TO_ONE_EXCHANGE  |PARTITIONED|
+                        order (ASC, $$39)
                         -- STABLE_SORT [$$39(ASC)]  |PARTITIONED|
+                          exchange
                           -- ONE_TO_ONE_EXCHANGE  |PARTITIONED|
+                            project ([$$ds2, $$31, $$39])
                             -- STREAM_PROJECT  |PARTITIONED|
+                              exchange
                               -- ONE_TO_ONE_EXCHANGE  |PARTITIONED|
-                                -- BTREE_SEARCH (test.DS1.id_sec_idx)  |PARTITIONED|
+                                unnest-map [$$38, $$39] <- index-search("id_sec_idx", 0, "Default", "test", "DS1", true, true, 1, $$31, 1, $$31, true, true, true)
+                                -- BTREE_SEARCH  |PARTITIONED|
+                                  exchange
                                   -- BROADCAST_EXCHANGE  |PARTITIONED|
+                                    project ([$$31, $$ds2])
                                     -- STREAM_PROJECT  |PARTITIONED|
+                                      exchange
                                       -- ONE_TO_ONE_EXCHANGE  |PARTITIONED|
-                                        -- DATASOURCE_SCAN (test.DS2)  |PARTITIONED|
+                                        data-scan []<-[$$31, $$ds2, $$32] <- test.DS2
+                                        -- DATASOURCE_SCAN  |PARTITIONED|
+                                          exchange
                                           -- ONE_TO_ONE_EXCHANGE  |PARTITIONED|
-                                            -- EMPTY_TUPLE_SOURCE  |PARTITIONED|
-=======
-    project ([$$27])
-    -- STREAM_PROJECT  |PARTITIONED|
-      assign [$$27] <- [{"ds2": $$ds2, "ds1": $$ds1}]
-      -- ASSIGN  |PARTITIONED|
-        project ([$$ds2, $$ds1])
-        -- STREAM_PROJECT  |PARTITIONED|
-          exchange
-          -- SORT_MERGE_EXCHANGE [$$29(ASC) ]  |PARTITIONED|
-            order (ASC, $$29)
-            -- STABLE_SORT [$$29(ASC)]  |PARTITIONED|
-              exchange
-              -- ONE_TO_ONE_EXCHANGE  |PARTITIONED|
-                select (eq($$29, $$ds1.getField(0)))
-                -- STREAM_SELECT  |PARTITIONED|
-                  project ([$$ds2, $$29, $$ds1])
-                  -- STREAM_PROJECT  |PARTITIONED|
-                    exchange
-                    -- ONE_TO_ONE_EXCHANGE  |PARTITIONED|
-                      unnest-map [$$31, $$ds1, $$32] <- index-search("DS1", 0, "test", "DS1", true, false, 1, $$37, 1, $$37, true, true, true)
-                      -- BTREE_SEARCH  |PARTITIONED|
-                        exchange
-                        -- ONE_TO_ONE_EXCHANGE  |PARTITIONED|
-                          order (ASC, $$37)
-                          -- STABLE_SORT [$$37(ASC)]  |PARTITIONED|
-                            exchange
-                            -- ONE_TO_ONE_EXCHANGE  |PARTITIONED|
-                              project ([$$ds2, $$29, $$37])
-                              -- STREAM_PROJECT  |PARTITIONED|
-                                exchange
-                                -- ONE_TO_ONE_EXCHANGE  |PARTITIONED|
-                                  unnest-map [$$36, $$37] <- index-search("id_sec_idx", 0, "test", "DS1", true, true, 1, $$29, 1, $$29, true, true, true)
-                                  -- BTREE_SEARCH  |PARTITIONED|
-                                    exchange
-                                    -- BROADCAST_EXCHANGE  |PARTITIONED|
-                                      project ([$$29, $$ds2])
-                                      -- STREAM_PROJECT  |PARTITIONED|
-                                        exchange
-                                        -- ONE_TO_ONE_EXCHANGE  |PARTITIONED|
-                                          data-scan []<-[$$29, $$ds2, $$30] <- test.DS2
-                                          -- DATASOURCE_SCAN  |PARTITIONED|
-                                            exchange
-                                            -- ONE_TO_ONE_EXCHANGE  |PARTITIONED|
-                                              empty-tuple-source
-                                              -- EMPTY_TUPLE_SOURCE  |PARTITIONED|
->>>>>>> 86e6336f
+                                            empty-tuple-source
+                                            -- EMPTY_TUPLE_SOURCE  |PARTITIONED|