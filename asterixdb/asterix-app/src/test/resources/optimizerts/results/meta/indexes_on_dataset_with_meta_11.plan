--- conflicted
+++ resolved
@@ -1,53 +1,36 @@
-distribute result [$$30]
+distribute result [$$32]
 -- DISTRIBUTE_RESULT  |PARTITIONED|
   exchange
   -- ONE_TO_ONE_EXCHANGE  |PARTITIONED|
-<<<<<<< HEAD
+    assign [$$32] <- [{"ds1_meta_id": $$37, "ds2": $$ds2, "ds1": $$ds1}] project: [$$32]
     -- ASSIGN  |PARTITIONED|
+      project ([$$ds2, $$37, $$ds1])
       -- STREAM_PROJECT  |PARTITIONED|
+        exchange
         -- SORT_MERGE_EXCHANGE [$$35(ASC) ]  |PARTITIONED|
+          order (ASC, $$35)
           -- STABLE_SORT [$$35(ASC)]  |PARTITIONED|
+            exchange
             -- ONE_TO_ONE_EXCHANGE  |PARTITIONED|
+              project ([$$35, $$ds2, $$37, $$ds1])
               -- STREAM_PROJECT  |PARTITIONED|
+                exchange
                 -- ONE_TO_ONE_EXCHANGE  |PARTITIONED|
-                  -- BTREE_SEARCH (test.DS1.DS1)  |PARTITIONED|
+                  unnest-map [$$37, $$ds1, $$38] <- index-search("DS1", 0, "Default", "test", "DS1", true, true, 1, $$35, 1, $$35, true, true, true)
+                  -- BTREE_SEARCH  |PARTITIONED|
+                    exchange
                     -- ONE_TO_ONE_EXCHANGE  |PARTITIONED|
+                      order (ASC, $$35)
                       -- STABLE_SORT [$$35(ASC)]  |PARTITIONED|
+                        exchange
                         -- HASH_PARTITION_EXCHANGE [$$35]  |PARTITIONED|
+                          project ([$$35, $$ds2])
                           -- STREAM_PROJECT  |PARTITIONED|
+                            exchange
                             -- ONE_TO_ONE_EXCHANGE  |PARTITIONED|
-                              -- DATASOURCE_SCAN (test.DS2)  |PARTITIONED|
+                              data-scan []<-[$$35, $$ds2, $$36] <- test.DS2
+                              -- DATASOURCE_SCAN  |PARTITIONED|
+                                exchange
                                 -- ONE_TO_ONE_EXCHANGE  |PARTITIONED|
-                                  -- EMPTY_TUPLE_SOURCE  |PARTITIONED|
-=======
-    project ([$$30])
-    -- STREAM_PROJECT  |PARTITIONED|
-      assign [$$30] <- [{"ds1_meta_id": $$35, "ds2": $$ds2, "ds1": $$ds1}]
-      -- ASSIGN  |PARTITIONED|
-        project ([$$35, $$ds2, $$ds1])
-        -- STREAM_PROJECT  |PARTITIONED|
-          exchange
-          -- SORT_MERGE_EXCHANGE [$$33(ASC) ]  |PARTITIONED|
-            order (ASC, $$33)
-            -- STABLE_SORT [$$33(ASC)]  |PARTITIONED|
-              exchange
-              -- ONE_TO_ONE_EXCHANGE  |PARTITIONED|
-                project ([$$35, $$ds2, $$ds1, $$33])
-                -- STREAM_PROJECT  |PARTITIONED|
-                  exchange
-                  -- ONE_TO_ONE_EXCHANGE  |PARTITIONED|
-                    unnest-map [$$35, $$ds1, $$36] <- index-search("DS1", 0, "test", "DS1", true, true, 1, $$33, 1, $$33, true, true, true)
-                    -- BTREE_SEARCH  |PARTITIONED|
-                      exchange
-                      -- ONE_TO_ONE_EXCHANGE  |PARTITIONED|
-                        project ([$$33, $$ds2])
-                        -- STREAM_PROJECT  |PARTITIONED|
-                          exchange
-                          -- ONE_TO_ONE_EXCHANGE  |PARTITIONED|
-                            data-scan []<-[$$33, $$ds2, $$34] <- test.DS2
-                            -- DATASOURCE_SCAN  |PARTITIONED|
-                              exchange
-                              -- ONE_TO_ONE_EXCHANGE  |PARTITIONED|
-                                empty-tuple-source
-                                -- EMPTY_TUPLE_SOURCE  |PARTITIONED|
->>>>>>> 86e6336f
+                                  empty-tuple-source
+                                  -- EMPTY_TUPLE_SOURCE  |PARTITIONED|