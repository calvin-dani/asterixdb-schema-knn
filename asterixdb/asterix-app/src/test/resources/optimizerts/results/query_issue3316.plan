--- conflicted
+++ resolved
@@ -1,481 +1,316 @@
-distribute result [$$194]
+distribute result [$$192]
 -- DISTRIBUTE_RESULT  |PARTITIONED|
   exchange
   -- ONE_TO_ONE_EXCHANGE  |PARTITIONED|
-    distinct ([$$194])
+    distinct ([$$192])
     -- PRE_SORTED_DISTINCT_BY  |PARTITIONED|
       exchange
       -- ONE_TO_ONE_EXCHANGE  |PARTITIONED|
-<<<<<<< HEAD
+        order (ASC, $$192)
         -- STABLE_SORT [$$192(ASC)]  |PARTITIONED|
+          exchange
           -- HASH_PARTITION_EXCHANGE [$$192]  |PARTITIONED|
+            assign [$$192] <- [object-concat-strict(to-object-var-str($$116), {"sub_query1": $$156, "sub_query2": $$191})] project: [$$192]
             -- ASSIGN  |PARTITIONED|
+              project ([$$191, $$116, $$156])
               -- STREAM_PROJECT  |PARTITIONED|
+                exchange
                 -- ONE_TO_ONE_EXCHANGE  |PARTITIONED|
+                  group by ([$$318 := $$227]) decor ([$$116; $$156]) {
+                            aggregate [$$191] <- [listify($$190)]
+                            -- AGGREGATE  |LOCAL|
+                              select (not(is-missing($$317)))
+                              -- STREAM_SELECT  |LOCAL|
+                                nested tuple source
+                                -- NESTED_TUPLE_SOURCE  |LOCAL|
+                         }
                   -- PRE_CLUSTERED_GROUP_BY[$$227]  |PARTITIONED|
-                          {
-                            -- AGGREGATE  |LOCAL|
-                              -- STREAM_SELECT  |LOCAL|
-                                -- NESTED_TUPLE_SOURCE  |LOCAL|
-                          }
+                    exchange
                     -- ONE_TO_ONE_EXCHANGE  |PARTITIONED|
+                      project ([$$116, $$156, $$190, $$317, $$227])
                       -- STREAM_PROJECT  |PARTITIONED|
+                        exchange
                         -- ONE_TO_ONE_EXCHANGE  |PARTITIONED|
+                          left outer join (eq($$227, $$388))
                           -- HYBRID_HASH_JOIN [$$227][$$388]  |PARTITIONED|
+                            exchange
                             -- ONE_TO_ONE_EXCHANGE  |PARTITIONED|
+                              group by ([$$227 := $$193]) decor ([$$116]) {
+                                        aggregate [$$156] <- [listify($$155)]
+                                        -- AGGREGATE  |LOCAL|
+                                          select (not(is-missing($$226)))
+                                          -- STREAM_SELECT  |LOCAL|
+                                            nested tuple source
+                                            -- NESTED_TUPLE_SOURCE  |LOCAL|
+                                     }
                               -- PRE_CLUSTERED_GROUP_BY[$$193]  |PARTITIONED|
-                                      {
-                                        -- AGGREGATE  |LOCAL|
-                                          -- STREAM_SELECT  |LOCAL|
-                                            -- NESTED_TUPLE_SOURCE  |LOCAL|
-                                      }
+                                exchange
                                 -- ONE_TO_ONE_EXCHANGE  |PARTITIONED|
+                                  order (ASC, $$193)
                                   -- STABLE_SORT [$$193(ASC)]  |PARTITIONED|
+                                    exchange
                                     -- ONE_TO_ONE_EXCHANGE  |PARTITIONED|
+                                      project ([$$116, $$155, $$226, $$193])
                                       -- STREAM_PROJECT  |PARTITIONED|
+                                        exchange
                                         -- ONE_TO_ONE_EXCHANGE  |PARTITIONED|
+                                          left outer join (eq($$193, $$240))
                                           -- HYBRID_HASH_JOIN [$$193][$$240]  |PARTITIONED|
+                                            exchange
                                             -- HASH_PARTITION_EXCHANGE [$$193]  |PARTITIONED|
+                                              assign [$$116] <- [{"x_id": $$T0.getField("x_id")}] project: [$$116, $$193]
                                               -- ASSIGN  |PARTITIONED|
+                                                exchange
                                                 -- ONE_TO_ONE_EXCHANGE  |PARTITIONED|
-                                                  -- DATASOURCE_SCAN (test.collection0)  |PARTITIONED|
-                                                    -- ONE_TO_ONE_EXCHANGE  |PARTITIONED|
-                                                      -- EMPTY_TUPLE_SOURCE  |PARTITIONED|
-                                            -- HASH_PARTITION_EXCHANGE [$$240]  |PARTITIONED|
-                                              -- ASSIGN  |PARTITIONED|
-                                                -- STREAM_PROJECT  |PARTITIONED|
-                                                  -- ONE_TO_ONE_EXCHANGE  |PARTITIONED|
-                                                    -- HYBRID_HASH_JOIN [$$126][$$199]  |PARTITIONED|
-                                                      -- ONE_TO_ONE_EXCHANGE  |PARTITIONED|
-                                                        -- STREAM_SELECT  |PARTITIONED|
-                                                          -- STREAM_PROJECT  |PARTITIONED|
-                                                            -- ONE_TO_ONE_EXCHANGE  |PARTITIONED|
-                                                              -- PRE_CLUSTERED_GROUP_BY[$$225, $$194]  |PARTITIONED|
-                                                                      {
-                                                                        -- AGGREGATE  |LOCAL|
-                                                                          -- STREAM_SELECT  |LOCAL|
-                                                                            -- NESTED_TUPLE_SOURCE  |LOCAL|
-                                                                      }
-                                                                -- ONE_TO_ONE_EXCHANGE  |PARTITIONED|
-                                                                  -- STABLE_SORT [$$225(ASC), $$194(ASC)]  |PARTITIONED|
-                                                                    -- ONE_TO_ONE_EXCHANGE  |PARTITIONED|
-                                                                      -- STREAM_PROJECT  |PARTITIONED|
-                                                                        -- ONE_TO_ONE_EXCHANGE  |PARTITIONED|
-                                                                          -- HYBRID_HASH_JOIN [$$225, $$194][$$254, $$255]  |PARTITIONED|
-                                                                            -- HASH_PARTITION_EXCHANGE [$$225, $$194]  |PARTITIONED|
-                                                                              -- STREAM_PROJECT  |PARTITIONED|
-                                                                                -- ONE_TO_ONE_EXCHANGE  |PARTITIONED|
-                                                                                  -- HYBRID_HASH_JOIN [$$223][$$207]  |PARTITIONED|
-                                                                                    -- ONE_TO_ONE_EXCHANGE  |PARTITIONED|
-                                                                                      -- ASSIGN  |PARTITIONED|
-                                                                                        -- ONE_TO_ONE_EXCHANGE  |PARTITIONED|
-                                                                                          -- REPLICATE  |PARTITIONED|
-                                                                                            -- HASH_PARTITION_EXCHANGE [$$417]  |PARTITIONED|
-=======
-        order (ASC, $$194)
-        -- STABLE_SORT [$$194(ASC)]  |PARTITIONED|
-          exchange
-          -- HASH_PARTITION_EXCHANGE [$$194]  |PARTITIONED|
-            project ([$$194])
-            -- STREAM_PROJECT  |PARTITIONED|
-              assign [$$194] <- [object-concat-strict(if-missing-or-null(to-object($$116), cast({  })), {"sub_query1": $$158, "sub_query2": $$193})]
-              -- ASSIGN  |PARTITIONED|
-                project ([$$193, $$116, $$158])
-                -- STREAM_PROJECT  |PARTITIONED|
-                  exchange
-                  -- ONE_TO_ONE_EXCHANGE  |PARTITIONED|
-                    group by ([$$320 := $$229]) decor ([$$116; $$158]) {
-                              aggregate [$$193] <- [listify($$192)] [cardinality: 0.0, op-cost: 0.0, total-cost: 0.0]
-                              -- AGGREGATE  |LOCAL|
-                                select (not(is-missing($$319))) [cardinality: 0.0, op-cost: 0.0, total-cost: 0.0]
-                                -- STREAM_SELECT  |LOCAL|
-                                  nested tuple source [cardinality: 0.0, op-cost: 0.0, total-cost: 0.0]
-                                  -- NESTED_TUPLE_SOURCE  |LOCAL|
-                           }
-                    -- PRE_CLUSTERED_GROUP_BY[$$229]  |PARTITIONED|
-                      exchange
-                      -- ONE_TO_ONE_EXCHANGE  |PARTITIONED|
-                        order (ASC, $$229)
-                        -- STABLE_SORT [$$229(ASC)]  |PARTITIONED|
-                          exchange
-                          -- ONE_TO_ONE_EXCHANGE  |PARTITIONED|
-                            project ([$$116, $$158, $$192, $$319, $$229])
-                            -- STREAM_PROJECT  |PARTITIONED|
-                              exchange
-                              -- ONE_TO_ONE_EXCHANGE  |PARTITIONED|
-                                left outer join (eq($$229, $$390))
-                                -- HYBRID_HASH_JOIN [$$229][$$390]  |PARTITIONED|
-                                  exchange
-                                  -- ONE_TO_ONE_EXCHANGE  |PARTITIONED|
-                                    group by ([$$229 := $$195]) decor ([$$116]) {
-                                              aggregate [$$158] <- [listify($$157)] [cardinality: 0.0, op-cost: 0.0, total-cost: 0.0]
-                                              -- AGGREGATE  |LOCAL|
-                                                select (not(is-missing($$228))) [cardinality: 0.0, op-cost: 0.0, total-cost: 0.0]
-                                                -- STREAM_SELECT  |LOCAL|
-                                                  nested tuple source [cardinality: 0.0, op-cost: 0.0, total-cost: 0.0]
-                                                  -- NESTED_TUPLE_SOURCE  |LOCAL|
-                                           }
-                                    -- PRE_CLUSTERED_GROUP_BY[$$195]  |PARTITIONED|
-                                      exchange
-                                      -- ONE_TO_ONE_EXCHANGE  |PARTITIONED|
-                                        project ([$$116, $$157, $$228, $$195])
-                                        -- STREAM_PROJECT  |PARTITIONED|
-                                          exchange
-                                          -- ONE_TO_ONE_EXCHANGE  |PARTITIONED|
-                                            left outer join (eq($$195, $$242))
-                                            -- HYBRID_HASH_JOIN [$$195][$$242]  |PARTITIONED|
-                                              exchange
-                                              -- ONE_TO_ONE_EXCHANGE  |PARTITIONED|
-                                                project ([$$116, $$195])
-                                                -- STREAM_PROJECT  |PARTITIONED|
-                                                  assign [$$116] <- [{"x_id": $$T0.getField("x_id")}]
-                                                  -- ASSIGN  |PARTITIONED|
+                                                  data-scan []<-[$$193, $$T0] <- test.collection0
+                                                  -- DATASOURCE_SCAN  |PARTITIONED|
                                                     exchange
                                                     -- ONE_TO_ONE_EXCHANGE  |PARTITIONED|
-                                                      data-scan []<-[$$195, $$T0] <- test.collection0
-                                                      -- DATASOURCE_SCAN  |PARTITIONED|
-                                                        exchange
-                                                        -- ONE_TO_ONE_EXCHANGE  |PARTITIONED|
-                                                          empty-tuple-source
-                                                          -- EMPTY_TUPLE_SOURCE  |PARTITIONED|
-                                              exchange
-                                              -- HASH_PARTITION_EXCHANGE [$$242]  |PARTITIONED|
-                                                project ([$$157, $$228, $$242])
+                                                      empty-tuple-source
+                                                      -- EMPTY_TUPLE_SOURCE  |PARTITIONED|
+                                            exchange
+                                            -- HASH_PARTITION_EXCHANGE [$$240]  |PARTITIONED|
+                                              assign [$$226, $$155] <- [true, {"u": $$213}] project: [$$155, $$226, $$240]
+                                              -- ASSIGN  |PARTITIONED|
+                                                project ([$$240, $$213])
                                                 -- STREAM_PROJECT  |PARTITIONED|
-                                                  assign [$$228, $$157] <- [true, {"u": $$215}]
-                                                  -- ASSIGN  |PARTITIONED|
-                                                    project ([$$242, $$215])
-                                                    -- STREAM_PROJECT  |PARTITIONED|
+                                                  exchange
+                                                  -- ONE_TO_ONE_EXCHANGE  |PARTITIONED|
+                                                    join (eq($$199, $$126))
+                                                    -- HYBRID_HASH_JOIN [$$126][$$199]  |PARTITIONED|
                                                       exchange
                                                       -- ONE_TO_ONE_EXCHANGE  |PARTITIONED|
-                                                        join (eq($$201, $$128))
-                                                        -- HYBRID_HASH_JOIN [$$128][$$201]  |PARTITIONED|
-                                                          exchange
-                                                          -- ONE_TO_ONE_EXCHANGE  |PARTITIONED|
-                                                            project ([$$242, $$215, $$128])
-                                                            -- STREAM_PROJECT  |PARTITIONED|
-                                                              select ($$153)
-                                                              -- STREAM_SELECT  |PARTITIONED|
-                                                                project ([$$153, $$242, $$128, $$215])
-                                                                -- STREAM_PROJECT  |PARTITIONED|
-                                                                  exchange
-                                                                  -- ONE_TO_ONE_EXCHANGE  |PARTITIONED|
-                                                                    group by ([$$242 := $$227; $$243 := $$196]) decor ([$$128; $$215]) {
-                                                                              aggregate [$$153] <- [non-empty-stream()] [cardinality: 0.0, op-cost: 0.0, total-cost: 0.0]
-                                                                              -- AGGREGATE  |LOCAL|
-                                                                                select (not(is-missing($$241))) [cardinality: 0.0, op-cost: 0.0, total-cost: 0.0]
-                                                                                -- STREAM_SELECT  |LOCAL|
-                                                                                  nested tuple source [cardinality: 0.0, op-cost: 0.0, total-cost: 0.0]
-                                                                                  -- NESTED_TUPLE_SOURCE  |LOCAL|
-                                                                           }
-                                                                    -- PRE_CLUSTERED_GROUP_BY[$$227, $$196]  |PARTITIONED|
-                                                                      exchange
-                                                                      -- ONE_TO_ONE_EXCHANGE  |PARTITIONED|
-                                                                        order (ASC, $$227) (ASC, $$196)
-                                                                        -- STABLE_SORT [$$227(ASC), $$196(ASC)]  |PARTITIONED|
-                                                                          exchange
-                                                                          -- ONE_TO_ONE_EXCHANGE  |PARTITIONED|
-                                                                            project ([$$215, $$128, $$241, $$227, $$196])
-                                                                            -- STREAM_PROJECT  |PARTITIONED|
-                                                                              exchange
-                                                                              -- ONE_TO_ONE_EXCHANGE  |PARTITIONED|
-                                                                                left outer join (and(eq($$227, $$256), eq($$196, $$257)))
-                                                                                -- HYBRID_HASH_JOIN [$$227, $$196][$$256, $$257]  |PARTITIONED|
-                                                                                  exchange
-                                                                                  -- HASH_PARTITION_EXCHANGE [$$227, $$196]  |PARTITIONED|
-                                                                                    project ([$$215, $$128, $$227, $$196])
-                                                                                    -- STREAM_PROJECT  |PARTITIONED|
-                                                                                      exchange
-                                                                                      -- ONE_TO_ONE_EXCHANGE  |PARTITIONED|
-                                                                                        join (eq($$209, $$225))
-                                                                                        -- HYBRID_HASH_JOIN [$$225][$$209]  |PARTITIONED|
-                                                                                          exchange
-                                                                                          -- ONE_TO_ONE_EXCHANGE  |PARTITIONED|
-                                                                                            project ([$$227, $$225])
-                                                                                            -- STREAM_PROJECT  |PARTITIONED|
-                                                                                              assign [$$227, $$225] <- [$$411, $$416]
->>>>>>> 86e6336f
+                                                        select ($$151) project: [$$240, $$213, $$126]
+                                                        -- STREAM_SELECT  |PARTITIONED|
+                                                          project ([$$151, $$240, $$213, $$126])
+                                                          -- STREAM_PROJECT  |PARTITIONED|
+                                                            exchange
+                                                            -- ONE_TO_ONE_EXCHANGE  |PARTITIONED|
+                                                              group by ([$$240 := $$225; $$241 := $$194]) decor ([$$213; $$126]) {
+                                                                        aggregate [$$151] <- [non-empty-stream()]
+                                                                        -- AGGREGATE  |LOCAL|
+                                                                          select (not(is-missing($$239)))
+                                                                          -- STREAM_SELECT  |LOCAL|
+                                                                            nested tuple source
+                                                                            -- NESTED_TUPLE_SOURCE  |LOCAL|
+                                                                     }
+                                                              -- PRE_CLUSTERED_GROUP_BY[$$225, $$194]  |PARTITIONED|
+                                                                exchange
+                                                                -- ONE_TO_ONE_EXCHANGE  |PARTITIONED|
+                                                                  order (ASC, $$225) (ASC, $$194)
+                                                                  -- STABLE_SORT [$$225(ASC), $$194(ASC)]  |PARTITIONED|
+                                                                    exchange
+                                                                    -- ONE_TO_ONE_EXCHANGE  |PARTITIONED|
+                                                                      project ([$$213, $$126, $$239, $$225, $$194])
+                                                                      -- STREAM_PROJECT  |PARTITIONED|
+                                                                        exchange
+                                                                        -- ONE_TO_ONE_EXCHANGE  |PARTITIONED|
+                                                                          left outer join (and(eq($$225, $$254), eq($$194, $$255)))
+                                                                          -- HYBRID_HASH_JOIN [$$225, $$194][$$254, $$255]  |PARTITIONED|
+                                                                            exchange
+                                                                            -- HASH_PARTITION_EXCHANGE [$$225, $$194]  |PARTITIONED|
+                                                                              project ([$$213, $$126, $$225, $$194])
+                                                                              -- STREAM_PROJECT  |PARTITIONED|
+                                                                                exchange
+                                                                                -- ONE_TO_ONE_EXCHANGE  |PARTITIONED|
+                                                                                  join (eq($$207, $$223))
+                                                                                  -- HYBRID_HASH_JOIN [$$223][$$207]  |PARTITIONED|
+                                                                                    exchange
+                                                                                    -- ONE_TO_ONE_EXCHANGE  |PARTITIONED|
+                                                                                      assign [$$225, $$223] <- [$$409, $$417] project: [$$225, $$223]
+                                                                                      -- ASSIGN  |PARTITIONED|
+                                                                                        exchange
+                                                                                        -- ONE_TO_ONE_EXCHANGE  |PARTITIONED|
+                                                                                          replicate
+                                                                                          -- REPLICATE  |PARTITIONED|
+                                                                                            exchange
+                                                                                            -- HASH_PARTITION_EXCHANGE [$$417]  |PARTITIONED|
+                                                                                              assign [$$417, $$409] <- [$$391, $$399] project: [$$417, $$409]
                                                                                               -- ASSIGN  |PARTITIONED|
                                                                                                 exchange
                                                                                                 -- ONE_TO_ONE_EXCHANGE  |PARTITIONED|
                                                                                                   replicate
                                                                                                   -- REPLICATE  |PARTITIONED|
-<<<<<<< HEAD
+                                                                                                    exchange
                                                                                                     -- ONE_TO_ONE_EXCHANGE  |PARTITIONED|
+                                                                                                      assign [$$391] <- [$$400.getField("x_id")] project: [$$391, $$399]
                                                                                                       -- ASSIGN  |PARTITIONED|
+                                                                                                        exchange
                                                                                                         -- ONE_TO_ONE_EXCHANGE  |PARTITIONED|
-                                                                                                          -- DATASOURCE_SCAN (test.collection0)  |PARTITIONED|
+                                                                                                          data-scan []<-[$$399, $$400] <- test.collection0
+                                                                                                          -- DATASOURCE_SCAN  |PARTITIONED|
+                                                                                                            exchange
                                                                                                             -- ONE_TO_ONE_EXCHANGE  |PARTITIONED|
+                                                                                                              empty-tuple-source
                                                                                                               -- EMPTY_TUPLE_SOURCE  |PARTITIONED|
+                                                                                    exchange
                                                                                     -- HASH_PARTITION_EXCHANGE [$$207]  |PARTITIONED|
+                                                                                      select (eq($$H.getField("to_u"), "aaaaa")) project: [$$213, $$126, $$194, $$207]
                                                                                       -- STREAM_SELECT  |PARTITIONED|
+                                                                                        assign [$$213, $$126, $$207] <- [$$H.getField("u"), $$H.getField("a"), $$H.getField("y_id")]
                                                                                         -- ASSIGN  |PARTITIONED|
+                                                                                          assign [$$194, $$H] <- [$$411, $$413] project: [$$194, $$H]
                                                                                           -- ASSIGN  |PARTITIONED|
+                                                                                            exchange
                                                                                             -- ONE_TO_ONE_EXCHANGE  |PARTITIONED|
+                                                                                              replicate
                                                                                               -- REPLICATE  |PARTITIONED|
+                                                                                                exchange
                                                                                                 -- ONE_TO_ONE_EXCHANGE  |PARTITIONED|
-                                                                                                  -- DATASOURCE_SCAN (test.collection1)  |PARTITIONED|
+                                                                                                  data-scan []<-[$$411, $$413] <- test.collection1
+                                                                                                  -- DATASOURCE_SCAN  |PARTITIONED|
+                                                                                                    exchange
                                                                                                     -- ONE_TO_ONE_EXCHANGE  |PARTITIONED|
+                                                                                                      empty-tuple-source
                                                                                                       -- EMPTY_TUPLE_SOURCE  |PARTITIONED|
+                                                                            exchange
                                                                             -- ONE_TO_ONE_EXCHANGE  |PARTITIONED|
+                                                                              assign [$$239] <- [true]
                                                                               -- ASSIGN  |PARTITIONED|
+                                                                                select (eq($$233, $#7)) project: [$$254, $$255]
                                                                                 -- STREAM_SELECT  |PARTITIONED|
+                                                                                  unnest $#7 <- scan-collection($$148) project: [$$254, $$255, $$233, $#7]
                                                                                   -- UNNEST  |PARTITIONED|
+                                                                                    exchange
                                                                                     -- ONE_TO_ONE_EXCHANGE  |PARTITIONED|
+                                                                                      group by ([$$254 := $$238; $$255 := $$235]) decor ([$$233]) {
+                                                                                                aggregate [$$148] <- [listify($$203)]
+                                                                                                -- AGGREGATE  |LOCAL|
+                                                                                                  aggregate [$$203] <- [agg-sql-max($$145)]
+                                                                                                  -- AGGREGATE  |LOCAL|
+                                                                                                    select (not(is-missing($$253)))
+                                                                                                    -- STREAM_SELECT  |LOCAL|
+                                                                                                      nested tuple source
+                                                                                                      -- NESTED_TUPLE_SOURCE  |LOCAL|
+                                                                                             }
                                                                                       -- PRE_CLUSTERED_GROUP_BY[$$238, $$235]  |PARTITIONED|
-                                                                                              {
-                                                                                                -- AGGREGATE  |LOCAL|
-                                                                                                  -- AGGREGATE  |LOCAL|
-                                                                                                    -- STREAM_SELECT  |LOCAL|
-                                                                                                      -- NESTED_TUPLE_SOURCE  |LOCAL|
-                                                                                              }
+                                                                                        exchange
                                                                                         -- ONE_TO_ONE_EXCHANGE  |PARTITIONED|
+                                                                                          order (ASC, $$238) (ASC, $$235)
                                                                                           -- STABLE_SORT [$$238(ASC), $$235(ASC)]  |PARTITIONED|
+                                                                                            exchange
                                                                                             -- ONE_TO_ONE_EXCHANGE  |PARTITIONED|
+                                                                                              project ([$$233, $$145, $$253, $$238, $$235])
                                                                                               -- STREAM_PROJECT  |PARTITIONED|
+                                                                                                exchange
                                                                                                 -- ONE_TO_ONE_EXCHANGE  |PARTITIONED|
+                                                                                                  left outer join (and(eq($$238, $$252), eq($$235, $$249)))
                                                                                                   -- HYBRID_HASH_JOIN [$$238, $$235][$$252, $$249]  |PARTITIONED|
+                                                                                                    exchange
                                                                                                     -- ONE_TO_ONE_EXCHANGE  |PARTITIONED|
+                                                                                                      assign [$$233, $$238, $$235] <- [$$422, $$425, $$426] project: [$$233, $$238, $$235]
                                                                                                       -- ASSIGN  |PARTITIONED|
+                                                                                                        exchange
                                                                                                         -- ONE_TO_ONE_EXCHANGE  |PARTITIONED|
+                                                                                                          replicate
                                                                                                           -- REPLICATE  |PARTITIONED|
+                                                                                                            exchange
                                                                                                             -- HASH_PARTITION_EXCHANGE [$$425, $$426]  |PARTITIONED|
+                                                                                                              project ([$$422, $$425, $$426])
                                                                                                               -- STREAM_PROJECT  |PARTITIONED|
+                                                                                                                exchange
                                                                                                                 -- ONE_TO_ONE_EXCHANGE  |PARTITIONED|
+                                                                                                                  join (eq($$427, $$428))
                                                                                                                   -- HYBRID_HASH_JOIN [$$428][$$427]  |PARTITIONED|
-                                                                                                                    -- ONE_TO_ONE_EXCHANGE  |PARTITIONED|
-                                                                                                                      -- ASSIGN  |PARTITIONED|
-                                                                                                                        -- ONE_TO_ONE_EXCHANGE  |PARTITIONED|
-                                                                                                                          -- REPLICATE  |PARTITIONED|
-                                                                                                                            -- HASH_PARTITION_EXCHANGE [$$417]  |PARTITIONED|
-                                                                                                                              -- ASSIGN  |PARTITIONED|
-                                                                                                                                -- ONE_TO_ONE_EXCHANGE  |PARTITIONED|
-                                                                                                                                  -- REPLICATE  |PARTITIONED|
-                                                                                                                                    -- ONE_TO_ONE_EXCHANGE  |PARTITIONED|
-                                                                                                                                      -- ASSIGN  |PARTITIONED|
-                                                                                                                                        -- ONE_TO_ONE_EXCHANGE  |PARTITIONED|
-                                                                                                                                          -- DATASOURCE_SCAN (test.collection0)  |PARTITIONED|
-                                                                                                                                            -- ONE_TO_ONE_EXCHANGE  |PARTITIONED|
-                                                                                                                                              -- EMPTY_TUPLE_SOURCE  |PARTITIONED|
-                                                                                                                    -- HASH_PARTITION_EXCHANGE [$$427]  |PARTITIONED|
-                                                                                                                      -- STREAM_SELECT  |PARTITIONED|
-                                                                                                                        -- ONE_TO_ONE_EXCHANGE  |PARTITIONED|
-                                                                                                                          -- REPLICATE  |PARTITIONED|
-                                                                                                                            -- ONE_TO_ONE_EXCHANGE  |PARTITIONED|
-                                                                                                                              -- ASSIGN  |PARTITIONED|
-                                                                                                                                -- ASSIGN  |PARTITIONED|
-                                                                                                                                  -- ONE_TO_ONE_EXCHANGE  |PARTITIONED|
-                                                                                                                                    -- REPLICATE  |PARTITIONED|
-                                                                                                                                      -- ONE_TO_ONE_EXCHANGE  |PARTITIONED|
-                                                                                                                                        -- DATASOURCE_SCAN (test.collection1)  |PARTITIONED|
-                                                                                                                                          -- ONE_TO_ONE_EXCHANGE  |PARTITIONED|
-                                                                                                                                            -- EMPTY_TUPLE_SOURCE  |PARTITIONED|
-                                                                                                    -- HASH_PARTITION_EXCHANGE [$$252, $$249]  |PARTITIONED|
-                                                                                                      -- ASSIGN  |PARTITIONED|
-=======
-                                                                                                    exchange
-                                                                                                    -- HASH_PARTITION_EXCHANGE [$$416]  |PARTITIONED|
-                                                                                                      project ([$$416, $$411])
-                                                                                                      -- STREAM_PROJECT  |PARTITIONED|
-                                                                                                        assign [$$416, $$411] <- [$$393, $$401]
-                                                                                                        -- ASSIGN  |PARTITIONED|
-                                                                                                          exchange
-                                                                                                          -- ONE_TO_ONE_EXCHANGE  |PARTITIONED|
-                                                                                                            replicate
-                                                                                                            -- REPLICATE  |PARTITIONED|
-                                                                                                              exchange
-                                                                                                              -- ONE_TO_ONE_EXCHANGE  |PARTITIONED|
-                                                                                                                project ([$$393, $$401])
-                                                                                                                -- STREAM_PROJECT  |PARTITIONED|
-                                                                                                                  assign [$$393] <- [$$402.getField("x_id")]
-                                                                                                                  -- ASSIGN  |PARTITIONED|
                                                                                                                     exchange
                                                                                                                     -- ONE_TO_ONE_EXCHANGE  |PARTITIONED|
-                                                                                                                      data-scan []<-[$$401, $$402] <- test.collection0
-                                                                                                                      -- DATASOURCE_SCAN  |PARTITIONED|
+                                                                                                                      assign [$$425, $$428] <- [$$409, $$417] project: [$$425, $$428]
+                                                                                                                      -- ASSIGN  |PARTITIONED|
                                                                                                                         exchange
                                                                                                                         -- ONE_TO_ONE_EXCHANGE  |PARTITIONED|
-                                                                                                                          empty-tuple-source
-                                                                                                                          -- EMPTY_TUPLE_SOURCE  |PARTITIONED|
-                                                                                          exchange
-                                                                                          -- HASH_PARTITION_EXCHANGE [$$209]  |PARTITIONED|
-                                                                                            project ([$$215, $$128, $$196, $$209])
-                                                                                            -- STREAM_PROJECT  |PARTITIONED|
-                                                                                              select (eq($$H.getField("to_u"), "aaaaa"))
-                                                                                              -- STREAM_SELECT  |PARTITIONED|
-                                                                                                assign [$$215, $$128, $$209] <- [$$H.getField("u"), $$H.getField("a"), $$H.getField("y_id")]
-                                                                                                -- ASSIGN  |PARTITIONED|
-                                                                                                  project ([$$196, $$H])
-                                                                                                  -- STREAM_PROJECT  |PARTITIONED|
-                                                                                                    assign [$$196, $$H] <- [$$413, $$419]
-                                                                                                    -- ASSIGN  |PARTITIONED|
-                                                                                                      exchange
-                                                                                                      -- ONE_TO_ONE_EXCHANGE  |PARTITIONED|
-                                                                                                        replicate
-                                                                                                        -- REPLICATE  |PARTITIONED|
-                                                                                                          exchange
-                                                                                                          -- ONE_TO_ONE_EXCHANGE  |PARTITIONED|
-                                                                                                            data-scan []<-[$$413, $$419] <- test.collection1
-                                                                                                            -- DATASOURCE_SCAN  |PARTITIONED|
-                                                                                                              exchange
-                                                                                                              -- ONE_TO_ONE_EXCHANGE  |PARTITIONED|
-                                                                                                                empty-tuple-source
-                                                                                                                -- EMPTY_TUPLE_SOURCE  |PARTITIONED|
-                                                                                  exchange
-                                                                                  -- ONE_TO_ONE_EXCHANGE  |PARTITIONED|
-                                                                                    assign [$$241] <- [true]
-                                                                                    -- ASSIGN  |PARTITIONED|
-                                                                                      project ([$$256, $$257])
-                                                                                      -- STREAM_PROJECT  |PARTITIONED|
-                                                                                        select (eq($$235, $#7))
-                                                                                        -- STREAM_SELECT  |PARTITIONED|
-                                                                                          project ([$$256, $$257, $$235, $#7])
-                                                                                          -- STREAM_PROJECT  |PARTITIONED|
-                                                                                            unnest $#7 <- scan-collection($$150)
-                                                                                            -- UNNEST  |PARTITIONED|
-                                                                                              exchange
-                                                                                              -- ONE_TO_ONE_EXCHANGE  |PARTITIONED|
-                                                                                                group by ([$$256 := $$240; $$257 := $$237]) decor ([$$235]) {
-                                                                                                          aggregate [$$150] <- [listify($$205)] [cardinality: 0.0, op-cost: 0.0, total-cost: 0.0]
-                                                                                                          -- AGGREGATE  |LOCAL|
-                                                                                                            aggregate [$$205] <- [agg-sql-max($$147)] [cardinality: 0.0, op-cost: 0.0, total-cost: 0.0]
-                                                                                                            -- AGGREGATE  |LOCAL|
-                                                                                                              select (not(is-missing($$255))) [cardinality: 0.0, op-cost: 0.0, total-cost: 0.0]
-                                                                                                              -- STREAM_SELECT  |LOCAL|
-                                                                                                                nested tuple source [cardinality: 0.0, op-cost: 0.0, total-cost: 0.0]
-                                                                                                                -- NESTED_TUPLE_SOURCE  |LOCAL|
-                                                                                                       }
-                                                                                                -- PRE_CLUSTERED_GROUP_BY[$$240, $$237]  |PARTITIONED|
-                                                                                                  exchange
-                                                                                                  -- ONE_TO_ONE_EXCHANGE  |PARTITIONED|
-                                                                                                    order (ASC, $$240) (ASC, $$237)
-                                                                                                    -- STABLE_SORT [$$240(ASC), $$237(ASC)]  |PARTITIONED|
-                                                                                                      exchange
-                                                                                                      -- ONE_TO_ONE_EXCHANGE  |PARTITIONED|
-                                                                                                        project ([$$235, $$147, $$255, $$240, $$237])
->>>>>>> 86e6336f
+                                                                                                                          replicate
+                                                                                                                          -- REPLICATE  |PARTITIONED|
+                                                                                                                            exchange
+                                                                                                                            -- HASH_PARTITION_EXCHANGE [$$417]  |PARTITIONED|
+                                                                                                                              assign [$$417, $$409] <- [$$391, $$399] project: [$$417, $$409]
+                                                                                                                              -- ASSIGN  |PARTITIONED|
+                                                                                                                                exchange
+                                                                                                                                -- ONE_TO_ONE_EXCHANGE  |PARTITIONED|
+                                                                                                                                  replicate
+                                                                                                                                  -- REPLICATE  |PARTITIONED|
+                                                                                                                                    exchange
+                                                                                                                                    -- ONE_TO_ONE_EXCHANGE  |PARTITIONED|
+                                                                                                                                      assign [$$391] <- [$$400.getField("x_id")] project: [$$391, $$399]
+                                                                                                                                      -- ASSIGN  |PARTITIONED|
+                                                                                                                                        exchange
+                                                                                                                                        -- ONE_TO_ONE_EXCHANGE  |PARTITIONED|
+                                                                                                                                          data-scan []<-[$$399, $$400] <- test.collection0
+                                                                                                                                          -- DATASOURCE_SCAN  |PARTITIONED|
+                                                                                                                                            exchange
+                                                                                                                                            -- ONE_TO_ONE_EXCHANGE  |PARTITIONED|
+                                                                                                                                              empty-tuple-source
+                                                                                                                                              -- EMPTY_TUPLE_SOURCE  |PARTITIONED|
+                                                                                                                    exchange
+                                                                                                                    -- HASH_PARTITION_EXCHANGE [$$427]  |PARTITIONED|
+                                                                                                                      select (eq($$430.getField("to_u"), "aaaaa")) project: [$$422, $$426, $$427]
+                                                                                                                      -- STREAM_SELECT  |PARTITIONED|
+                                                                                                                        exchange
+                                                                                                                        -- ONE_TO_ONE_EXCHANGE  |PARTITIONED|
+                                                                                                                          replicate
+                                                                                                                          -- REPLICATE  |PARTITIONED|
+                                                                                                                            exchange
+                                                                                                                            -- ONE_TO_ONE_EXCHANGE  |PARTITIONED|
+                                                                                                                              assign [$$427, $$422] <- [$$430.getField("y_id"), $$430.getField("b")]
+                                                                                                                              -- ASSIGN  |PARTITIONED|
+                                                                                                                                assign [$$426, $$430] <- [$$411, $$413] project: [$$426, $$430]
+                                                                                                                                -- ASSIGN  |PARTITIONED|
+                                                                                                                                  exchange
+                                                                                                                                  -- ONE_TO_ONE_EXCHANGE  |PARTITIONED|
+                                                                                                                                    replicate
+                                                                                                                                    -- REPLICATE  |PARTITIONED|
+                                                                                                                                      exchange
+                                                                                                                                      -- ONE_TO_ONE_EXCHANGE  |PARTITIONED|
+                                                                                                                                        data-scan []<-[$$411, $$413] <- test.collection1
+                                                                                                                                        -- DATASOURCE_SCAN  |PARTITIONED|
+                                                                                                                                          exchange
+                                                                                                                                          -- ONE_TO_ONE_EXCHANGE  |PARTITIONED|
+                                                                                                                                            empty-tuple-source
+                                                                                                                                            -- EMPTY_TUPLE_SOURCE  |PARTITIONED|
+                                                                                                    exchange
+                                                                                                    -- HASH_PARTITION_EXCHANGE [$$252, $$249]  |PARTITIONED|
+                                                                                                      assign [$$253] <- [true]
+                                                                                                      -- ASSIGN  |PARTITIONED|
+                                                                                                        project ([$$145, $$252, $$249])
                                                                                                         -- STREAM_PROJECT  |PARTITIONED|
                                                                                                           exchange
                                                                                                           -- ONE_TO_ONE_EXCHANGE  |PARTITIONED|
-<<<<<<< HEAD
+                                                                                                            join (eq($$198, $$135))
                                                                                                             -- HYBRID_HASH_JOIN [$$135][$$198]  |PARTITIONED|
-=======
-                                                                                                            left outer join (and(eq($$240, $$254), eq($$237, $$251)))
-                                                                                                            -- HYBRID_HASH_JOIN [$$240, $$237][$$254, $$251]  |PARTITIONED|
                                                                                                               exchange
->>>>>>> 86e6336f
                                                                                                               -- ONE_TO_ONE_EXCHANGE  |PARTITIONED|
-                                                                                                                project ([$$235, $$240, $$237])
+                                                                                                                project ([$$145, $$252, $$249, $$135])
                                                                                                                 -- STREAM_PROJECT  |PARTITIONED|
-<<<<<<< HEAD
+                                                                                                                  exchange
                                                                                                                   -- ONE_TO_ONE_EXCHANGE  |PARTITIONED|
+                                                                                                                    join (eq($$210, $$243))
                                                                                                                     -- HYBRID_HASH_JOIN [$$243][$$210]  |PARTITIONED|
+                                                                                                                      exchange
                                                                                                                       -- ONE_TO_ONE_EXCHANGE  |PARTITIONED|
+                                                                                                                        assign [$$252, $$249, $$243] <- [$$435, $$436, $$445] project: [$$252, $$249, $$243]
                                                                                                                         -- ASSIGN  |PARTITIONED|
+                                                                                                                          exchange
                                                                                                                           -- ONE_TO_ONE_EXCHANGE  |PARTITIONED|
+                                                                                                                            replicate
                                                                                                                             -- REPLICATE  |PARTITIONED|
+                                                                                                                              exchange
                                                                                                                               -- ONE_TO_ONE_EXCHANGE  |PARTITIONED|
+                                                                                                                                project ([$$435, $$436, $$445])
                                                                                                                                 -- STREAM_PROJECT  |PARTITIONED|
+                                                                                                                                  exchange
                                                                                                                                   -- ONE_TO_ONE_EXCHANGE  |PARTITIONED|
+                                                                                                                                    join (eq($$448, $$445))
                                                                                                                                     -- HYBRID_HASH_JOIN [$$445][$$448]  |PARTITIONED|
-                                                                                                                                      -- ONE_TO_ONE_EXCHANGE  |PARTITIONED|
-                                                                                                                                        -- ASSIGN  |PARTITIONED|
-                                                                                                                                          -- ONE_TO_ONE_EXCHANGE  |PARTITIONED|
-                                                                                                                                            -- REPLICATE  |PARTITIONED|
-                                                                                                                                              -- HASH_PARTITION_EXCHANGE [$$417]  |PARTITIONED|
-                                                                                                                                                -- ASSIGN  |PARTITIONED|
-                                                                                                                                                  -- ONE_TO_ONE_EXCHANGE  |PARTITIONED|
-                                                                                                                                                    -- REPLICATE  |PARTITIONED|
-                                                                                                                                                      -- ONE_TO_ONE_EXCHANGE  |PARTITIONED|
-=======
-                                                                                                                  assign [$$235, $$240, $$237] <- [$$424, $$427, $$428]
-                                                                                                                  -- ASSIGN  |PARTITIONED|
-                                                                                                                    exchange
-                                                                                                                    -- ONE_TO_ONE_EXCHANGE  |PARTITIONED|
-                                                                                                                      replicate
-                                                                                                                      -- REPLICATE  |PARTITIONED|
-                                                                                                                        exchange
-                                                                                                                        -- HASH_PARTITION_EXCHANGE [$$427, $$428]  |PARTITIONED|
-                                                                                                                          project ([$$424, $$427, $$428])
-                                                                                                                          -- STREAM_PROJECT  |PARTITIONED|
-                                                                                                                            exchange
-                                                                                                                            -- ONE_TO_ONE_EXCHANGE  |PARTITIONED|
-                                                                                                                              join (eq($$429, $$430))
-                                                                                                                              -- HYBRID_HASH_JOIN [$$430][$$429]  |PARTITIONED|
-                                                                                                                                exchange
-                                                                                                                                -- ONE_TO_ONE_EXCHANGE  |PARTITIONED|
-                                                                                                                                  project ([$$427, $$430])
-                                                                                                                                  -- STREAM_PROJECT  |PARTITIONED|
-                                                                                                                                    assign [$$427, $$430] <- [$$411, $$416]
-                                                                                                                                    -- ASSIGN  |PARTITIONED|
                                                                                                                                       exchange
                                                                                                                                       -- ONE_TO_ONE_EXCHANGE  |PARTITIONED|
-                                                                                                                                        replicate
-                                                                                                                                        -- REPLICATE  |PARTITIONED|
-                                                                                                                                          exchange
-                                                                                                                                          -- HASH_PARTITION_EXCHANGE [$$416]  |PARTITIONED|
-                                                                                                                                            project ([$$416, $$411])
-                                                                                                                                            -- STREAM_PROJECT  |PARTITIONED|
-                                                                                                                                              assign [$$416, $$411] <- [$$393, $$401]
-                                                                                                                                              -- ASSIGN  |PARTITIONED|
-                                                                                                                                                exchange
-                                                                                                                                                -- ONE_TO_ONE_EXCHANGE  |PARTITIONED|
-                                                                                                                                                  replicate
-                                                                                                                                                  -- REPLICATE  |PARTITIONED|
-                                                                                                                                                    exchange
-                                                                                                                                                    -- ONE_TO_ONE_EXCHANGE  |PARTITIONED|
-                                                                                                                                                      project ([$$393, $$401])
-                                                                                                                                                      -- STREAM_PROJECT  |PARTITIONED|
-                                                                                                                                                        assign [$$393] <- [$$402.getField("x_id")]
->>>>>>> 86e6336f
-                                                                                                                                                        -- ASSIGN  |PARTITIONED|
-                                                                                                                                                          exchange
-                                                                                                                                                          -- ONE_TO_ONE_EXCHANGE  |PARTITIONED|
-                                                                                                                                                            data-scan []<-[$$401, $$402] <- test.collection0
-                                                                                                                                                            -- DATASOURCE_SCAN  |PARTITIONED|
-                                                                                                                                                              exchange
-                                                                                                                                                              -- ONE_TO_ONE_EXCHANGE  |PARTITIONED|
-                                                                                                                                                                empty-tuple-source
-                                                                                                                                                                -- EMPTY_TUPLE_SOURCE  |PARTITIONED|
-<<<<<<< HEAD
-                                                                                                                                      -- HASH_PARTITION_EXCHANGE [$$448]  |PARTITIONED|
-                                                                                                                                        -- STREAM_SELECT  |PARTITIONED|
-                                                                                                                                          -- ONE_TO_ONE_EXCHANGE  |PARTITIONED|
-                                                                                                                                            -- REPLICATE  |PARTITIONED|
-                                                                                                                                              -- ONE_TO_ONE_EXCHANGE  |PARTITIONED|
-                                                                                                                                                -- ASSIGN  |PARTITIONED|
-                                                                                                                                                  -- ASSIGN  |PARTITIONED|
-                                                                                                                                                    -- ONE_TO_ONE_EXCHANGE  |PARTITIONED|
-                                                                                                                                                      -- REPLICATE  |PARTITIONED|
-                                                                                                                                                        -- ONE_TO_ONE_EXCHANGE  |PARTITIONED|
-                                                                                                                                                          -- DATASOURCE_SCAN (test.collection1)  |PARTITIONED|
-                                                                                                                                                            -- ONE_TO_ONE_EXCHANGE  |PARTITIONED|
-                                                                                                                                                              -- EMPTY_TUPLE_SOURCE  |PARTITIONED|
-                                                                                                                      -- HASH_PARTITION_EXCHANGE [$$210]  |PARTITIONED|
-                                                                                                                        -- STREAM_SELECT  |PARTITIONED|
-                                                                                                                          -- ASSIGN  |PARTITIONED|
-                                                                                                                            -- ASSIGN  |PARTITIONED|
-                                                                                                                              -- ONE_TO_ONE_EXCHANGE  |PARTITIONED|
-                                                                                                                                -- REPLICATE  |PARTITIONED|
-                                                                                                                                  -- ONE_TO_ONE_EXCHANGE  |PARTITIONED|
-=======
-                                                                                                                                exchange
-                                                                                                                                -- HASH_PARTITION_EXCHANGE [$$429]  |PARTITIONED|
-                                                                                                                                  project ([$$424, $$428, $$429])
-                                                                                                                                  -- STREAM_PROJECT  |PARTITIONED|
-                                                                                                                                    select (eq($$432.getField("to_u"), "aaaaa"))
-                                                                                                                                    -- STREAM_SELECT  |PARTITIONED|
-                                                                                                                                      exchange
-                                                                                                                                      -- ONE_TO_ONE_EXCHANGE  |PARTITIONED|
-                                                                                                                                        replicate
-                                                                                                                                        -- REPLICATE  |PARTITIONED|
+                                                                                                                                        assign [$$435, $$445] <- [$$409, $$417] project: [$$435, $$445]
+                                                                                                                                        -- ASSIGN  |PARTITIONED|
                                                                                                                                           exchange
                                                                                                                                           -- ONE_TO_ONE_EXCHANGE  |PARTITIONED|
-                                                                                                                                            assign [$$429, $$424] <- [$$432.getField("y_id"), $$432.getField("b")]
-                                                                                                                                            -- ASSIGN  |PARTITIONED|
-                                                                                                                                              project ([$$428, $$432])
-                                                                                                                                              -- STREAM_PROJECT  |PARTITIONED|
-                                                                                                                                                assign [$$428, $$432] <- [$$413, $$419]
+                                                                                                                                            replicate
+                                                                                                                                            -- REPLICATE  |PARTITIONED|
+                                                                                                                                              exchange
+                                                                                                                                              -- HASH_PARTITION_EXCHANGE [$$417]  |PARTITIONED|
+                                                                                                                                                assign [$$417, $$409] <- [$$391, $$399] project: [$$417, $$409]
                                                                                                                                                 -- ASSIGN  |PARTITIONED|
                                                                                                                                                   exchange
                                                                                                                                                   -- ONE_TO_ONE_EXCHANGE  |PARTITIONED|
@@ -483,36 +318,57 @@
                                                                                                                                                     -- REPLICATE  |PARTITIONED|
                                                                                                                                                       exchange
                                                                                                                                                       -- ONE_TO_ONE_EXCHANGE  |PARTITIONED|
-                                                                                                                                                        data-scan []<-[$$413, $$419] <- test.collection1
-                                                                                                                                                        -- DATASOURCE_SCAN  |PARTITIONED|
+                                                                                                                                                        assign [$$391] <- [$$400.getField("x_id")] project: [$$391, $$399]
+                                                                                                                                                        -- ASSIGN  |PARTITIONED|
                                                                                                                                                           exchange
                                                                                                                                                           -- ONE_TO_ONE_EXCHANGE  |PARTITIONED|
-                                                                                                                                                            empty-tuple-source
-                                                                                                                                                            -- EMPTY_TUPLE_SOURCE  |PARTITIONED|
-                                                                                                              exchange
-                                                                                                              -- HASH_PARTITION_EXCHANGE [$$254, $$251]  |PARTITIONED|
-                                                                                                                assign [$$255] <- [true]
-                                                                                                                -- ASSIGN  |PARTITIONED|
-                                                                                                                  project ([$$147, $$254, $$251])
-                                                                                                                  -- STREAM_PROJECT  |PARTITIONED|
-                                                                                                                    exchange
-                                                                                                                    -- ONE_TO_ONE_EXCHANGE  |PARTITIONED|
-                                                                                                                      join (eq($$200, $$137))
-                                                                                                                      -- HYBRID_HASH_JOIN [$$137][$$200]  |PARTITIONED|
-                                                                                                                        exchange
-                                                                                                                        -- ONE_TO_ONE_EXCHANGE  |PARTITIONED|
-                                                                                                                          project ([$$147, $$254, $$251, $$137])
-                                                                                                                          -- STREAM_PROJECT  |PARTITIONED|
-                                                                                                                            exchange
-                                                                                                                            -- ONE_TO_ONE_EXCHANGE  |PARTITIONED|
-                                                                                                                              join (eq($$212, $$245))
-                                                                                                                              -- HYBRID_HASH_JOIN [$$245][$$212]  |PARTITIONED|
-                                                                                                                                exchange
-                                                                                                                                -- ONE_TO_ONE_EXCHANGE  |PARTITIONED|
-                                                                                                                                  project ([$$254, $$251, $$245])
-                                                                                                                                  -- STREAM_PROJECT  |PARTITIONED|
-                                                                                                                                    assign [$$254, $$251, $$245] <- [$$437, $$438, $$447]
->>>>>>> 86e6336f
+                                                                                                                                                            data-scan []<-[$$399, $$400] <- test.collection0
+                                                                                                                                                            -- DATASOURCE_SCAN  |PARTITIONED|
+                                                                                                                                                              exchange
+                                                                                                                                                              -- ONE_TO_ONE_EXCHANGE  |PARTITIONED|
+                                                                                                                                                                empty-tuple-source
+                                                                                                                                                                -- EMPTY_TUPLE_SOURCE  |PARTITIONED|
+                                                                                                                                      exchange
+                                                                                                                                      -- HASH_PARTITION_EXCHANGE [$$448]  |PARTITIONED|
+                                                                                                                                        select (eq($$450.getField("to_u"), "aaaaa")) project: [$$436, $$448]
+                                                                                                                                        -- STREAM_SELECT  |PARTITIONED|
+                                                                                                                                          exchange
+                                                                                                                                          -- ONE_TO_ONE_EXCHANGE  |PARTITIONED|
+                                                                                                                                            replicate
+                                                                                                                                            -- REPLICATE  |PARTITIONED|
+                                                                                                                                              exchange
+                                                                                                                                              -- ONE_TO_ONE_EXCHANGE  |PARTITIONED|
+                                                                                                                                                assign [$$448] <- [$$450.getField("y_id")]
+                                                                                                                                                -- ASSIGN  |PARTITIONED|
+                                                                                                                                                  assign [$$436, $$450] <- [$$411, $$413] project: [$$436, $$450]
+                                                                                                                                                  -- ASSIGN  |PARTITIONED|
+                                                                                                                                                    exchange
+                                                                                                                                                    -- ONE_TO_ONE_EXCHANGE  |PARTITIONED|
+                                                                                                                                                      replicate
+                                                                                                                                                      -- REPLICATE  |PARTITIONED|
+                                                                                                                                                        exchange
+                                                                                                                                                        -- ONE_TO_ONE_EXCHANGE  |PARTITIONED|
+                                                                                                                                                          data-scan []<-[$$411, $$413] <- test.collection1
+                                                                                                                                                          -- DATASOURCE_SCAN  |PARTITIONED|
+                                                                                                                                                            exchange
+                                                                                                                                                            -- ONE_TO_ONE_EXCHANGE  |PARTITIONED|
+                                                                                                                                                              empty-tuple-source
+                                                                                                                                                              -- EMPTY_TUPLE_SOURCE  |PARTITIONED|
+                                                                                                                      exchange
+                                                                                                                      -- HASH_PARTITION_EXCHANGE [$$210]  |PARTITIONED|
+                                                                                                                        select (eq($$L.getField("to_u"), "aaaaa")) project: [$$145, $$135, $$210]
+                                                                                                                        -- STREAM_SELECT  |PARTITIONED|
+                                                                                                                          assign [$$135, $$210, $$145] <- [$$L.getField("a"), $$L.getField("y_id"), $$L.getField("b")]
+                                                                                                                          -- ASSIGN  |PARTITIONED|
+                                                                                                                            assign [$$L] <- [$$441] project: [$$L]
+                                                                                                                            -- ASSIGN  |PARTITIONED|
+                                                                                                                              exchange
+                                                                                                                              -- ONE_TO_ONE_EXCHANGE  |PARTITIONED|
+                                                                                                                                replicate
+                                                                                                                                -- REPLICATE  |PARTITIONED|
+                                                                                                                                  exchange
+                                                                                                                                  -- ONE_TO_ONE_EXCHANGE  |PARTITIONED|
+                                                                                                                                    assign [$$447, $$441] <- [$$411, $$413] project: [$$441]
                                                                                                                                     -- ASSIGN  |PARTITIONED|
                                                                                                                                       exchange
                                                                                                                                       -- ONE_TO_ONE_EXCHANGE  |PARTITIONED|
@@ -520,396 +376,903 @@
                                                                                                                                         -- REPLICATE  |PARTITIONED|
                                                                                                                                           exchange
                                                                                                                                           -- ONE_TO_ONE_EXCHANGE  |PARTITIONED|
-<<<<<<< HEAD
-                                                                                                                                            -- DATASOURCE_SCAN (test.collection1)  |PARTITIONED|
-                                                                                                                                              -- ONE_TO_ONE_EXCHANGE  |PARTITIONED|
-                                                                                                                                                -- EMPTY_TUPLE_SOURCE  |PARTITIONED|
-                                                                                                              -- BROADCAST_EXCHANGE  |PARTITIONED|
-                                                                                                                -- UNNEST  |UNPARTITIONED|
-                                                                                                                  -- EMPTY_TUPLE_SOURCE  |UNPARTITIONED|
-                                                      -- BROADCAST_EXCHANGE  |PARTITIONED|
-                                                        -- UNNEST  |UNPARTITIONED|
-                                                          -- EMPTY_TUPLE_SOURCE  |UNPARTITIONED|
-                            -- HASH_PARTITION_EXCHANGE [$$388]  |PARTITIONED|
-                              -- ASSIGN  |PARTITIONED|
-                                -- STREAM_PROJECT  |PARTITIONED|
-                                  -- ONE_TO_ONE_EXCHANGE  |PARTITIONED|
-                                    -- HYBRID_HASH_JOIN [$$162][$$202]  |PARTITIONED|
-                                      -- ONE_TO_ONE_EXCHANGE  |PARTITIONED|
-=======
-                                                                                                                                            project ([$$437, $$438, $$447])
-                                                                                                                                            -- STREAM_PROJECT  |PARTITIONED|
+                                                                                                                                            data-scan []<-[$$411, $$413] <- test.collection1
+                                                                                                                                            -- DATASOURCE_SCAN  |PARTITIONED|
                                                                                                                                               exchange
                                                                                                                                               -- ONE_TO_ONE_EXCHANGE  |PARTITIONED|
-                                                                                                                                                join (eq($$450, $$447))
-                                                                                                                                                -- HYBRID_HASH_JOIN [$$447][$$450]  |PARTITIONED|
+                                                                                                                                                empty-tuple-source
+                                                                                                                                                -- EMPTY_TUPLE_SOURCE  |PARTITIONED|
+                                                                                                              exchange
+                                                                                                              -- BROADCAST_EXCHANGE  |PARTITIONED|
+                                                                                                                unnest $$198 <- scan-collection(array: [ 66, 67, 26, 12, 13 ])
+                                                                                                                -- UNNEST  |UNPARTITIONED|
+                                                                                                                  empty-tuple-source
+                                                                                                                  -- EMPTY_TUPLE_SOURCE  |UNPARTITIONED|
+                                                      exchange
+                                                      -- BROADCAST_EXCHANGE  |PARTITIONED|
+                                                        unnest $$199 <- scan-collection(array: [ 66, 67, 26, 12, 13 ])
+                                                        -- UNNEST  |UNPARTITIONED|
+                                                          empty-tuple-source
+                                                          -- EMPTY_TUPLE_SOURCE  |UNPARTITIONED|
+                            exchange
+                            -- HASH_PARTITION_EXCHANGE [$$388]  |PARTITIONED|
+                              assign [$$317, $$190] <- [true, {"u": $$219}] project: [$$190, $$317, $$388]
+                              -- ASSIGN  |PARTITIONED|
+                                project ([$$388, $$219])
+                                -- STREAM_PROJECT  |PARTITIONED|
+                                  exchange
+                                  -- ONE_TO_ONE_EXCHANGE  |PARTITIONED|
+                                    join (eq($$202, $$162))
+                                    -- HYBRID_HASH_JOIN [$$162][$$202]  |PARTITIONED|
+                                      exchange
+                                      -- ONE_TO_ONE_EXCHANGE  |PARTITIONED|
+                                        project ([$$388, $$219, $$162])
+                                        -- STREAM_PROJECT  |PARTITIONED|
+                                          exchange
+                                          -- ONE_TO_ONE_EXCHANGE  |PARTITIONED|
+                                            join (eq($$201, $$165))
+                                            -- HYBRID_HASH_JOIN [$$165][$$201]  |PARTITIONED|
+                                              exchange
+                                              -- ONE_TO_ONE_EXCHANGE  |PARTITIONED|
+                                                select ($$186) project: [$$388, $$219, $$162, $$165]
+                                                -- STREAM_SELECT  |PARTITIONED|
+                                                  project ([$$186, $$388, $$162, $$165, $$219])
+                                                  -- STREAM_PROJECT  |PARTITIONED|
+                                                    exchange
+                                                    -- ONE_TO_ONE_EXCHANGE  |PARTITIONED|
+                                                      group by ([$$388 := $$256; $$389 := $$196]) decor ([$$162; $$165; $$219]) {
+                                                                aggregate [$$186] <- [non-empty-stream()]
+                                                                -- AGGREGATE  |LOCAL|
+                                                                  select (not(is-missing($$387)))
+                                                                  -- STREAM_SELECT  |LOCAL|
+                                                                    nested tuple source
+                                                                    -- NESTED_TUPLE_SOURCE  |LOCAL|
+                                                             }
+                                                      -- PRE_CLUSTERED_GROUP_BY[$$256, $$196]  |PARTITIONED|
+                                                        exchange
+                                                        -- ONE_TO_ONE_EXCHANGE  |PARTITIONED|
+                                                          order (ASC, $$256) (ASC, $$196)
+                                                          -- STABLE_SORT [$$256(ASC), $$196(ASC)]  |PARTITIONED|
+                                                            exchange
+                                                            -- ONE_TO_ONE_EXCHANGE  |PARTITIONED|
+                                                              project ([$$219, $$162, $$165, $$387, $$256, $$196])
+                                                              -- STREAM_PROJECT  |PARTITIONED|
+                                                                exchange
+                                                                -- ONE_TO_ONE_EXCHANGE  |PARTITIONED|
+                                                                  left outer join (and(eq($$256, $$459), eq($$196, $$460)))
+                                                                  -- HYBRID_HASH_JOIN [$$256, $$196][$$459, $$460]  |PARTITIONED|
+                                                                    exchange
+                                                                    -- HASH_PARTITION_EXCHANGE [$$256, $$196]  |PARTITIONED|
+                                                                      project ([$$219, $$162, $$165, $$256, $$196])
+                                                                      -- STREAM_PROJECT  |PARTITIONED|
+                                                                        exchange
+                                                                        -- ONE_TO_ONE_EXCHANGE  |PARTITIONED|
+                                                                          join (eq($$214, $$260))
+                                                                          -- HYBRID_HASH_JOIN [$$260][$$214]  |PARTITIONED|
+                                                                            exchange
+                                                                            -- HASH_PARTITION_EXCHANGE [$$260]  |PARTITIONED|
+                                                                              group by ([$$256 := $$257]) decor ([$$260]) {
+                                                                                        aggregate [] <- []
+                                                                                        -- AGGREGATE  |LOCAL|
+                                                                                          select (not(is-missing($$262)))
+                                                                                          -- STREAM_SELECT  |LOCAL|
+                                                                                            nested tuple source
+                                                                                            -- NESTED_TUPLE_SOURCE  |LOCAL|
+                                                                                     }
+                                                                              -- PRE_CLUSTERED_GROUP_BY[$$257]  |PARTITIONED|
+                                                                                exchange
+                                                                                -- ONE_TO_ONE_EXCHANGE  |PARTITIONED|
+                                                                                  order (ASC, $$257)
+                                                                                  -- STABLE_SORT [$$257(ASC)]  |PARTITIONED|
+                                                                                    exchange
+                                                                                    -- ONE_TO_ONE_EXCHANGE  |PARTITIONED|
+                                                                                      project ([$$260, $$262, $$257])
+                                                                                      -- STREAM_PROJECT  |PARTITIONED|
+                                                                                        exchange
+                                                                                        -- ONE_TO_ONE_EXCHANGE  |PARTITIONED|
+                                                                                          left outer join (eq($$257, $$261))
+                                                                                          -- HYBRID_HASH_JOIN [$$257][$$261]  |PARTITIONED|
+                                                                                            exchange
+                                                                                            -- ONE_TO_ONE_EXCHANGE  |PARTITIONED|
+                                                                                              assign [$$260, $$257] <- [$$391, $$399] project: [$$260, $$257]
+                                                                                              -- ASSIGN  |PARTITIONED|
+                                                                                                exchange
+                                                                                                -- ONE_TO_ONE_EXCHANGE  |PARTITIONED|
+                                                                                                  replicate
+                                                                                                  -- REPLICATE  |PARTITIONED|
+                                                                                                    exchange
+                                                                                                    -- HASH_PARTITION_EXCHANGE [$$399]  |PARTITIONED|
+                                                                                                      replicate
+                                                                                                      -- REPLICATE  |PARTITIONED|
+                                                                                                        exchange
+                                                                                                        -- ONE_TO_ONE_EXCHANGE  |PARTITIONED|
+                                                                                                          assign [$$391] <- [$$400.getField("x_id")] project: [$$391, $$399]
+                                                                                                          -- ASSIGN  |PARTITIONED|
+                                                                                                            exchange
+                                                                                                            -- ONE_TO_ONE_EXCHANGE  |PARTITIONED|
+                                                                                                              data-scan []<-[$$399, $$400] <- test.collection0
+                                                                                                              -- DATASOURCE_SCAN  |PARTITIONED|
+                                                                                                                exchange
+                                                                                                                -- ONE_TO_ONE_EXCHANGE  |PARTITIONED|
+                                                                                                                  empty-tuple-source
+                                                                                                                  -- EMPTY_TUPLE_SOURCE  |PARTITIONED|
+                                                                                            exchange
+                                                                                            -- HASH_PARTITION_EXCHANGE [$$261]  |PARTITIONED|
+                                                                                              assign [$$262] <- [true]
+                                                                                              -- ASSIGN  |PARTITIONED|
+                                                                                                project ([$$261])
+                                                                                                -- STREAM_PROJECT  |PARTITIONED|
+                                                                                                  exchange
+                                                                                                  -- ONE_TO_ONE_EXCHANGE  |PARTITIONED|
+                                                                                                    join (eq($$265, $$266))
+                                                                                                    -- HYBRID_HASH_JOIN [$$266][$$265]  |PARTITIONED|
+                                                                                                      exchange
+                                                                                                      -- ONE_TO_ONE_EXCHANGE  |PARTITIONED|
+                                                                                                        select ($$267) project: [$$261, $$266]
+                                                                                                        -- STREAM_SELECT  |PARTITIONED|
+                                                                                                          project ([$$267, $$261, $$266])
+                                                                                                          -- STREAM_PROJECT  |PARTITIONED|
+                                                                                                            exchange
+                                                                                                            -- ONE_TO_ONE_EXCHANGE  |PARTITIONED|
+                                                                                                              group by ([$$261 := $$268; $$269 := $$270]) decor ([$$266]) {
+                                                                                                                        aggregate [$$267] <- [non-empty-stream()]
+                                                                                                                        -- AGGREGATE  |LOCAL|
+                                                                                                                          select (not(is-missing($$280)))
+                                                                                                                          -- STREAM_SELECT  |LOCAL|
+                                                                                                                            nested tuple source
+                                                                                                                            -- NESTED_TUPLE_SOURCE  |LOCAL|
+                                                                                                                     }
+                                                                                                              -- PRE_CLUSTERED_GROUP_BY[$$268, $$270]  |PARTITIONED|
+                                                                                                                exchange
+                                                                                                                -- ONE_TO_ONE_EXCHANGE  |PARTITIONED|
+                                                                                                                  order (ASC, $$268) (ASC, $$270)
+                                                                                                                  -- STABLE_SORT [$$268(ASC), $$270(ASC)]  |PARTITIONED|
+                                                                                                                    exchange
+                                                                                                                    -- ONE_TO_ONE_EXCHANGE  |PARTITIONED|
+                                                                                                                      project ([$$266, $$280, $$268, $$270])
+                                                                                                                      -- STREAM_PROJECT  |PARTITIONED|
+                                                                                                                        exchange
+                                                                                                                        -- ONE_TO_ONE_EXCHANGE  |PARTITIONED|
+                                                                                                                          left outer join (and(eq($$268, $$278), eq($$270, $$279)))
+                                                                                                                          -- HYBRID_HASH_JOIN [$$268, $$270][$$278, $$279]  |PARTITIONED|
+                                                                                                                            exchange
+                                                                                                                            -- ONE_TO_ONE_EXCHANGE  |PARTITIONED|
+                                                                                                                              assign [$$266, $$268, $$270] <- [$$407, $$409, $$411] project: [$$266, $$268, $$270]
+                                                                                                                              -- ASSIGN  |PARTITIONED|
+                                                                                                                                exchange
+                                                                                                                                -- ONE_TO_ONE_EXCHANGE  |PARTITIONED|
+                                                                                                                                  replicate
+                                                                                                                                  -- REPLICATE  |PARTITIONED|
+                                                                                                                                    exchange
+                                                                                                                                    -- HASH_PARTITION_EXCHANGE [$$409, $$411]  |PARTITIONED|
+                                                                                                                                      project ([$$407, $$409, $$411])
+                                                                                                                                      -- STREAM_PROJECT  |PARTITIONED|
+                                                                                                                                        exchange
+                                                                                                                                        -- ONE_TO_ONE_EXCHANGE  |PARTITIONED|
+                                                                                                                                          join (eq($$418, $$417))
+                                                                                                                                          -- HYBRID_HASH_JOIN [$$417][$$418]  |PARTITIONED|
+                                                                                                                                            exchange
+                                                                                                                                            -- ONE_TO_ONE_EXCHANGE  |PARTITIONED|
+                                                                                                                                              replicate
+                                                                                                                                              -- REPLICATE  |PARTITIONED|
+                                                                                                                                                exchange
+                                                                                                                                                -- HASH_PARTITION_EXCHANGE [$$417]  |PARTITIONED|
+                                                                                                                                                  assign [$$417, $$409] <- [$$391, $$399] project: [$$417, $$409]
+                                                                                                                                                  -- ASSIGN  |PARTITIONED|
+                                                                                                                                                    exchange
+                                                                                                                                                    -- ONE_TO_ONE_EXCHANGE  |PARTITIONED|
+                                                                                                                                                      replicate
+                                                                                                                                                      -- REPLICATE  |PARTITIONED|
+                                                                                                                                                        exchange
+                                                                                                                                                        -- ONE_TO_ONE_EXCHANGE  |PARTITIONED|
+                                                                                                                                                          assign [$$391] <- [$$400.getField("x_id")] project: [$$391, $$399]
+                                                                                                                                                          -- ASSIGN  |PARTITIONED|
+                                                                                                                                                            exchange
+                                                                                                                                                            -- ONE_TO_ONE_EXCHANGE  |PARTITIONED|
+                                                                                                                                                              data-scan []<-[$$399, $$400] <- test.collection0
+                                                                                                                                                              -- DATASOURCE_SCAN  |PARTITIONED|
+                                                                                                                                                                exchange
+                                                                                                                                                                -- ONE_TO_ONE_EXCHANGE  |PARTITIONED|
+                                                                                                                                                                  empty-tuple-source
+                                                                                                                                                                  -- EMPTY_TUPLE_SOURCE  |PARTITIONED|
+                                                                                                                                            exchange
+                                                                                                                                            -- HASH_PARTITION_EXCHANGE [$$418]  |PARTITIONED|
+                                                                                                                                              select (eq($$413.getField("to_u"), "aaaaa")) project: [$$407, $$411, $$418]
+                                                                                                                                              -- STREAM_SELECT  |PARTITIONED|
+                                                                                                                                                assign [$$418, $$407] <- [$$413.getField("y_id"), $$413.getField("a")]
+                                                                                                                                                -- ASSIGN  |PARTITIONED|
                                                                                                                                                   exchange
                                                                                                                                                   -- ONE_TO_ONE_EXCHANGE  |PARTITIONED|
-                                                                                                                                                    project ([$$437, $$447])
-                                                                                                                                                    -- STREAM_PROJECT  |PARTITIONED|
-                                                                                                                                                      assign [$$437, $$447] <- [$$411, $$416]
+                                                                                                                                                    replicate
+                                                                                                                                                    -- REPLICATE  |PARTITIONED|
+                                                                                                                                                      exchange
+                                                                                                                                                      -- ONE_TO_ONE_EXCHANGE  |PARTITIONED|
+                                                                                                                                                        data-scan []<-[$$411, $$413] <- test.collection1
+                                                                                                                                                        -- DATASOURCE_SCAN  |PARTITIONED|
+                                                                                                                                                          exchange
+                                                                                                                                                          -- ONE_TO_ONE_EXCHANGE  |PARTITIONED|
+                                                                                                                                                            empty-tuple-source
+                                                                                                                                                            -- EMPTY_TUPLE_SOURCE  |PARTITIONED|
+                                                                                                                            exchange
+                                                                                                                            -- ONE_TO_ONE_EXCHANGE  |PARTITIONED|
+                                                                                                                              assign [$$280] <- [true]
+                                                                                                                              -- ASSIGN  |PARTITIONED|
+                                                                                                                                select (eq($$281, $$282)) project: [$$278, $$279]
+                                                                                                                                -- STREAM_SELECT  |PARTITIONED|
+                                                                                                                                  unnest $$282 <- scan-collection($$283) project: [$$278, $$279, $$281, $$282]
+                                                                                                                                  -- UNNEST  |PARTITIONED|
+                                                                                                                                    exchange
+                                                                                                                                    -- ONE_TO_ONE_EXCHANGE  |PARTITIONED|
+                                                                                                                                      group by ([$$278 := $$284; $$279 := $$285]) decor ([$$281]) {
+                                                                                                                                                aggregate [$$283] <- [listify($$315)]
+                                                                                                                                                -- AGGREGATE  |LOCAL|
+                                                                                                                                                  aggregate [$$315] <- [agg-sql-max($$297)]
+                                                                                                                                                  -- AGGREGATE  |LOCAL|
+                                                                                                                                                    select (not(is-missing($$296)))
+                                                                                                                                                    -- STREAM_SELECT  |LOCAL|
+                                                                                                                                                      nested tuple source
+                                                                                                                                                      -- NESTED_TUPLE_SOURCE  |LOCAL|
+                                                                                                                                             }
+                                                                                                                                      -- PRE_CLUSTERED_GROUP_BY[$$284, $$285]  |PARTITIONED|
+                                                                                                                                        exchange
+                                                                                                                                        -- ONE_TO_ONE_EXCHANGE  |PARTITIONED|
+                                                                                                                                          order (ASC, $$284) (ASC, $$285)
+                                                                                                                                          -- STABLE_SORT [$$284(ASC), $$285(ASC)]  |PARTITIONED|
+                                                                                                                                            exchange
+                                                                                                                                            -- ONE_TO_ONE_EXCHANGE  |PARTITIONED|
+                                                                                                                                              project ([$$281, $$297, $$296, $$284, $$285])
+                                                                                                                                              -- STREAM_PROJECT  |PARTITIONED|
+                                                                                                                                                exchange
+                                                                                                                                                -- ONE_TO_ONE_EXCHANGE  |PARTITIONED|
+                                                                                                                                                  left outer join (and(eq($$284, $$294), eq($$285, $$295)))
+                                                                                                                                                  -- HYBRID_HASH_JOIN [$$284, $$285][$$294, $$295]  |PARTITIONED|
+                                                                                                                                                    exchange
+                                                                                                                                                    -- ONE_TO_ONE_EXCHANGE  |PARTITIONED|
+                                                                                                                                                      assign [$$281, $$284, $$285] <- [$$422, $$425, $$426] project: [$$281, $$284, $$285]
                                                                                                                                                       -- ASSIGN  |PARTITIONED|
                                                                                                                                                         exchange
                                                                                                                                                         -- ONE_TO_ONE_EXCHANGE  |PARTITIONED|
                                                                                                                                                           replicate
                                                                                                                                                           -- REPLICATE  |PARTITIONED|
                                                                                                                                                             exchange
-                                                                                                                                                            -- HASH_PARTITION_EXCHANGE [$$416]  |PARTITIONED|
-                                                                                                                                                              project ([$$416, $$411])
+                                                                                                                                                            -- HASH_PARTITION_EXCHANGE [$$425, $$426]  |PARTITIONED|
+                                                                                                                                                              project ([$$422, $$425, $$426])
                                                                                                                                                               -- STREAM_PROJECT  |PARTITIONED|
-                                                                                                                                                                assign [$$416, $$411] <- [$$393, $$401]
-                                                                                                                                                                -- ASSIGN  |PARTITIONED|
+                                                                                                                                                                exchange
+                                                                                                                                                                -- ONE_TO_ONE_EXCHANGE  |PARTITIONED|
+                                                                                                                                                                  join (eq($$427, $$428))
+                                                                                                                                                                  -- HYBRID_HASH_JOIN [$$428][$$427]  |PARTITIONED|
+                                                                                                                                                                    exchange
+                                                                                                                                                                    -- ONE_TO_ONE_EXCHANGE  |PARTITIONED|
+                                                                                                                                                                      assign [$$425, $$428] <- [$$409, $$417] project: [$$425, $$428]
+                                                                                                                                                                      -- ASSIGN  |PARTITIONED|
+                                                                                                                                                                        exchange
+                                                                                                                                                                        -- ONE_TO_ONE_EXCHANGE  |PARTITIONED|
+                                                                                                                                                                          replicate
+                                                                                                                                                                          -- REPLICATE  |PARTITIONED|
+                                                                                                                                                                            exchange
+                                                                                                                                                                            -- HASH_PARTITION_EXCHANGE [$$417]  |PARTITIONED|
+                                                                                                                                                                              assign [$$417, $$409] <- [$$391, $$399] project: [$$417, $$409]
+                                                                                                                                                                              -- ASSIGN  |PARTITIONED|
+                                                                                                                                                                                exchange
+                                                                                                                                                                                -- ONE_TO_ONE_EXCHANGE  |PARTITIONED|
+                                                                                                                                                                                  replicate
+                                                                                                                                                                                  -- REPLICATE  |PARTITIONED|
+                                                                                                                                                                                    exchange
+                                                                                                                                                                                    -- ONE_TO_ONE_EXCHANGE  |PARTITIONED|
+                                                                                                                                                                                      assign [$$391] <- [$$400.getField("x_id")] project: [$$391, $$399]
+                                                                                                                                                                                      -- ASSIGN  |PARTITIONED|
+                                                                                                                                                                                        exchange
+                                                                                                                                                                                        -- ONE_TO_ONE_EXCHANGE  |PARTITIONED|
+                                                                                                                                                                                          data-scan []<-[$$399, $$400] <- test.collection0
+                                                                                                                                                                                          -- DATASOURCE_SCAN  |PARTITIONED|
+                                                                                                                                                                                            exchange
+                                                                                                                                                                                            -- ONE_TO_ONE_EXCHANGE  |PARTITIONED|
+                                                                                                                                                                                              empty-tuple-source
+                                                                                                                                                                                              -- EMPTY_TUPLE_SOURCE  |PARTITIONED|
+                                                                                                                                                                    exchange
+                                                                                                                                                                    -- HASH_PARTITION_EXCHANGE [$$427]  |PARTITIONED|
+                                                                                                                                                                      select (eq($$430.getField("to_u"), "aaaaa")) project: [$$422, $$426, $$427]
+                                                                                                                                                                      -- STREAM_SELECT  |PARTITIONED|
+                                                                                                                                                                        exchange
+                                                                                                                                                                        -- ONE_TO_ONE_EXCHANGE  |PARTITIONED|
+                                                                                                                                                                          replicate
+                                                                                                                                                                          -- REPLICATE  |PARTITIONED|
+                                                                                                                                                                            exchange
+                                                                                                                                                                            -- ONE_TO_ONE_EXCHANGE  |PARTITIONED|
+                                                                                                                                                                              assign [$$427, $$422] <- [$$430.getField("y_id"), $$430.getField("b")]
+                                                                                                                                                                              -- ASSIGN  |PARTITIONED|
+                                                                                                                                                                                assign [$$426, $$430] <- [$$411, $$413] project: [$$426, $$430]
+                                                                                                                                                                                -- ASSIGN  |PARTITIONED|
+                                                                                                                                                                                  exchange
+                                                                                                                                                                                  -- ONE_TO_ONE_EXCHANGE  |PARTITIONED|
+                                                                                                                                                                                    replicate
+                                                                                                                                                                                    -- REPLICATE  |PARTITIONED|
+                                                                                                                                                                                      exchange
+                                                                                                                                                                                      -- ONE_TO_ONE_EXCHANGE  |PARTITIONED|
+                                                                                                                                                                                        data-scan []<-[$$411, $$413] <- test.collection1
+                                                                                                                                                                                        -- DATASOURCE_SCAN  |PARTITIONED|
+                                                                                                                                                                                          exchange
+                                                                                                                                                                                          -- ONE_TO_ONE_EXCHANGE  |PARTITIONED|
+                                                                                                                                                                                            empty-tuple-source
+                                                                                                                                                                                            -- EMPTY_TUPLE_SOURCE  |PARTITIONED|
+                                                                                                                                                    exchange
+                                                                                                                                                    -- HASH_PARTITION_EXCHANGE [$$294, $$295]  |PARTITIONED|
+                                                                                                                                                      assign [$$296] <- [true]
+                                                                                                                                                      -- ASSIGN  |PARTITIONED|
+                                                                                                                                                        project ([$$297, $$294, $$295])
+                                                                                                                                                        -- STREAM_PROJECT  |PARTITIONED|
+                                                                                                                                                          exchange
+                                                                                                                                                          -- ONE_TO_ONE_EXCHANGE  |PARTITIONED|
+                                                                                                                                                            join (eq($$301, $$302))
+                                                                                                                                                            -- HYBRID_HASH_JOIN [$$302][$$301]  |PARTITIONED|
+                                                                                                                                                              exchange
+                                                                                                                                                              -- ONE_TO_ONE_EXCHANGE  |PARTITIONED|
+                                                                                                                                                                project ([$$297, $$294, $$295, $$302])
+                                                                                                                                                                -- STREAM_PROJECT  |PARTITIONED|
                                                                                                                                                                   exchange
                                                                                                                                                                   -- ONE_TO_ONE_EXCHANGE  |PARTITIONED|
-                                                                                                                                                                    replicate
-                                                                                                                                                                    -- REPLICATE  |PARTITIONED|
+                                                                                                                                                                    join (eq($$303, $$304))
+                                                                                                                                                                    -- HYBRID_HASH_JOIN [$$304][$$303]  |PARTITIONED|
                                                                                                                                                                       exchange
                                                                                                                                                                       -- ONE_TO_ONE_EXCHANGE  |PARTITIONED|
-                                                                                                                                                                        project ([$$393, $$401])
-                                                                                                                                                                        -- STREAM_PROJECT  |PARTITIONED|
-                                                                                                                                                                          assign [$$393] <- [$$402.getField("x_id")]
-                                                                                                                                                                          -- ASSIGN  |PARTITIONED|
-                                                                                                                                                                            exchange
-                                                                                                                                                                            -- ONE_TO_ONE_EXCHANGE  |PARTITIONED|
-                                                                                                                                                                              data-scan []<-[$$401, $$402] <- test.collection0
-                                                                                                                                                                              -- DATASOURCE_SCAN  |PARTITIONED|
-                                                                                                                                                                                exchange
-                                                                                                                                                                                -- ONE_TO_ONE_EXCHANGE  |PARTITIONED|
-                                                                                                                                                                                  empty-tuple-source
-                                                                                                                                                                                  -- EMPTY_TUPLE_SOURCE  |PARTITIONED|
-                                                                                                                                                  exchange
-                                                                                                                                                  -- HASH_PARTITION_EXCHANGE [$$450]  |PARTITIONED|
-                                                                                                                                                    project ([$$438, $$450])
-                                                                                                                                                    -- STREAM_PROJECT  |PARTITIONED|
-                                                                                                                                                      select (eq($$452.getField("to_u"), "aaaaa"))
-                                                                                                                                                      -- STREAM_SELECT  |PARTITIONED|
+                                                                                                                                                                        assign [$$294, $$295, $$304] <- [$$435, $$436, $$445] project: [$$294, $$295, $$304]
+                                                                                                                                                                        -- ASSIGN  |PARTITIONED|
+                                                                                                                                                                          exchange
+                                                                                                                                                                          -- ONE_TO_ONE_EXCHANGE  |PARTITIONED|
+                                                                                                                                                                            replicate
+                                                                                                                                                                            -- REPLICATE  |PARTITIONED|
+                                                                                                                                                                              exchange
+                                                                                                                                                                              -- ONE_TO_ONE_EXCHANGE  |PARTITIONED|
+                                                                                                                                                                                project ([$$435, $$436, $$445])
+                                                                                                                                                                                -- STREAM_PROJECT  |PARTITIONED|
+                                                                                                                                                                                  exchange
+                                                                                                                                                                                  -- ONE_TO_ONE_EXCHANGE  |PARTITIONED|
+                                                                                                                                                                                    join (eq($$448, $$445))
+                                                                                                                                                                                    -- HYBRID_HASH_JOIN [$$445][$$448]  |PARTITIONED|
+                                                                                                                                                                                      exchange
+                                                                                                                                                                                      -- ONE_TO_ONE_EXCHANGE  |PARTITIONED|
+                                                                                                                                                                                        assign [$$435, $$445] <- [$$409, $$417] project: [$$435, $$445]
+                                                                                                                                                                                        -- ASSIGN  |PARTITIONED|
+                                                                                                                                                                                          exchange
+                                                                                                                                                                                          -- ONE_TO_ONE_EXCHANGE  |PARTITIONED|
+                                                                                                                                                                                            replicate
+                                                                                                                                                                                            -- REPLICATE  |PARTITIONED|
+                                                                                                                                                                                              exchange
+                                                                                                                                                                                              -- HASH_PARTITION_EXCHANGE [$$417]  |PARTITIONED|
+                                                                                                                                                                                                assign [$$417, $$409] <- [$$391, $$399] project: [$$417, $$409]
+                                                                                                                                                                                                -- ASSIGN  |PARTITIONED|
+                                                                                                                                                                                                  exchange
+                                                                                                                                                                                                  -- ONE_TO_ONE_EXCHANGE  |PARTITIONED|
+                                                                                                                                                                                                    replicate
+                                                                                                                                                                                                    -- REPLICATE  |PARTITIONED|
+                                                                                                                                                                                                      exchange
+                                                                                                                                                                                                      -- ONE_TO_ONE_EXCHANGE  |PARTITIONED|
+                                                                                                                                                                                                        assign [$$391] <- [$$400.getField("x_id")] project: [$$391, $$399]
+                                                                                                                                                                                                        -- ASSIGN  |PARTITIONED|
+                                                                                                                                                                                                          exchange
+                                                                                                                                                                                                          -- ONE_TO_ONE_EXCHANGE  |PARTITIONED|
+                                                                                                                                                                                                            data-scan []<-[$$399, $$400] <- test.collection0
+                                                                                                                                                                                                            -- DATASOURCE_SCAN  |PARTITIONED|
+                                                                                                                                                                                                              exchange
+                                                                                                                                                                                                              -- ONE_TO_ONE_EXCHANGE  |PARTITIONED|
+                                                                                                                                                                                                                empty-tuple-source
+                                                                                                                                                                                                                -- EMPTY_TUPLE_SOURCE  |PARTITIONED|
+                                                                                                                                                                                      exchange
+                                                                                                                                                                                      -- HASH_PARTITION_EXCHANGE [$$448]  |PARTITIONED|
+                                                                                                                                                                                        select (eq($$450.getField("to_u"), "aaaaa")) project: [$$436, $$448]
+                                                                                                                                                                                        -- STREAM_SELECT  |PARTITIONED|
+                                                                                                                                                                                          exchange
+                                                                                                                                                                                          -- ONE_TO_ONE_EXCHANGE  |PARTITIONED|
+                                                                                                                                                                                            replicate
+                                                                                                                                                                                            -- REPLICATE  |PARTITIONED|
+                                                                                                                                                                                              exchange
+                                                                                                                                                                                              -- ONE_TO_ONE_EXCHANGE  |PARTITIONED|
+                                                                                                                                                                                                assign [$$448] <- [$$450.getField("y_id")]
+                                                                                                                                                                                                -- ASSIGN  |PARTITIONED|
+                                                                                                                                                                                                  assign [$$436, $$450] <- [$$411, $$413] project: [$$436, $$450]
+                                                                                                                                                                                                  -- ASSIGN  |PARTITIONED|
+                                                                                                                                                                                                    exchange
+                                                                                                                                                                                                    -- ONE_TO_ONE_EXCHANGE  |PARTITIONED|
+                                                                                                                                                                                                      replicate
+                                                                                                                                                                                                      -- REPLICATE  |PARTITIONED|
+                                                                                                                                                                                                        exchange
+                                                                                                                                                                                                        -- ONE_TO_ONE_EXCHANGE  |PARTITIONED|
+                                                                                                                                                                                                          data-scan []<-[$$411, $$413] <- test.collection1
+                                                                                                                                                                                                          -- DATASOURCE_SCAN  |PARTITIONED|
+                                                                                                                                                                                                            exchange
+                                                                                                                                                                                                            -- ONE_TO_ONE_EXCHANGE  |PARTITIONED|
+                                                                                                                                                                                                              empty-tuple-source
+                                                                                                                                                                                                              -- EMPTY_TUPLE_SOURCE  |PARTITIONED|
+                                                                                                                                                                      exchange
+                                                                                                                                                                      -- ONE_TO_ONE_EXCHANGE  |PARTITIONED|
+                                                                                                                                                                        assign [$$297, $$302, $$303] <- [$$438, $$443, $$444] project: [$$297, $$302, $$303]
+                                                                                                                                                                        -- ASSIGN  |PARTITIONED|
+                                                                                                                                                                          exchange
+                                                                                                                                                                          -- ONE_TO_ONE_EXCHANGE  |PARTITIONED|
+                                                                                                                                                                            replicate
+                                                                                                                                                                            -- REPLICATE  |PARTITIONED|
+                                                                                                                                                                              exchange
+                                                                                                                                                                              -- HASH_PARTITION_EXCHANGE [$$444]  |PARTITIONED|
+                                                                                                                                                                                select (eq($$441.getField("to_u"), "aaaaa")) project: [$$438, $$443, $$444]
+                                                                                                                                                                                -- STREAM_SELECT  |PARTITIONED|
+                                                                                                                                                                                  assign [$$444, $$443, $$438] <- [$$441.getField("y_id"), $$441.getField("a"), $$441.getField("b")]
+                                                                                                                                                                                  -- ASSIGN  |PARTITIONED|
+                                                                                                                                                                                    exchange
+                                                                                                                                                                                    -- ONE_TO_ONE_EXCHANGE  |PARTITIONED|
+                                                                                                                                                                                      replicate
+                                                                                                                                                                                      -- REPLICATE  |PARTITIONED|
+                                                                                                                                                                                        exchange
+                                                                                                                                                                                        -- ONE_TO_ONE_EXCHANGE  |PARTITIONED|
+                                                                                                                                                                                          assign [$$447, $$441] <- [$$411, $$413] project: [$$441]
+                                                                                                                                                                                          -- ASSIGN  |PARTITIONED|
+                                                                                                                                                                                            exchange
+                                                                                                                                                                                            -- ONE_TO_ONE_EXCHANGE  |PARTITIONED|
+                                                                                                                                                                                              replicate
+                                                                                                                                                                                              -- REPLICATE  |PARTITIONED|
+                                                                                                                                                                                                exchange
+                                                                                                                                                                                                -- ONE_TO_ONE_EXCHANGE  |PARTITIONED|
+                                                                                                                                                                                                  data-scan []<-[$$411, $$413] <- test.collection1
+                                                                                                                                                                                                  -- DATASOURCE_SCAN  |PARTITIONED|
+                                                                                                                                                                                                    exchange
+                                                                                                                                                                                                    -- ONE_TO_ONE_EXCHANGE  |PARTITIONED|
+                                                                                                                                                                                                      empty-tuple-source
+                                                                                                                                                                                                      -- EMPTY_TUPLE_SOURCE  |PARTITIONED|
+                                                                                                                                                              exchange
+                                                                                                                                                              -- BROADCAST_EXCHANGE  |PARTITIONED|
+                                                                                                                                                                unnest $$301 <- scan-collection(array: [ 66, 67, 26, 12, 13 ])
+                                                                                                                                                                -- UNNEST  |UNPARTITIONED|
+                                                                                                                                                                  empty-tuple-source
+                                                                                                                                                                  -- EMPTY_TUPLE_SOURCE  |UNPARTITIONED|
+                                                                                                      exchange
+                                                                                                      -- BROADCAST_EXCHANGE  |PARTITIONED|
+                                                                                                        unnest $$265 <- scan-collection(array: [ 66, 67, 26, 12, 13 ])
+                                                                                                        -- UNNEST  |UNPARTITIONED|
+                                                                                                          empty-tuple-source
+                                                                                                          -- EMPTY_TUPLE_SOURCE  |UNPARTITIONED|
+                                                                            exchange
+                                                                            -- HASH_PARTITION_EXCHANGE [$$214]  |PARTITIONED|
+                                                                              assign [$$219, $$165, $$162, $$214] <- [$$H.getField("u"), $$H.getField("posi"), $$H.getField("a"), $$H.getField("y_id")] project: [$$219, $$162, $$165, $$196, $$214]
+                                                                              -- ASSIGN  |PARTITIONED|
+                                                                                assign [$$196, $$H] <- [$$411, $$413] project: [$$196, $$H]
+                                                                                -- ASSIGN  |PARTITIONED|
+                                                                                  exchange
+                                                                                  -- ONE_TO_ONE_EXCHANGE  |PARTITIONED|
+                                                                                    replicate
+                                                                                    -- REPLICATE  |PARTITIONED|
+                                                                                      exchange
+                                                                                      -- ONE_TO_ONE_EXCHANGE  |PARTITIONED|
+                                                                                        data-scan []<-[$$411, $$413] <- test.collection1
+                                                                                        -- DATASOURCE_SCAN  |PARTITIONED|
+                                                                                          exchange
+                                                                                          -- ONE_TO_ONE_EXCHANGE  |PARTITIONED|
+                                                                                            empty-tuple-source
+                                                                                            -- EMPTY_TUPLE_SOURCE  |PARTITIONED|
+                                                                    exchange
+                                                                    -- ONE_TO_ONE_EXCHANGE  |PARTITIONED|
+                                                                      assign [$$387] <- [true]
+                                                                      -- ASSIGN  |PARTITIONED|
+                                                                        select (eq($$324, $#11)) project: [$$459, $$460]
+                                                                        -- STREAM_SELECT  |PARTITIONED|
+                                                                          unnest $#11 <- scan-collection($$183) project: [$$459, $$460, $$324, $#11]
+                                                                          -- UNNEST  |PARTITIONED|
+                                                                            exchange
+                                                                            -- ONE_TO_ONE_EXCHANGE  |PARTITIONED|
+                                                                              group by ([$$459 := $$327; $$460 := $$326]) decor ([$$324]) {
+                                                                                        aggregate [$$183] <- [listify($$204)]
+                                                                                        -- AGGREGATE  |LOCAL|
+                                                                                          aggregate [$$204] <- [agg-sql-max($$180)]
+                                                                                          -- AGGREGATE  |LOCAL|
+                                                                                            select (not(is-missing($$458)))
+                                                                                            -- STREAM_SELECT  |LOCAL|
+                                                                                              nested tuple source
+                                                                                              -- NESTED_TUPLE_SOURCE  |LOCAL|
+                                                                                     }
+                                                                              -- PRE_CLUSTERED_GROUP_BY[$$327, $$326]  |PARTITIONED|
+                                                                                exchange
+                                                                                -- ONE_TO_ONE_EXCHANGE  |PARTITIONED|
+                                                                                  order (ASC, $$327) (ASC, $$326)
+                                                                                  -- STABLE_SORT [$$327(ASC), $$326(ASC)]  |PARTITIONED|
+                                                                                    exchange
+                                                                                    -- ONE_TO_ONE_EXCHANGE  |PARTITIONED|
+                                                                                      project ([$$324, $$180, $$458, $$327, $$326])
+                                                                                      -- STREAM_PROJECT  |PARTITIONED|
+                                                                                        exchange
+                                                                                        -- ONE_TO_ONE_EXCHANGE  |PARTITIONED|
+                                                                                          left outer join (and(eq($$327, $$398), eq($$326, $$397)))
+                                                                                          -- HYBRID_HASH_JOIN [$$327, $$326][$$398, $$397]  |PARTITIONED|
+                                                                                            exchange
+                                                                                            -- HASH_PARTITION_EXCHANGE [$$327, $$326]  |PARTITIONED|
+                                                                                              project ([$$324, $$327, $$326])
+                                                                                              -- STREAM_PROJECT  |PARTITIONED|
+                                                                                                exchange
+                                                                                                -- ONE_TO_ONE_EXCHANGE  |PARTITIONED|
+                                                                                                  join (eq($$319, $$320))
+                                                                                                  -- HYBRID_HASH_JOIN [$$320][$$319]  |PARTITIONED|
+                                                                                                    exchange
+                                                                                                    -- HASH_PARTITION_EXCHANGE [$$320]  |PARTITIONED|
+                                                                                                      group by ([$$327 := $$328]) decor ([$$320]) {
+                                                                                                                aggregate [] <- []
+                                                                                                                -- AGGREGATE  |LOCAL|
+                                                                                                                  select (not(is-missing($$332)))
+                                                                                                                  -- STREAM_SELECT  |LOCAL|
+                                                                                                                    nested tuple source
+                                                                                                                    -- NESTED_TUPLE_SOURCE  |LOCAL|
+                                                                                                             }
+                                                                                                      -- PRE_CLUSTERED_GROUP_BY[$$328]  |PARTITIONED|
+                                                                                                        exchange
+                                                                                                        -- ONE_TO_ONE_EXCHANGE  |PARTITIONED|
+                                                                                                          order (ASC, $$328)
+                                                                                                          -- STABLE_SORT [$$328(ASC)]  |PARTITIONED|
+                                                                                                            exchange
+                                                                                                            -- ONE_TO_ONE_EXCHANGE  |PARTITIONED|
+                                                                                                              project ([$$320, $$332, $$328])
+                                                                                                              -- STREAM_PROJECT  |PARTITIONED|
+                                                                                                                exchange
+                                                                                                                -- ONE_TO_ONE_EXCHANGE  |PARTITIONED|
+                                                                                                                  left outer join (eq($$328, $$331))
+                                                                                                                  -- HYBRID_HASH_JOIN [$$328][$$331]  |PARTITIONED|
+                                                                                                                    exchange
+                                                                                                                    -- ONE_TO_ONE_EXCHANGE  |PARTITIONED|
+                                                                                                                      assign [$$320, $$328] <- [$$391, $$399] project: [$$320, $$328]
+                                                                                                                      -- ASSIGN  |PARTITIONED|
+                                                                                                                        exchange
+                                                                                                                        -- ONE_TO_ONE_EXCHANGE  |PARTITIONED|
+                                                                                                                          replicate
+                                                                                                                          -- REPLICATE  |PARTITIONED|
+                                                                                                                            exchange
+                                                                                                                            -- HASH_PARTITION_EXCHANGE [$$399]  |PARTITIONED|
+                                                                                                                              replicate
+                                                                                                                              -- REPLICATE  |PARTITIONED|
+                                                                                                                                exchange
+                                                                                                                                -- ONE_TO_ONE_EXCHANGE  |PARTITIONED|
+                                                                                                                                  assign [$$391] <- [$$400.getField("x_id")] project: [$$391, $$399]
+                                                                                                                                  -- ASSIGN  |PARTITIONED|
+                                                                                                                                    exchange
+                                                                                                                                    -- ONE_TO_ONE_EXCHANGE  |PARTITIONED|
+                                                                                                                                      data-scan []<-[$$399, $$400] <- test.collection0
+                                                                                                                                      -- DATASOURCE_SCAN  |PARTITIONED|
+                                                                                                                                        exchange
+                                                                                                                                        -- ONE_TO_ONE_EXCHANGE  |PARTITIONED|
+                                                                                                                                          empty-tuple-source
+                                                                                                                                          -- EMPTY_TUPLE_SOURCE  |PARTITIONED|
+                                                                                                                    exchange
+                                                                                                                    -- HASH_PARTITION_EXCHANGE [$$331]  |PARTITIONED|
+                                                                                                                      assign [$$332] <- [true]
+                                                                                                                      -- ASSIGN  |PARTITIONED|
+                                                                                                                        project ([$$331])
+                                                                                                                        -- STREAM_PROJECT  |PARTITIONED|
+                                                                                                                          exchange
+                                                                                                                          -- ONE_TO_ONE_EXCHANGE  |PARTITIONED|
+                                                                                                                            join (eq($$335, $$336))
+                                                                                                                            -- HYBRID_HASH_JOIN [$$336][$$335]  |PARTITIONED|
+                                                                                                                              exchange
+                                                                                                                              -- ONE_TO_ONE_EXCHANGE  |PARTITIONED|
+                                                                                                                                select ($$337) project: [$$331, $$336]
+                                                                                                                                -- STREAM_SELECT  |PARTITIONED|
+                                                                                                                                  project ([$$337, $$331, $$336])
+                                                                                                                                  -- STREAM_PROJECT  |PARTITIONED|
+                                                                                                                                    exchange
+                                                                                                                                    -- ONE_TO_ONE_EXCHANGE  |PARTITIONED|
+                                                                                                                                      group by ([$$331 := $$338; $$339 := $$340]) decor ([$$336]) {
+                                                                                                                                                aggregate [$$337] <- [non-empty-stream()]
+                                                                                                                                                -- AGGREGATE  |LOCAL|
+                                                                                                                                                  select (not(is-missing($$350)))
+                                                                                                                                                  -- STREAM_SELECT  |LOCAL|
+                                                                                                                                                    nested tuple source
+                                                                                                                                                    -- NESTED_TUPLE_SOURCE  |LOCAL|
+                                                                                                                                             }
+                                                                                                                                      -- PRE_CLUSTERED_GROUP_BY[$$338, $$340]  |PARTITIONED|
+                                                                                                                                        exchange
+                                                                                                                                        -- ONE_TO_ONE_EXCHANGE  |PARTITIONED|
+                                                                                                                                          order (ASC, $$338) (ASC, $$340)
+                                                                                                                                          -- STABLE_SORT [$$338(ASC), $$340(ASC)]  |PARTITIONED|
+                                                                                                                                            exchange
+                                                                                                                                            -- ONE_TO_ONE_EXCHANGE  |PARTITIONED|
+                                                                                                                                              project ([$$336, $$350, $$338, $$340])
+                                                                                                                                              -- STREAM_PROJECT  |PARTITIONED|
+                                                                                                                                                exchange
+                                                                                                                                                -- ONE_TO_ONE_EXCHANGE  |PARTITIONED|
+                                                                                                                                                  left outer join (and(eq($$338, $$348), eq($$340, $$349)))
+                                                                                                                                                  -- HYBRID_HASH_JOIN [$$338, $$340][$$348, $$349]  |PARTITIONED|
+                                                                                                                                                    exchange
+                                                                                                                                                    -- ONE_TO_ONE_EXCHANGE  |PARTITIONED|
+                                                                                                                                                      assign [$$336, $$338, $$340] <- [$$407, $$409, $$411] project: [$$336, $$338, $$340]
+                                                                                                                                                      -- ASSIGN  |PARTITIONED|
                                                                                                                                                         exchange
                                                                                                                                                         -- ONE_TO_ONE_EXCHANGE  |PARTITIONED|
                                                                                                                                                           replicate
                                                                                                                                                           -- REPLICATE  |PARTITIONED|
                                                                                                                                                             exchange
-                                                                                                                                                            -- ONE_TO_ONE_EXCHANGE  |PARTITIONED|
-                                                                                                                                                              assign [$$450] <- [$$452.getField("y_id")]
-                                                                                                                                                              -- ASSIGN  |PARTITIONED|
-                                                                                                                                                                project ([$$438, $$452])
-                                                                                                                                                                -- STREAM_PROJECT  |PARTITIONED|
-                                                                                                                                                                  assign [$$438, $$452] <- [$$413, $$419]
-                                                                                                                                                                  -- ASSIGN  |PARTITIONED|
+                                                                                                                                                            -- HASH_PARTITION_EXCHANGE [$$409, $$411]  |PARTITIONED|
+                                                                                                                                                              project ([$$407, $$409, $$411])
+                                                                                                                                                              -- STREAM_PROJECT  |PARTITIONED|
+                                                                                                                                                                exchange
+                                                                                                                                                                -- ONE_TO_ONE_EXCHANGE  |PARTITIONED|
+                                                                                                                                                                  join (eq($$418, $$417))
+                                                                                                                                                                  -- HYBRID_HASH_JOIN [$$417][$$418]  |PARTITIONED|
                                                                                                                                                                     exchange
                                                                                                                                                                     -- ONE_TO_ONE_EXCHANGE  |PARTITIONED|
                                                                                                                                                                       replicate
                                                                                                                                                                       -- REPLICATE  |PARTITIONED|
                                                                                                                                                                         exchange
-                                                                                                                                                                        -- ONE_TO_ONE_EXCHANGE  |PARTITIONED|
-                                                                                                                                                                          data-scan []<-[$$413, $$419] <- test.collection1
-                                                                                                                                                                          -- DATASOURCE_SCAN  |PARTITIONED|
+                                                                                                                                                                        -- HASH_PARTITION_EXCHANGE [$$417]  |PARTITIONED|
+                                                                                                                                                                          assign [$$417, $$409] <- [$$391, $$399] project: [$$417, $$409]
+                                                                                                                                                                          -- ASSIGN  |PARTITIONED|
                                                                                                                                                                             exchange
                                                                                                                                                                             -- ONE_TO_ONE_EXCHANGE  |PARTITIONED|
-                                                                                                                                                                              empty-tuple-source
-                                                                                                                                                                              -- EMPTY_TUPLE_SOURCE  |PARTITIONED|
-                                                                                                                                exchange
-                                                                                                                                -- HASH_PARTITION_EXCHANGE [$$212]  |PARTITIONED|
-                                                                                                                                  project ([$$147, $$137, $$212])
-                                                                                                                                  -- STREAM_PROJECT  |PARTITIONED|
-                                                                                                                                    select (eq($$L.getField("to_u"), "aaaaa"))
-                                                                                                                                    -- STREAM_SELECT  |PARTITIONED|
-                                                                                                                                      assign [$$137, $$212, $$147] <- [$$L.getField("a"), $$L.getField("y_id"), $$L.getField("b")]
-                                                                                                                                      -- ASSIGN  |PARTITIONED|
-                                                                                                                                        project ([$$L])
-                                                                                                                                        -- STREAM_PROJECT  |PARTITIONED|
-                                                                                                                                          assign [$$L] <- [$$443]
-                                                                                                                                          -- ASSIGN  |PARTITIONED|
-                                                                                                                                            exchange
-                                                                                                                                            -- ONE_TO_ONE_EXCHANGE  |PARTITIONED|
-                                                                                                                                              replicate
-                                                                                                                                              -- REPLICATE  |PARTITIONED|
-                                                                                                                                                exchange
-                                                                                                                                                -- ONE_TO_ONE_EXCHANGE  |PARTITIONED|
-                                                                                                                                                  project ([$$443])
-                                                                                                                                                  -- STREAM_PROJECT  |PARTITIONED|
-                                                                                                                                                    assign [$$449, $$443] <- [$$413, $$419]
-                                                                                                                                                    -- ASSIGN  |PARTITIONED|
-                                                                                                                                                      exchange
-                                                                                                                                                      -- ONE_TO_ONE_EXCHANGE  |PARTITIONED|
-                                                                                                                                                        replicate
-                                                                                                                                                        -- REPLICATE  |PARTITIONED|
-                                                                                                                                                          exchange
-                                                                                                                                                          -- ONE_TO_ONE_EXCHANGE  |PARTITIONED|
-                                                                                                                                                            data-scan []<-[$$413, $$419] <- test.collection1
-                                                                                                                                                            -- DATASOURCE_SCAN  |PARTITIONED|
-                                                                                                                                                              exchange
-                                                                                                                                                              -- ONE_TO_ONE_EXCHANGE  |PARTITIONED|
-                                                                                                                                                                empty-tuple-source
-                                                                                                                                                                -- EMPTY_TUPLE_SOURCE  |PARTITIONED|
-                                                                                                                        exchange
-                                                                                                                        -- BROADCAST_EXCHANGE  |PARTITIONED|
-                                                                                                                          unnest $$200 <- scan-collection(array: [ 66, 67, 26, 12, 13 ])
-                                                                                                                          -- UNNEST  |UNPARTITIONED|
-                                                                                                                            empty-tuple-source
-                                                                                                                            -- EMPTY_TUPLE_SOURCE  |UNPARTITIONED|
-                                                          exchange
-                                                          -- BROADCAST_EXCHANGE  |PARTITIONED|
-                                                            unnest $$201 <- scan-collection(array: [ 66, 67, 26, 12, 13 ])
-                                                            -- UNNEST  |UNPARTITIONED|
-                                                              empty-tuple-source
-                                                              -- EMPTY_TUPLE_SOURCE  |UNPARTITIONED|
-                                  exchange
-                                  -- HASH_PARTITION_EXCHANGE [$$390]  |PARTITIONED|
-                                    project ([$$192, $$319, $$390])
-                                    -- STREAM_PROJECT  |PARTITIONED|
-                                      assign [$$319, $$192] <- [true, {"u": $$221}]
-                                      -- ASSIGN  |PARTITIONED|
-                                        project ([$$390, $$221])
->>>>>>> 86e6336f
-                                        -- STREAM_PROJECT  |PARTITIONED|
-                                          exchange
-                                          -- ONE_TO_ONE_EXCHANGE  |PARTITIONED|
-<<<<<<< HEAD
-                                            -- HYBRID_HASH_JOIN [$$165][$$201]  |PARTITIONED|
-                                              -- ONE_TO_ONE_EXCHANGE  |PARTITIONED|
-                                                -- STREAM_SELECT  |PARTITIONED|
-                                                  -- STREAM_PROJECT  |PARTITIONED|
-                                                    -- ONE_TO_ONE_EXCHANGE  |PARTITIONED|
-                                                      -- PRE_CLUSTERED_GROUP_BY[$$256, $$196]  |PARTITIONED|
-                                                              {
-                                                                -- AGGREGATE  |LOCAL|
-                                                                  -- STREAM_SELECT  |LOCAL|
-                                                                    -- NESTED_TUPLE_SOURCE  |LOCAL|
-                                                              }
-                                                        -- ONE_TO_ONE_EXCHANGE  |PARTITIONED|
-                                                          -- STABLE_SORT [$$256(ASC), $$196(ASC)]  |PARTITIONED|
-                                                            -- ONE_TO_ONE_EXCHANGE  |PARTITIONED|
-                                                              -- STREAM_PROJECT  |PARTITIONED|
-                                                                -- ONE_TO_ONE_EXCHANGE  |PARTITIONED|
-                                                                  -- HYBRID_HASH_JOIN [$$256, $$196][$$459, $$460]  |PARTITIONED|
-                                                                    -- HASH_PARTITION_EXCHANGE [$$256, $$196]  |PARTITIONED|
-                                                                      -- STREAM_PROJECT  |PARTITIONED|
-                                                                        -- ONE_TO_ONE_EXCHANGE  |PARTITIONED|
-                                                                          -- HYBRID_HASH_JOIN [$$260][$$214]  |PARTITIONED|
-                                                                            -- HASH_PARTITION_EXCHANGE [$$260]  |PARTITIONED|
-                                                                              -- PRE_CLUSTERED_GROUP_BY[$$257]  |PARTITIONED|
-                                                                                      {
-                                                                                        -- AGGREGATE  |LOCAL|
-                                                                                          -- STREAM_SELECT  |LOCAL|
-                                                                                            -- NESTED_TUPLE_SOURCE  |LOCAL|
-                                                                                      }
-                                                                                -- ONE_TO_ONE_EXCHANGE  |PARTITIONED|
-                                                                                  -- STABLE_SORT [$$257(ASC)]  |PARTITIONED|
-                                                                                    -- ONE_TO_ONE_EXCHANGE  |PARTITIONED|
-                                                                                      -- STREAM_PROJECT  |PARTITIONED|
-                                                                                        -- ONE_TO_ONE_EXCHANGE  |PARTITIONED|
-                                                                                          -- HYBRID_HASH_JOIN [$$257][$$261]  |PARTITIONED|
-                                                                                            -- ONE_TO_ONE_EXCHANGE  |PARTITIONED|
-                                                                                              -- ASSIGN  |PARTITIONED|
-                                                                                                -- ONE_TO_ONE_EXCHANGE  |PARTITIONED|
-                                                                                                  -- REPLICATE  |PARTITIONED|
-                                                                                                    -- HASH_PARTITION_EXCHANGE [$$399]  |PARTITIONED|
-                                                                                                      -- REPLICATE  |PARTITIONED|
-                                                                                                        -- ONE_TO_ONE_EXCHANGE  |PARTITIONED|
-                                                                                                          -- ASSIGN  |PARTITIONED|
-                                                                                                            -- ONE_TO_ONE_EXCHANGE  |PARTITIONED|
-                                                                                                              -- DATASOURCE_SCAN (test.collection0)  |PARTITIONED|
-                                                                                                                -- ONE_TO_ONE_EXCHANGE  |PARTITIONED|
-                                                                                                                  -- EMPTY_TUPLE_SOURCE  |PARTITIONED|
-                                                                                            -- HASH_PARTITION_EXCHANGE [$$261]  |PARTITIONED|
-                                                                                              -- ASSIGN  |PARTITIONED|
-                                                                                                -- STREAM_PROJECT  |PARTITIONED|
-                                                                                                  -- ONE_TO_ONE_EXCHANGE  |PARTITIONED|
-                                                                                                    -- HYBRID_HASH_JOIN [$$266][$$265]  |PARTITIONED|
-                                                                                                      -- ONE_TO_ONE_EXCHANGE  |PARTITIONED|
-                                                                                                        -- STREAM_SELECT  |PARTITIONED|
-                                                                                                          -- STREAM_PROJECT  |PARTITIONED|
-                                                                                                            -- ONE_TO_ONE_EXCHANGE  |PARTITIONED|
-                                                                                                              -- PRE_CLUSTERED_GROUP_BY[$$268, $$270]  |PARTITIONED|
-                                                                                                                      {
-                                                                                                                        -- AGGREGATE  |LOCAL|
-                                                                                                                          -- STREAM_SELECT  |LOCAL|
-                                                                                                                            -- NESTED_TUPLE_SOURCE  |LOCAL|
-                                                                                                                      }
-                                                                                                                -- ONE_TO_ONE_EXCHANGE  |PARTITIONED|
-                                                                                                                  -- STABLE_SORT [$$268(ASC), $$270(ASC)]  |PARTITIONED|
-                                                                                                                    -- ONE_TO_ONE_EXCHANGE  |PARTITIONED|
-                                                                                                                      -- STREAM_PROJECT  |PARTITIONED|
-                                                                                                                        -- ONE_TO_ONE_EXCHANGE  |PARTITIONED|
-                                                                                                                          -- HYBRID_HASH_JOIN [$$268, $$270][$$278, $$279]  |PARTITIONED|
-                                                                                                                            -- ONE_TO_ONE_EXCHANGE  |PARTITIONED|
-                                                                                                                              -- ASSIGN  |PARTITIONED|
-                                                                                                                                -- ONE_TO_ONE_EXCHANGE  |PARTITIONED|
-                                                                                                                                  -- REPLICATE  |PARTITIONED|
-                                                                                                                                    -- HASH_PARTITION_EXCHANGE [$$409, $$411]  |PARTITIONED|
-                                                                                                                                      -- STREAM_PROJECT  |PARTITIONED|
-                                                                                                                                        -- ONE_TO_ONE_EXCHANGE  |PARTITIONED|
-                                                                                                                                          -- HYBRID_HASH_JOIN [$$417][$$418]  |PARTITIONED|
-                                                                                                                                            -- ONE_TO_ONE_EXCHANGE  |PARTITIONED|
-                                                                                                                                              -- REPLICATE  |PARTITIONED|
-                                                                                                                                                -- HASH_PARTITION_EXCHANGE [$$417]  |PARTITIONED|
-                                                                                                                                                  -- ASSIGN  |PARTITIONED|
+                                                                                                                                                                              replicate
+                                                                                                                                                                              -- REPLICATE  |PARTITIONED|
+                                                                                                                                                                                exchange
+                                                                                                                                                                                -- ONE_TO_ONE_EXCHANGE  |PARTITIONED|
+                                                                                                                                                                                  assign [$$391] <- [$$400.getField("x_id")] project: [$$391, $$399]
+                                                                                                                                                                                  -- ASSIGN  |PARTITIONED|
+                                                                                                                                                                                    exchange
+                                                                                                                                                                                    -- ONE_TO_ONE_EXCHANGE  |PARTITIONED|
+                                                                                                                                                                                      data-scan []<-[$$399, $$400] <- test.collection0
+                                                                                                                                                                                      -- DATASOURCE_SCAN  |PARTITIONED|
+                                                                                                                                                                                        exchange
+                                                                                                                                                                                        -- ONE_TO_ONE_EXCHANGE  |PARTITIONED|
+                                                                                                                                                                                          empty-tuple-source
+                                                                                                                                                                                          -- EMPTY_TUPLE_SOURCE  |PARTITIONED|
+                                                                                                                                                                    exchange
+                                                                                                                                                                    -- HASH_PARTITION_EXCHANGE [$$418]  |PARTITIONED|
+                                                                                                                                                                      select (eq($$413.getField("to_u"), "aaaaa")) project: [$$407, $$411, $$418]
+                                                                                                                                                                      -- STREAM_SELECT  |PARTITIONED|
+                                                                                                                                                                        assign [$$418, $$407] <- [$$413.getField("y_id"), $$413.getField("a")]
+                                                                                                                                                                        -- ASSIGN  |PARTITIONED|
+                                                                                                                                                                          exchange
+                                                                                                                                                                          -- ONE_TO_ONE_EXCHANGE  |PARTITIONED|
+                                                                                                                                                                            replicate
+                                                                                                                                                                            -- REPLICATE  |PARTITIONED|
+                                                                                                                                                                              exchange
+                                                                                                                                                                              -- ONE_TO_ONE_EXCHANGE  |PARTITIONED|
+                                                                                                                                                                                data-scan []<-[$$411, $$413] <- test.collection1
+                                                                                                                                                                                -- DATASOURCE_SCAN  |PARTITIONED|
+                                                                                                                                                                                  exchange
+                                                                                                                                                                                  -- ONE_TO_ONE_EXCHANGE  |PARTITIONED|
+                                                                                                                                                                                    empty-tuple-source
+                                                                                                                                                                                    -- EMPTY_TUPLE_SOURCE  |PARTITIONED|
+                                                                                                                                                    exchange
                                                                                                                                                     -- ONE_TO_ONE_EXCHANGE  |PARTITIONED|
-                                                                                                                                                      -- REPLICATE  |PARTITIONED|
-                                                                                                                                                        -- ONE_TO_ONE_EXCHANGE  |PARTITIONED|
-                                                                                                                                                          -- ASSIGN  |PARTITIONED|
+                                                                                                                                                      assign [$$350] <- [true]
+                                                                                                                                                      -- ASSIGN  |PARTITIONED|
+                                                                                                                                                        select (eq($$351, $$352)) project: [$$348, $$349]
+                                                                                                                                                        -- STREAM_SELECT  |PARTITIONED|
+                                                                                                                                                          unnest $$352 <- scan-collection($$353) project: [$$348, $$349, $$351, $$352]
+                                                                                                                                                          -- UNNEST  |PARTITIONED|
+                                                                                                                                                            exchange
                                                                                                                                                             -- ONE_TO_ONE_EXCHANGE  |PARTITIONED|
-                                                                                                                                                              -- DATASOURCE_SCAN (test.collection0)  |PARTITIONED|
+                                                                                                                                                              group by ([$$348 := $$354; $$349 := $$355]) decor ([$$351]) {
+                                                                                                                                                                        aggregate [$$353] <- [listify($$385)]
+                                                                                                                                                                        -- AGGREGATE  |LOCAL|
+                                                                                                                                                                          aggregate [$$385] <- [agg-sql-max($$367)]
+                                                                                                                                                                          -- AGGREGATE  |LOCAL|
+                                                                                                                                                                            select (not(is-missing($$366)))
+                                                                                                                                                                            -- STREAM_SELECT  |LOCAL|
+                                                                                                                                                                              nested tuple source
+                                                                                                                                                                              -- NESTED_TUPLE_SOURCE  |LOCAL|
+                                                                                                                                                                     }
+                                                                                                                                                              -- PRE_CLUSTERED_GROUP_BY[$$354, $$355]  |PARTITIONED|
+                                                                                                                                                                exchange
                                                                                                                                                                 -- ONE_TO_ONE_EXCHANGE  |PARTITIONED|
-                                                                                                                                                                  -- EMPTY_TUPLE_SOURCE  |PARTITIONED|
-                                                                                                                                            -- HASH_PARTITION_EXCHANGE [$$418]  |PARTITIONED|
-                                                                                                                                              -- STREAM_SELECT  |PARTITIONED|
-                                                                                                                                                -- ASSIGN  |PARTITIONED|
-                                                                                                                                                  -- ONE_TO_ONE_EXCHANGE  |PARTITIONED|
-                                                                                                                                                    -- REPLICATE  |PARTITIONED|
-                                                                                                                                                      -- ONE_TO_ONE_EXCHANGE  |PARTITIONED|
-                                                                                                                                                        -- DATASOURCE_SCAN (test.collection1)  |PARTITIONED|
-                                                                                                                                                          -- ONE_TO_ONE_EXCHANGE  |PARTITIONED|
-                                                                                                                                                            -- EMPTY_TUPLE_SOURCE  |PARTITIONED|
-                                                                                                                            -- ONE_TO_ONE_EXCHANGE  |PARTITIONED|
-                                                                                                                              -- ASSIGN  |PARTITIONED|
-                                                                                                                                -- STREAM_SELECT  |PARTITIONED|
-                                                                                                                                  -- UNNEST  |PARTITIONED|
-                                                                                                                                    -- ONE_TO_ONE_EXCHANGE  |PARTITIONED|
-                                                                                                                                      -- PRE_CLUSTERED_GROUP_BY[$$284, $$285]  |PARTITIONED|
-                                                                                                                                              {
-                                                                                                                                                -- AGGREGATE  |LOCAL|
-                                                                                                                                                  -- AGGREGATE  |LOCAL|
-                                                                                                                                                    -- STREAM_SELECT  |LOCAL|
-                                                                                                                                                      -- NESTED_TUPLE_SOURCE  |LOCAL|
-                                                                                                                                              }
-                                                                                                                                        -- ONE_TO_ONE_EXCHANGE  |PARTITIONED|
-                                                                                                                                          -- STABLE_SORT [$$284(ASC), $$285(ASC)]  |PARTITIONED|
-                                                                                                                                            -- ONE_TO_ONE_EXCHANGE  |PARTITIONED|
-                                                                                                                                              -- STREAM_PROJECT  |PARTITIONED|
-                                                                                                                                                -- ONE_TO_ONE_EXCHANGE  |PARTITIONED|
-                                                                                                                                                  -- HYBRID_HASH_JOIN [$$284, $$285][$$294, $$295]  |PARTITIONED|
-                                                                                                                                                    -- ONE_TO_ONE_EXCHANGE  |PARTITIONED|
-                                                                                                                                                      -- ASSIGN  |PARTITIONED|
-                                                                                                                                                        -- ONE_TO_ONE_EXCHANGE  |PARTITIONED|
-                                                                                                                                                          -- REPLICATE  |PARTITIONED|
-                                                                                                                                                            -- HASH_PARTITION_EXCHANGE [$$425, $$426]  |PARTITIONED|
-                                                                                                                                                              -- STREAM_PROJECT  |PARTITIONED|
-                                                                                                                                                                -- ONE_TO_ONE_EXCHANGE  |PARTITIONED|
-                                                                                                                                                                  -- HYBRID_HASH_JOIN [$$428][$$427]  |PARTITIONED|
+                                                                                                                                                                  order (ASC, $$354) (ASC, $$355)
+                                                                                                                                                                  -- STABLE_SORT [$$354(ASC), $$355(ASC)]  |PARTITIONED|
+                                                                                                                                                                    exchange
                                                                                                                                                                     -- ONE_TO_ONE_EXCHANGE  |PARTITIONED|
-                                                                                                                                                                      -- ASSIGN  |PARTITIONED|
+                                                                                                                                                                      project ([$$351, $$367, $$366, $$354, $$355])
+                                                                                                                                                                      -- STREAM_PROJECT  |PARTITIONED|
+                                                                                                                                                                        exchange
                                                                                                                                                                         -- ONE_TO_ONE_EXCHANGE  |PARTITIONED|
-                                                                                                                                                                          -- REPLICATE  |PARTITIONED|
-                                                                                                                                                                            -- HASH_PARTITION_EXCHANGE [$$417]  |PARTITIONED|
+                                                                                                                                                                          left outer join (and(eq($$354, $$364), eq($$355, $$365)))
+                                                                                                                                                                          -- HYBRID_HASH_JOIN [$$354, $$355][$$364, $$365]  |PARTITIONED|
+                                                                                                                                                                            exchange
+                                                                                                                                                                            -- ONE_TO_ONE_EXCHANGE  |PARTITIONED|
+                                                                                                                                                                              assign [$$351, $$354, $$355] <- [$$422, $$425, $$426] project: [$$351, $$354, $$355]
                                                                                                                                                                               -- ASSIGN  |PARTITIONED|
+                                                                                                                                                                                exchange
                                                                                                                                                                                 -- ONE_TO_ONE_EXCHANGE  |PARTITIONED|
+                                                                                                                                                                                  replicate
                                                                                                                                                                                   -- REPLICATE  |PARTITIONED|
-                                                                                                                                                                                    -- ONE_TO_ONE_EXCHANGE  |PARTITIONED|
-                                                                                                                                                                                      -- ASSIGN  |PARTITIONED|
+                                                                                                                                                                                    exchange
+                                                                                                                                                                                    -- HASH_PARTITION_EXCHANGE [$$425, $$426]  |PARTITIONED|
+                                                                                                                                                                                      project ([$$422, $$425, $$426])
+                                                                                                                                                                                      -- STREAM_PROJECT  |PARTITIONED|
+                                                                                                                                                                                        exchange
                                                                                                                                                                                         -- ONE_TO_ONE_EXCHANGE  |PARTITIONED|
-                                                                                                                                                                                          -- DATASOURCE_SCAN (test.collection0)  |PARTITIONED|
+                                                                                                                                                                                          join (eq($$427, $$428))
+                                                                                                                                                                                          -- HYBRID_HASH_JOIN [$$428][$$427]  |PARTITIONED|
+                                                                                                                                                                                            exchange
                                                                                                                                                                                             -- ONE_TO_ONE_EXCHANGE  |PARTITIONED|
-                                                                                                                                                                                              -- EMPTY_TUPLE_SOURCE  |PARTITIONED|
-                                                                                                                                                                    -- HASH_PARTITION_EXCHANGE [$$427]  |PARTITIONED|
-                                                                                                                                                                      -- STREAM_SELECT  |PARTITIONED|
-                                                                                                                                                                        -- ONE_TO_ONE_EXCHANGE  |PARTITIONED|
-                                                                                                                                                                          -- REPLICATE  |PARTITIONED|
-                                                                                                                                                                            -- ONE_TO_ONE_EXCHANGE  |PARTITIONED|
+                                                                                                                                                                                              assign [$$425, $$428] <- [$$409, $$417] project: [$$425, $$428]
+                                                                                                                                                                                              -- ASSIGN  |PARTITIONED|
+                                                                                                                                                                                                exchange
+                                                                                                                                                                                                -- ONE_TO_ONE_EXCHANGE  |PARTITIONED|
+                                                                                                                                                                                                  replicate
+                                                                                                                                                                                                  -- REPLICATE  |PARTITIONED|
+                                                                                                                                                                                                    exchange
+                                                                                                                                                                                                    -- HASH_PARTITION_EXCHANGE [$$417]  |PARTITIONED|
+                                                                                                                                                                                                      assign [$$417, $$409] <- [$$391, $$399] project: [$$417, $$409]
+                                                                                                                                                                                                      -- ASSIGN  |PARTITIONED|
+                                                                                                                                                                                                        exchange
+                                                                                                                                                                                                        -- ONE_TO_ONE_EXCHANGE  |PARTITIONED|
+                                                                                                                                                                                                          replicate
+                                                                                                                                                                                                          -- REPLICATE  |PARTITIONED|
+                                                                                                                                                                                                            exchange
+                                                                                                                                                                                                            -- ONE_TO_ONE_EXCHANGE  |PARTITIONED|
+                                                                                                                                                                                                              assign [$$391] <- [$$400.getField("x_id")] project: [$$391, $$399]
+                                                                                                                                                                                                              -- ASSIGN  |PARTITIONED|
+                                                                                                                                                                                                                exchange
+                                                                                                                                                                                                                -- ONE_TO_ONE_EXCHANGE  |PARTITIONED|
+                                                                                                                                                                                                                  data-scan []<-[$$399, $$400] <- test.collection0
+                                                                                                                                                                                                                  -- DATASOURCE_SCAN  |PARTITIONED|
+                                                                                                                                                                                                                    exchange
+                                                                                                                                                                                                                    -- ONE_TO_ONE_EXCHANGE  |PARTITIONED|
+                                                                                                                                                                                                                      empty-tuple-source
+                                                                                                                                                                                                                      -- EMPTY_TUPLE_SOURCE  |PARTITIONED|
+                                                                                                                                                                                            exchange
+                                                                                                                                                                                            -- HASH_PARTITION_EXCHANGE [$$427]  |PARTITIONED|
+                                                                                                                                                                                              select (eq($$430.getField("to_u"), "aaaaa")) project: [$$422, $$426, $$427]
+                                                                                                                                                                                              -- STREAM_SELECT  |PARTITIONED|
+                                                                                                                                                                                                exchange
+                                                                                                                                                                                                -- ONE_TO_ONE_EXCHANGE  |PARTITIONED|
+                                                                                                                                                                                                  replicate
+                                                                                                                                                                                                  -- REPLICATE  |PARTITIONED|
+                                                                                                                                                                                                    exchange
+                                                                                                                                                                                                    -- ONE_TO_ONE_EXCHANGE  |PARTITIONED|
+                                                                                                                                                                                                      assign [$$427, $$422] <- [$$430.getField("y_id"), $$430.getField("b")]
+                                                                                                                                                                                                      -- ASSIGN  |PARTITIONED|
+                                                                                                                                                                                                        assign [$$426, $$430] <- [$$411, $$413] project: [$$426, $$430]
+                                                                                                                                                                                                        -- ASSIGN  |PARTITIONED|
+                                                                                                                                                                                                          exchange
+                                                                                                                                                                                                          -- ONE_TO_ONE_EXCHANGE  |PARTITIONED|
+                                                                                                                                                                                                            replicate
+                                                                                                                                                                                                            -- REPLICATE  |PARTITIONED|
+                                                                                                                                                                                                              exchange
+                                                                                                                                                                                                              -- ONE_TO_ONE_EXCHANGE  |PARTITIONED|
+                                                                                                                                                                                                                data-scan []<-[$$411, $$413] <- test.collection1
+                                                                                                                                                                                                                -- DATASOURCE_SCAN  |PARTITIONED|
+                                                                                                                                                                                                                  exchange
+                                                                                                                                                                                                                  -- ONE_TO_ONE_EXCHANGE  |PARTITIONED|
+                                                                                                                                                                                                                    empty-tuple-source
+                                                                                                                                                                                                                    -- EMPTY_TUPLE_SOURCE  |PARTITIONED|
+                                                                                                                                                                            exchange
+                                                                                                                                                                            -- HASH_PARTITION_EXCHANGE [$$364, $$365]  |PARTITIONED|
+                                                                                                                                                                              assign [$$366] <- [true]
                                                                                                                                                                               -- ASSIGN  |PARTITIONED|
-                                                                                                                                                                                -- ASSIGN  |PARTITIONED|
+                                                                                                                                                                                project ([$$367, $$364, $$365])
+                                                                                                                                                                                -- STREAM_PROJECT  |PARTITIONED|
+                                                                                                                                                                                  exchange
                                                                                                                                                                                   -- ONE_TO_ONE_EXCHANGE  |PARTITIONED|
-                                                                                                                                                                                    -- REPLICATE  |PARTITIONED|
+                                                                                                                                                                                    join (eq($$371, $$372))
+                                                                                                                                                                                    -- HYBRID_HASH_JOIN [$$372][$$371]  |PARTITIONED|
+                                                                                                                                                                                      exchange
                                                                                                                                                                                       -- ONE_TO_ONE_EXCHANGE  |PARTITIONED|
-                                                                                                                                                                                        -- DATASOURCE_SCAN (test.collection1)  |PARTITIONED|
+                                                                                                                                                                                        project ([$$367, $$364, $$365, $$372])
+                                                                                                                                                                                        -- STREAM_PROJECT  |PARTITIONED|
+                                                                                                                                                                                          exchange
                                                                                                                                                                                           -- ONE_TO_ONE_EXCHANGE  |PARTITIONED|
-                                                                                                                                                                                            -- EMPTY_TUPLE_SOURCE  |PARTITIONED|
-                                                                                                                                                    -- HASH_PARTITION_EXCHANGE [$$294, $$295]  |PARTITIONED|
-                                                                                                                                                      -- ASSIGN  |PARTITIONED|
-                                                                                                                                                        -- STREAM_PROJECT  |PARTITIONED|
-                                                                                                                                                          -- ONE_TO_ONE_EXCHANGE  |PARTITIONED|
-                                                                                                                                                            -- HYBRID_HASH_JOIN [$$302][$$301]  |PARTITIONED|
-                                                                                                                                                              -- ONE_TO_ONE_EXCHANGE  |PARTITIONED|
-                                                                                                                                                                -- STREAM_PROJECT  |PARTITIONED|
-                                                                                                                                                                  -- ONE_TO_ONE_EXCHANGE  |PARTITIONED|
-                                                                                                                                                                    -- HYBRID_HASH_JOIN [$$304][$$303]  |PARTITIONED|
-                                                                                                                                                                      -- ONE_TO_ONE_EXCHANGE  |PARTITIONED|
-                                                                                                                                                                        -- ASSIGN  |PARTITIONED|
-                                                                                                                                                                          -- ONE_TO_ONE_EXCHANGE  |PARTITIONED|
-                                                                                                                                                                            -- REPLICATE  |PARTITIONED|
-                                                                                                                                                                              -- ONE_TO_ONE_EXCHANGE  |PARTITIONED|
-                                                                                                                                                                                -- STREAM_PROJECT  |PARTITIONED|
-                                                                                                                                                                                  -- ONE_TO_ONE_EXCHANGE  |PARTITIONED|
-                                                                                                                                                                                    -- HYBRID_HASH_JOIN [$$445][$$448]  |PARTITIONED|
-                                                                                                                                                                                      -- ONE_TO_ONE_EXCHANGE  |PARTITIONED|
-                                                                                                                                                                                        -- ASSIGN  |PARTITIONED|
-                                                                                                                                                                                          -- ONE_TO_ONE_EXCHANGE  |PARTITIONED|
-                                                                                                                                                                                            -- REPLICATE  |PARTITIONED|
-                                                                                                                                                                                              -- HASH_PARTITION_EXCHANGE [$$417]  |PARTITIONED|
-=======
-                                            join (eq($$204, $$164))
-                                            -- HYBRID_HASH_JOIN [$$164][$$204]  |PARTITIONED|
-                                              exchange
-                                              -- ONE_TO_ONE_EXCHANGE  |PARTITIONED|
-                                                project ([$$390, $$221, $$164])
-                                                -- STREAM_PROJECT  |PARTITIONED|
-                                                  exchange
-                                                  -- ONE_TO_ONE_EXCHANGE  |PARTITIONED|
-                                                    join (eq($$203, $$167))
-                                                    -- HYBRID_HASH_JOIN [$$167][$$203]  |PARTITIONED|
-                                                      exchange
-                                                      -- ONE_TO_ONE_EXCHANGE  |PARTITIONED|
-                                                        project ([$$390, $$221, $$164, $$167])
-                                                        -- STREAM_PROJECT  |PARTITIONED|
-                                                          select ($$188)
-                                                          -- STREAM_SELECT  |PARTITIONED|
-                                                            project ([$$188, $$390, $$164, $$167, $$221])
-                                                            -- STREAM_PROJECT  |PARTITIONED|
-                                                              exchange
-                                                              -- ONE_TO_ONE_EXCHANGE  |PARTITIONED|
-                                                                group by ([$$390 := $$258; $$391 := $$198]) decor ([$$164; $$167; $$221]) {
-                                                                          aggregate [$$188] <- [non-empty-stream()] [cardinality: 0.0, op-cost: 0.0, total-cost: 0.0]
-                                                                          -- AGGREGATE  |LOCAL|
-                                                                            select (not(is-missing($$389))) [cardinality: 0.0, op-cost: 0.0, total-cost: 0.0]
-                                                                            -- STREAM_SELECT  |LOCAL|
-                                                                              nested tuple source [cardinality: 0.0, op-cost: 0.0, total-cost: 0.0]
-                                                                              -- NESTED_TUPLE_SOURCE  |LOCAL|
-                                                                       }
-                                                                -- PRE_CLUSTERED_GROUP_BY[$$258, $$198]  |PARTITIONED|
-                                                                  exchange
-                                                                  -- ONE_TO_ONE_EXCHANGE  |PARTITIONED|
-                                                                    order (ASC, $$258) (ASC, $$198)
-                                                                    -- STABLE_SORT [$$258(ASC), $$198(ASC)]  |PARTITIONED|
-                                                                      exchange
-                                                                      -- ONE_TO_ONE_EXCHANGE  |PARTITIONED|
-                                                                        project ([$$221, $$164, $$167, $$389, $$258, $$198])
-                                                                        -- STREAM_PROJECT  |PARTITIONED|
-                                                                          exchange
-                                                                          -- ONE_TO_ONE_EXCHANGE  |PARTITIONED|
-                                                                            left outer join (and(eq($$258, $$461), eq($$198, $$462)))
-                                                                            -- HYBRID_HASH_JOIN [$$258, $$198][$$461, $$462]  |PARTITIONED|
-                                                                              exchange
-                                                                              -- HASH_PARTITION_EXCHANGE [$$258, $$198]  |PARTITIONED|
-                                                                                project ([$$221, $$164, $$167, $$258, $$198])
-                                                                                -- STREAM_PROJECT  |PARTITIONED|
-                                                                                  exchange
-                                                                                  -- ONE_TO_ONE_EXCHANGE  |PARTITIONED|
-                                                                                    join (eq($$216, $$262))
-                                                                                    -- HYBRID_HASH_JOIN [$$262][$$216]  |PARTITIONED|
-                                                                                      exchange
-                                                                                      -- HASH_PARTITION_EXCHANGE [$$262]  |PARTITIONED|
-                                                                                        group by ([$$258 := $$259]) decor ([$$262]) {
-                                                                                                  aggregate [] <- [] [cardinality: 0.0, op-cost: 0.0, total-cost: 0.0]
-                                                                                                  -- AGGREGATE  |LOCAL|
-                                                                                                    select (not(is-missing($$264))) [cardinality: 0.0, op-cost: 0.0, total-cost: 0.0]
-                                                                                                    -- STREAM_SELECT  |LOCAL|
-                                                                                                      nested tuple source [cardinality: 0.0, op-cost: 0.0, total-cost: 0.0]
-                                                                                                      -- NESTED_TUPLE_SOURCE  |LOCAL|
-                                                                                               }
-                                                                                        -- PRE_CLUSTERED_GROUP_BY[$$259]  |PARTITIONED|
-                                                                                          exchange
-                                                                                          -- ONE_TO_ONE_EXCHANGE  |PARTITIONED|
-                                                                                            project ([$$262, $$264, $$259])
-                                                                                            -- STREAM_PROJECT  |PARTITIONED|
-                                                                                              exchange
-                                                                                              -- ONE_TO_ONE_EXCHANGE  |PARTITIONED|
-                                                                                                left outer join (eq($$259, $$263))
-                                                                                                -- HYBRID_HASH_JOIN [$$259][$$263]  |PARTITIONED|
-                                                                                                  exchange
-                                                                                                  -- ONE_TO_ONE_EXCHANGE  |PARTITIONED|
-                                                                                                    project ([$$262, $$259])
-                                                                                                    -- STREAM_PROJECT  |PARTITIONED|
-                                                                                                      assign [$$262, $$259] <- [$$393, $$401]
+                                                                                                                                                                                            join (eq($$373, $$374))
+                                                                                                                                                                                            -- HYBRID_HASH_JOIN [$$374][$$373]  |PARTITIONED|
+                                                                                                                                                                                              exchange
+                                                                                                                                                                                              -- ONE_TO_ONE_EXCHANGE  |PARTITIONED|
+                                                                                                                                                                                                assign [$$364, $$365, $$374] <- [$$435, $$436, $$445] project: [$$364, $$365, $$374]
+                                                                                                                                                                                                -- ASSIGN  |PARTITIONED|
+                                                                                                                                                                                                  exchange
+                                                                                                                                                                                                  -- ONE_TO_ONE_EXCHANGE  |PARTITIONED|
+                                                                                                                                                                                                    replicate
+                                                                                                                                                                                                    -- REPLICATE  |PARTITIONED|
+                                                                                                                                                                                                      exchange
+                                                                                                                                                                                                      -- ONE_TO_ONE_EXCHANGE  |PARTITIONED|
+                                                                                                                                                                                                        project ([$$435, $$436, $$445])
+                                                                                                                                                                                                        -- STREAM_PROJECT  |PARTITIONED|
+                                                                                                                                                                                                          exchange
+                                                                                                                                                                                                          -- ONE_TO_ONE_EXCHANGE  |PARTITIONED|
+                                                                                                                                                                                                            join (eq($$448, $$445))
+                                                                                                                                                                                                            -- HYBRID_HASH_JOIN [$$445][$$448]  |PARTITIONED|
+                                                                                                                                                                                                              exchange
+                                                                                                                                                                                                              -- ONE_TO_ONE_EXCHANGE  |PARTITIONED|
+                                                                                                                                                                                                                assign [$$435, $$445] <- [$$409, $$417] project: [$$435, $$445]
+                                                                                                                                                                                                                -- ASSIGN  |PARTITIONED|
+                                                                                                                                                                                                                  exchange
+                                                                                                                                                                                                                  -- ONE_TO_ONE_EXCHANGE  |PARTITIONED|
+                                                                                                                                                                                                                    replicate
+                                                                                                                                                                                                                    -- REPLICATE  |PARTITIONED|
+                                                                                                                                                                                                                      exchange
+                                                                                                                                                                                                                      -- HASH_PARTITION_EXCHANGE [$$417]  |PARTITIONED|
+                                                                                                                                                                                                                        assign [$$417, $$409] <- [$$391, $$399] project: [$$417, $$409]
+                                                                                                                                                                                                                        -- ASSIGN  |PARTITIONED|
+                                                                                                                                                                                                                          exchange
+                                                                                                                                                                                                                          -- ONE_TO_ONE_EXCHANGE  |PARTITIONED|
+                                                                                                                                                                                                                            replicate
+                                                                                                                                                                                                                            -- REPLICATE  |PARTITIONED|
+                                                                                                                                                                                                                              exchange
+                                                                                                                                                                                                                              -- ONE_TO_ONE_EXCHANGE  |PARTITIONED|
+                                                                                                                                                                                                                                assign [$$391] <- [$$400.getField("x_id")] project: [$$391, $$399]
+                                                                                                                                                                                                                                -- ASSIGN  |PARTITIONED|
+                                                                                                                                                                                                                                  exchange
+                                                                                                                                                                                                                                  -- ONE_TO_ONE_EXCHANGE  |PARTITIONED|
+                                                                                                                                                                                                                                    data-scan []<-[$$399, $$400] <- test.collection0
+                                                                                                                                                                                                                                    -- DATASOURCE_SCAN  |PARTITIONED|
+                                                                                                                                                                                                                                      exchange
+                                                                                                                                                                                                                                      -- ONE_TO_ONE_EXCHANGE  |PARTITIONED|
+                                                                                                                                                                                                                                        empty-tuple-source
+                                                                                                                                                                                                                                        -- EMPTY_TUPLE_SOURCE  |PARTITIONED|
+                                                                                                                                                                                                              exchange
+                                                                                                                                                                                                              -- HASH_PARTITION_EXCHANGE [$$448]  |PARTITIONED|
+                                                                                                                                                                                                                select (eq($$450.getField("to_u"), "aaaaa")) project: [$$436, $$448]
+                                                                                                                                                                                                                -- STREAM_SELECT  |PARTITIONED|
+                                                                                                                                                                                                                  exchange
+                                                                                                                                                                                                                  -- ONE_TO_ONE_EXCHANGE  |PARTITIONED|
+                                                                                                                                                                                                                    replicate
+                                                                                                                                                                                                                    -- REPLICATE  |PARTITIONED|
+                                                                                                                                                                                                                      exchange
+                                                                                                                                                                                                                      -- ONE_TO_ONE_EXCHANGE  |PARTITIONED|
+                                                                                                                                                                                                                        assign [$$448] <- [$$450.getField("y_id")]
+                                                                                                                                                                                                                        -- ASSIGN  |PARTITIONED|
+                                                                                                                                                                                                                          assign [$$436, $$450] <- [$$411, $$413] project: [$$436, $$450]
+                                                                                                                                                                                                                          -- ASSIGN  |PARTITIONED|
+                                                                                                                                                                                                                            exchange
+                                                                                                                                                                                                                            -- ONE_TO_ONE_EXCHANGE  |PARTITIONED|
+                                                                                                                                                                                                                              replicate
+                                                                                                                                                                                                                              -- REPLICATE  |PARTITIONED|
+                                                                                                                                                                                                                                exchange
+                                                                                                                                                                                                                                -- ONE_TO_ONE_EXCHANGE  |PARTITIONED|
+                                                                                                                                                                                                                                  data-scan []<-[$$411, $$413] <- test.collection1
+                                                                                                                                                                                                                                  -- DATASOURCE_SCAN  |PARTITIONED|
+                                                                                                                                                                                                                                    exchange
+                                                                                                                                                                                                                                    -- ONE_TO_ONE_EXCHANGE  |PARTITIONED|
+                                                                                                                                                                                                                                      empty-tuple-source
+                                                                                                                                                                                                                                      -- EMPTY_TUPLE_SOURCE  |PARTITIONED|
+                                                                                                                                                                                              exchange
+                                                                                                                                                                                              -- ONE_TO_ONE_EXCHANGE  |PARTITIONED|
+                                                                                                                                                                                                assign [$$367, $$372, $$373] <- [$$438, $$443, $$444] project: [$$367, $$372, $$373]
+                                                                                                                                                                                                -- ASSIGN  |PARTITIONED|
+                                                                                                                                                                                                  exchange
+                                                                                                                                                                                                  -- ONE_TO_ONE_EXCHANGE  |PARTITIONED|
+                                                                                                                                                                                                    replicate
+                                                                                                                                                                                                    -- REPLICATE  |PARTITIONED|
+                                                                                                                                                                                                      exchange
+                                                                                                                                                                                                      -- HASH_PARTITION_EXCHANGE [$$444]  |PARTITIONED|
+                                                                                                                                                                                                        select (eq($$441.getField("to_u"), "aaaaa")) project: [$$438, $$443, $$444]
+                                                                                                                                                                                                        -- STREAM_SELECT  |PARTITIONED|
+                                                                                                                                                                                                          assign [$$444, $$443, $$438] <- [$$441.getField("y_id"), $$441.getField("a"), $$441.getField("b")]
+                                                                                                                                                                                                          -- ASSIGN  |PARTITIONED|
+                                                                                                                                                                                                            exchange
+                                                                                                                                                                                                            -- ONE_TO_ONE_EXCHANGE  |PARTITIONED|
+                                                                                                                                                                                                              replicate
+                                                                                                                                                                                                              -- REPLICATE  |PARTITIONED|
+                                                                                                                                                                                                                exchange
+                                                                                                                                                                                                                -- ONE_TO_ONE_EXCHANGE  |PARTITIONED|
+                                                                                                                                                                                                                  assign [$$447, $$441] <- [$$411, $$413] project: [$$441]
+                                                                                                                                                                                                                  -- ASSIGN  |PARTITIONED|
+                                                                                                                                                                                                                    exchange
+                                                                                                                                                                                                                    -- ONE_TO_ONE_EXCHANGE  |PARTITIONED|
+                                                                                                                                                                                                                      replicate
+                                                                                                                                                                                                                      -- REPLICATE  |PARTITIONED|
+                                                                                                                                                                                                                        exchange
+                                                                                                                                                                                                                        -- ONE_TO_ONE_EXCHANGE  |PARTITIONED|
+                                                                                                                                                                                                                          data-scan []<-[$$411, $$413] <- test.collection1
+                                                                                                                                                                                                                          -- DATASOURCE_SCAN  |PARTITIONED|
+                                                                                                                                                                                                                            exchange
+                                                                                                                                                                                                                            -- ONE_TO_ONE_EXCHANGE  |PARTITIONED|
+                                                                                                                                                                                                                              empty-tuple-source
+                                                                                                                                                                                                                              -- EMPTY_TUPLE_SOURCE  |PARTITIONED|
+                                                                                                                                                                                      exchange
+                                                                                                                                                                                      -- BROADCAST_EXCHANGE  |PARTITIONED|
+                                                                                                                                                                                        unnest $$371 <- scan-collection(array: [ 66, 67, 26, 12, 13 ])
+                                                                                                                                                                                        -- UNNEST  |UNPARTITIONED|
+                                                                                                                                                                                          empty-tuple-source
+                                                                                                                                                                                          -- EMPTY_TUPLE_SOURCE  |UNPARTITIONED|
+                                                                                                                              exchange
+                                                                                                                              -- BROADCAST_EXCHANGE  |PARTITIONED|
+                                                                                                                                unnest $$335 <- scan-collection(array: [ 66, 67, 26, 12, 13 ])
+                                                                                                                                -- UNNEST  |UNPARTITIONED|
+                                                                                                                                  empty-tuple-source
+                                                                                                                                  -- EMPTY_TUPLE_SOURCE  |UNPARTITIONED|
+                                                                                                    exchange
+                                                                                                    -- HASH_PARTITION_EXCHANGE [$$319]  |PARTITIONED|
+                                                                                                      assign [$$326, $$321, $$319, $$324] <- [$$426, $$430, $$427, $$422] project: [$$324, $$326, $$319]
                                                                                                       -- ASSIGN  |PARTITIONED|
                                                                                                         exchange
                                                                                                         -- ONE_TO_ONE_EXCHANGE  |PARTITIONED|
@@ -917,463 +1280,171 @@
                                                                                                           -- REPLICATE  |PARTITIONED|
                                                                                                             exchange
                                                                                                             -- ONE_TO_ONE_EXCHANGE  |PARTITIONED|
-                                                                                                              replicate
-                                                                                                              -- REPLICATE  |PARTITIONED|
-                                                                                                                exchange
-                                                                                                                -- ONE_TO_ONE_EXCHANGE  |PARTITIONED|
-                                                                                                                  project ([$$393, $$401])
-                                                                                                                  -- STREAM_PROJECT  |PARTITIONED|
-                                                                                                                    assign [$$393] <- [$$402.getField("x_id")]
-                                                                                                                    -- ASSIGN  |PARTITIONED|
+                                                                                                              assign [$$427, $$422] <- [$$430.getField("y_id"), $$430.getField("b")]
+                                                                                                              -- ASSIGN  |PARTITIONED|
+                                                                                                                assign [$$426, $$430] <- [$$411, $$413] project: [$$426, $$430]
+                                                                                                                -- ASSIGN  |PARTITIONED|
+                                                                                                                  exchange
+                                                                                                                  -- ONE_TO_ONE_EXCHANGE  |PARTITIONED|
+                                                                                                                    replicate
+                                                                                                                    -- REPLICATE  |PARTITIONED|
                                                                                                                       exchange
                                                                                                                       -- ONE_TO_ONE_EXCHANGE  |PARTITIONED|
-                                                                                                                        data-scan []<-[$$401, $$402] <- test.collection0
+                                                                                                                        data-scan []<-[$$411, $$413] <- test.collection1
                                                                                                                         -- DATASOURCE_SCAN  |PARTITIONED|
                                                                                                                           exchange
                                                                                                                           -- ONE_TO_ONE_EXCHANGE  |PARTITIONED|
                                                                                                                             empty-tuple-source
                                                                                                                             -- EMPTY_TUPLE_SOURCE  |PARTITIONED|
+                                                                                            exchange
+                                                                                            -- HASH_PARTITION_EXCHANGE [$$398, $$397]  |PARTITIONED|
+                                                                                              assign [$$458] <- [true]
+                                                                                              -- ASSIGN  |PARTITIONED|
+                                                                                                project ([$$180, $$398, $$397])
+                                                                                                -- STREAM_PROJECT  |PARTITIONED|
                                                                                                   exchange
-                                                                                                  -- HASH_PARTITION_EXCHANGE [$$263]  |PARTITIONED|
-                                                                                                    assign [$$264] <- [true]
-                                                                                                    -- ASSIGN  |PARTITIONED|
-                                                                                                      project ([$$263])
-                                                                                                      -- STREAM_PROJECT  |PARTITIONED|
-                                                                                                        exchange
-                                                                                                        -- ONE_TO_ONE_EXCHANGE  |PARTITIONED|
-                                                                                                          join (eq($$267, $$268))
-                                                                                                          -- HYBRID_HASH_JOIN [$$268][$$267]  |PARTITIONED|
-                                                                                                            exchange
-                                                                                                            -- ONE_TO_ONE_EXCHANGE  |PARTITIONED|
-                                                                                                              project ([$$263, $$268])
-                                                                                                              -- STREAM_PROJECT  |PARTITIONED|
-                                                                                                                select ($$269)
-                                                                                                                -- STREAM_SELECT  |PARTITIONED|
-                                                                                                                  project ([$$269, $$263, $$268])
-                                                                                                                  -- STREAM_PROJECT  |PARTITIONED|
-                                                                                                                    exchange
-                                                                                                                    -- ONE_TO_ONE_EXCHANGE  |PARTITIONED|
-                                                                                                                      group by ([$$263 := $$270; $$271 := $$272]) decor ([$$268]) {
-                                                                                                                                aggregate [$$269] <- [non-empty-stream()] [cardinality: 0.0, op-cost: 0.0, total-cost: 0.0]
-                                                                                                                                -- AGGREGATE  |LOCAL|
-                                                                                                                                  select (not(is-missing($$282))) [cardinality: 0.0, op-cost: 0.0, total-cost: 0.0]
-                                                                                                                                  -- STREAM_SELECT  |LOCAL|
-                                                                                                                                    nested tuple source [cardinality: 0.0, op-cost: 0.0, total-cost: 0.0]
-                                                                                                                                    -- NESTED_TUPLE_SOURCE  |LOCAL|
-                                                                                                                             }
-                                                                                                                      -- PRE_CLUSTERED_GROUP_BY[$$270, $$272]  |PARTITIONED|
-                                                                                                                        exchange
-                                                                                                                        -- ONE_TO_ONE_EXCHANGE  |PARTITIONED|
-                                                                                                                          order (ASC, $$270) (ASC, $$272)
-                                                                                                                          -- STABLE_SORT [$$270(ASC), $$272(ASC)]  |PARTITIONED|
-                                                                                                                            exchange
-                                                                                                                            -- ONE_TO_ONE_EXCHANGE  |PARTITIONED|
-                                                                                                                              project ([$$268, $$282, $$270, $$272])
-                                                                                                                              -- STREAM_PROJECT  |PARTITIONED|
-                                                                                                                                exchange
-                                                                                                                                -- ONE_TO_ONE_EXCHANGE  |PARTITIONED|
-                                                                                                                                  left outer join (and(eq($$270, $$280), eq($$272, $$281)))
-                                                                                                                                  -- HYBRID_HASH_JOIN [$$270, $$272][$$280, $$281]  |PARTITIONED|
-                                                                                                                                    exchange
-                                                                                                                                    -- ONE_TO_ONE_EXCHANGE  |PARTITIONED|
-                                                                                                                                      project ([$$268, $$270, $$272])
-                                                                                                                                      -- STREAM_PROJECT  |PARTITIONED|
-                                                                                                                                        assign [$$268, $$270, $$272] <- [$$409, $$411, $$413]
-                                                                                                                                        -- ASSIGN  |PARTITIONED|
+                                                                                                  -- ONE_TO_ONE_EXCHANGE  |PARTITIONED|
+                                                                                                    join (eq($$200, $$172))
+                                                                                                    -- HYBRID_HASH_JOIN [$$172][$$200]  |PARTITIONED|
+                                                                                                      exchange
+                                                                                                      -- ONE_TO_ONE_EXCHANGE  |PARTITIONED|
+                                                                                                        project ([$$180, $$398, $$397, $$172])
+                                                                                                        -- STREAM_PROJECT  |PARTITIONED|
+                                                                                                          exchange
+                                                                                                          -- ONE_TO_ONE_EXCHANGE  |PARTITIONED|
+                                                                                                            join (eq($$216, $$391))
+                                                                                                            -- HYBRID_HASH_JOIN [$$391][$$216]  |PARTITIONED|
+                                                                                                              exchange
+                                                                                                              -- ONE_TO_ONE_EXCHANGE  |PARTITIONED|
+                                                                                                                project ([$$398, $$397, $$391])
+                                                                                                                -- STREAM_PROJECT  |PARTITIONED|
+                                                                                                                  exchange
+                                                                                                                  -- ONE_TO_ONE_EXCHANGE  |PARTITIONED|
+                                                                                                                    join (eq($$390, $$391))
+                                                                                                                    -- HYBRID_HASH_JOIN [$$391][$$390]  |PARTITIONED|
+                                                                                                                      exchange
+                                                                                                                      -- HASH_PARTITION_EXCHANGE [$$391]  |PARTITIONED|
+                                                                                                                        group by ([$$398 := $$399]) decor ([$$391]) {
+                                                                                                                                  aggregate [] <- []
+                                                                                                                                  -- AGGREGATE  |LOCAL|
+                                                                                                                                    select (not(is-missing($$403)))
+                                                                                                                                    -- STREAM_SELECT  |LOCAL|
+                                                                                                                                      nested tuple source
+                                                                                                                                      -- NESTED_TUPLE_SOURCE  |LOCAL|
+                                                                                                                               }
+                                                                                                                        -- PRE_CLUSTERED_GROUP_BY[$$399]  |PARTITIONED|
+                                                                                                                          exchange
+                                                                                                                          -- ONE_TO_ONE_EXCHANGE  |PARTITIONED|
+                                                                                                                            order (ASC, $$399)
+                                                                                                                            -- STABLE_SORT [$$399(ASC)]  |PARTITIONED|
+                                                                                                                              exchange
+                                                                                                                              -- ONE_TO_ONE_EXCHANGE  |PARTITIONED|
+                                                                                                                                project ([$$391, $$403, $$399])
+                                                                                                                                -- STREAM_PROJECT  |PARTITIONED|
+                                                                                                                                  exchange
+                                                                                                                                  -- ONE_TO_ONE_EXCHANGE  |PARTITIONED|
+                                                                                                                                    left outer join (eq($$399, $$402))
+                                                                                                                                    -- HYBRID_HASH_JOIN [$$399][$$402]  |PARTITIONED|
+                                                                                                                                      exchange
+                                                                                                                                      -- ONE_TO_ONE_EXCHANGE  |PARTITIONED|
+                                                                                                                                        replicate
+                                                                                                                                        -- REPLICATE  |PARTITIONED|
                                                                                                                                           exchange
-                                                                                                                                          -- ONE_TO_ONE_EXCHANGE  |PARTITIONED|
+                                                                                                                                          -- HASH_PARTITION_EXCHANGE [$$399]  |PARTITIONED|
                                                                                                                                             replicate
                                                                                                                                             -- REPLICATE  |PARTITIONED|
                                                                                                                                               exchange
-                                                                                                                                              -- HASH_PARTITION_EXCHANGE [$$411, $$413]  |PARTITIONED|
-                                                                                                                                                project ([$$409, $$411, $$413])
-                                                                                                                                                -- STREAM_PROJECT  |PARTITIONED|
+                                                                                                                                              -- ONE_TO_ONE_EXCHANGE  |PARTITIONED|
+                                                                                                                                                assign [$$391] <- [$$400.getField("x_id")] project: [$$391, $$399]
+                                                                                                                                                -- ASSIGN  |PARTITIONED|
                                                                                                                                                   exchange
                                                                                                                                                   -- ONE_TO_ONE_EXCHANGE  |PARTITIONED|
-                                                                                                                                                    join (eq($$417, $$416))
-                                                                                                                                                    -- HYBRID_HASH_JOIN [$$416][$$417]  |PARTITIONED|
+                                                                                                                                                    data-scan []<-[$$399, $$400] <- test.collection0
+                                                                                                                                                    -- DATASOURCE_SCAN  |PARTITIONED|
                                                                                                                                                       exchange
                                                                                                                                                       -- ONE_TO_ONE_EXCHANGE  |PARTITIONED|
-                                                                                                                                                        replicate
-                                                                                                                                                        -- REPLICATE  |PARTITIONED|
+                                                                                                                                                        empty-tuple-source
+                                                                                                                                                        -- EMPTY_TUPLE_SOURCE  |PARTITIONED|
+                                                                                                                                      exchange
+                                                                                                                                      -- HASH_PARTITION_EXCHANGE [$$402]  |PARTITIONED|
+                                                                                                                                        assign [$$403] <- [true]
+                                                                                                                                        -- ASSIGN  |PARTITIONED|
+                                                                                                                                          project ([$$402])
+                                                                                                                                          -- STREAM_PROJECT  |PARTITIONED|
+                                                                                                                                            exchange
+                                                                                                                                            -- ONE_TO_ONE_EXCHANGE  |PARTITIONED|
+                                                                                                                                              join (eq($$406, $$407))
+                                                                                                                                              -- HYBRID_HASH_JOIN [$$407][$$406]  |PARTITIONED|
+                                                                                                                                                exchange
+                                                                                                                                                -- ONE_TO_ONE_EXCHANGE  |PARTITIONED|
+                                                                                                                                                  select ($$408) project: [$$402, $$407]
+                                                                                                                                                  -- STREAM_SELECT  |PARTITIONED|
+                                                                                                                                                    project ([$$408, $$402, $$407])
+                                                                                                                                                    -- STREAM_PROJECT  |PARTITIONED|
+                                                                                                                                                      exchange
+                                                                                                                                                      -- ONE_TO_ONE_EXCHANGE  |PARTITIONED|
+                                                                                                                                                        group by ([$$402 := $$409; $$410 := $$411]) decor ([$$407]) {
+                                                                                                                                                                  aggregate [$$408] <- [non-empty-stream()]
+                                                                                                                                                                  -- AGGREGATE  |LOCAL|
+                                                                                                                                                                    select (not(is-missing($$421)))
+                                                                                                                                                                    -- STREAM_SELECT  |LOCAL|
+                                                                                                                                                                      nested tuple source
+                                                                                                                                                                      -- NESTED_TUPLE_SOURCE  |LOCAL|
+                                                                                                                                                               }
+                                                                                                                                                        -- PRE_CLUSTERED_GROUP_BY[$$409, $$411]  |PARTITIONED|
                                                                                                                                                           exchange
-                                                                                                                                                          -- HASH_PARTITION_EXCHANGE [$$416]  |PARTITIONED|
-                                                                                                                                                            project ([$$416, $$411])
-                                                                                                                                                            -- STREAM_PROJECT  |PARTITIONED|
-                                                                                                                                                              assign [$$416, $$411] <- [$$393, $$401]
-                                                                                                                                                              -- ASSIGN  |PARTITIONED|
-                                                                                                                                                                exchange
-                                                                                                                                                                -- ONE_TO_ONE_EXCHANGE  |PARTITIONED|
-                                                                                                                                                                  replicate
-                                                                                                                                                                  -- REPLICATE  |PARTITIONED|
-                                                                                                                                                                    exchange
-                                                                                                                                                                    -- ONE_TO_ONE_EXCHANGE  |PARTITIONED|
-                                                                                                                                                                      project ([$$393, $$401])
-                                                                                                                                                                      -- STREAM_PROJECT  |PARTITIONED|
-                                                                                                                                                                        assign [$$393] <- [$$402.getField("x_id")]
-                                                                                                                                                                        -- ASSIGN  |PARTITIONED|
-                                                                                                                                                                          exchange
-                                                                                                                                                                          -- ONE_TO_ONE_EXCHANGE  |PARTITIONED|
-                                                                                                                                                                            data-scan []<-[$$401, $$402] <- test.collection0
-                                                                                                                                                                            -- DATASOURCE_SCAN  |PARTITIONED|
-                                                                                                                                                                              exchange
-                                                                                                                                                                              -- ONE_TO_ONE_EXCHANGE  |PARTITIONED|
-                                                                                                                                                                                empty-tuple-source
-                                                                                                                                                                                -- EMPTY_TUPLE_SOURCE  |PARTITIONED|
-                                                                                                                                                      exchange
-                                                                                                                                                      -- HASH_PARTITION_EXCHANGE [$$417]  |PARTITIONED|
-                                                                                                                                                        project ([$$409, $$413, $$417])
-                                                                                                                                                        -- STREAM_PROJECT  |PARTITIONED|
-                                                                                                                                                          select (eq($$419.getField("to_u"), "aaaaa"))
-                                                                                                                                                          -- STREAM_SELECT  |PARTITIONED|
-                                                                                                                                                            assign [$$417, $$409] <- [$$419.getField("y_id"), $$419.getField("a")]
-                                                                                                                                                            -- ASSIGN  |PARTITIONED|
+                                                                                                                                                          -- ONE_TO_ONE_EXCHANGE  |PARTITIONED|
+                                                                                                                                                            order (ASC, $$409) (ASC, $$411)
+                                                                                                                                                            -- STABLE_SORT [$$409(ASC), $$411(ASC)]  |PARTITIONED|
                                                                                                                                                               exchange
                                                                                                                                                               -- ONE_TO_ONE_EXCHANGE  |PARTITIONED|
-                                                                                                                                                                replicate
-                                                                                                                                                                -- REPLICATE  |PARTITIONED|
+                                                                                                                                                                project ([$$407, $$421, $$409, $$411])
+                                                                                                                                                                -- STREAM_PROJECT  |PARTITIONED|
                                                                                                                                                                   exchange
                                                                                                                                                                   -- ONE_TO_ONE_EXCHANGE  |PARTITIONED|
-                                                                                                                                                                    data-scan []<-[$$413, $$419] <- test.collection1
-                                                                                                                                                                    -- DATASOURCE_SCAN  |PARTITIONED|
-                                                                                                                                                                      exchange
-                                                                                                                                                                      -- ONE_TO_ONE_EXCHANGE  |PARTITIONED|
-                                                                                                                                                                        empty-tuple-source
-                                                                                                                                                                        -- EMPTY_TUPLE_SOURCE  |PARTITIONED|
-                                                                                                                                    exchange
-                                                                                                                                    -- ONE_TO_ONE_EXCHANGE  |PARTITIONED|
-                                                                                                                                      assign [$$282] <- [true]
-                                                                                                                                      -- ASSIGN  |PARTITIONED|
-                                                                                                                                        project ([$$280, $$281])
-                                                                                                                                        -- STREAM_PROJECT  |PARTITIONED|
-                                                                                                                                          select (eq($$283, $$284))
-                                                                                                                                          -- STREAM_SELECT  |PARTITIONED|
-                                                                                                                                            project ([$$280, $$281, $$283, $$284])
-                                                                                                                                            -- STREAM_PROJECT  |PARTITIONED|
-                                                                                                                                              unnest $$284 <- scan-collection($$285)
-                                                                                                                                              -- UNNEST  |PARTITIONED|
-                                                                                                                                                exchange
-                                                                                                                                                -- ONE_TO_ONE_EXCHANGE  |PARTITIONED|
-                                                                                                                                                  group by ([$$280 := $$286; $$281 := $$287]) decor ([$$283]) {
-                                                                                                                                                            aggregate [$$285] <- [listify($$317)] [cardinality: 0.0, op-cost: 0.0, total-cost: 0.0]
-                                                                                                                                                            -- AGGREGATE  |LOCAL|
-                                                                                                                                                              aggregate [$$317] <- [agg-sql-max($$299)] [cardinality: 0.0, op-cost: 0.0, total-cost: 0.0]
-                                                                                                                                                              -- AGGREGATE  |LOCAL|
-                                                                                                                                                                select (not(is-missing($$298))) [cardinality: 0.0, op-cost: 0.0, total-cost: 0.0]
-                                                                                                                                                                -- STREAM_SELECT  |LOCAL|
-                                                                                                                                                                  nested tuple source [cardinality: 0.0, op-cost: 0.0, total-cost: 0.0]
-                                                                                                                                                                  -- NESTED_TUPLE_SOURCE  |LOCAL|
-                                                                                                                                                         }
-                                                                                                                                                  -- PRE_CLUSTERED_GROUP_BY[$$286, $$287]  |PARTITIONED|
-                                                                                                                                                    exchange
-                                                                                                                                                    -- ONE_TO_ONE_EXCHANGE  |PARTITIONED|
-                                                                                                                                                      order (ASC, $$286) (ASC, $$287)
-                                                                                                                                                      -- STABLE_SORT [$$286(ASC), $$287(ASC)]  |PARTITIONED|
-                                                                                                                                                        exchange
-                                                                                                                                                        -- ONE_TO_ONE_EXCHANGE  |PARTITIONED|
-                                                                                                                                                          project ([$$283, $$299, $$298, $$286, $$287])
-                                                                                                                                                          -- STREAM_PROJECT  |PARTITIONED|
-                                                                                                                                                            exchange
-                                                                                                                                                            -- ONE_TO_ONE_EXCHANGE  |PARTITIONED|
-                                                                                                                                                              left outer join (and(eq($$286, $$296), eq($$287, $$297)))
-                                                                                                                                                              -- HYBRID_HASH_JOIN [$$286, $$287][$$296, $$297]  |PARTITIONED|
-                                                                                                                                                                exchange
-                                                                                                                                                                -- ONE_TO_ONE_EXCHANGE  |PARTITIONED|
-                                                                                                                                                                  project ([$$283, $$286, $$287])
-                                                                                                                                                                  -- STREAM_PROJECT  |PARTITIONED|
-                                                                                                                                                                    assign [$$283, $$286, $$287] <- [$$424, $$427, $$428]
-                                                                                                                                                                    -- ASSIGN  |PARTITIONED|
+                                                                                                                                                                    left outer join (and(eq($$409, $$419), eq($$411, $$420)))
+                                                                                                                                                                    -- HYBRID_HASH_JOIN [$$409, $$411][$$419, $$420]  |PARTITIONED|
                                                                                                                                                                       exchange
                                                                                                                                                                       -- ONE_TO_ONE_EXCHANGE  |PARTITIONED|
                                                                                                                                                                         replicate
                                                                                                                                                                         -- REPLICATE  |PARTITIONED|
                                                                                                                                                                           exchange
-                                                                                                                                                                          -- HASH_PARTITION_EXCHANGE [$$427, $$428]  |PARTITIONED|
-                                                                                                                                                                            project ([$$424, $$427, $$428])
+                                                                                                                                                                          -- HASH_PARTITION_EXCHANGE [$$409, $$411]  |PARTITIONED|
+                                                                                                                                                                            project ([$$407, $$409, $$411])
                                                                                                                                                                             -- STREAM_PROJECT  |PARTITIONED|
                                                                                                                                                                               exchange
                                                                                                                                                                               -- ONE_TO_ONE_EXCHANGE  |PARTITIONED|
-                                                                                                                                                                                join (eq($$429, $$430))
-                                                                                                                                                                                -- HYBRID_HASH_JOIN [$$430][$$429]  |PARTITIONED|
+                                                                                                                                                                                join (eq($$418, $$417))
+                                                                                                                                                                                -- HYBRID_HASH_JOIN [$$417][$$418]  |PARTITIONED|
                                                                                                                                                                                   exchange
                                                                                                                                                                                   -- ONE_TO_ONE_EXCHANGE  |PARTITIONED|
-                                                                                                                                                                                    project ([$$427, $$430])
-                                                                                                                                                                                    -- STREAM_PROJECT  |PARTITIONED|
-                                                                                                                                                                                      assign [$$427, $$430] <- [$$411, $$416]
-                                                                                                                                                                                      -- ASSIGN  |PARTITIONED|
-                                                                                                                                                                                        exchange
-                                                                                                                                                                                        -- ONE_TO_ONE_EXCHANGE  |PARTITIONED|
-                                                                                                                                                                                          replicate
-                                                                                                                                                                                          -- REPLICATE  |PARTITIONED|
-                                                                                                                                                                                            exchange
-                                                                                                                                                                                            -- HASH_PARTITION_EXCHANGE [$$416]  |PARTITIONED|
-                                                                                                                                                                                              project ([$$416, $$411])
-                                                                                                                                                                                              -- STREAM_PROJECT  |PARTITIONED|
-                                                                                                                                                                                                assign [$$416, $$411] <- [$$393, $$401]
->>>>>>> 86e6336f
+                                                                                                                                                                                    replicate
+                                                                                                                                                                                    -- REPLICATE  |PARTITIONED|
+                                                                                                                                                                                      exchange
+                                                                                                                                                                                      -- HASH_PARTITION_EXCHANGE [$$417]  |PARTITIONED|
+                                                                                                                                                                                        assign [$$417, $$409] <- [$$391, $$399] project: [$$417, $$409]
+                                                                                                                                                                                        -- ASSIGN  |PARTITIONED|
+                                                                                                                                                                                          exchange
+                                                                                                                                                                                          -- ONE_TO_ONE_EXCHANGE  |PARTITIONED|
+                                                                                                                                                                                            replicate
+                                                                                                                                                                                            -- REPLICATE  |PARTITIONED|
+                                                                                                                                                                                              exchange
+                                                                                                                                                                                              -- ONE_TO_ONE_EXCHANGE  |PARTITIONED|
+                                                                                                                                                                                                assign [$$391] <- [$$400.getField("x_id")] project: [$$391, $$399]
                                                                                                                                                                                                 -- ASSIGN  |PARTITIONED|
                                                                                                                                                                                                   exchange
                                                                                                                                                                                                   -- ONE_TO_ONE_EXCHANGE  |PARTITIONED|
-                                                                                                                                                                                                    replicate
-                                                                                                                                                                                                    -- REPLICATE  |PARTITIONED|
+                                                                                                                                                                                                    data-scan []<-[$$399, $$400] <- test.collection0
+                                                                                                                                                                                                    -- DATASOURCE_SCAN  |PARTITIONED|
                                                                                                                                                                                                       exchange
                                                                                                                                                                                                       -- ONE_TO_ONE_EXCHANGE  |PARTITIONED|
-<<<<<<< HEAD
-                                                                                                                                                                                                        -- ASSIGN  |PARTITIONED|
-                                                                                                                                                                                                          -- ONE_TO_ONE_EXCHANGE  |PARTITIONED|
-                                                                                                                                                                                                            -- DATASOURCE_SCAN (test.collection0)  |PARTITIONED|
-                                                                                                                                                                                                              -- ONE_TO_ONE_EXCHANGE  |PARTITIONED|
-                                                                                                                                                                                                                -- EMPTY_TUPLE_SOURCE  |PARTITIONED|
-                                                                                                                                                                                      -- HASH_PARTITION_EXCHANGE [$$448]  |PARTITIONED|
-                                                                                                                                                                                        -- STREAM_SELECT  |PARTITIONED|
-                                                                                                                                                                                          -- ONE_TO_ONE_EXCHANGE  |PARTITIONED|
-                                                                                                                                                                                            -- REPLICATE  |PARTITIONED|
-                                                                                                                                                                                              -- ONE_TO_ONE_EXCHANGE  |PARTITIONED|
-                                                                                                                                                                                                -- ASSIGN  |PARTITIONED|
-=======
-                                                                                                                                                                                                        project ([$$393, $$401])
-                                                                                                                                                                                                        -- STREAM_PROJECT  |PARTITIONED|
-                                                                                                                                                                                                          assign [$$393] <- [$$402.getField("x_id")]
-                                                                                                                                                                                                          -- ASSIGN  |PARTITIONED|
-                                                                                                                                                                                                            exchange
-                                                                                                                                                                                                            -- ONE_TO_ONE_EXCHANGE  |PARTITIONED|
-                                                                                                                                                                                                              data-scan []<-[$$401, $$402] <- test.collection0
-                                                                                                                                                                                                              -- DATASOURCE_SCAN  |PARTITIONED|
-                                                                                                                                                                                                                exchange
-                                                                                                                                                                                                                -- ONE_TO_ONE_EXCHANGE  |PARTITIONED|
-                                                                                                                                                                                                                  empty-tuple-source
-                                                                                                                                                                                                                  -- EMPTY_TUPLE_SOURCE  |PARTITIONED|
+                                                                                                                                                                                                        empty-tuple-source
+                                                                                                                                                                                                        -- EMPTY_TUPLE_SOURCE  |PARTITIONED|
                                                                                                                                                                                   exchange
-                                                                                                                                                                                  -- HASH_PARTITION_EXCHANGE [$$429]  |PARTITIONED|
-                                                                                                                                                                                    project ([$$424, $$428, $$429])
-                                                                                                                                                                                    -- STREAM_PROJECT  |PARTITIONED|
-                                                                                                                                                                                      select (eq($$432.getField("to_u"), "aaaaa"))
-                                                                                                                                                                                      -- STREAM_SELECT  |PARTITIONED|
-                                                                                                                                                                                        exchange
-                                                                                                                                                                                        -- ONE_TO_ONE_EXCHANGE  |PARTITIONED|
-                                                                                                                                                                                          replicate
-                                                                                                                                                                                          -- REPLICATE  |PARTITIONED|
-                                                                                                                                                                                            exchange
-                                                                                                                                                                                            -- ONE_TO_ONE_EXCHANGE  |PARTITIONED|
-                                                                                                                                                                                              assign [$$429, $$424] <- [$$432.getField("y_id"), $$432.getField("b")]
-                                                                                                                                                                                              -- ASSIGN  |PARTITIONED|
-                                                                                                                                                                                                project ([$$428, $$432])
-                                                                                                                                                                                                -- STREAM_PROJECT  |PARTITIONED|
-                                                                                                                                                                                                  assign [$$428, $$432] <- [$$413, $$419]
->>>>>>> 86e6336f
-                                                                                                                                                                                                  -- ASSIGN  |PARTITIONED|
-                                                                                                                                                                                                    exchange
-                                                                                                                                                                                                    -- ONE_TO_ONE_EXCHANGE  |PARTITIONED|
-                                                                                                                                                                                                      replicate
-                                                                                                                                                                                                      -- REPLICATE  |PARTITIONED|
-                                                                                                                                                                                                        exchange
-                                                                                                                                                                                                        -- ONE_TO_ONE_EXCHANGE  |PARTITIONED|
-                                                                                                                                                                                                          data-scan []<-[$$413, $$419] <- test.collection1
-                                                                                                                                                                                                          -- DATASOURCE_SCAN  |PARTITIONED|
-                                                                                                                                                                                                            exchange
-                                                                                                                                                                                                            -- ONE_TO_ONE_EXCHANGE  |PARTITIONED|
-                                                                                                                                                                                                              empty-tuple-source
-                                                                                                                                                                                                              -- EMPTY_TUPLE_SOURCE  |PARTITIONED|
-<<<<<<< HEAD
-                                                                                                                                                                      -- ONE_TO_ONE_EXCHANGE  |PARTITIONED|
-                                                                                                                                                                        -- ASSIGN  |PARTITIONED|
-                                                                                                                                                                          -- ONE_TO_ONE_EXCHANGE  |PARTITIONED|
-                                                                                                                                                                            -- REPLICATE  |PARTITIONED|
-                                                                                                                                                                              -- HASH_PARTITION_EXCHANGE [$$444]  |PARTITIONED|
-                                                                                                                                                                                -- STREAM_SELECT  |PARTITIONED|
-                                                                                                                                                                                  -- ASSIGN  |PARTITIONED|
-                                                                                                                                                                                    -- ONE_TO_ONE_EXCHANGE  |PARTITIONED|
-                                                                                                                                                                                      -- REPLICATE  |PARTITIONED|
-                                                                                                                                                                                        -- ONE_TO_ONE_EXCHANGE  |PARTITIONED|
-                                                                                                                                                                                          -- ASSIGN  |PARTITIONED|
-                                                                                                                                                                                            -- ONE_TO_ONE_EXCHANGE  |PARTITIONED|
-                                                                                                                                                                                              -- REPLICATE  |PARTITIONED|
-                                                                                                                                                                                                -- ONE_TO_ONE_EXCHANGE  |PARTITIONED|
-                                                                                                                                                                                                  -- DATASOURCE_SCAN (test.collection1)  |PARTITIONED|
-                                                                                                                                                                                                    -- ONE_TO_ONE_EXCHANGE  |PARTITIONED|
-                                                                                                                                                                                                      -- EMPTY_TUPLE_SOURCE  |PARTITIONED|
-                                                                                                                                                              -- BROADCAST_EXCHANGE  |PARTITIONED|
-                                                                                                                                                                -- UNNEST  |UNPARTITIONED|
-                                                                                                                                                                  -- EMPTY_TUPLE_SOURCE  |UNPARTITIONED|
-                                                                                                      -- BROADCAST_EXCHANGE  |PARTITIONED|
-                                                                                                        -- UNNEST  |UNPARTITIONED|
-                                                                                                          -- EMPTY_TUPLE_SOURCE  |UNPARTITIONED|
-                                                                            -- HASH_PARTITION_EXCHANGE [$$214]  |PARTITIONED|
-                                                                              -- ASSIGN  |PARTITIONED|
-                                                                                -- ASSIGN  |PARTITIONED|
-                                                                                  -- ONE_TO_ONE_EXCHANGE  |PARTITIONED|
-                                                                                    -- REPLICATE  |PARTITIONED|
-                                                                                      -- ONE_TO_ONE_EXCHANGE  |PARTITIONED|
-                                                                                        -- DATASOURCE_SCAN (test.collection1)  |PARTITIONED|
-                                                                                          -- ONE_TO_ONE_EXCHANGE  |PARTITIONED|
-                                                                                            -- EMPTY_TUPLE_SOURCE  |PARTITIONED|
-                                                                    -- ONE_TO_ONE_EXCHANGE  |PARTITIONED|
-                                                                      -- ASSIGN  |PARTITIONED|
-                                                                        -- STREAM_SELECT  |PARTITIONED|
-                                                                          -- UNNEST  |PARTITIONED|
-                                                                            -- ONE_TO_ONE_EXCHANGE  |PARTITIONED|
-                                                                              -- PRE_CLUSTERED_GROUP_BY[$$327, $$326]  |PARTITIONED|
-                                                                                      {
-                                                                                        -- AGGREGATE  |LOCAL|
-                                                                                          -- AGGREGATE  |LOCAL|
-                                                                                            -- STREAM_SELECT  |LOCAL|
-                                                                                              -- NESTED_TUPLE_SOURCE  |LOCAL|
-                                                                                      }
-                                                                                -- ONE_TO_ONE_EXCHANGE  |PARTITIONED|
-                                                                                  -- STABLE_SORT [$$327(ASC), $$326(ASC)]  |PARTITIONED|
-                                                                                    -- ONE_TO_ONE_EXCHANGE  |PARTITIONED|
-                                                                                      -- STREAM_PROJECT  |PARTITIONED|
-                                                                                        -- ONE_TO_ONE_EXCHANGE  |PARTITIONED|
-                                                                                          -- HYBRID_HASH_JOIN [$$327, $$326][$$398, $$397]  |PARTITIONED|
-                                                                                            -- HASH_PARTITION_EXCHANGE [$$327, $$326]  |PARTITIONED|
-                                                                                              -- STREAM_PROJECT  |PARTITIONED|
-                                                                                                -- ONE_TO_ONE_EXCHANGE  |PARTITIONED|
-                                                                                                  -- HYBRID_HASH_JOIN [$$320][$$319]  |PARTITIONED|
-                                                                                                    -- HASH_PARTITION_EXCHANGE [$$320]  |PARTITIONED|
-                                                                                                      -- PRE_CLUSTERED_GROUP_BY[$$328]  |PARTITIONED|
-                                                                                                              {
-                                                                                                                -- AGGREGATE  |LOCAL|
-                                                                                                                  -- STREAM_SELECT  |LOCAL|
-                                                                                                                    -- NESTED_TUPLE_SOURCE  |LOCAL|
-                                                                                                              }
-                                                                                                        -- ONE_TO_ONE_EXCHANGE  |PARTITIONED|
-                                                                                                          -- STABLE_SORT [$$328(ASC)]  |PARTITIONED|
-                                                                                                            -- ONE_TO_ONE_EXCHANGE  |PARTITIONED|
-                                                                                                              -- STREAM_PROJECT  |PARTITIONED|
-                                                                                                                -- ONE_TO_ONE_EXCHANGE  |PARTITIONED|
-                                                                                                                  -- HYBRID_HASH_JOIN [$$328][$$331]  |PARTITIONED|
-                                                                                                                    -- ONE_TO_ONE_EXCHANGE  |PARTITIONED|
-                                                                                                                      -- ASSIGN  |PARTITIONED|
-                                                                                                                        -- ONE_TO_ONE_EXCHANGE  |PARTITIONED|
-                                                                                                                          -- REPLICATE  |PARTITIONED|
-                                                                                                                            -- HASH_PARTITION_EXCHANGE [$$399]  |PARTITIONED|
-                                                                                                                              -- REPLICATE  |PARTITIONED|
-                                                                                                                                -- ONE_TO_ONE_EXCHANGE  |PARTITIONED|
-                                                                                                                                  -- ASSIGN  |PARTITIONED|
-                                                                                                                                    -- ONE_TO_ONE_EXCHANGE  |PARTITIONED|
-                                                                                                                                      -- DATASOURCE_SCAN (test.collection0)  |PARTITIONED|
-                                                                                                                                        -- ONE_TO_ONE_EXCHANGE  |PARTITIONED|
-                                                                                                                                          -- EMPTY_TUPLE_SOURCE  |PARTITIONED|
-                                                                                                                    -- HASH_PARTITION_EXCHANGE [$$331]  |PARTITIONED|
-                                                                                                                      -- ASSIGN  |PARTITIONED|
-                                                                                                                        -- STREAM_PROJECT  |PARTITIONED|
-                                                                                                                          -- ONE_TO_ONE_EXCHANGE  |PARTITIONED|
-                                                                                                                            -- HYBRID_HASH_JOIN [$$336][$$335]  |PARTITIONED|
-                                                                                                                              -- ONE_TO_ONE_EXCHANGE  |PARTITIONED|
-                                                                                                                                -- STREAM_SELECT  |PARTITIONED|
-                                                                                                                                  -- STREAM_PROJECT  |PARTITIONED|
-                                                                                                                                    -- ONE_TO_ONE_EXCHANGE  |PARTITIONED|
-                                                                                                                                      -- PRE_CLUSTERED_GROUP_BY[$$338, $$340]  |PARTITIONED|
-                                                                                                                                              {
-                                                                                                                                                -- AGGREGATE  |LOCAL|
-                                                                                                                                                  -- STREAM_SELECT  |LOCAL|
-                                                                                                                                                    -- NESTED_TUPLE_SOURCE  |LOCAL|
-                                                                                                                                              }
-                                                                                                                                        -- ONE_TO_ONE_EXCHANGE  |PARTITIONED|
-                                                                                                                                          -- STABLE_SORT [$$338(ASC), $$340(ASC)]  |PARTITIONED|
-                                                                                                                                            -- ONE_TO_ONE_EXCHANGE  |PARTITIONED|
-                                                                                                                                              -- STREAM_PROJECT  |PARTITIONED|
-                                                                                                                                                -- ONE_TO_ONE_EXCHANGE  |PARTITIONED|
-                                                                                                                                                  -- HYBRID_HASH_JOIN [$$338, $$340][$$348, $$349]  |PARTITIONED|
-                                                                                                                                                    -- ONE_TO_ONE_EXCHANGE  |PARTITIONED|
-                                                                                                                                                      -- ASSIGN  |PARTITIONED|
-                                                                                                                                                        -- ONE_TO_ONE_EXCHANGE  |PARTITIONED|
-                                                                                                                                                          -- REPLICATE  |PARTITIONED|
-                                                                                                                                                            -- HASH_PARTITION_EXCHANGE [$$409, $$411]  |PARTITIONED|
-                                                                                                                                                              -- STREAM_PROJECT  |PARTITIONED|
-                                                                                                                                                                -- ONE_TO_ONE_EXCHANGE  |PARTITIONED|
-                                                                                                                                                                  -- HYBRID_HASH_JOIN [$$417][$$418]  |PARTITIONED|
-                                                                                                                                                                    -- ONE_TO_ONE_EXCHANGE  |PARTITIONED|
-                                                                                                                                                                      -- REPLICATE  |PARTITIONED|
-                                                                                                                                                                        -- HASH_PARTITION_EXCHANGE [$$417]  |PARTITIONED|
-                                                                                                                                                                          -- ASSIGN  |PARTITIONED|
-                                                                                                                                                                            -- ONE_TO_ONE_EXCHANGE  |PARTITIONED|
-                                                                                                                                                                              -- REPLICATE  |PARTITIONED|
-                                                                                                                                                                                -- ONE_TO_ONE_EXCHANGE  |PARTITIONED|
-                                                                                                                                                                                  -- ASSIGN  |PARTITIONED|
-                                                                                                                                                                                    -- ONE_TO_ONE_EXCHANGE  |PARTITIONED|
-                                                                                                                                                                                      -- DATASOURCE_SCAN (test.collection0)  |PARTITIONED|
-                                                                                                                                                                                        -- ONE_TO_ONE_EXCHANGE  |PARTITIONED|
-                                                                                                                                                                                          -- EMPTY_TUPLE_SOURCE  |PARTITIONED|
-                                                                                                                                                                    -- HASH_PARTITION_EXCHANGE [$$418]  |PARTITIONED|
-                                                                                                                                                                      -- STREAM_SELECT  |PARTITIONED|
-                                                                                                                                                                        -- ASSIGN  |PARTITIONED|
-                                                                                                                                                                          -- ONE_TO_ONE_EXCHANGE  |PARTITIONED|
-                                                                                                                                                                            -- REPLICATE  |PARTITIONED|
-                                                                                                                                                                              -- ONE_TO_ONE_EXCHANGE  |PARTITIONED|
-                                                                                                                                                                                -- DATASOURCE_SCAN (test.collection1)  |PARTITIONED|
-                                                                                                                                                                                  -- ONE_TO_ONE_EXCHANGE  |PARTITIONED|
-                                                                                                                                                                                    -- EMPTY_TUPLE_SOURCE  |PARTITIONED|
-                                                                                                                                                    -- ONE_TO_ONE_EXCHANGE  |PARTITIONED|
-                                                                                                                                                      -- ASSIGN  |PARTITIONED|
-                                                                                                                                                        -- STREAM_SELECT  |PARTITIONED|
-                                                                                                                                                          -- UNNEST  |PARTITIONED|
-                                                                                                                                                            -- ONE_TO_ONE_EXCHANGE  |PARTITIONED|
-                                                                                                                                                              -- PRE_CLUSTERED_GROUP_BY[$$354, $$355]  |PARTITIONED|
-                                                                                                                                                                      {
-                                                                                                                                                                        -- AGGREGATE  |LOCAL|
-                                                                                                                                                                          -- AGGREGATE  |LOCAL|
-                                                                                                                                                                            -- STREAM_SELECT  |LOCAL|
-                                                                                                                                                                              -- NESTED_TUPLE_SOURCE  |LOCAL|
-                                                                                                                                                                      }
-                                                                                                                                                                -- ONE_TO_ONE_EXCHANGE  |PARTITIONED|
-                                                                                                                                                                  -- STABLE_SORT [$$354(ASC), $$355(ASC)]  |PARTITIONED|
-                                                                                                                                                                    -- ONE_TO_ONE_EXCHANGE  |PARTITIONED|
-                                                                                                                                                                      -- STREAM_PROJECT  |PARTITIONED|
-                                                                                                                                                                        -- ONE_TO_ONE_EXCHANGE  |PARTITIONED|
-                                                                                                                                                                          -- HYBRID_HASH_JOIN [$$354, $$355][$$364, $$365]  |PARTITIONED|
-                                                                                                                                                                            -- ONE_TO_ONE_EXCHANGE  |PARTITIONED|
-                                                                                                                                                                              -- ASSIGN  |PARTITIONED|
-                                                                                                                                                                                -- ONE_TO_ONE_EXCHANGE  |PARTITIONED|
-                                                                                                                                                                                  -- REPLICATE  |PARTITIONED|
-                                                                                                                                                                                    -- HASH_PARTITION_EXCHANGE [$$425, $$426]  |PARTITIONED|
-                                                                                                                                                                                      -- STREAM_PROJECT  |PARTITIONED|
-                                                                                                                                                                                        -- ONE_TO_ONE_EXCHANGE  |PARTITIONED|
-                                                                                                                                                                                          -- HYBRID_HASH_JOIN [$$428][$$427]  |PARTITIONED|
-                                                                                                                                                                                            -- ONE_TO_ONE_EXCHANGE  |PARTITIONED|
-                                                                                                                                                                                              -- ASSIGN  |PARTITIONED|
-                                                                                                                                                                                                -- ONE_TO_ONE_EXCHANGE  |PARTITIONED|
-                                                                                                                                                                                                  -- REPLICATE  |PARTITIONED|
-                                                                                                                                                                                                    -- HASH_PARTITION_EXCHANGE [$$417]  |PARTITIONED|
-                                                                                                                                                                                                      -- ASSIGN  |PARTITIONED|
-                                                                                                                                                                                                        -- ONE_TO_ONE_EXCHANGE  |PARTITIONED|
-                                                                                                                                                                                                          -- REPLICATE  |PARTITIONED|
-                                                                                                                                                                                                            -- ONE_TO_ONE_EXCHANGE  |PARTITIONED|
-                                                                                                                                                                                                              -- ASSIGN  |PARTITIONED|
-                                                                                                                                                                                                                -- ONE_TO_ONE_EXCHANGE  |PARTITIONED|
-                                                                                                                                                                                                                  -- DATASOURCE_SCAN (test.collection0)  |PARTITIONED|
-                                                                                                                                                                                                                    -- ONE_TO_ONE_EXCHANGE  |PARTITIONED|
-                                                                                                                                                                                                                      -- EMPTY_TUPLE_SOURCE  |PARTITIONED|
-                                                                                                                                                                                            -- HASH_PARTITION_EXCHANGE [$$427]  |PARTITIONED|
-                                                                                                                                                                                              -- STREAM_SELECT  |PARTITIONED|
-                                                                                                                                                                                                -- ONE_TO_ONE_EXCHANGE  |PARTITIONED|
-                                                                                                                                                                                                  -- REPLICATE  |PARTITIONED|
-                                                                                                                                                                                                    -- ONE_TO_ONE_EXCHANGE  |PARTITIONED|
-                                                                                                                                                                                                      -- ASSIGN  |PARTITIONED|
-=======
-                                                                                                                                                                exchange
-                                                                                                                                                                -- HASH_PARTITION_EXCHANGE [$$296, $$297]  |PARTITIONED|
-                                                                                                                                                                  assign [$$298] <- [true]
-                                                                                                                                                                  -- ASSIGN  |PARTITIONED|
-                                                                                                                                                                    project ([$$299, $$296, $$297])
-                                                                                                                                                                    -- STREAM_PROJECT  |PARTITIONED|
-                                                                                                                                                                      exchange
-                                                                                                                                                                      -- ONE_TO_ONE_EXCHANGE  |PARTITIONED|
-                                                                                                                                                                        join (eq($$303, $$304))
-                                                                                                                                                                        -- HYBRID_HASH_JOIN [$$304][$$303]  |PARTITIONED|
-                                                                                                                                                                          exchange
-                                                                                                                                                                          -- ONE_TO_ONE_EXCHANGE  |PARTITIONED|
-                                                                                                                                                                            project ([$$299, $$296, $$297, $$304])
-                                                                                                                                                                            -- STREAM_PROJECT  |PARTITIONED|
-                                                                                                                                                                              exchange
-                                                                                                                                                                              -- ONE_TO_ONE_EXCHANGE  |PARTITIONED|
-                                                                                                                                                                                join (eq($$305, $$306))
-                                                                                                                                                                                -- HYBRID_HASH_JOIN [$$306][$$305]  |PARTITIONED|
-                                                                                                                                                                                  exchange
-                                                                                                                                                                                  -- ONE_TO_ONE_EXCHANGE  |PARTITIONED|
-                                                                                                                                                                                    project ([$$296, $$297, $$306])
-                                                                                                                                                                                    -- STREAM_PROJECT  |PARTITIONED|
-                                                                                                                                                                                      assign [$$296, $$297, $$306] <- [$$437, $$438, $$447]
+                                                                                                                                                                                  -- HASH_PARTITION_EXCHANGE [$$418]  |PARTITIONED|
+                                                                                                                                                                                    select (eq($$413.getField("to_u"), "aaaaa")) project: [$$407, $$411, $$418]
+                                                                                                                                                                                    -- STREAM_SELECT  |PARTITIONED|
+                                                                                                                                                                                      assign [$$418, $$407] <- [$$413.getField("y_id"), $$413.getField("a")]
                                                                                                                                                                                       -- ASSIGN  |PARTITIONED|
                                                                                                                                                                                         exchange
                                                                                                                                                                                         -- ONE_TO_ONE_EXCHANGE  |PARTITIONED|
@@ -1381,173 +1452,68 @@
                                                                                                                                                                                           -- REPLICATE  |PARTITIONED|
                                                                                                                                                                                             exchange
                                                                                                                                                                                             -- ONE_TO_ONE_EXCHANGE  |PARTITIONED|
-                                                                                                                                                                                              project ([$$437, $$438, $$447])
-                                                                                                                                                                                              -- STREAM_PROJECT  |PARTITIONED|
+                                                                                                                                                                                              data-scan []<-[$$411, $$413] <- test.collection1
+                                                                                                                                                                                              -- DATASOURCE_SCAN  |PARTITIONED|
                                                                                                                                                                                                 exchange
                                                                                                                                                                                                 -- ONE_TO_ONE_EXCHANGE  |PARTITIONED|
-                                                                                                                                                                                                  join (eq($$450, $$447))
-                                                                                                                                                                                                  -- HYBRID_HASH_JOIN [$$447][$$450]  |PARTITIONED|
-                                                                                                                                                                                                    exchange
-                                                                                                                                                                                                    -- ONE_TO_ONE_EXCHANGE  |PARTITIONED|
-                                                                                                                                                                                                      project ([$$437, $$447])
-                                                                                                                                                                                                      -- STREAM_PROJECT  |PARTITIONED|
-                                                                                                                                                                                                        assign [$$437, $$447] <- [$$411, $$416]
->>>>>>> 86e6336f
-                                                                                                                                                                                                        -- ASSIGN  |PARTITIONED|
+                                                                                                                                                                                                  empty-tuple-source
+                                                                                                                                                                                                  -- EMPTY_TUPLE_SOURCE  |PARTITIONED|
+                                                                                                                                                                      exchange
+                                                                                                                                                                      -- ONE_TO_ONE_EXCHANGE  |PARTITIONED|
+                                                                                                                                                                        assign [$$421] <- [true]
+                                                                                                                                                                        -- ASSIGN  |PARTITIONED|
+                                                                                                                                                                          select (eq($$422, $$423)) project: [$$419, $$420]
+                                                                                                                                                                          -- STREAM_SELECT  |PARTITIONED|
+                                                                                                                                                                            unnest $$423 <- scan-collection($$424) project: [$$419, $$420, $$422, $$423]
+                                                                                                                                                                            -- UNNEST  |PARTITIONED|
+                                                                                                                                                                              exchange
+                                                                                                                                                                              -- ONE_TO_ONE_EXCHANGE  |PARTITIONED|
+                                                                                                                                                                                group by ([$$419 := $$425; $$420 := $$426]) decor ([$$422]) {
+                                                                                                                                                                                          aggregate [$$424] <- [listify($$456)]
+                                                                                                                                                                                          -- AGGREGATE  |LOCAL|
+                                                                                                                                                                                            aggregate [$$456] <- [agg-sql-max($$438)]
+                                                                                                                                                                                            -- AGGREGATE  |LOCAL|
+                                                                                                                                                                                              select (not(is-missing($$437)))
+                                                                                                                                                                                              -- STREAM_SELECT  |LOCAL|
+                                                                                                                                                                                                nested tuple source
+                                                                                                                                                                                                -- NESTED_TUPLE_SOURCE  |LOCAL|
+                                                                                                                                                                                       }
+                                                                                                                                                                                -- PRE_CLUSTERED_GROUP_BY[$$425, $$426]  |PARTITIONED|
+                                                                                                                                                                                  exchange
+                                                                                                                                                                                  -- ONE_TO_ONE_EXCHANGE  |PARTITIONED|
+                                                                                                                                                                                    order (ASC, $$425) (ASC, $$426)
+                                                                                                                                                                                    -- STABLE_SORT [$$425(ASC), $$426(ASC)]  |PARTITIONED|
+                                                                                                                                                                                      exchange
+                                                                                                                                                                                      -- ONE_TO_ONE_EXCHANGE  |PARTITIONED|
+                                                                                                                                                                                        project ([$$422, $$438, $$437, $$425, $$426])
+                                                                                                                                                                                        -- STREAM_PROJECT  |PARTITIONED|
+                                                                                                                                                                                          exchange
+                                                                                                                                                                                          -- ONE_TO_ONE_EXCHANGE  |PARTITIONED|
+                                                                                                                                                                                            left outer join (and(eq($$425, $$435), eq($$426, $$436)))
+                                                                                                                                                                                            -- HYBRID_HASH_JOIN [$$425, $$426][$$435, $$436]  |PARTITIONED|
+                                                                                                                                                                                              exchange
+                                                                                                                                                                                              -- ONE_TO_ONE_EXCHANGE  |PARTITIONED|
+                                                                                                                                                                                                replicate
+                                                                                                                                                                                                -- REPLICATE  |PARTITIONED|
+                                                                                                                                                                                                  exchange
+                                                                                                                                                                                                  -- HASH_PARTITION_EXCHANGE [$$425, $$426]  |PARTITIONED|
+                                                                                                                                                                                                    project ([$$422, $$425, $$426])
+                                                                                                                                                                                                    -- STREAM_PROJECT  |PARTITIONED|
+                                                                                                                                                                                                      exchange
+                                                                                                                                                                                                      -- ONE_TO_ONE_EXCHANGE  |PARTITIONED|
+                                                                                                                                                                                                        join (eq($$427, $$428))
+                                                                                                                                                                                                        -- HYBRID_HASH_JOIN [$$428][$$427]  |PARTITIONED|
                                                                                                                                                                                                           exchange
                                                                                                                                                                                                           -- ONE_TO_ONE_EXCHANGE  |PARTITIONED|
-                                                                                                                                                                                                            replicate
-                                                                                                                                                                                                            -- REPLICATE  |PARTITIONED|
-<<<<<<< HEAD
+                                                                                                                                                                                                            assign [$$425, $$428] <- [$$409, $$417] project: [$$425, $$428]
+                                                                                                                                                                                                            -- ASSIGN  |PARTITIONED|
+                                                                                                                                                                                                              exchange
                                                                                                                                                                                                               -- ONE_TO_ONE_EXCHANGE  |PARTITIONED|
-                                                                                                                                                                                                                -- DATASOURCE_SCAN (test.collection1)  |PARTITIONED|
-                                                                                                                                                                                                                  -- ONE_TO_ONE_EXCHANGE  |PARTITIONED|
-                                                                                                                                                                                                                    -- EMPTY_TUPLE_SOURCE  |PARTITIONED|
-                                                                                                                                                                            -- HASH_PARTITION_EXCHANGE [$$364, $$365]  |PARTITIONED|
-                                                                                                                                                                              -- ASSIGN  |PARTITIONED|
-                                                                                                                                                                                -- STREAM_PROJECT  |PARTITIONED|
-                                                                                                                                                                                  -- ONE_TO_ONE_EXCHANGE  |PARTITIONED|
-                                                                                                                                                                                    -- HYBRID_HASH_JOIN [$$372][$$371]  |PARTITIONED|
-                                                                                                                                                                                      -- ONE_TO_ONE_EXCHANGE  |PARTITIONED|
-                                                                                                                                                                                        -- STREAM_PROJECT  |PARTITIONED|
-                                                                                                                                                                                          -- ONE_TO_ONE_EXCHANGE  |PARTITIONED|
-                                                                                                                                                                                            -- HYBRID_HASH_JOIN [$$374][$$373]  |PARTITIONED|
-                                                                                                                                                                                              -- ONE_TO_ONE_EXCHANGE  |PARTITIONED|
-                                                                                                                                                                                                -- ASSIGN  |PARTITIONED|
-                                                                                                                                                                                                  -- ONE_TO_ONE_EXCHANGE  |PARTITIONED|
-                                                                                                                                                                                                    -- REPLICATE  |PARTITIONED|
-                                                                                                                                                                                                      -- ONE_TO_ONE_EXCHANGE  |PARTITIONED|
-                                                                                                                                                                                                        -- STREAM_PROJECT  |PARTITIONED|
-                                                                                                                                                                                                          -- ONE_TO_ONE_EXCHANGE  |PARTITIONED|
-                                                                                                                                                                                                            -- HYBRID_HASH_JOIN [$$445][$$448]  |PARTITIONED|
-=======
-                                                                                                                                                                                                              exchange
-                                                                                                                                                                                                              -- HASH_PARTITION_EXCHANGE [$$416]  |PARTITIONED|
-                                                                                                                                                                                                                project ([$$416, $$411])
-                                                                                                                                                                                                                -- STREAM_PROJECT  |PARTITIONED|
-                                                                                                                                                                                                                  assign [$$416, $$411] <- [$$393, $$401]
-                                                                                                                                                                                                                  -- ASSIGN  |PARTITIONED|
-                                                                                                                                                                                                                    exchange
-                                                                                                                                                                                                                    -- ONE_TO_ONE_EXCHANGE  |PARTITIONED|
-                                                                                                                                                                                                                      replicate
-                                                                                                                                                                                                                      -- REPLICATE  |PARTITIONED|
-                                                                                                                                                                                                                        exchange
-                                                                                                                                                                                                                        -- ONE_TO_ONE_EXCHANGE  |PARTITIONED|
-                                                                                                                                                                                                                          project ([$$393, $$401])
-                                                                                                                                                                                                                          -- STREAM_PROJECT  |PARTITIONED|
-                                                                                                                                                                                                                            assign [$$393] <- [$$402.getField("x_id")]
-                                                                                                                                                                                                                            -- ASSIGN  |PARTITIONED|
-                                                                                                                                                                                                                              exchange
-                                                                                                                                                                                                                              -- ONE_TO_ONE_EXCHANGE  |PARTITIONED|
-                                                                                                                                                                                                                                data-scan []<-[$$401, $$402] <- test.collection0
-                                                                                                                                                                                                                                -- DATASOURCE_SCAN  |PARTITIONED|
-                                                                                                                                                                                                                                  exchange
-                                                                                                                                                                                                                                  -- ONE_TO_ONE_EXCHANGE  |PARTITIONED|
-                                                                                                                                                                                                                                    empty-tuple-source
-                                                                                                                                                                                                                                    -- EMPTY_TUPLE_SOURCE  |PARTITIONED|
-                                                                                                                                                                                                    exchange
-                                                                                                                                                                                                    -- HASH_PARTITION_EXCHANGE [$$450]  |PARTITIONED|
-                                                                                                                                                                                                      project ([$$438, $$450])
-                                                                                                                                                                                                      -- STREAM_PROJECT  |PARTITIONED|
-                                                                                                                                                                                                        select (eq($$452.getField("to_u"), "aaaaa"))
-                                                                                                                                                                                                        -- STREAM_SELECT  |PARTITIONED|
-                                                                                                                                                                                                          exchange
-                                                                                                                                                                                                          -- ONE_TO_ONE_EXCHANGE  |PARTITIONED|
-                                                                                                                                                                                                            replicate
-                                                                                                                                                                                                            -- REPLICATE  |PARTITIONED|
-                                                                                                                                                                                                              exchange
->>>>>>> 86e6336f
-                                                                                                                                                                                                              -- ONE_TO_ONE_EXCHANGE  |PARTITIONED|
-                                                                                                                                                                                                                assign [$$450] <- [$$452.getField("y_id")]
-                                                                                                                                                                                                                -- ASSIGN  |PARTITIONED|
-<<<<<<< HEAD
-                                                                                                                                                                                                                  -- ONE_TO_ONE_EXCHANGE  |PARTITIONED|
-                                                                                                                                                                                                                    -- REPLICATE  |PARTITIONED|
-                                                                                                                                                                                                                      -- HASH_PARTITION_EXCHANGE [$$417]  |PARTITIONED|
-                                                                                                                                                                                                                        -- ASSIGN  |PARTITIONED|
-                                                                                                                                                                                                                          -- ONE_TO_ONE_EXCHANGE  |PARTITIONED|
-                                                                                                                                                                                                                            -- REPLICATE  |PARTITIONED|
-                                                                                                                                                                                                                              -- ONE_TO_ONE_EXCHANGE  |PARTITIONED|
-                                                                                                                                                                                                                                -- ASSIGN  |PARTITIONED|
-                                                                                                                                                                                                                                  -- ONE_TO_ONE_EXCHANGE  |PARTITIONED|
-                                                                                                                                                                                                                                    -- DATASOURCE_SCAN (test.collection0)  |PARTITIONED|
-                                                                                                                                                                                                                                      -- ONE_TO_ONE_EXCHANGE  |PARTITIONED|
-                                                                                                                                                                                                                                        -- EMPTY_TUPLE_SOURCE  |PARTITIONED|
-                                                                                                                                                                                                              -- HASH_PARTITION_EXCHANGE [$$448]  |PARTITIONED|
-                                                                                                                                                                                                                -- STREAM_SELECT  |PARTITIONED|
-                                                                                                                                                                                                                  -- ONE_TO_ONE_EXCHANGE  |PARTITIONED|
-                                                                                                                                                                                                                    -- REPLICATE  |PARTITIONED|
-                                                                                                                                                                                                                      -- ONE_TO_ONE_EXCHANGE  |PARTITIONED|
-                                                                                                                                                                                                                        -- ASSIGN  |PARTITIONED|
-                                                                                                                                                                                                                          -- ASSIGN  |PARTITIONED|
-                                                                                                                                                                                                                            -- ONE_TO_ONE_EXCHANGE  |PARTITIONED|
-                                                                                                                                                                                                                              -- REPLICATE  |PARTITIONED|
-                                                                                                                                                                                                                                -- ONE_TO_ONE_EXCHANGE  |PARTITIONED|
-                                                                                                                                                                                                                                  -- DATASOURCE_SCAN (test.collection1)  |PARTITIONED|
-                                                                                                                                                                                                                                    -- ONE_TO_ONE_EXCHANGE  |PARTITIONED|
-                                                                                                                                                                                                                                      -- EMPTY_TUPLE_SOURCE  |PARTITIONED|
-                                                                                                                                                                                              -- ONE_TO_ONE_EXCHANGE  |PARTITIONED|
-                                                                                                                                                                                                -- ASSIGN  |PARTITIONED|
-                                                                                                                                                                                                  -- ONE_TO_ONE_EXCHANGE  |PARTITIONED|
-                                                                                                                                                                                                    -- REPLICATE  |PARTITIONED|
-                                                                                                                                                                                                      -- HASH_PARTITION_EXCHANGE [$$444]  |PARTITIONED|
-                                                                                                                                                                                                        -- STREAM_SELECT  |PARTITIONED|
-                                                                                                                                                                                                          -- ASSIGN  |PARTITIONED|
-                                                                                                                                                                                                            -- ONE_TO_ONE_EXCHANGE  |PARTITIONED|
-                                                                                                                                                                                                              -- REPLICATE  |PARTITIONED|
-                                                                                                                                                                                                                -- ONE_TO_ONE_EXCHANGE  |PARTITIONED|
-                                                                                                                                                                                                                  -- ASSIGN  |PARTITIONED|
-                                                                                                                                                                                                                    -- ONE_TO_ONE_EXCHANGE  |PARTITIONED|
-                                                                                                                                                                                                                      -- REPLICATE  |PARTITIONED|
-                                                                                                                                                                                                                        -- ONE_TO_ONE_EXCHANGE  |PARTITIONED|
-                                                                                                                                                                                                                          -- DATASOURCE_SCAN (test.collection1)  |PARTITIONED|
-                                                                                                                                                                                                                            -- ONE_TO_ONE_EXCHANGE  |PARTITIONED|
-                                                                                                                                                                                                                              -- EMPTY_TUPLE_SOURCE  |PARTITIONED|
-                                                                                                                                                                                      -- BROADCAST_EXCHANGE  |PARTITIONED|
-                                                                                                                                                                                        -- UNNEST  |UNPARTITIONED|
-                                                                                                                                                                                          -- EMPTY_TUPLE_SOURCE  |UNPARTITIONED|
-                                                                                                                              -- BROADCAST_EXCHANGE  |PARTITIONED|
-                                                                                                                                -- UNNEST  |UNPARTITIONED|
-                                                                                                                                  -- EMPTY_TUPLE_SOURCE  |UNPARTITIONED|
-                                                                                                    -- HASH_PARTITION_EXCHANGE [$$319]  |PARTITIONED|
-                                                                                                      -- ASSIGN  |PARTITIONED|
-                                                                                                        -- ONE_TO_ONE_EXCHANGE  |PARTITIONED|
-                                                                                                          -- REPLICATE  |PARTITIONED|
-                                                                                                            -- ONE_TO_ONE_EXCHANGE  |PARTITIONED|
-                                                                                                              -- ASSIGN  |PARTITIONED|
-                                                                                                                -- ASSIGN  |PARTITIONED|
-                                                                                                                  -- ONE_TO_ONE_EXCHANGE  |PARTITIONED|
-                                                                                                                    -- REPLICATE  |PARTITIONED|
-                                                                                                                      -- ONE_TO_ONE_EXCHANGE  |PARTITIONED|
-                                                                                                                        -- DATASOURCE_SCAN (test.collection1)  |PARTITIONED|
-                                                                                                                          -- ONE_TO_ONE_EXCHANGE  |PARTITIONED|
-                                                                                                                            -- EMPTY_TUPLE_SOURCE  |PARTITIONED|
-                                                                                            -- HASH_PARTITION_EXCHANGE [$$398, $$397]  |PARTITIONED|
-                                                                                              -- ASSIGN  |PARTITIONED|
-                                                                                                -- STREAM_PROJECT  |PARTITIONED|
-                                                                                                  -- ONE_TO_ONE_EXCHANGE  |PARTITIONED|
-                                                                                                    -- HYBRID_HASH_JOIN [$$172][$$200]  |PARTITIONED|
-                                                                                                      -- ONE_TO_ONE_EXCHANGE  |PARTITIONED|
-                                                                                                        -- STREAM_PROJECT  |PARTITIONED|
-                                                                                                          -- ONE_TO_ONE_EXCHANGE  |PARTITIONED|
-                                                                                                            -- HYBRID_HASH_JOIN [$$391][$$216]  |PARTITIONED|
-                                                                                                              -- ONE_TO_ONE_EXCHANGE  |PARTITIONED|
-                                                                                                                -- STREAM_PROJECT  |PARTITIONED|
-                                                                                                                  -- ONE_TO_ONE_EXCHANGE  |PARTITIONED|
-                                                                                                                    -- HYBRID_HASH_JOIN [$$391][$$390]  |PARTITIONED|
-                                                                                                                      -- HASH_PARTITION_EXCHANGE [$$391]  |PARTITIONED|
-                                                                                                                        -- PRE_CLUSTERED_GROUP_BY[$$399]  |PARTITIONED|
-                                                                                                                                {
-                                                                                                                                  -- AGGREGATE  |LOCAL|
-                                                                                                                                    -- STREAM_SELECT  |LOCAL|
-                                                                                                                                      -- NESTED_TUPLE_SOURCE  |LOCAL|
-                                                                                                                                }
-                                                                                                                          -- ONE_TO_ONE_EXCHANGE  |PARTITIONED|
-                                                                                                                            -- STABLE_SORT [$$399(ASC)]  |PARTITIONED|
-=======
-                                                                                                                                                                                                                  project ([$$438, $$452])
-                                                                                                                                                                                                                  -- STREAM_PROJECT  |PARTITIONED|
-                                                                                                                                                                                                                    assign [$$438, $$452] <- [$$413, $$419]
+                                                                                                                                                                                                                replicate
+                                                                                                                                                                                                                -- REPLICATE  |PARTITIONED|
+                                                                                                                                                                                                                  exchange
+                                                                                                                                                                                                                  -- HASH_PARTITION_EXCHANGE [$$417]  |PARTITIONED|
+                                                                                                                                                                                                                    assign [$$417, $$409] <- [$$391, $$399] project: [$$417, $$409]
                                                                                                                                                                                                                     -- ASSIGN  |PARTITIONED|
                                                                                                                                                                                                                       exchange
                                                                                                                                                                                                                       -- ONE_TO_ONE_EXCHANGE  |PARTITIONED|
@@ -1555,165 +1521,181 @@
                                                                                                                                                                                                                         -- REPLICATE  |PARTITIONED|
                                                                                                                                                                                                                           exchange
                                                                                                                                                                                                                           -- ONE_TO_ONE_EXCHANGE  |PARTITIONED|
-                                                                                                                                                                                                                            data-scan []<-[$$413, $$419] <- test.collection1
-                                                                                                                                                                                                                            -- DATASOURCE_SCAN  |PARTITIONED|
+                                                                                                                                                                                                                            assign [$$391] <- [$$400.getField("x_id")] project: [$$391, $$399]
+                                                                                                                                                                                                                            -- ASSIGN  |PARTITIONED|
                                                                                                                                                                                                                               exchange
                                                                                                                                                                                                                               -- ONE_TO_ONE_EXCHANGE  |PARTITIONED|
-                                                                                                                                                                                                                                empty-tuple-source
-                                                                                                                                                                                                                                -- EMPTY_TUPLE_SOURCE  |PARTITIONED|
-                                                                                                                                                                                  exchange
-                                                                                                                                                                                  -- ONE_TO_ONE_EXCHANGE  |PARTITIONED|
-                                                                                                                                                                                    project ([$$299, $$304, $$305])
-                                                                                                                                                                                    -- STREAM_PROJECT  |PARTITIONED|
-                                                                                                                                                                                      assign [$$299, $$304, $$305] <- [$$440, $$445, $$446]
-                                                                                                                                                                                      -- ASSIGN  |PARTITIONED|
-                                                                                                                                                                                        exchange
-                                                                                                                                                                                        -- ONE_TO_ONE_EXCHANGE  |PARTITIONED|
-                                                                                                                                                                                          replicate
-                                                                                                                                                                                          -- REPLICATE  |PARTITIONED|
-                                                                                                                                                                                            exchange
-                                                                                                                                                                                            -- HASH_PARTITION_EXCHANGE [$$446]  |PARTITIONED|
-                                                                                                                                                                                              project ([$$440, $$445, $$446])
-                                                                                                                                                                                              -- STREAM_PROJECT  |PARTITIONED|
-                                                                                                                                                                                                select (eq($$443.getField("to_u"), "aaaaa"))
-                                                                                                                                                                                                -- STREAM_SELECT  |PARTITIONED|
-                                                                                                                                                                                                  assign [$$446, $$445, $$440] <- [$$443.getField("y_id"), $$443.getField("a"), $$443.getField("b")]
-                                                                                                                                                                                                  -- ASSIGN  |PARTITIONED|
-                                                                                                                                                                                                    exchange
-                                                                                                                                                                                                    -- ONE_TO_ONE_EXCHANGE  |PARTITIONED|
-                                                                                                                                                                                                      replicate
-                                                                                                                                                                                                      -- REPLICATE  |PARTITIONED|
-                                                                                                                                                                                                        exchange
-                                                                                                                                                                                                        -- ONE_TO_ONE_EXCHANGE  |PARTITIONED|
-                                                                                                                                                                                                          project ([$$443])
-                                                                                                                                                                                                          -- STREAM_PROJECT  |PARTITIONED|
-                                                                                                                                                                                                            assign [$$449, $$443] <- [$$413, $$419]
-                                                                                                                                                                                                            -- ASSIGN  |PARTITIONED|
+                                                                                                                                                                                                                                data-scan []<-[$$399, $$400] <- test.collection0
+                                                                                                                                                                                                                                -- DATASOURCE_SCAN  |PARTITIONED|
+                                                                                                                                                                                                                                  exchange
+                                                                                                                                                                                                                                  -- ONE_TO_ONE_EXCHANGE  |PARTITIONED|
+                                                                                                                                                                                                                                    empty-tuple-source
+                                                                                                                                                                                                                                    -- EMPTY_TUPLE_SOURCE  |PARTITIONED|
+                                                                                                                                                                                                          exchange
+                                                                                                                                                                                                          -- HASH_PARTITION_EXCHANGE [$$427]  |PARTITIONED|
+                                                                                                                                                                                                            select (eq($$430.getField("to_u"), "aaaaa")) project: [$$422, $$426, $$427]
+                                                                                                                                                                                                            -- STREAM_SELECT  |PARTITIONED|
                                                                                                                                                                                                               exchange
                                                                                                                                                                                                               -- ONE_TO_ONE_EXCHANGE  |PARTITIONED|
                                                                                                                                                                                                                 replicate
                                                                                                                                                                                                                 -- REPLICATE  |PARTITIONED|
                                                                                                                                                                                                                   exchange
                                                                                                                                                                                                                   -- ONE_TO_ONE_EXCHANGE  |PARTITIONED|
-                                                                                                                                                                                                                    data-scan []<-[$$413, $$419] <- test.collection1
-                                                                                                                                                                                                                    -- DATASOURCE_SCAN  |PARTITIONED|
-                                                                                                                                                                                                                      exchange
-                                                                                                                                                                                                                      -- ONE_TO_ONE_EXCHANGE  |PARTITIONED|
-                                                                                                                                                                                                                        empty-tuple-source
-                                                                                                                                                                                                                        -- EMPTY_TUPLE_SOURCE  |PARTITIONED|
-                                                                                                                                                                          exchange
-                                                                                                                                                                          -- BROADCAST_EXCHANGE  |PARTITIONED|
-                                                                                                                                                                            unnest $$303 <- scan-collection(array: [ 66, 67, 26, 12, 13 ])
-                                                                                                                                                                            -- UNNEST  |UNPARTITIONED|
-                                                                                                                                                                              empty-tuple-source
-                                                                                                                                                                              -- EMPTY_TUPLE_SOURCE  |UNPARTITIONED|
-                                                                                                            exchange
-                                                                                                            -- BROADCAST_EXCHANGE  |PARTITIONED|
-                                                                                                              unnest $$267 <- scan-collection(array: [ 66, 67, 26, 12, 13 ])
-                                                                                                              -- UNNEST  |UNPARTITIONED|
-                                                                                                                empty-tuple-source
-                                                                                                                -- EMPTY_TUPLE_SOURCE  |UNPARTITIONED|
-                                                                                      exchange
-                                                                                      -- HASH_PARTITION_EXCHANGE [$$216]  |PARTITIONED|
-                                                                                        project ([$$221, $$164, $$167, $$198, $$216])
-                                                                                        -- STREAM_PROJECT  |PARTITIONED|
-                                                                                          assign [$$221, $$167, $$164, $$216] <- [$$H.getField("u"), $$H.getField("posi"), $$H.getField("a"), $$H.getField("y_id")]
-                                                                                          -- ASSIGN  |PARTITIONED|
-                                                                                            project ([$$198, $$H])
-                                                                                            -- STREAM_PROJECT  |PARTITIONED|
-                                                                                              assign [$$198, $$H] <- [$$413, $$419]
-                                                                                              -- ASSIGN  |PARTITIONED|
-                                                                                                exchange
-                                                                                                -- ONE_TO_ONE_EXCHANGE  |PARTITIONED|
-                                                                                                  replicate
-                                                                                                  -- REPLICATE  |PARTITIONED|
-                                                                                                    exchange
-                                                                                                    -- ONE_TO_ONE_EXCHANGE  |PARTITIONED|
-                                                                                                      data-scan []<-[$$413, $$419] <- test.collection1
-                                                                                                      -- DATASOURCE_SCAN  |PARTITIONED|
-                                                                                                        exchange
-                                                                                                        -- ONE_TO_ONE_EXCHANGE  |PARTITIONED|
-                                                                                                          empty-tuple-source
-                                                                                                          -- EMPTY_TUPLE_SOURCE  |PARTITIONED|
-                                                                              exchange
-                                                                              -- ONE_TO_ONE_EXCHANGE  |PARTITIONED|
-                                                                                assign [$$389] <- [true]
-                                                                                -- ASSIGN  |PARTITIONED|
-                                                                                  project ([$$461, $$462])
-                                                                                  -- STREAM_PROJECT  |PARTITIONED|
-                                                                                    select (eq($$326, $#11))
-                                                                                    -- STREAM_SELECT  |PARTITIONED|
-                                                                                      project ([$$461, $$462, $$326, $#11])
-                                                                                      -- STREAM_PROJECT  |PARTITIONED|
-                                                                                        unnest $#11 <- scan-collection($$185)
-                                                                                        -- UNNEST  |PARTITIONED|
-                                                                                          exchange
-                                                                                          -- ONE_TO_ONE_EXCHANGE  |PARTITIONED|
-                                                                                            group by ([$$461 := $$329; $$462 := $$328]) decor ([$$326]) {
-                                                                                                      aggregate [$$185] <- [listify($$206)] [cardinality: 0.0, op-cost: 0.0, total-cost: 0.0]
-                                                                                                      -- AGGREGATE  |LOCAL|
-                                                                                                        aggregate [$$206] <- [agg-sql-max($$182)] [cardinality: 0.0, op-cost: 0.0, total-cost: 0.0]
-                                                                                                        -- AGGREGATE  |LOCAL|
-                                                                                                          select (not(is-missing($$460))) [cardinality: 0.0, op-cost: 0.0, total-cost: 0.0]
-                                                                                                          -- STREAM_SELECT  |LOCAL|
-                                                                                                            nested tuple source [cardinality: 0.0, op-cost: 0.0, total-cost: 0.0]
-                                                                                                            -- NESTED_TUPLE_SOURCE  |LOCAL|
-                                                                                                   }
-                                                                                            -- PRE_CLUSTERED_GROUP_BY[$$329, $$328]  |PARTITIONED|
-                                                                                              exchange
-                                                                                              -- ONE_TO_ONE_EXCHANGE  |PARTITIONED|
-                                                                                                order (ASC, $$329) (ASC, $$328)
-                                                                                                -- STABLE_SORT [$$329(ASC), $$328(ASC)]  |PARTITIONED|
-                                                                                                  exchange
-                                                                                                  -- ONE_TO_ONE_EXCHANGE  |PARTITIONED|
-                                                                                                    project ([$$326, $$182, $$460, $$329, $$328])
-                                                                                                    -- STREAM_PROJECT  |PARTITIONED|
-                                                                                                      exchange
-                                                                                                      -- ONE_TO_ONE_EXCHANGE  |PARTITIONED|
-                                                                                                        left outer join (and(eq($$329, $$400), eq($$328, $$399)))
-                                                                                                        -- HYBRID_HASH_JOIN [$$329, $$328][$$400, $$399]  |PARTITIONED|
-                                                                                                          exchange
-                                                                                                          -- HASH_PARTITION_EXCHANGE [$$329, $$328]  |PARTITIONED|
-                                                                                                            project ([$$326, $$329, $$328])
-                                                                                                            -- STREAM_PROJECT  |PARTITIONED|
-                                                                                                              exchange
-                                                                                                              -- ONE_TO_ONE_EXCHANGE  |PARTITIONED|
-                                                                                                                join (eq($$321, $$322))
-                                                                                                                -- HYBRID_HASH_JOIN [$$322][$$321]  |PARTITIONED|
-                                                                                                                  exchange
-                                                                                                                  -- HASH_PARTITION_EXCHANGE [$$322]  |PARTITIONED|
-                                                                                                                    group by ([$$329 := $$330]) decor ([$$322]) {
-                                                                                                                              aggregate [] <- [] [cardinality: 0.0, op-cost: 0.0, total-cost: 0.0]
-                                                                                                                              -- AGGREGATE  |LOCAL|
-                                                                                                                                select (not(is-missing($$334))) [cardinality: 0.0, op-cost: 0.0, total-cost: 0.0]
-                                                                                                                                -- STREAM_SELECT  |LOCAL|
-                                                                                                                                  nested tuple source [cardinality: 0.0, op-cost: 0.0, total-cost: 0.0]
-                                                                                                                                  -- NESTED_TUPLE_SOURCE  |LOCAL|
-                                                                                                                           }
-                                                                                                                    -- PRE_CLUSTERED_GROUP_BY[$$330]  |PARTITIONED|
+                                                                                                                                                                                                                    assign [$$427, $$422] <- [$$430.getField("y_id"), $$430.getField("b")]
+                                                                                                                                                                                                                    -- ASSIGN  |PARTITIONED|
+                                                                                                                                                                                                                      assign [$$426, $$430] <- [$$411, $$413] project: [$$426, $$430]
+                                                                                                                                                                                                                      -- ASSIGN  |PARTITIONED|
+                                                                                                                                                                                                                        exchange
+                                                                                                                                                                                                                        -- ONE_TO_ONE_EXCHANGE  |PARTITIONED|
+                                                                                                                                                                                                                          replicate
+                                                                                                                                                                                                                          -- REPLICATE  |PARTITIONED|
+                                                                                                                                                                                                                            exchange
+                                                                                                                                                                                                                            -- ONE_TO_ONE_EXCHANGE  |PARTITIONED|
+                                                                                                                                                                                                                              data-scan []<-[$$411, $$413] <- test.collection1
+                                                                                                                                                                                                                              -- DATASOURCE_SCAN  |PARTITIONED|
+                                                                                                                                                                                                                                exchange
+                                                                                                                                                                                                                                -- ONE_TO_ONE_EXCHANGE  |PARTITIONED|
+                                                                                                                                                                                                                                  empty-tuple-source
+                                                                                                                                                                                                                                  -- EMPTY_TUPLE_SOURCE  |PARTITIONED|
+                                                                                                                                                                                              exchange
+                                                                                                                                                                                              -- HASH_PARTITION_EXCHANGE [$$435, $$436]  |PARTITIONED|
+                                                                                                                                                                                                assign [$$437] <- [true]
+                                                                                                                                                                                                -- ASSIGN  |PARTITIONED|
+                                                                                                                                                                                                  project ([$$438, $$435, $$436])
+                                                                                                                                                                                                  -- STREAM_PROJECT  |PARTITIONED|
+                                                                                                                                                                                                    exchange
+                                                                                                                                                                                                    -- ONE_TO_ONE_EXCHANGE  |PARTITIONED|
+                                                                                                                                                                                                      join (eq($$442, $$443))
+                                                                                                                                                                                                      -- HYBRID_HASH_JOIN [$$443][$$442]  |PARTITIONED|
+                                                                                                                                                                                                        exchange
+                                                                                                                                                                                                        -- ONE_TO_ONE_EXCHANGE  |PARTITIONED|
+                                                                                                                                                                                                          project ([$$438, $$435, $$436, $$443])
+                                                                                                                                                                                                          -- STREAM_PROJECT  |PARTITIONED|
+                                                                                                                                                                                                            exchange
+                                                                                                                                                                                                            -- ONE_TO_ONE_EXCHANGE  |PARTITIONED|
+                                                                                                                                                                                                              join (eq($$444, $$445))
+                                                                                                                                                                                                              -- HYBRID_HASH_JOIN [$$445][$$444]  |PARTITIONED|
+                                                                                                                                                                                                                exchange
+                                                                                                                                                                                                                -- ONE_TO_ONE_EXCHANGE  |PARTITIONED|
+                                                                                                                                                                                                                  replicate
+                                                                                                                                                                                                                  -- REPLICATE  |PARTITIONED|
+                                                                                                                                                                                                                    exchange
+                                                                                                                                                                                                                    -- ONE_TO_ONE_EXCHANGE  |PARTITIONED|
+                                                                                                                                                                                                                      project ([$$435, $$436, $$445])
+                                                                                                                                                                                                                      -- STREAM_PROJECT  |PARTITIONED|
+                                                                                                                                                                                                                        exchange
+                                                                                                                                                                                                                        -- ONE_TO_ONE_EXCHANGE  |PARTITIONED|
+                                                                                                                                                                                                                          join (eq($$448, $$445))
+                                                                                                                                                                                                                          -- HYBRID_HASH_JOIN [$$445][$$448]  |PARTITIONED|
+                                                                                                                                                                                                                            exchange
+                                                                                                                                                                                                                            -- ONE_TO_ONE_EXCHANGE  |PARTITIONED|
+                                                                                                                                                                                                                              assign [$$435, $$445] <- [$$409, $$417] project: [$$435, $$445]
+                                                                                                                                                                                                                              -- ASSIGN  |PARTITIONED|
+                                                                                                                                                                                                                                exchange
+                                                                                                                                                                                                                                -- ONE_TO_ONE_EXCHANGE  |PARTITIONED|
+                                                                                                                                                                                                                                  replicate
+                                                                                                                                                                                                                                  -- REPLICATE  |PARTITIONED|
+                                                                                                                                                                                                                                    exchange
+                                                                                                                                                                                                                                    -- HASH_PARTITION_EXCHANGE [$$417]  |PARTITIONED|
+                                                                                                                                                                                                                                      assign [$$417, $$409] <- [$$391, $$399] project: [$$417, $$409]
+                                                                                                                                                                                                                                      -- ASSIGN  |PARTITIONED|
+                                                                                                                                                                                                                                        exchange
+                                                                                                                                                                                                                                        -- ONE_TO_ONE_EXCHANGE  |PARTITIONED|
+                                                                                                                                                                                                                                          replicate
+                                                                                                                                                                                                                                          -- REPLICATE  |PARTITIONED|
+                                                                                                                                                                                                                                            exchange
+                                                                                                                                                                                                                                            -- ONE_TO_ONE_EXCHANGE  |PARTITIONED|
+                                                                                                                                                                                                                                              assign [$$391] <- [$$400.getField("x_id")] project: [$$391, $$399]
+                                                                                                                                                                                                                                              -- ASSIGN  |PARTITIONED|
+                                                                                                                                                                                                                                                exchange
+                                                                                                                                                                                                                                                -- ONE_TO_ONE_EXCHANGE  |PARTITIONED|
+                                                                                                                                                                                                                                                  data-scan []<-[$$399, $$400] <- test.collection0
+                                                                                                                                                                                                                                                  -- DATASOURCE_SCAN  |PARTITIONED|
+                                                                                                                                                                                                                                                    exchange
+                                                                                                                                                                                                                                                    -- ONE_TO_ONE_EXCHANGE  |PARTITIONED|
+                                                                                                                                                                                                                                                      empty-tuple-source
+                                                                                                                                                                                                                                                      -- EMPTY_TUPLE_SOURCE  |PARTITIONED|
+                                                                                                                                                                                                                            exchange
+                                                                                                                                                                                                                            -- HASH_PARTITION_EXCHANGE [$$448]  |PARTITIONED|
+                                                                                                                                                                                                                              select (eq($$450.getField("to_u"), "aaaaa")) project: [$$436, $$448]
+                                                                                                                                                                                                                              -- STREAM_SELECT  |PARTITIONED|
+                                                                                                                                                                                                                                exchange
+                                                                                                                                                                                                                                -- ONE_TO_ONE_EXCHANGE  |PARTITIONED|
+                                                                                                                                                                                                                                  replicate
+                                                                                                                                                                                                                                  -- REPLICATE  |PARTITIONED|
+                                                                                                                                                                                                                                    exchange
+                                                                                                                                                                                                                                    -- ONE_TO_ONE_EXCHANGE  |PARTITIONED|
+                                                                                                                                                                                                                                      assign [$$448] <- [$$450.getField("y_id")]
+                                                                                                                                                                                                                                      -- ASSIGN  |PARTITIONED|
+                                                                                                                                                                                                                                        assign [$$436, $$450] <- [$$411, $$413] project: [$$436, $$450]
+                                                                                                                                                                                                                                        -- ASSIGN  |PARTITIONED|
+                                                                                                                                                                                                                                          exchange
+                                                                                                                                                                                                                                          -- ONE_TO_ONE_EXCHANGE  |PARTITIONED|
+                                                                                                                                                                                                                                            replicate
+                                                                                                                                                                                                                                            -- REPLICATE  |PARTITIONED|
+                                                                                                                                                                                                                                              exchange
+                                                                                                                                                                                                                                              -- ONE_TO_ONE_EXCHANGE  |PARTITIONED|
+                                                                                                                                                                                                                                                data-scan []<-[$$411, $$413] <- test.collection1
+                                                                                                                                                                                                                                                -- DATASOURCE_SCAN  |PARTITIONED|
+                                                                                                                                                                                                                                                  exchange
+                                                                                                                                                                                                                                                  -- ONE_TO_ONE_EXCHANGE  |PARTITIONED|
+                                                                                                                                                                                                                                                    empty-tuple-source
+                                                                                                                                                                                                                                                    -- EMPTY_TUPLE_SOURCE  |PARTITIONED|
+                                                                                                                                                                                                                exchange
+                                                                                                                                                                                                                -- ONE_TO_ONE_EXCHANGE  |PARTITIONED|
+                                                                                                                                                                                                                  replicate
+                                                                                                                                                                                                                  -- REPLICATE  |PARTITIONED|
+                                                                                                                                                                                                                    exchange
+                                                                                                                                                                                                                    -- HASH_PARTITION_EXCHANGE [$$444]  |PARTITIONED|
+                                                                                                                                                                                                                      select (eq($$441.getField("to_u"), "aaaaa")) project: [$$438, $$443, $$444]
+                                                                                                                                                                                                                      -- STREAM_SELECT  |PARTITIONED|
+                                                                                                                                                                                                                        assign [$$444, $$443, $$438] <- [$$441.getField("y_id"), $$441.getField("a"), $$441.getField("b")]
+                                                                                                                                                                                                                        -- ASSIGN  |PARTITIONED|
+                                                                                                                                                                                                                          exchange
+                                                                                                                                                                                                                          -- ONE_TO_ONE_EXCHANGE  |PARTITIONED|
+                                                                                                                                                                                                                            replicate
+                                                                                                                                                                                                                            -- REPLICATE  |PARTITIONED|
+                                                                                                                                                                                                                              exchange
+                                                                                                                                                                                                                              -- ONE_TO_ONE_EXCHANGE  |PARTITIONED|
+                                                                                                                                                                                                                                assign [$$447, $$441] <- [$$411, $$413] project: [$$441]
+                                                                                                                                                                                                                                -- ASSIGN  |PARTITIONED|
+                                                                                                                                                                                                                                  exchange
+                                                                                                                                                                                                                                  -- ONE_TO_ONE_EXCHANGE  |PARTITIONED|
+                                                                                                                                                                                                                                    replicate
+                                                                                                                                                                                                                                    -- REPLICATE  |PARTITIONED|
+                                                                                                                                                                                                                                      exchange
+                                                                                                                                                                                                                                      -- ONE_TO_ONE_EXCHANGE  |PARTITIONED|
+                                                                                                                                                                                                                                        data-scan []<-[$$411, $$413] <- test.collection1
+                                                                                                                                                                                                                                        -- DATASOURCE_SCAN  |PARTITIONED|
+                                                                                                                                                                                                                                          exchange
+                                                                                                                                                                                                                                          -- ONE_TO_ONE_EXCHANGE  |PARTITIONED|
+                                                                                                                                                                                                                                            empty-tuple-source
+                                                                                                                                                                                                                                            -- EMPTY_TUPLE_SOURCE  |PARTITIONED|
+                                                                                                                                                                                                        exchange
+                                                                                                                                                                                                        -- BROADCAST_EXCHANGE  |PARTITIONED|
+                                                                                                                                                                                                          unnest $$442 <- scan-collection(array: [ 66, 67, 26, 12, 13 ])
+                                                                                                                                                                                                          -- UNNEST  |UNPARTITIONED|
+                                                                                                                                                                                                            empty-tuple-source
+                                                                                                                                                                                                            -- EMPTY_TUPLE_SOURCE  |UNPARTITIONED|
+                                                                                                                                                exchange
+                                                                                                                                                -- BROADCAST_EXCHANGE  |PARTITIONED|
+                                                                                                                                                  unnest $$406 <- scan-collection(array: [ 66, 67, 26, 12, 13 ])
+                                                                                                                                                  -- UNNEST  |UNPARTITIONED|
+                                                                                                                                                    empty-tuple-source
+                                                                                                                                                    -- EMPTY_TUPLE_SOURCE  |UNPARTITIONED|
                                                                                                                       exchange
-                                                                                                                      -- ONE_TO_ONE_EXCHANGE  |PARTITIONED|
-                                                                                                                        project ([$$322, $$334, $$330])
-                                                                                                                        -- STREAM_PROJECT  |PARTITIONED|
+                                                                                                                      -- HASH_PARTITION_EXCHANGE [$$390]  |PARTITIONED|
+                                                                                                                        assign [$$397, $$392, $$390] <- [$$436, $$450, $$448] project: [$$397, $$390]
+                                                                                                                        -- ASSIGN  |PARTITIONED|
                                                                                                                           exchange
                                                                                                                           -- ONE_TO_ONE_EXCHANGE  |PARTITIONED|
-                                                                                                                            left outer join (eq($$330, $$333))
-                                                                                                                            -- HYBRID_HASH_JOIN [$$330][$$333]  |PARTITIONED|
+                                                                                                                            replicate
+                                                                                                                            -- REPLICATE  |PARTITIONED|
                                                                                                                               exchange
->>>>>>> 86e6336f
                                                                                                                               -- ONE_TO_ONE_EXCHANGE  |PARTITIONED|
-                                                                                                                                project ([$$322, $$330])
-                                                                                                                                -- STREAM_PROJECT  |PARTITIONED|
-<<<<<<< HEAD
-                                                                                                                                  -- ONE_TO_ONE_EXCHANGE  |PARTITIONED|
-                                                                                                                                    -- HYBRID_HASH_JOIN [$$399][$$402]  |PARTITIONED|
-                                                                                                                                      -- ONE_TO_ONE_EXCHANGE  |PARTITIONED|
-                                                                                                                                        -- REPLICATE  |PARTITIONED|
-                                                                                                                                          -- HASH_PARTITION_EXCHANGE [$$399]  |PARTITIONED|
-                                                                                                                                            -- REPLICATE  |PARTITIONED|
-                                                                                                                                              -- ONE_TO_ONE_EXCHANGE  |PARTITIONED|
-=======
-                                                                                                                                  assign [$$322, $$330] <- [$$393, $$401]
+                                                                                                                                assign [$$448] <- [$$450.getField("y_id")]
+                                                                                                                                -- ASSIGN  |PARTITIONED|
+                                                                                                                                  assign [$$436, $$450] <- [$$411, $$413] project: [$$436, $$450]
                                                                                                                                   -- ASSIGN  |PARTITIONED|
                                                                                                                                     exchange
                                                                                                                                     -- ONE_TO_ONE_EXCHANGE  |PARTITIONED|
@@ -1721,1126 +1703,53 @@
                                                                                                                                       -- REPLICATE  |PARTITIONED|
                                                                                                                                         exchange
                                                                                                                                         -- ONE_TO_ONE_EXCHANGE  |PARTITIONED|
-                                                                                                                                          replicate
-                                                                                                                                          -- REPLICATE  |PARTITIONED|
-                                                                                                                                            exchange
-                                                                                                                                            -- ONE_TO_ONE_EXCHANGE  |PARTITIONED|
-                                                                                                                                              project ([$$393, $$401])
-                                                                                                                                              -- STREAM_PROJECT  |PARTITIONED|
-                                                                                                                                                assign [$$393] <- [$$402.getField("x_id")]
->>>>>>> 86e6336f
-                                                                                                                                                -- ASSIGN  |PARTITIONED|
-                                                                                                                                                  exchange
-                                                                                                                                                  -- ONE_TO_ONE_EXCHANGE  |PARTITIONED|
-                                                                                                                                                    data-scan []<-[$$401, $$402] <- test.collection0
-                                                                                                                                                    -- DATASOURCE_SCAN  |PARTITIONED|
-                                                                                                                                                      exchange
-                                                                                                                                                      -- ONE_TO_ONE_EXCHANGE  |PARTITIONED|
-                                                                                                                                                        empty-tuple-source
-                                                                                                                                                        -- EMPTY_TUPLE_SOURCE  |PARTITIONED|
-<<<<<<< HEAD
-                                                                                                                                      -- HASH_PARTITION_EXCHANGE [$$402]  |PARTITIONED|
-                                                                                                                                        -- ASSIGN  |PARTITIONED|
-                                                                                                                                          -- STREAM_PROJECT  |PARTITIONED|
-                                                                                                                                            -- ONE_TO_ONE_EXCHANGE  |PARTITIONED|
-                                                                                                                                              -- HYBRID_HASH_JOIN [$$407][$$406]  |PARTITIONED|
-                                                                                                                                                -- ONE_TO_ONE_EXCHANGE  |PARTITIONED|
-                                                                                                                                                  -- STREAM_SELECT  |PARTITIONED|
-                                                                                                                                                    -- STREAM_PROJECT  |PARTITIONED|
-                                                                                                                                                      -- ONE_TO_ONE_EXCHANGE  |PARTITIONED|
-                                                                                                                                                        -- PRE_CLUSTERED_GROUP_BY[$$409, $$411]  |PARTITIONED|
-                                                                                                                                                                {
-                                                                                                                                                                  -- AGGREGATE  |LOCAL|
-                                                                                                                                                                    -- STREAM_SELECT  |LOCAL|
-                                                                                                                                                                      -- NESTED_TUPLE_SOURCE  |LOCAL|
-                                                                                                                                                                }
-                                                                                                                                                          -- ONE_TO_ONE_EXCHANGE  |PARTITIONED|
-                                                                                                                                                            -- STABLE_SORT [$$409(ASC), $$411(ASC)]  |PARTITIONED|
-                                                                                                                                                              -- ONE_TO_ONE_EXCHANGE  |PARTITIONED|
-                                                                                                                                                                -- STREAM_PROJECT  |PARTITIONED|
-                                                                                                                                                                  -- ONE_TO_ONE_EXCHANGE  |PARTITIONED|
-                                                                                                                                                                    -- HYBRID_HASH_JOIN [$$409, $$411][$$419, $$420]  |PARTITIONED|
-=======
-                                                                                                                              exchange
-                                                                                                                              -- HASH_PARTITION_EXCHANGE [$$333]  |PARTITIONED|
-                                                                                                                                assign [$$334] <- [true]
-                                                                                                                                -- ASSIGN  |PARTITIONED|
-                                                                                                                                  project ([$$333])
-                                                                                                                                  -- STREAM_PROJECT  |PARTITIONED|
-                                                                                                                                    exchange
-                                                                                                                                    -- ONE_TO_ONE_EXCHANGE  |PARTITIONED|
-                                                                                                                                      join (eq($$337, $$338))
-                                                                                                                                      -- HYBRID_HASH_JOIN [$$338][$$337]  |PARTITIONED|
-                                                                                                                                        exchange
-                                                                                                                                        -- ONE_TO_ONE_EXCHANGE  |PARTITIONED|
-                                                                                                                                          project ([$$333, $$338])
-                                                                                                                                          -- STREAM_PROJECT  |PARTITIONED|
-                                                                                                                                            select ($$339)
-                                                                                                                                            -- STREAM_SELECT  |PARTITIONED|
-                                                                                                                                              project ([$$339, $$333, $$338])
-                                                                                                                                              -- STREAM_PROJECT  |PARTITIONED|
-                                                                                                                                                exchange
-                                                                                                                                                -- ONE_TO_ONE_EXCHANGE  |PARTITIONED|
-                                                                                                                                                  group by ([$$333 := $$340; $$341 := $$342]) decor ([$$338]) {
-                                                                                                                                                            aggregate [$$339] <- [non-empty-stream()] [cardinality: 0.0, op-cost: 0.0, total-cost: 0.0]
-                                                                                                                                                            -- AGGREGATE  |LOCAL|
-                                                                                                                                                              select (not(is-missing($$352))) [cardinality: 0.0, op-cost: 0.0, total-cost: 0.0]
-                                                                                                                                                              -- STREAM_SELECT  |LOCAL|
-                                                                                                                                                                nested tuple source [cardinality: 0.0, op-cost: 0.0, total-cost: 0.0]
-                                                                                                                                                                -- NESTED_TUPLE_SOURCE  |LOCAL|
-                                                                                                                                                         }
-                                                                                                                                                  -- PRE_CLUSTERED_GROUP_BY[$$340, $$342]  |PARTITIONED|
-                                                                                                                                                    exchange
-                                                                                                                                                    -- ONE_TO_ONE_EXCHANGE  |PARTITIONED|
-                                                                                                                                                      order (ASC, $$340) (ASC, $$342)
-                                                                                                                                                      -- STABLE_SORT [$$340(ASC), $$342(ASC)]  |PARTITIONED|
-                                                                                                                                                        exchange
-                                                                                                                                                        -- ONE_TO_ONE_EXCHANGE  |PARTITIONED|
-                                                                                                                                                          project ([$$338, $$352, $$340, $$342])
-                                                                                                                                                          -- STREAM_PROJECT  |PARTITIONED|
-                                                                                                                                                            exchange
-                                                                                                                                                            -- ONE_TO_ONE_EXCHANGE  |PARTITIONED|
-                                                                                                                                                              left outer join (and(eq($$340, $$350), eq($$342, $$351)))
-                                                                                                                                                              -- HYBRID_HASH_JOIN [$$340, $$342][$$350, $$351]  |PARTITIONED|
-                                                                                                                                                                exchange
-                                                                                                                                                                -- ONE_TO_ONE_EXCHANGE  |PARTITIONED|
-                                                                                                                                                                  project ([$$338, $$340, $$342])
-                                                                                                                                                                  -- STREAM_PROJECT  |PARTITIONED|
-                                                                                                                                                                    assign [$$338, $$340, $$342] <- [$$409, $$411, $$413]
-                                                                                                                                                                    -- ASSIGN  |PARTITIONED|
-                                                                                                                                                                      exchange
->>>>>>> 86e6336f
-                                                                                                                                                                      -- ONE_TO_ONE_EXCHANGE  |PARTITIONED|
-                                                                                                                                                                        replicate
-                                                                                                                                                                        -- REPLICATE  |PARTITIONED|
-<<<<<<< HEAD
-                                                                                                                                                                          -- HASH_PARTITION_EXCHANGE [$$409, $$411]  |PARTITIONED|
-=======
-                                                                                                                                                                          exchange
-                                                                                                                                                                          -- HASH_PARTITION_EXCHANGE [$$411, $$413]  |PARTITIONED|
-                                                                                                                                                                            project ([$$409, $$411, $$413])
->>>>>>> 86e6336f
-                                                                                                                                                                            -- STREAM_PROJECT  |PARTITIONED|
-                                                                                                                                                                              exchange
-                                                                                                                                                                              -- ONE_TO_ONE_EXCHANGE  |PARTITIONED|
-<<<<<<< HEAD
-                                                                                                                                                                                -- HYBRID_HASH_JOIN [$$417][$$418]  |PARTITIONED|
-=======
-                                                                                                                                                                                join (eq($$417, $$416))
-                                                                                                                                                                                -- HYBRID_HASH_JOIN [$$416][$$417]  |PARTITIONED|
-                                                                                                                                                                                  exchange
->>>>>>> 86e6336f
-                                                                                                                                                                                  -- ONE_TO_ONE_EXCHANGE  |PARTITIONED|
-                                                                                                                                                                                    replicate
-                                                                                                                                                                                    -- REPLICATE  |PARTITIONED|
-<<<<<<< HEAD
-                                                                                                                                                                                      -- HASH_PARTITION_EXCHANGE [$$417]  |PARTITIONED|
-=======
-                                                                                                                                                                                      exchange
-                                                                                                                                                                                      -- HASH_PARTITION_EXCHANGE [$$416]  |PARTITIONED|
-                                                                                                                                                                                        project ([$$416, $$411])
-                                                                                                                                                                                        -- STREAM_PROJECT  |PARTITIONED|
-                                                                                                                                                                                          assign [$$416, $$411] <- [$$393, $$401]
-                                                                                                                                                                                          -- ASSIGN  |PARTITIONED|
-                                                                                                                                                                                            exchange
-                                                                                                                                                                                            -- ONE_TO_ONE_EXCHANGE  |PARTITIONED|
-                                                                                                                                                                                              replicate
-                                                                                                                                                                                              -- REPLICATE  |PARTITIONED|
-                                                                                                                                                                                                exchange
-                                                                                                                                                                                                -- ONE_TO_ONE_EXCHANGE  |PARTITIONED|
-                                                                                                                                                                                                  project ([$$393, $$401])
-                                                                                                                                                                                                  -- STREAM_PROJECT  |PARTITIONED|
-                                                                                                                                                                                                    assign [$$393] <- [$$402.getField("x_id")]
-                                                                                                                                                                                                    -- ASSIGN  |PARTITIONED|
-                                                                                                                                                                                                      exchange
-                                                                                                                                                                                                      -- ONE_TO_ONE_EXCHANGE  |PARTITIONED|
-                                                                                                                                                                                                        data-scan []<-[$$401, $$402] <- test.collection0
-                                                                                                                                                                                                        -- DATASOURCE_SCAN  |PARTITIONED|
-                                                                                                                                                                                                          exchange
-                                                                                                                                                                                                          -- ONE_TO_ONE_EXCHANGE  |PARTITIONED|
-                                                                                                                                                                                                            empty-tuple-source
-                                                                                                                                                                                                            -- EMPTY_TUPLE_SOURCE  |PARTITIONED|
-                                                                                                                                                                                  exchange
-                                                                                                                                                                                  -- HASH_PARTITION_EXCHANGE [$$417]  |PARTITIONED|
-                                                                                                                                                                                    project ([$$409, $$413, $$417])
-                                                                                                                                                                                    -- STREAM_PROJECT  |PARTITIONED|
-                                                                                                                                                                                      select (eq($$419.getField("to_u"), "aaaaa"))
-                                                                                                                                                                                      -- STREAM_SELECT  |PARTITIONED|
-                                                                                                                                                                                        assign [$$417, $$409] <- [$$419.getField("y_id"), $$419.getField("a")]
->>>>>>> 86e6336f
-                                                                                                                                                                                        -- ASSIGN  |PARTITIONED|
-                                                                                                                                                                                          exchange
-                                                                                                                                                                                          -- ONE_TO_ONE_EXCHANGE  |PARTITIONED|
-                                                                                                                                                                                            replicate
-                                                                                                                                                                                            -- REPLICATE  |PARTITIONED|
-                                                                                                                                                                                              exchange
-                                                                                                                                                                                              -- ONE_TO_ONE_EXCHANGE  |PARTITIONED|
-<<<<<<< HEAD
-                                                                                                                                                                                                -- ASSIGN  |PARTITIONED|
-                                                                                                                                                                                                  -- ONE_TO_ONE_EXCHANGE  |PARTITIONED|
-                                                                                                                                                                                                    -- DATASOURCE_SCAN (test.collection0)  |PARTITIONED|
-                                                                                                                                                                                                      -- ONE_TO_ONE_EXCHANGE  |PARTITIONED|
-                                                                                                                                                                                                        -- EMPTY_TUPLE_SOURCE  |PARTITIONED|
-                                                                                                                                                                                  -- HASH_PARTITION_EXCHANGE [$$418]  |PARTITIONED|
-                                                                                                                                                                                    -- STREAM_SELECT  |PARTITIONED|
-                                                                                                                                                                                      -- ASSIGN  |PARTITIONED|
-                                                                                                                                                                                        -- ONE_TO_ONE_EXCHANGE  |PARTITIONED|
-                                                                                                                                                                                          -- REPLICATE  |PARTITIONED|
-                                                                                                                                                                                            -- ONE_TO_ONE_EXCHANGE  |PARTITIONED|
-                                                                                                                                                                                              -- DATASOURCE_SCAN (test.collection1)  |PARTITIONED|
-                                                                                                                                                                                                -- ONE_TO_ONE_EXCHANGE  |PARTITIONED|
-                                                                                                                                                                                                  -- EMPTY_TUPLE_SOURCE  |PARTITIONED|
-                                                                                                                                                                      -- ONE_TO_ONE_EXCHANGE  |PARTITIONED|
-                                                                                                                                                                        -- ASSIGN  |PARTITIONED|
-                                                                                                                                                                          -- STREAM_SELECT  |PARTITIONED|
-                                                                                                                                                                            -- UNNEST  |PARTITIONED|
-                                                                                                                                                                              -- ONE_TO_ONE_EXCHANGE  |PARTITIONED|
-                                                                                                                                                                                -- PRE_CLUSTERED_GROUP_BY[$$425, $$426]  |PARTITIONED|
-                                                                                                                                                                                        {
-                                                                                                                                                                                          -- AGGREGATE  |LOCAL|
-                                                                                                                                                                                            -- AGGREGATE  |LOCAL|
-                                                                                                                                                                                              -- STREAM_SELECT  |LOCAL|
-                                                                                                                                                                                                -- NESTED_TUPLE_SOURCE  |LOCAL|
-                                                                                                                                                                                        }
-                                                                                                                                                                                  -- ONE_TO_ONE_EXCHANGE  |PARTITIONED|
-                                                                                                                                                                                    -- STABLE_SORT [$$425(ASC), $$426(ASC)]  |PARTITIONED|
-                                                                                                                                                                                      -- ONE_TO_ONE_EXCHANGE  |PARTITIONED|
-                                                                                                                                                                                        -- STREAM_PROJECT  |PARTITIONED|
-                                                                                                                                                                                          -- ONE_TO_ONE_EXCHANGE  |PARTITIONED|
-                                                                                                                                                                                            -- HYBRID_HASH_JOIN [$$425, $$426][$$435, $$436]  |PARTITIONED|
-                                                                                                                                                                                              -- ONE_TO_ONE_EXCHANGE  |PARTITIONED|
-                                                                                                                                                                                                -- REPLICATE  |PARTITIONED|
-                                                                                                                                                                                                  -- HASH_PARTITION_EXCHANGE [$$425, $$426]  |PARTITIONED|
-                                                                                                                                                                                                    -- STREAM_PROJECT  |PARTITIONED|
-                                                                                                                                                                                                      -- ONE_TO_ONE_EXCHANGE  |PARTITIONED|
-                                                                                                                                                                                                        -- HYBRID_HASH_JOIN [$$428][$$427]  |PARTITIONED|
-                                                                                                                                                                                                          -- ONE_TO_ONE_EXCHANGE  |PARTITIONED|
-                                                                                                                                                                                                            -- ASSIGN  |PARTITIONED|
-                                                                                                                                                                                                              -- ONE_TO_ONE_EXCHANGE  |PARTITIONED|
-                                                                                                                                                                                                                -- REPLICATE  |PARTITIONED|
-                                                                                                                                                                                                                  -- HASH_PARTITION_EXCHANGE [$$417]  |PARTITIONED|
-                                                                                                                                                                                                                    -- ASSIGN  |PARTITIONED|
-                                                                                                                                                                                                                      -- ONE_TO_ONE_EXCHANGE  |PARTITIONED|
-                                                                                                                                                                                                                        -- REPLICATE  |PARTITIONED|
-                                                                                                                                                                                                                          -- ONE_TO_ONE_EXCHANGE  |PARTITIONED|
-=======
-                                                                                                                                                                                                data-scan []<-[$$413, $$419] <- test.collection1
-                                                                                                                                                                                                -- DATASOURCE_SCAN  |PARTITIONED|
-                                                                                                                                                                                                  exchange
-                                                                                                                                                                                                  -- ONE_TO_ONE_EXCHANGE  |PARTITIONED|
-                                                                                                                                                                                                    empty-tuple-source
-                                                                                                                                                                                                    -- EMPTY_TUPLE_SOURCE  |PARTITIONED|
-                                                                                                                                                                exchange
-                                                                                                                                                                -- ONE_TO_ONE_EXCHANGE  |PARTITIONED|
-                                                                                                                                                                  assign [$$352] <- [true]
-                                                                                                                                                                  -- ASSIGN  |PARTITIONED|
-                                                                                                                                                                    project ([$$350, $$351])
-                                                                                                                                                                    -- STREAM_PROJECT  |PARTITIONED|
-                                                                                                                                                                      select (eq($$353, $$354))
-                                                                                                                                                                      -- STREAM_SELECT  |PARTITIONED|
-                                                                                                                                                                        project ([$$350, $$351, $$353, $$354])
-                                                                                                                                                                        -- STREAM_PROJECT  |PARTITIONED|
-                                                                                                                                                                          unnest $$354 <- scan-collection($$355)
-                                                                                                                                                                          -- UNNEST  |PARTITIONED|
-                                                                                                                                                                            exchange
-                                                                                                                                                                            -- ONE_TO_ONE_EXCHANGE  |PARTITIONED|
-                                                                                                                                                                              group by ([$$350 := $$356; $$351 := $$357]) decor ([$$353]) {
-                                                                                                                                                                                        aggregate [$$355] <- [listify($$387)] [cardinality: 0.0, op-cost: 0.0, total-cost: 0.0]
-                                                                                                                                                                                        -- AGGREGATE  |LOCAL|
-                                                                                                                                                                                          aggregate [$$387] <- [agg-sql-max($$369)] [cardinality: 0.0, op-cost: 0.0, total-cost: 0.0]
-                                                                                                                                                                                          -- AGGREGATE  |LOCAL|
-                                                                                                                                                                                            select (not(is-missing($$368))) [cardinality: 0.0, op-cost: 0.0, total-cost: 0.0]
-                                                                                                                                                                                            -- STREAM_SELECT  |LOCAL|
-                                                                                                                                                                                              nested tuple source [cardinality: 0.0, op-cost: 0.0, total-cost: 0.0]
-                                                                                                                                                                                              -- NESTED_TUPLE_SOURCE  |LOCAL|
-                                                                                                                                                                                     }
-                                                                                                                                                                              -- PRE_CLUSTERED_GROUP_BY[$$356, $$357]  |PARTITIONED|
-                                                                                                                                                                                exchange
-                                                                                                                                                                                -- ONE_TO_ONE_EXCHANGE  |PARTITIONED|
-                                                                                                                                                                                  order (ASC, $$356) (ASC, $$357)
-                                                                                                                                                                                  -- STABLE_SORT [$$356(ASC), $$357(ASC)]  |PARTITIONED|
-                                                                                                                                                                                    exchange
-                                                                                                                                                                                    -- ONE_TO_ONE_EXCHANGE  |PARTITIONED|
-                                                                                                                                                                                      project ([$$353, $$369, $$368, $$356, $$357])
-                                                                                                                                                                                      -- STREAM_PROJECT  |PARTITIONED|
-                                                                                                                                                                                        exchange
-                                                                                                                                                                                        -- ONE_TO_ONE_EXCHANGE  |PARTITIONED|
-                                                                                                                                                                                          left outer join (and(eq($$356, $$366), eq($$357, $$367)))
-                                                                                                                                                                                          -- HYBRID_HASH_JOIN [$$356, $$357][$$366, $$367]  |PARTITIONED|
-                                                                                                                                                                                            exchange
-                                                                                                                                                                                            -- ONE_TO_ONE_EXCHANGE  |PARTITIONED|
-                                                                                                                                                                                              project ([$$353, $$356, $$357])
-                                                                                                                                                                                              -- STREAM_PROJECT  |PARTITIONED|
-                                                                                                                                                                                                assign [$$353, $$356, $$357] <- [$$424, $$427, $$428]
-                                                                                                                                                                                                -- ASSIGN  |PARTITIONED|
-                                                                                                                                                                                                  exchange
-                                                                                                                                                                                                  -- ONE_TO_ONE_EXCHANGE  |PARTITIONED|
-                                                                                                                                                                                                    replicate
-                                                                                                                                                                                                    -- REPLICATE  |PARTITIONED|
-                                                                                                                                                                                                      exchange
-                                                                                                                                                                                                      -- HASH_PARTITION_EXCHANGE [$$427, $$428]  |PARTITIONED|
-                                                                                                                                                                                                        project ([$$424, $$427, $$428])
-                                                                                                                                                                                                        -- STREAM_PROJECT  |PARTITIONED|
-                                                                                                                                                                                                          exchange
-                                                                                                                                                                                                          -- ONE_TO_ONE_EXCHANGE  |PARTITIONED|
-                                                                                                                                                                                                            join (eq($$429, $$430))
-                                                                                                                                                                                                            -- HYBRID_HASH_JOIN [$$430][$$429]  |PARTITIONED|
-                                                                                                                                                                                                              exchange
-                                                                                                                                                                                                              -- ONE_TO_ONE_EXCHANGE  |PARTITIONED|
-                                                                                                                                                                                                                project ([$$427, $$430])
-                                                                                                                                                                                                                -- STREAM_PROJECT  |PARTITIONED|
-                                                                                                                                                                                                                  assign [$$427, $$430] <- [$$411, $$416]
-                                                                                                                                                                                                                  -- ASSIGN  |PARTITIONED|
-                                                                                                                                                                                                                    exchange
-                                                                                                                                                                                                                    -- ONE_TO_ONE_EXCHANGE  |PARTITIONED|
-                                                                                                                                                                                                                      replicate
-                                                                                                                                                                                                                      -- REPLICATE  |PARTITIONED|
-                                                                                                                                                                                                                        exchange
-                                                                                                                                                                                                                        -- HASH_PARTITION_EXCHANGE [$$416]  |PARTITIONED|
-                                                                                                                                                                                                                          project ([$$416, $$411])
-                                                                                                                                                                                                                          -- STREAM_PROJECT  |PARTITIONED|
-                                                                                                                                                                                                                            assign [$$416, $$411] <- [$$393, $$401]
->>>>>>> 86e6336f
-                                                                                                                                                                                                                            -- ASSIGN  |PARTITIONED|
-                                                                                                                                                                                                                              exchange
-                                                                                                                                                                                                                              -- ONE_TO_ONE_EXCHANGE  |PARTITIONED|
-<<<<<<< HEAD
-                                                                                                                                                                                                                                -- DATASOURCE_SCAN (test.collection0)  |PARTITIONED|
-                                                                                                                                                                                                                                  -- ONE_TO_ONE_EXCHANGE  |PARTITIONED|
-                                                                                                                                                                                                                                    -- EMPTY_TUPLE_SOURCE  |PARTITIONED|
-                                                                                                                                                                                                          -- HASH_PARTITION_EXCHANGE [$$427]  |PARTITIONED|
-                                                                                                                                                                                                            -- STREAM_SELECT  |PARTITIONED|
-                                                                                                                                                                                                              -- ONE_TO_ONE_EXCHANGE  |PARTITIONED|
-                                                                                                                                                                                                                -- REPLICATE  |PARTITIONED|
-                                                                                                                                                                                                                  -- ONE_TO_ONE_EXCHANGE  |PARTITIONED|
-                                                                                                                                                                                                                    -- ASSIGN  |PARTITIONED|
-                                                                                                                                                                                                                      -- ASSIGN  |PARTITIONED|
-                                                                                                                                                                                                                        -- ONE_TO_ONE_EXCHANGE  |PARTITIONED|
-                                                                                                                                                                                                                          -- REPLICATE  |PARTITIONED|
-                                                                                                                                                                                                                            -- ONE_TO_ONE_EXCHANGE  |PARTITIONED|
-                                                                                                                                                                                                                              -- DATASOURCE_SCAN (test.collection1)  |PARTITIONED|
-                                                                                                                                                                                                                                -- ONE_TO_ONE_EXCHANGE  |PARTITIONED|
-                                                                                                                                                                                                                                  -- EMPTY_TUPLE_SOURCE  |PARTITIONED|
-                                                                                                                                                                                              -- HASH_PARTITION_EXCHANGE [$$435, $$436]  |PARTITIONED|
-                                                                                                                                                                                                -- ASSIGN  |PARTITIONED|
-                                                                                                                                                                                                  -- STREAM_PROJECT  |PARTITIONED|
-                                                                                                                                                                                                    -- ONE_TO_ONE_EXCHANGE  |PARTITIONED|
-                                                                                                                                                                                                      -- HYBRID_HASH_JOIN [$$443][$$442]  |PARTITIONED|
-                                                                                                                                                                                                        -- ONE_TO_ONE_EXCHANGE  |PARTITIONED|
-                                                                                                                                                                                                          -- STREAM_PROJECT  |PARTITIONED|
-                                                                                                                                                                                                            -- ONE_TO_ONE_EXCHANGE  |PARTITIONED|
-                                                                                                                                                                                                              -- HYBRID_HASH_JOIN [$$445][$$444]  |PARTITIONED|
-                                                                                                                                                                                                                -- ONE_TO_ONE_EXCHANGE  |PARTITIONED|
-                                                                                                                                                                                                                  -- REPLICATE  |PARTITIONED|
-                                                                                                                                                                                                                    -- ONE_TO_ONE_EXCHANGE  |PARTITIONED|
-                                                                                                                                                                                                                      -- STREAM_PROJECT  |PARTITIONED|
-                                                                                                                                                                                                                        -- ONE_TO_ONE_EXCHANGE  |PARTITIONED|
-                                                                                                                                                                                                                          -- HYBRID_HASH_JOIN [$$445][$$448]  |PARTITIONED|
-                                                                                                                                                                                                                            -- ONE_TO_ONE_EXCHANGE  |PARTITIONED|
-                                                                                                                                                                                                                              -- ASSIGN  |PARTITIONED|
-                                                                                                                                                                                                                                -- ONE_TO_ONE_EXCHANGE  |PARTITIONED|
-                                                                                                                                                                                                                                  -- REPLICATE  |PARTITIONED|
-                                                                                                                                                                                                                                    -- HASH_PARTITION_EXCHANGE [$$417]  |PARTITIONED|
-                                                                                                                                                                                                                                      -- ASSIGN  |PARTITIONED|
-                                                                                                                                                                                                                                        -- ONE_TO_ONE_EXCHANGE  |PARTITIONED|
-                                                                                                                                                                                                                                          -- REPLICATE  |PARTITIONED|
-                                                                                                                                                                                                                                            -- ONE_TO_ONE_EXCHANGE  |PARTITIONED|
-=======
-                                                                                                                                                                                                                                replicate
-                                                                                                                                                                                                                                -- REPLICATE  |PARTITIONED|
-                                                                                                                                                                                                                                  exchange
-                                                                                                                                                                                                                                  -- ONE_TO_ONE_EXCHANGE  |PARTITIONED|
-                                                                                                                                                                                                                                    project ([$$393, $$401])
-                                                                                                                                                                                                                                    -- STREAM_PROJECT  |PARTITIONED|
-                                                                                                                                                                                                                                      assign [$$393] <- [$$402.getField("x_id")]
-                                                                                                                                                                                                                                      -- ASSIGN  |PARTITIONED|
-                                                                                                                                                                                                                                        exchange
-                                                                                                                                                                                                                                        -- ONE_TO_ONE_EXCHANGE  |PARTITIONED|
-                                                                                                                                                                                                                                          data-scan []<-[$$401, $$402] <- test.collection0
-                                                                                                                                                                                                                                          -- DATASOURCE_SCAN  |PARTITIONED|
-                                                                                                                                                                                                                                            exchange
-                                                                                                                                                                                                                                            -- ONE_TO_ONE_EXCHANGE  |PARTITIONED|
-                                                                                                                                                                                                                                              empty-tuple-source
-                                                                                                                                                                                                                                              -- EMPTY_TUPLE_SOURCE  |PARTITIONED|
-                                                                                                                                                                                                              exchange
-                                                                                                                                                                                                              -- HASH_PARTITION_EXCHANGE [$$429]  |PARTITIONED|
-                                                                                                                                                                                                                project ([$$424, $$428, $$429])
-                                                                                                                                                                                                                -- STREAM_PROJECT  |PARTITIONED|
-                                                                                                                                                                                                                  select (eq($$432.getField("to_u"), "aaaaa"))
-                                                                                                                                                                                                                  -- STREAM_SELECT  |PARTITIONED|
-                                                                                                                                                                                                                    exchange
-                                                                                                                                                                                                                    -- ONE_TO_ONE_EXCHANGE  |PARTITIONED|
-                                                                                                                                                                                                                      replicate
-                                                                                                                                                                                                                      -- REPLICATE  |PARTITIONED|
-                                                                                                                                                                                                                        exchange
-                                                                                                                                                                                                                        -- ONE_TO_ONE_EXCHANGE  |PARTITIONED|
-                                                                                                                                                                                                                          assign [$$429, $$424] <- [$$432.getField("y_id"), $$432.getField("b")]
-                                                                                                                                                                                                                          -- ASSIGN  |PARTITIONED|
-                                                                                                                                                                                                                            project ([$$428, $$432])
-                                                                                                                                                                                                                            -- STREAM_PROJECT  |PARTITIONED|
-                                                                                                                                                                                                                              assign [$$428, $$432] <- [$$413, $$419]
-                                                                                                                                                                                                                              -- ASSIGN  |PARTITIONED|
-                                                                                                                                                                                                                                exchange
-                                                                                                                                                                                                                                -- ONE_TO_ONE_EXCHANGE  |PARTITIONED|
-                                                                                                                                                                                                                                  replicate
-                                                                                                                                                                                                                                  -- REPLICATE  |PARTITIONED|
-                                                                                                                                                                                                                                    exchange
-                                                                                                                                                                                                                                    -- ONE_TO_ONE_EXCHANGE  |PARTITIONED|
-                                                                                                                                                                                                                                      data-scan []<-[$$413, $$419] <- test.collection1
-                                                                                                                                                                                                                                      -- DATASOURCE_SCAN  |PARTITIONED|
-                                                                                                                                                                                                                                        exchange
-                                                                                                                                                                                                                                        -- ONE_TO_ONE_EXCHANGE  |PARTITIONED|
-                                                                                                                                                                                                                                          empty-tuple-source
-                                                                                                                                                                                                                                          -- EMPTY_TUPLE_SOURCE  |PARTITIONED|
-                                                                                                                                                                                            exchange
-                                                                                                                                                                                            -- HASH_PARTITION_EXCHANGE [$$366, $$367]  |PARTITIONED|
-                                                                                                                                                                                              assign [$$368] <- [true]
-                                                                                                                                                                                              -- ASSIGN  |PARTITIONED|
-                                                                                                                                                                                                project ([$$369, $$366, $$367])
-                                                                                                                                                                                                -- STREAM_PROJECT  |PARTITIONED|
-                                                                                                                                                                                                  exchange
-                                                                                                                                                                                                  -- ONE_TO_ONE_EXCHANGE  |PARTITIONED|
-                                                                                                                                                                                                    join (eq($$373, $$374))
-                                                                                                                                                                                                    -- HYBRID_HASH_JOIN [$$374][$$373]  |PARTITIONED|
-                                                                                                                                                                                                      exchange
-                                                                                                                                                                                                      -- ONE_TO_ONE_EXCHANGE  |PARTITIONED|
-                                                                                                                                                                                                        project ([$$369, $$366, $$367, $$374])
-                                                                                                                                                                                                        -- STREAM_PROJECT  |PARTITIONED|
-                                                                                                                                                                                                          exchange
-                                                                                                                                                                                                          -- ONE_TO_ONE_EXCHANGE  |PARTITIONED|
-                                                                                                                                                                                                            join (eq($$375, $$376))
-                                                                                                                                                                                                            -- HYBRID_HASH_JOIN [$$376][$$375]  |PARTITIONED|
-                                                                                                                                                                                                              exchange
-                                                                                                                                                                                                              -- ONE_TO_ONE_EXCHANGE  |PARTITIONED|
-                                                                                                                                                                                                                project ([$$366, $$367, $$376])
-                                                                                                                                                                                                                -- STREAM_PROJECT  |PARTITIONED|
-                                                                                                                                                                                                                  assign [$$366, $$367, $$376] <- [$$437, $$438, $$447]
-                                                                                                                                                                                                                  -- ASSIGN  |PARTITIONED|
-                                                                                                                                                                                                                    exchange
-                                                                                                                                                                                                                    -- ONE_TO_ONE_EXCHANGE  |PARTITIONED|
-                                                                                                                                                                                                                      replicate
-                                                                                                                                                                                                                      -- REPLICATE  |PARTITIONED|
-                                                                                                                                                                                                                        exchange
-                                                                                                                                                                                                                        -- ONE_TO_ONE_EXCHANGE  |PARTITIONED|
-                                                                                                                                                                                                                          project ([$$437, $$438, $$447])
-                                                                                                                                                                                                                          -- STREAM_PROJECT  |PARTITIONED|
-                                                                                                                                                                                                                            exchange
-                                                                                                                                                                                                                            -- ONE_TO_ONE_EXCHANGE  |PARTITIONED|
-                                                                                                                                                                                                                              join (eq($$450, $$447))
-                                                                                                                                                                                                                              -- HYBRID_HASH_JOIN [$$447][$$450]  |PARTITIONED|
-                                                                                                                                                                                                                                exchange
-                                                                                                                                                                                                                                -- ONE_TO_ONE_EXCHANGE  |PARTITIONED|
-                                                                                                                                                                                                                                  project ([$$437, $$447])
-                                                                                                                                                                                                                                  -- STREAM_PROJECT  |PARTITIONED|
-                                                                                                                                                                                                                                    assign [$$437, $$447] <- [$$411, $$416]
-                                                                                                                                                                                                                                    -- ASSIGN  |PARTITIONED|
-                                                                                                                                                                                                                                      exchange
-                                                                                                                                                                                                                                      -- ONE_TO_ONE_EXCHANGE  |PARTITIONED|
-                                                                                                                                                                                                                                        replicate
-                                                                                                                                                                                                                                        -- REPLICATE  |PARTITIONED|
-                                                                                                                                                                                                                                          exchange
-                                                                                                                                                                                                                                          -- HASH_PARTITION_EXCHANGE [$$416]  |PARTITIONED|
-                                                                                                                                                                                                                                            project ([$$416, $$411])
-                                                                                                                                                                                                                                            -- STREAM_PROJECT  |PARTITIONED|
-                                                                                                                                                                                                                                              assign [$$416, $$411] <- [$$393, $$401]
->>>>>>> 86e6336f
-                                                                                                                                                                                                                                              -- ASSIGN  |PARTITIONED|
-                                                                                                                                                                                                                                                exchange
-                                                                                                                                                                                                                                                -- ONE_TO_ONE_EXCHANGE  |PARTITIONED|
-<<<<<<< HEAD
-                                                                                                                                                                                                                                                  -- DATASOURCE_SCAN (test.collection0)  |PARTITIONED|
-                                                                                                                                                                                                                                                    -- ONE_TO_ONE_EXCHANGE  |PARTITIONED|
-                                                                                                                                                                                                                                                      -- EMPTY_TUPLE_SOURCE  |PARTITIONED|
-                                                                                                                                                                                                                            -- HASH_PARTITION_EXCHANGE [$$448]  |PARTITIONED|
-                                                                                                                                                                                                                              -- STREAM_SELECT  |PARTITIONED|
-=======
-                                                                                                                                                                                                                                                  replicate
-                                                                                                                                                                                                                                                  -- REPLICATE  |PARTITIONED|
-                                                                                                                                                                                                                                                    exchange
-                                                                                                                                                                                                                                                    -- ONE_TO_ONE_EXCHANGE  |PARTITIONED|
-                                                                                                                                                                                                                                                      project ([$$393, $$401])
-                                                                                                                                                                                                                                                      -- STREAM_PROJECT  |PARTITIONED|
-                                                                                                                                                                                                                                                        assign [$$393] <- [$$402.getField("x_id")]
-                                                                                                                                                                                                                                                        -- ASSIGN  |PARTITIONED|
-                                                                                                                                                                                                                                                          exchange
-                                                                                                                                                                                                                                                          -- ONE_TO_ONE_EXCHANGE  |PARTITIONED|
-                                                                                                                                                                                                                                                            data-scan []<-[$$401, $$402] <- test.collection0
-                                                                                                                                                                                                                                                            -- DATASOURCE_SCAN  |PARTITIONED|
-                                                                                                                                                                                                                                                              exchange
-                                                                                                                                                                                                                                                              -- ONE_TO_ONE_EXCHANGE  |PARTITIONED|
-                                                                                                                                                                                                                                                                empty-tuple-source
-                                                                                                                                                                                                                                                                -- EMPTY_TUPLE_SOURCE  |PARTITIONED|
-                                                                                                                                                                                                                                exchange
-                                                                                                                                                                                                                                -- HASH_PARTITION_EXCHANGE [$$450]  |PARTITIONED|
-                                                                                                                                                                                                                                  project ([$$438, $$450])
-                                                                                                                                                                                                                                  -- STREAM_PROJECT  |PARTITIONED|
-                                                                                                                                                                                                                                    select (eq($$452.getField("to_u"), "aaaaa"))
-                                                                                                                                                                                                                                    -- STREAM_SELECT  |PARTITIONED|
-                                                                                                                                                                                                                                      exchange
-                                                                                                                                                                                                                                      -- ONE_TO_ONE_EXCHANGE  |PARTITIONED|
-                                                                                                                                                                                                                                        replicate
-                                                                                                                                                                                                                                        -- REPLICATE  |PARTITIONED|
-                                                                                                                                                                                                                                          exchange
-                                                                                                                                                                                                                                          -- ONE_TO_ONE_EXCHANGE  |PARTITIONED|
-                                                                                                                                                                                                                                            assign [$$450] <- [$$452.getField("y_id")]
-                                                                                                                                                                                                                                            -- ASSIGN  |PARTITIONED|
-                                                                                                                                                                                                                                              project ([$$438, $$452])
-                                                                                                                                                                                                                                              -- STREAM_PROJECT  |PARTITIONED|
-                                                                                                                                                                                                                                                assign [$$438, $$452] <- [$$413, $$419]
-                                                                                                                                                                                                                                                -- ASSIGN  |PARTITIONED|
-                                                                                                                                                                                                                                                  exchange
-                                                                                                                                                                                                                                                  -- ONE_TO_ONE_EXCHANGE  |PARTITIONED|
-                                                                                                                                                                                                                                                    replicate
-                                                                                                                                                                                                                                                    -- REPLICATE  |PARTITIONED|
-                                                                                                                                                                                                                                                      exchange
-                                                                                                                                                                                                                                                      -- ONE_TO_ONE_EXCHANGE  |PARTITIONED|
-                                                                                                                                                                                                                                                        data-scan []<-[$$413, $$419] <- test.collection1
-                                                                                                                                                                                                                                                        -- DATASOURCE_SCAN  |PARTITIONED|
-                                                                                                                                                                                                                                                          exchange
-                                                                                                                                                                                                                                                          -- ONE_TO_ONE_EXCHANGE  |PARTITIONED|
-                                                                                                                                                                                                                                                            empty-tuple-source
-                                                                                                                                                                                                                                                            -- EMPTY_TUPLE_SOURCE  |PARTITIONED|
-                                                                                                                                                                                                              exchange
-                                                                                                                                                                                                              -- ONE_TO_ONE_EXCHANGE  |PARTITIONED|
-                                                                                                                                                                                                                project ([$$369, $$374, $$375])
-                                                                                                                                                                                                                -- STREAM_PROJECT  |PARTITIONED|
-                                                                                                                                                                                                                  assign [$$369, $$374, $$375] <- [$$440, $$445, $$446]
-                                                                                                                                                                                                                  -- ASSIGN  |PARTITIONED|
-                                                                                                                                                                                                                    exchange
-                                                                                                                                                                                                                    -- ONE_TO_ONE_EXCHANGE  |PARTITIONED|
-                                                                                                                                                                                                                      replicate
-                                                                                                                                                                                                                      -- REPLICATE  |PARTITIONED|
-                                                                                                                                                                                                                        exchange
-                                                                                                                                                                                                                        -- HASH_PARTITION_EXCHANGE [$$446]  |PARTITIONED|
-                                                                                                                                                                                                                          project ([$$440, $$445, $$446])
-                                                                                                                                                                                                                          -- STREAM_PROJECT  |PARTITIONED|
-                                                                                                                                                                                                                            select (eq($$443.getField("to_u"), "aaaaa"))
-                                                                                                                                                                                                                            -- STREAM_SELECT  |PARTITIONED|
-                                                                                                                                                                                                                              assign [$$446, $$445, $$440] <- [$$443.getField("y_id"), $$443.getField("a"), $$443.getField("b")]
-                                                                                                                                                                                                                              -- ASSIGN  |PARTITIONED|
-                                                                                                                                                                                                                                exchange
->>>>>>> 86e6336f
-                                                                                                                                                                                                                                -- ONE_TO_ONE_EXCHANGE  |PARTITIONED|
-                                                                                                                                                                                                                                  replicate
-                                                                                                                                                                                                                                  -- REPLICATE  |PARTITIONED|
-                                                                                                                                                                                                                                    exchange
-                                                                                                                                                                                                                                    -- ONE_TO_ONE_EXCHANGE  |PARTITIONED|
-<<<<<<< HEAD
-                                                                                                                                                                                                                                      -- ASSIGN  |PARTITIONED|
-=======
-                                                                                                                                                                                                                                      project ([$$443])
-                                                                                                                                                                                                                                      -- STREAM_PROJECT  |PARTITIONED|
-                                                                                                                                                                                                                                        assign [$$449, $$443] <- [$$413, $$419]
->>>>>>> 86e6336f
-                                                                                                                                                                                                                                        -- ASSIGN  |PARTITIONED|
-                                                                                                                                                                                                                                          exchange
-                                                                                                                                                                                                                                          -- ONE_TO_ONE_EXCHANGE  |PARTITIONED|
-                                                                                                                                                                                                                                            replicate
-                                                                                                                                                                                                                                            -- REPLICATE  |PARTITIONED|
-                                                                                                                                                                                                                                              exchange
-                                                                                                                                                                                                                                              -- ONE_TO_ONE_EXCHANGE  |PARTITIONED|
-                                                                                                                                                                                                                                                data-scan []<-[$$413, $$419] <- test.collection1
-                                                                                                                                                                                                                                                -- DATASOURCE_SCAN  |PARTITIONED|
-                                                                                                                                                                                                                                                  exchange
-                                                                                                                                                                                                                                                  -- ONE_TO_ONE_EXCHANGE  |PARTITIONED|
-                                                                                                                                                                                                                                                    empty-tuple-source
-                                                                                                                                                                                                                                                    -- EMPTY_TUPLE_SOURCE  |PARTITIONED|
-<<<<<<< HEAD
-                                                                                                                                                                                                                -- ONE_TO_ONE_EXCHANGE  |PARTITIONED|
-                                                                                                                                                                                                                  -- REPLICATE  |PARTITIONED|
-                                                                                                                                                                                                                    -- HASH_PARTITION_EXCHANGE [$$444]  |PARTITIONED|
-                                                                                                                                                                                                                      -- STREAM_SELECT  |PARTITIONED|
-                                                                                                                                                                                                                        -- ASSIGN  |PARTITIONED|
-                                                                                                                                                                                                                          -- ONE_TO_ONE_EXCHANGE  |PARTITIONED|
-                                                                                                                                                                                                                            -- REPLICATE  |PARTITIONED|
-                                                                                                                                                                                                                              -- ONE_TO_ONE_EXCHANGE  |PARTITIONED|
-                                                                                                                                                                                                                                -- ASSIGN  |PARTITIONED|
-                                                                                                                                                                                                                                  -- ONE_TO_ONE_EXCHANGE  |PARTITIONED|
-                                                                                                                                                                                                                                    -- REPLICATE  |PARTITIONED|
-                                                                                                                                                                                                                                      -- ONE_TO_ONE_EXCHANGE  |PARTITIONED|
-                                                                                                                                                                                                                                        -- DATASOURCE_SCAN (test.collection1)  |PARTITIONED|
-                                                                                                                                                                                                                                          -- ONE_TO_ONE_EXCHANGE  |PARTITIONED|
-                                                                                                                                                                                                                                            -- EMPTY_TUPLE_SOURCE  |PARTITIONED|
-                                                                                                                                                                                                        -- BROADCAST_EXCHANGE  |PARTITIONED|
-                                                                                                                                                                                                          -- UNNEST  |UNPARTITIONED|
-                                                                                                                                                                                                            -- EMPTY_TUPLE_SOURCE  |UNPARTITIONED|
-                                                                                                                                                -- BROADCAST_EXCHANGE  |PARTITIONED|
-                                                                                                                                                  -- UNNEST  |UNPARTITIONED|
-                                                                                                                                                    -- EMPTY_TUPLE_SOURCE  |UNPARTITIONED|
-                                                                                                                      -- HASH_PARTITION_EXCHANGE [$$390]  |PARTITIONED|
-                                                                                                                        -- ASSIGN  |PARTITIONED|
-                                                                                                                          -- ONE_TO_ONE_EXCHANGE  |PARTITIONED|
-                                                                                                                            -- REPLICATE  |PARTITIONED|
-                                                                                                                              -- ONE_TO_ONE_EXCHANGE  |PARTITIONED|
-                                                                                                                                -- ASSIGN  |PARTITIONED|
-=======
-                                                                                                                                                                                                      exchange
-                                                                                                                                                                                                      -- BROADCAST_EXCHANGE  |PARTITIONED|
-                                                                                                                                                                                                        unnest $$373 <- scan-collection(array: [ 66, 67, 26, 12, 13 ])
-                                                                                                                                                                                                        -- UNNEST  |UNPARTITIONED|
-                                                                                                                                                                                                          empty-tuple-source
-                                                                                                                                                                                                          -- EMPTY_TUPLE_SOURCE  |UNPARTITIONED|
-                                                                                                                                        exchange
-                                                                                                                                        -- BROADCAST_EXCHANGE  |PARTITIONED|
-                                                                                                                                          unnest $$337 <- scan-collection(array: [ 66, 67, 26, 12, 13 ])
-                                                                                                                                          -- UNNEST  |UNPARTITIONED|
-                                                                                                                                            empty-tuple-source
-                                                                                                                                            -- EMPTY_TUPLE_SOURCE  |UNPARTITIONED|
-                                                                                                                  exchange
-                                                                                                                  -- HASH_PARTITION_EXCHANGE [$$321]  |PARTITIONED|
-                                                                                                                    project ([$$326, $$328, $$321])
-                                                                                                                    -- STREAM_PROJECT  |PARTITIONED|
-                                                                                                                      assign [$$328, $$323, $$321, $$326] <- [$$428, $$432, $$429, $$424]
-                                                                                                                      -- ASSIGN  |PARTITIONED|
-                                                                                                                        exchange
-                                                                                                                        -- ONE_TO_ONE_EXCHANGE  |PARTITIONED|
-                                                                                                                          replicate
-                                                                                                                          -- REPLICATE  |PARTITIONED|
-                                                                                                                            exchange
-                                                                                                                            -- ONE_TO_ONE_EXCHANGE  |PARTITIONED|
-                                                                                                                              assign [$$429, $$424] <- [$$432.getField("y_id"), $$432.getField("b")]
-                                                                                                                              -- ASSIGN  |PARTITIONED|
-                                                                                                                                project ([$$428, $$432])
-                                                                                                                                -- STREAM_PROJECT  |PARTITIONED|
-                                                                                                                                  assign [$$428, $$432] <- [$$413, $$419]
->>>>>>> 86e6336f
-                                                                                                                                  -- ASSIGN  |PARTITIONED|
-                                                                                                                                    exchange
-                                                                                                                                    -- ONE_TO_ONE_EXCHANGE  |PARTITIONED|
-                                                                                                                                      replicate
-                                                                                                                                      -- REPLICATE  |PARTITIONED|
-                                                                                                                                        exchange
-                                                                                                                                        -- ONE_TO_ONE_EXCHANGE  |PARTITIONED|
-                                                                                                                                          data-scan []<-[$$413, $$419] <- test.collection1
+                                                                                                                                          data-scan []<-[$$411, $$413] <- test.collection1
                                                                                                                                           -- DATASOURCE_SCAN  |PARTITIONED|
                                                                                                                                             exchange
                                                                                                                                             -- ONE_TO_ONE_EXCHANGE  |PARTITIONED|
                                                                                                                                               empty-tuple-source
                                                                                                                                               -- EMPTY_TUPLE_SOURCE  |PARTITIONED|
-<<<<<<< HEAD
+                                                                                                              exchange
                                                                                                               -- HASH_PARTITION_EXCHANGE [$$216]  |PARTITIONED|
+                                                                                                                assign [$$172, $$216, $$180] <- [$$L.getField("posi"), $$L.getField("y_id"), $$L.getField("b")] project: [$$180, $$172, $$216]
                                                                                                                 -- ASSIGN  |PARTITIONED|
+                                                                                                                  assign [$$L] <- [$$441] project: [$$L]
                                                                                                                   -- ASSIGN  |PARTITIONED|
-                                                                                                                    -- ONE_TO_ONE_EXCHANGE  |PARTITIONED|
-                                                                                                                      -- REPLICATE  |PARTITIONED|
-                                                                                                                        -- ONE_TO_ONE_EXCHANGE  |PARTITIONED|
-                                                                                                                          -- ASSIGN  |PARTITIONED|
-                                                                                                                            -- ONE_TO_ONE_EXCHANGE  |PARTITIONED|
-                                                                                                                              -- REPLICATE  |PARTITIONED|
-                                                                                                                                -- ONE_TO_ONE_EXCHANGE  |PARTITIONED|
-                                                                                                                                  -- DATASOURCE_SCAN (test.collection1)  |PARTITIONED|
-                                                                                                                                    -- ONE_TO_ONE_EXCHANGE  |PARTITIONED|
-                                                                                                                                      -- EMPTY_TUPLE_SOURCE  |PARTITIONED|
-                                                                                                      -- BROADCAST_EXCHANGE  |PARTITIONED|
-                                                                                                        -- UNNEST  |UNPARTITIONED|
-                                                                                                          -- EMPTY_TUPLE_SOURCE  |UNPARTITIONED|
-=======
-                                                                                                          exchange
-                                                                                                          -- HASH_PARTITION_EXCHANGE [$$400, $$399]  |PARTITIONED|
-                                                                                                            assign [$$460] <- [true]
-                                                                                                            -- ASSIGN  |PARTITIONED|
-                                                                                                              project ([$$182, $$400, $$399])
-                                                                                                              -- STREAM_PROJECT  |PARTITIONED|
-                                                                                                                exchange
-                                                                                                                -- ONE_TO_ONE_EXCHANGE  |PARTITIONED|
-                                                                                                                  join (eq($$202, $$174))
-                                                                                                                  -- HYBRID_HASH_JOIN [$$174][$$202]  |PARTITIONED|
                                                                                                                     exchange
                                                                                                                     -- ONE_TO_ONE_EXCHANGE  |PARTITIONED|
-                                                                                                                      project ([$$182, $$400, $$399, $$174])
-                                                                                                                      -- STREAM_PROJECT  |PARTITIONED|
+                                                                                                                      replicate
+                                                                                                                      -- REPLICATE  |PARTITIONED|
                                                                                                                         exchange
                                                                                                                         -- ONE_TO_ONE_EXCHANGE  |PARTITIONED|
-                                                                                                                          join (eq($$218, $$393))
-                                                                                                                          -- HYBRID_HASH_JOIN [$$393][$$218]  |PARTITIONED|
+                                                                                                                          assign [$$447, $$441] <- [$$411, $$413] project: [$$441]
+                                                                                                                          -- ASSIGN  |PARTITIONED|
                                                                                                                             exchange
                                                                                                                             -- ONE_TO_ONE_EXCHANGE  |PARTITIONED|
-                                                                                                                              project ([$$400, $$399, $$393])
-                                                                                                                              -- STREAM_PROJECT  |PARTITIONED|
+                                                                                                                              replicate
+                                                                                                                              -- REPLICATE  |PARTITIONED|
                                                                                                                                 exchange
                                                                                                                                 -- ONE_TO_ONE_EXCHANGE  |PARTITIONED|
-                                                                                                                                  join (eq($$392, $$393))
-                                                                                                                                  -- HYBRID_HASH_JOIN [$$393][$$392]  |PARTITIONED|
+                                                                                                                                  data-scan []<-[$$411, $$413] <- test.collection1
+                                                                                                                                  -- DATASOURCE_SCAN  |PARTITIONED|
                                                                                                                                     exchange
-                                                                                                                                    -- HASH_PARTITION_EXCHANGE [$$393]  |PARTITIONED|
-                                                                                                                                      group by ([$$400 := $$401]) decor ([$$393]) {
-                                                                                                                                                aggregate [] <- [] [cardinality: 0.0, op-cost: 0.0, total-cost: 0.0]
-                                                                                                                                                -- AGGREGATE  |LOCAL|
-                                                                                                                                                  select (not(is-missing($$405))) [cardinality: 0.0, op-cost: 0.0, total-cost: 0.0]
-                                                                                                                                                  -- STREAM_SELECT  |LOCAL|
-                                                                                                                                                    nested tuple source [cardinality: 0.0, op-cost: 0.0, total-cost: 0.0]
-                                                                                                                                                    -- NESTED_TUPLE_SOURCE  |LOCAL|
-                                                                                                                                             }
-                                                                                                                                      -- PRE_CLUSTERED_GROUP_BY[$$401]  |PARTITIONED|
-                                                                                                                                        exchange
-                                                                                                                                        -- ONE_TO_ONE_EXCHANGE  |PARTITIONED|
-                                                                                                                                          project ([$$393, $$405, $$401])
-                                                                                                                                          -- STREAM_PROJECT  |PARTITIONED|
-                                                                                                                                            exchange
-                                                                                                                                            -- ONE_TO_ONE_EXCHANGE  |PARTITIONED|
-                                                                                                                                              left outer join (eq($$401, $$404))
-                                                                                                                                              -- HYBRID_HASH_JOIN [$$401][$$404]  |PARTITIONED|
-                                                                                                                                                exchange
-                                                                                                                                                -- ONE_TO_ONE_EXCHANGE  |PARTITIONED|
-                                                                                                                                                  replicate
-                                                                                                                                                  -- REPLICATE  |PARTITIONED|
-                                                                                                                                                    exchange
-                                                                                                                                                    -- ONE_TO_ONE_EXCHANGE  |PARTITIONED|
-                                                                                                                                                      replicate
-                                                                                                                                                      -- REPLICATE  |PARTITIONED|
-                                                                                                                                                        exchange
-                                                                                                                                                        -- ONE_TO_ONE_EXCHANGE  |PARTITIONED|
-                                                                                                                                                          project ([$$393, $$401])
-                                                                                                                                                          -- STREAM_PROJECT  |PARTITIONED|
-                                                                                                                                                            assign [$$393] <- [$$402.getField("x_id")]
-                                                                                                                                                            -- ASSIGN  |PARTITIONED|
-                                                                                                                                                              exchange
-                                                                                                                                                              -- ONE_TO_ONE_EXCHANGE  |PARTITIONED|
-                                                                                                                                                                data-scan []<-[$$401, $$402] <- test.collection0
-                                                                                                                                                                -- DATASOURCE_SCAN  |PARTITIONED|
-                                                                                                                                                                  exchange
-                                                                                                                                                                  -- ONE_TO_ONE_EXCHANGE  |PARTITIONED|
-                                                                                                                                                                    empty-tuple-source
-                                                                                                                                                                    -- EMPTY_TUPLE_SOURCE  |PARTITIONED|
-                                                                                                                                                exchange
-                                                                                                                                                -- HASH_PARTITION_EXCHANGE [$$404]  |PARTITIONED|
-                                                                                                                                                  assign [$$405] <- [true]
-                                                                                                                                                  -- ASSIGN  |PARTITIONED|
-                                                                                                                                                    project ([$$404])
-                                                                                                                                                    -- STREAM_PROJECT  |PARTITIONED|
-                                                                                                                                                      exchange
-                                                                                                                                                      -- ONE_TO_ONE_EXCHANGE  |PARTITIONED|
-                                                                                                                                                        join (eq($$408, $$409))
-                                                                                                                                                        -- HYBRID_HASH_JOIN [$$409][$$408]  |PARTITIONED|
-                                                                                                                                                          exchange
-                                                                                                                                                          -- ONE_TO_ONE_EXCHANGE  |PARTITIONED|
-                                                                                                                                                            project ([$$404, $$409])
-                                                                                                                                                            -- STREAM_PROJECT  |PARTITIONED|
-                                                                                                                                                              select ($$410)
-                                                                                                                                                              -- STREAM_SELECT  |PARTITIONED|
-                                                                                                                                                                project ([$$410, $$404, $$409])
-                                                                                                                                                                -- STREAM_PROJECT  |PARTITIONED|
-                                                                                                                                                                  exchange
-                                                                                                                                                                  -- ONE_TO_ONE_EXCHANGE  |PARTITIONED|
-                                                                                                                                                                    group by ([$$404 := $$411; $$412 := $$413]) decor ([$$409]) {
-                                                                                                                                                                              aggregate [$$410] <- [non-empty-stream()] [cardinality: 0.0, op-cost: 0.0, total-cost: 0.0]
-                                                                                                                                                                              -- AGGREGATE  |LOCAL|
-                                                                                                                                                                                select (not(is-missing($$423))) [cardinality: 0.0, op-cost: 0.0, total-cost: 0.0]
-                                                                                                                                                                                -- STREAM_SELECT  |LOCAL|
-                                                                                                                                                                                  nested tuple source [cardinality: 0.0, op-cost: 0.0, total-cost: 0.0]
-                                                                                                                                                                                  -- NESTED_TUPLE_SOURCE  |LOCAL|
-                                                                                                                                                                           }
-                                                                                                                                                                    -- PRE_CLUSTERED_GROUP_BY[$$411, $$413]  |PARTITIONED|
-                                                                                                                                                                      exchange
-                                                                                                                                                                      -- ONE_TO_ONE_EXCHANGE  |PARTITIONED|
-                                                                                                                                                                        order (ASC, $$411) (ASC, $$413)
-                                                                                                                                                                        -- STABLE_SORT [$$411(ASC), $$413(ASC)]  |PARTITIONED|
-                                                                                                                                                                          exchange
-                                                                                                                                                                          -- ONE_TO_ONE_EXCHANGE  |PARTITIONED|
-                                                                                                                                                                            project ([$$409, $$423, $$411, $$413])
-                                                                                                                                                                            -- STREAM_PROJECT  |PARTITIONED|
-                                                                                                                                                                              exchange
-                                                                                                                                                                              -- ONE_TO_ONE_EXCHANGE  |PARTITIONED|
-                                                                                                                                                                                left outer join (and(eq($$411, $$421), eq($$413, $$422)))
-                                                                                                                                                                                -- HYBRID_HASH_JOIN [$$411, $$413][$$421, $$422]  |PARTITIONED|
-                                                                                                                                                                                  exchange
-                                                                                                                                                                                  -- ONE_TO_ONE_EXCHANGE  |PARTITIONED|
-                                                                                                                                                                                    replicate
-                                                                                                                                                                                    -- REPLICATE  |PARTITIONED|
-                                                                                                                                                                                      exchange
-                                                                                                                                                                                      -- HASH_PARTITION_EXCHANGE [$$411, $$413]  |PARTITIONED|
-                                                                                                                                                                                        project ([$$409, $$411, $$413])
-                                                                                                                                                                                        -- STREAM_PROJECT  |PARTITIONED|
-                                                                                                                                                                                          exchange
-                                                                                                                                                                                          -- ONE_TO_ONE_EXCHANGE  |PARTITIONED|
-                                                                                                                                                                                            join (eq($$417, $$416))
-                                                                                                                                                                                            -- HYBRID_HASH_JOIN [$$416][$$417]  |PARTITIONED|
-                                                                                                                                                                                              exchange
-                                                                                                                                                                                              -- ONE_TO_ONE_EXCHANGE  |PARTITIONED|
-                                                                                                                                                                                                replicate
-                                                                                                                                                                                                -- REPLICATE  |PARTITIONED|
-                                                                                                                                                                                                  exchange
-                                                                                                                                                                                                  -- HASH_PARTITION_EXCHANGE [$$416]  |PARTITIONED|
-                                                                                                                                                                                                    project ([$$416, $$411])
-                                                                                                                                                                                                    -- STREAM_PROJECT  |PARTITIONED|
-                                                                                                                                                                                                      assign [$$416, $$411] <- [$$393, $$401]
-                                                                                                                                                                                                      -- ASSIGN  |PARTITIONED|
-                                                                                                                                                                                                        exchange
-                                                                                                                                                                                                        -- ONE_TO_ONE_EXCHANGE  |PARTITIONED|
-                                                                                                                                                                                                          replicate
-                                                                                                                                                                                                          -- REPLICATE  |PARTITIONED|
-                                                                                                                                                                                                            exchange
-                                                                                                                                                                                                            -- ONE_TO_ONE_EXCHANGE  |PARTITIONED|
-                                                                                                                                                                                                              project ([$$393, $$401])
-                                                                                                                                                                                                              -- STREAM_PROJECT  |PARTITIONED|
-                                                                                                                                                                                                                assign [$$393] <- [$$402.getField("x_id")]
-                                                                                                                                                                                                                -- ASSIGN  |PARTITIONED|
-                                                                                                                                                                                                                  exchange
-                                                                                                                                                                                                                  -- ONE_TO_ONE_EXCHANGE  |PARTITIONED|
-                                                                                                                                                                                                                    data-scan []<-[$$401, $$402] <- test.collection0
-                                                                                                                                                                                                                    -- DATASOURCE_SCAN  |PARTITIONED|
-                                                                                                                                                                                                                      exchange
-                                                                                                                                                                                                                      -- ONE_TO_ONE_EXCHANGE  |PARTITIONED|
-                                                                                                                                                                                                                        empty-tuple-source
-                                                                                                                                                                                                                        -- EMPTY_TUPLE_SOURCE  |PARTITIONED|
-                                                                                                                                                                                              exchange
-                                                                                                                                                                                              -- HASH_PARTITION_EXCHANGE [$$417]  |PARTITIONED|
-                                                                                                                                                                                                project ([$$409, $$413, $$417])
-                                                                                                                                                                                                -- STREAM_PROJECT  |PARTITIONED|
-                                                                                                                                                                                                  select (eq($$419.getField("to_u"), "aaaaa"))
-                                                                                                                                                                                                  -- STREAM_SELECT  |PARTITIONED|
-                                                                                                                                                                                                    assign [$$417, $$409] <- [$$419.getField("y_id"), $$419.getField("a")]
-                                                                                                                                                                                                    -- ASSIGN  |PARTITIONED|
-                                                                                                                                                                                                      exchange
-                                                                                                                                                                                                      -- ONE_TO_ONE_EXCHANGE  |PARTITIONED|
-                                                                                                                                                                                                        replicate
-                                                                                                                                                                                                        -- REPLICATE  |PARTITIONED|
-                                                                                                                                                                                                          exchange
-                                                                                                                                                                                                          -- ONE_TO_ONE_EXCHANGE  |PARTITIONED|
-                                                                                                                                                                                                            data-scan []<-[$$413, $$419] <- test.collection1
-                                                                                                                                                                                                            -- DATASOURCE_SCAN  |PARTITIONED|
-                                                                                                                                                                                                              exchange
-                                                                                                                                                                                                              -- ONE_TO_ONE_EXCHANGE  |PARTITIONED|
-                                                                                                                                                                                                                empty-tuple-source
-                                                                                                                                                                                                                -- EMPTY_TUPLE_SOURCE  |PARTITIONED|
-                                                                                                                                                                                  exchange
-                                                                                                                                                                                  -- ONE_TO_ONE_EXCHANGE  |PARTITIONED|
-                                                                                                                                                                                    assign [$$423] <- [true]
-                                                                                                                                                                                    -- ASSIGN  |PARTITIONED|
-                                                                                                                                                                                      project ([$$421, $$422])
-                                                                                                                                                                                      -- STREAM_PROJECT  |PARTITIONED|
-                                                                                                                                                                                        select (eq($$424, $$425))
-                                                                                                                                                                                        -- STREAM_SELECT  |PARTITIONED|
-                                                                                                                                                                                          project ([$$421, $$422, $$424, $$425])
-                                                                                                                                                                                          -- STREAM_PROJECT  |PARTITIONED|
-                                                                                                                                                                                            unnest $$425 <- scan-collection($$426)
-                                                                                                                                                                                            -- UNNEST  |PARTITIONED|
-                                                                                                                                                                                              exchange
-                                                                                                                                                                                              -- ONE_TO_ONE_EXCHANGE  |PARTITIONED|
-                                                                                                                                                                                                group by ([$$421 := $$427; $$422 := $$428]) decor ([$$424]) {
-                                                                                                                                                                                                          aggregate [$$426] <- [listify($$458)] [cardinality: 0.0, op-cost: 0.0, total-cost: 0.0]
-                                                                                                                                                                                                          -- AGGREGATE  |LOCAL|
-                                                                                                                                                                                                            aggregate [$$458] <- [agg-sql-max($$440)] [cardinality: 0.0, op-cost: 0.0, total-cost: 0.0]
-                                                                                                                                                                                                            -- AGGREGATE  |LOCAL|
-                                                                                                                                                                                                              select (not(is-missing($$439))) [cardinality: 0.0, op-cost: 0.0, total-cost: 0.0]
-                                                                                                                                                                                                              -- STREAM_SELECT  |LOCAL|
-                                                                                                                                                                                                                nested tuple source [cardinality: 0.0, op-cost: 0.0, total-cost: 0.0]
-                                                                                                                                                                                                                -- NESTED_TUPLE_SOURCE  |LOCAL|
-                                                                                                                                                                                                       }
-                                                                                                                                                                                                -- PRE_CLUSTERED_GROUP_BY[$$427, $$428]  |PARTITIONED|
-                                                                                                                                                                                                  exchange
-                                                                                                                                                                                                  -- ONE_TO_ONE_EXCHANGE  |PARTITIONED|
-                                                                                                                                                                                                    order (ASC, $$427) (ASC, $$428)
-                                                                                                                                                                                                    -- STABLE_SORT [$$427(ASC), $$428(ASC)]  |PARTITIONED|
-                                                                                                                                                                                                      exchange
-                                                                                                                                                                                                      -- ONE_TO_ONE_EXCHANGE  |PARTITIONED|
-                                                                                                                                                                                                        project ([$$424, $$440, $$439, $$427, $$428])
-                                                                                                                                                                                                        -- STREAM_PROJECT  |PARTITIONED|
-                                                                                                                                                                                                          exchange
-                                                                                                                                                                                                          -- ONE_TO_ONE_EXCHANGE  |PARTITIONED|
-                                                                                                                                                                                                            left outer join (and(eq($$427, $$437), eq($$428, $$438)))
-                                                                                                                                                                                                            -- HYBRID_HASH_JOIN [$$427, $$428][$$437, $$438]  |PARTITIONED|
-                                                                                                                                                                                                              exchange
-                                                                                                                                                                                                              -- ONE_TO_ONE_EXCHANGE  |PARTITIONED|
-                                                                                                                                                                                                                replicate
-                                                                                                                                                                                                                -- REPLICATE  |PARTITIONED|
-                                                                                                                                                                                                                  exchange
-                                                                                                                                                                                                                  -- HASH_PARTITION_EXCHANGE [$$427, $$428]  |PARTITIONED|
-                                                                                                                                                                                                                    project ([$$424, $$427, $$428])
-                                                                                                                                                                                                                    -- STREAM_PROJECT  |PARTITIONED|
-                                                                                                                                                                                                                      exchange
-                                                                                                                                                                                                                      -- ONE_TO_ONE_EXCHANGE  |PARTITIONED|
-                                                                                                                                                                                                                        join (eq($$429, $$430))
-                                                                                                                                                                                                                        -- HYBRID_HASH_JOIN [$$430][$$429]  |PARTITIONED|
-                                                                                                                                                                                                                          exchange
-                                                                                                                                                                                                                          -- ONE_TO_ONE_EXCHANGE  |PARTITIONED|
-                                                                                                                                                                                                                            project ([$$427, $$430])
-                                                                                                                                                                                                                            -- STREAM_PROJECT  |PARTITIONED|
-                                                                                                                                                                                                                              assign [$$427, $$430] <- [$$411, $$416]
-                                                                                                                                                                                                                              -- ASSIGN  |PARTITIONED|
-                                                                                                                                                                                                                                exchange
-                                                                                                                                                                                                                                -- ONE_TO_ONE_EXCHANGE  |PARTITIONED|
-                                                                                                                                                                                                                                  replicate
-                                                                                                                                                                                                                                  -- REPLICATE  |PARTITIONED|
-                                                                                                                                                                                                                                    exchange
-                                                                                                                                                                                                                                    -- HASH_PARTITION_EXCHANGE [$$416]  |PARTITIONED|
-                                                                                                                                                                                                                                      project ([$$416, $$411])
-                                                                                                                                                                                                                                      -- STREAM_PROJECT  |PARTITIONED|
-                                                                                                                                                                                                                                        assign [$$416, $$411] <- [$$393, $$401]
-                                                                                                                                                                                                                                        -- ASSIGN  |PARTITIONED|
-                                                                                                                                                                                                                                          exchange
-                                                                                                                                                                                                                                          -- ONE_TO_ONE_EXCHANGE  |PARTITIONED|
-                                                                                                                                                                                                                                            replicate
-                                                                                                                                                                                                                                            -- REPLICATE  |PARTITIONED|
-                                                                                                                                                                                                                                              exchange
-                                                                                                                                                                                                                                              -- ONE_TO_ONE_EXCHANGE  |PARTITIONED|
-                                                                                                                                                                                                                                                project ([$$393, $$401])
-                                                                                                                                                                                                                                                -- STREAM_PROJECT  |PARTITIONED|
-                                                                                                                                                                                                                                                  assign [$$393] <- [$$402.getField("x_id")]
-                                                                                                                                                                                                                                                  -- ASSIGN  |PARTITIONED|
-                                                                                                                                                                                                                                                    exchange
-                                                                                                                                                                                                                                                    -- ONE_TO_ONE_EXCHANGE  |PARTITIONED|
-                                                                                                                                                                                                                                                      data-scan []<-[$$401, $$402] <- test.collection0
-                                                                                                                                                                                                                                                      -- DATASOURCE_SCAN  |PARTITIONED|
-                                                                                                                                                                                                                                                        exchange
-                                                                                                                                                                                                                                                        -- ONE_TO_ONE_EXCHANGE  |PARTITIONED|
-                                                                                                                                                                                                                                                          empty-tuple-source
-                                                                                                                                                                                                                                                          -- EMPTY_TUPLE_SOURCE  |PARTITIONED|
-                                                                                                                                                                                                                          exchange
-                                                                                                                                                                                                                          -- HASH_PARTITION_EXCHANGE [$$429]  |PARTITIONED|
-                                                                                                                                                                                                                            project ([$$424, $$428, $$429])
-                                                                                                                                                                                                                            -- STREAM_PROJECT  |PARTITIONED|
-                                                                                                                                                                                                                              select (eq($$432.getField("to_u"), "aaaaa"))
-                                                                                                                                                                                                                              -- STREAM_SELECT  |PARTITIONED|
-                                                                                                                                                                                                                                exchange
-                                                                                                                                                                                                                                -- ONE_TO_ONE_EXCHANGE  |PARTITIONED|
-                                                                                                                                                                                                                                  replicate
-                                                                                                                                                                                                                                  -- REPLICATE  |PARTITIONED|
-                                                                                                                                                                                                                                    exchange
-                                                                                                                                                                                                                                    -- ONE_TO_ONE_EXCHANGE  |PARTITIONED|
-                                                                                                                                                                                                                                      assign [$$429, $$424] <- [$$432.getField("y_id"), $$432.getField("b")]
-                                                                                                                                                                                                                                      -- ASSIGN  |PARTITIONED|
-                                                                                                                                                                                                                                        project ([$$428, $$432])
-                                                                                                                                                                                                                                        -- STREAM_PROJECT  |PARTITIONED|
-                                                                                                                                                                                                                                          assign [$$428, $$432] <- [$$413, $$419]
-                                                                                                                                                                                                                                          -- ASSIGN  |PARTITIONED|
-                                                                                                                                                                                                                                            exchange
-                                                                                                                                                                                                                                            -- ONE_TO_ONE_EXCHANGE  |PARTITIONED|
-                                                                                                                                                                                                                                              replicate
-                                                                                                                                                                                                                                              -- REPLICATE  |PARTITIONED|
-                                                                                                                                                                                                                                                exchange
-                                                                                                                                                                                                                                                -- ONE_TO_ONE_EXCHANGE  |PARTITIONED|
-                                                                                                                                                                                                                                                  data-scan []<-[$$413, $$419] <- test.collection1
-                                                                                                                                                                                                                                                  -- DATASOURCE_SCAN  |PARTITIONED|
-                                                                                                                                                                                                                                                    exchange
-                                                                                                                                                                                                                                                    -- ONE_TO_ONE_EXCHANGE  |PARTITIONED|
-                                                                                                                                                                                                                                                      empty-tuple-source
-                                                                                                                                                                                                                                                      -- EMPTY_TUPLE_SOURCE  |PARTITIONED|
-                                                                                                                                                                                                              exchange
-                                                                                                                                                                                                              -- HASH_PARTITION_EXCHANGE [$$437, $$438]  |PARTITIONED|
-                                                                                                                                                                                                                assign [$$439] <- [true]
-                                                                                                                                                                                                                -- ASSIGN  |PARTITIONED|
-                                                                                                                                                                                                                  project ([$$440, $$437, $$438])
-                                                                                                                                                                                                                  -- STREAM_PROJECT  |PARTITIONED|
-                                                                                                                                                                                                                    exchange
-                                                                                                                                                                                                                    -- ONE_TO_ONE_EXCHANGE  |PARTITIONED|
-                                                                                                                                                                                                                      join (eq($$444, $$445))
-                                                                                                                                                                                                                      -- HYBRID_HASH_JOIN [$$445][$$444]  |PARTITIONED|
-                                                                                                                                                                                                                        exchange
-                                                                                                                                                                                                                        -- ONE_TO_ONE_EXCHANGE  |PARTITIONED|
-                                                                                                                                                                                                                          project ([$$440, $$437, $$438, $$445])
-                                                                                                                                                                                                                          -- STREAM_PROJECT  |PARTITIONED|
-                                                                                                                                                                                                                            exchange
-                                                                                                                                                                                                                            -- ONE_TO_ONE_EXCHANGE  |PARTITIONED|
-                                                                                                                                                                                                                              join (eq($$446, $$447))
-                                                                                                                                                                                                                              -- HYBRID_HASH_JOIN [$$447][$$446]  |PARTITIONED|
-                                                                                                                                                                                                                                exchange
-                                                                                                                                                                                                                                -- ONE_TO_ONE_EXCHANGE  |PARTITIONED|
-                                                                                                                                                                                                                                  replicate
-                                                                                                                                                                                                                                  -- REPLICATE  |PARTITIONED|
-                                                                                                                                                                                                                                    exchange
-                                                                                                                                                                                                                                    -- ONE_TO_ONE_EXCHANGE  |PARTITIONED|
-                                                                                                                                                                                                                                      project ([$$437, $$438, $$447])
-                                                                                                                                                                                                                                      -- STREAM_PROJECT  |PARTITIONED|
-                                                                                                                                                                                                                                        exchange
-                                                                                                                                                                                                                                        -- ONE_TO_ONE_EXCHANGE  |PARTITIONED|
-                                                                                                                                                                                                                                          join (eq($$450, $$447))
-                                                                                                                                                                                                                                          -- HYBRID_HASH_JOIN [$$447][$$450]  |PARTITIONED|
-                                                                                                                                                                                                                                            exchange
-                                                                                                                                                                                                                                            -- ONE_TO_ONE_EXCHANGE  |PARTITIONED|
-                                                                                                                                                                                                                                              project ([$$437, $$447])
-                                                                                                                                                                                                                                              -- STREAM_PROJECT  |PARTITIONED|
-                                                                                                                                                                                                                                                assign [$$437, $$447] <- [$$411, $$416]
-                                                                                                                                                                                                                                                -- ASSIGN  |PARTITIONED|
-                                                                                                                                                                                                                                                  exchange
-                                                                                                                                                                                                                                                  -- ONE_TO_ONE_EXCHANGE  |PARTITIONED|
-                                                                                                                                                                                                                                                    replicate
-                                                                                                                                                                                                                                                    -- REPLICATE  |PARTITIONED|
-                                                                                                                                                                                                                                                      exchange
-                                                                                                                                                                                                                                                      -- HASH_PARTITION_EXCHANGE [$$416]  |PARTITIONED|
-                                                                                                                                                                                                                                                        project ([$$416, $$411])
-                                                                                                                                                                                                                                                        -- STREAM_PROJECT  |PARTITIONED|
-                                                                                                                                                                                                                                                          assign [$$416, $$411] <- [$$393, $$401]
-                                                                                                                                                                                                                                                          -- ASSIGN  |PARTITIONED|
-                                                                                                                                                                                                                                                            exchange
-                                                                                                                                                                                                                                                            -- ONE_TO_ONE_EXCHANGE  |PARTITIONED|
-                                                                                                                                                                                                                                                              replicate
-                                                                                                                                                                                                                                                              -- REPLICATE  |PARTITIONED|
-                                                                                                                                                                                                                                                                exchange
-                                                                                                                                                                                                                                                                -- ONE_TO_ONE_EXCHANGE  |PARTITIONED|
-                                                                                                                                                                                                                                                                  project ([$$393, $$401])
-                                                                                                                                                                                                                                                                  -- STREAM_PROJECT  |PARTITIONED|
-                                                                                                                                                                                                                                                                    assign [$$393] <- [$$402.getField("x_id")]
-                                                                                                                                                                                                                                                                    -- ASSIGN  |PARTITIONED|
-                                                                                                                                                                                                                                                                      exchange
-                                                                                                                                                                                                                                                                      -- ONE_TO_ONE_EXCHANGE  |PARTITIONED|
-                                                                                                                                                                                                                                                                        data-scan []<-[$$401, $$402] <- test.collection0
-                                                                                                                                                                                                                                                                        -- DATASOURCE_SCAN  |PARTITIONED|
-                                                                                                                                                                                                                                                                          exchange
-                                                                                                                                                                                                                                                                          -- ONE_TO_ONE_EXCHANGE  |PARTITIONED|
-                                                                                                                                                                                                                                                                            empty-tuple-source
-                                                                                                                                                                                                                                                                            -- EMPTY_TUPLE_SOURCE  |PARTITIONED|
-                                                                                                                                                                                                                                            exchange
-                                                                                                                                                                                                                                            -- HASH_PARTITION_EXCHANGE [$$450]  |PARTITIONED|
-                                                                                                                                                                                                                                              project ([$$438, $$450])
-                                                                                                                                                                                                                                              -- STREAM_PROJECT  |PARTITIONED|
-                                                                                                                                                                                                                                                select (eq($$452.getField("to_u"), "aaaaa"))
-                                                                                                                                                                                                                                                -- STREAM_SELECT  |PARTITIONED|
-                                                                                                                                                                                                                                                  exchange
-                                                                                                                                                                                                                                                  -- ONE_TO_ONE_EXCHANGE  |PARTITIONED|
-                                                                                                                                                                                                                                                    replicate
-                                                                                                                                                                                                                                                    -- REPLICATE  |PARTITIONED|
-                                                                                                                                                                                                                                                      exchange
-                                                                                                                                                                                                                                                      -- ONE_TO_ONE_EXCHANGE  |PARTITIONED|
-                                                                                                                                                                                                                                                        assign [$$450] <- [$$452.getField("y_id")]
-                                                                                                                                                                                                                                                        -- ASSIGN  |PARTITIONED|
-                                                                                                                                                                                                                                                          project ([$$438, $$452])
-                                                                                                                                                                                                                                                          -- STREAM_PROJECT  |PARTITIONED|
-                                                                                                                                                                                                                                                            assign [$$438, $$452] <- [$$413, $$419]
-                                                                                                                                                                                                                                                            -- ASSIGN  |PARTITIONED|
-                                                                                                                                                                                                                                                              exchange
-                                                                                                                                                                                                                                                              -- ONE_TO_ONE_EXCHANGE  |PARTITIONED|
-                                                                                                                                                                                                                                                                replicate
-                                                                                                                                                                                                                                                                -- REPLICATE  |PARTITIONED|
-                                                                                                                                                                                                                                                                  exchange
-                                                                                                                                                                                                                                                                  -- ONE_TO_ONE_EXCHANGE  |PARTITIONED|
-                                                                                                                                                                                                                                                                    data-scan []<-[$$413, $$419] <- test.collection1
-                                                                                                                                                                                                                                                                    -- DATASOURCE_SCAN  |PARTITIONED|
-                                                                                                                                                                                                                                                                      exchange
-                                                                                                                                                                                                                                                                      -- ONE_TO_ONE_EXCHANGE  |PARTITIONED|
-                                                                                                                                                                                                                                                                        empty-tuple-source
-                                                                                                                                                                                                                                                                        -- EMPTY_TUPLE_SOURCE  |PARTITIONED|
-                                                                                                                                                                                                                                exchange
-                                                                                                                                                                                                                                -- ONE_TO_ONE_EXCHANGE  |PARTITIONED|
-                                                                                                                                                                                                                                  replicate
-                                                                                                                                                                                                                                  -- REPLICATE  |PARTITIONED|
-                                                                                                                                                                                                                                    exchange
-                                                                                                                                                                                                                                    -- HASH_PARTITION_EXCHANGE [$$446]  |PARTITIONED|
-                                                                                                                                                                                                                                      project ([$$440, $$445, $$446])
-                                                                                                                                                                                                                                      -- STREAM_PROJECT  |PARTITIONED|
-                                                                                                                                                                                                                                        select (eq($$443.getField("to_u"), "aaaaa"))
-                                                                                                                                                                                                                                        -- STREAM_SELECT  |PARTITIONED|
-                                                                                                                                                                                                                                          assign [$$446, $$445, $$440] <- [$$443.getField("y_id"), $$443.getField("a"), $$443.getField("b")]
-                                                                                                                                                                                                                                          -- ASSIGN  |PARTITIONED|
-                                                                                                                                                                                                                                            exchange
-                                                                                                                                                                                                                                            -- ONE_TO_ONE_EXCHANGE  |PARTITIONED|
-                                                                                                                                                                                                                                              replicate
-                                                                                                                                                                                                                                              -- REPLICATE  |PARTITIONED|
-                                                                                                                                                                                                                                                exchange
-                                                                                                                                                                                                                                                -- ONE_TO_ONE_EXCHANGE  |PARTITIONED|
-                                                                                                                                                                                                                                                  project ([$$443])
-                                                                                                                                                                                                                                                  -- STREAM_PROJECT  |PARTITIONED|
-                                                                                                                                                                                                                                                    assign [$$449, $$443] <- [$$413, $$419]
-                                                                                                                                                                                                                                                    -- ASSIGN  |PARTITIONED|
-                                                                                                                                                                                                                                                      exchange
-                                                                                                                                                                                                                                                      -- ONE_TO_ONE_EXCHANGE  |PARTITIONED|
-                                                                                                                                                                                                                                                        replicate
-                                                                                                                                                                                                                                                        -- REPLICATE  |PARTITIONED|
-                                                                                                                                                                                                                                                          exchange
-                                                                                                                                                                                                                                                          -- ONE_TO_ONE_EXCHANGE  |PARTITIONED|
-                                                                                                                                                                                                                                                            data-scan []<-[$$413, $$419] <- test.collection1
-                                                                                                                                                                                                                                                            -- DATASOURCE_SCAN  |PARTITIONED|
-                                                                                                                                                                                                                                                              exchange
-                                                                                                                                                                                                                                                              -- ONE_TO_ONE_EXCHANGE  |PARTITIONED|
-                                                                                                                                                                                                                                                                empty-tuple-source
-                                                                                                                                                                                                                                                                -- EMPTY_TUPLE_SOURCE  |PARTITIONED|
-                                                                                                                                                                                                                        exchange
-                                                                                                                                                                                                                        -- BROADCAST_EXCHANGE  |PARTITIONED|
-                                                                                                                                                                                                                          unnest $$444 <- scan-collection(array: [ 66, 67, 26, 12, 13 ])
-                                                                                                                                                                                                                          -- UNNEST  |UNPARTITIONED|
-                                                                                                                                                                                                                            empty-tuple-source
-                                                                                                                                                                                                                            -- EMPTY_TUPLE_SOURCE  |UNPARTITIONED|
-                                                                                                                                                          exchange
-                                                                                                                                                          -- BROADCAST_EXCHANGE  |PARTITIONED|
-                                                                                                                                                            unnest $$408 <- scan-collection(array: [ 66, 67, 26, 12, 13 ])
-                                                                                                                                                            -- UNNEST  |UNPARTITIONED|
-                                                                                                                                                              empty-tuple-source
-                                                                                                                                                              -- EMPTY_TUPLE_SOURCE  |UNPARTITIONED|
-                                                                                                                                    exchange
-                                                                                                                                    -- HASH_PARTITION_EXCHANGE [$$392]  |PARTITIONED|
-                                                                                                                                      project ([$$399, $$392])
-                                                                                                                                      -- STREAM_PROJECT  |PARTITIONED|
-                                                                                                                                        assign [$$399, $$394, $$392] <- [$$438, $$452, $$450]
-                                                                                                                                        -- ASSIGN  |PARTITIONED|
-                                                                                                                                          exchange
-                                                                                                                                          -- ONE_TO_ONE_EXCHANGE  |PARTITIONED|
-                                                                                                                                            replicate
-                                                                                                                                            -- REPLICATE  |PARTITIONED|
-                                                                                                                                              exchange
-                                                                                                                                              -- ONE_TO_ONE_EXCHANGE  |PARTITIONED|
-                                                                                                                                                assign [$$450] <- [$$452.getField("y_id")]
-                                                                                                                                                -- ASSIGN  |PARTITIONED|
-                                                                                                                                                  project ([$$438, $$452])
-                                                                                                                                                  -- STREAM_PROJECT  |PARTITIONED|
-                                                                                                                                                    assign [$$438, $$452] <- [$$413, $$419]
-                                                                                                                                                    -- ASSIGN  |PARTITIONED|
-                                                                                                                                                      exchange
-                                                                                                                                                      -- ONE_TO_ONE_EXCHANGE  |PARTITIONED|
-                                                                                                                                                        replicate
-                                                                                                                                                        -- REPLICATE  |PARTITIONED|
-                                                                                                                                                          exchange
-                                                                                                                                                          -- ONE_TO_ONE_EXCHANGE  |PARTITIONED|
-                                                                                                                                                            data-scan []<-[$$413, $$419] <- test.collection1
-                                                                                                                                                            -- DATASOURCE_SCAN  |PARTITIONED|
-                                                                                                                                                              exchange
-                                                                                                                                                              -- ONE_TO_ONE_EXCHANGE  |PARTITIONED|
-                                                                                                                                                                empty-tuple-source
-                                                                                                                                                                -- EMPTY_TUPLE_SOURCE  |PARTITIONED|
-                                                                                                                            exchange
-                                                                                                                            -- HASH_PARTITION_EXCHANGE [$$218]  |PARTITIONED|
-                                                                                                                              project ([$$182, $$174, $$218])
-                                                                                                                              -- STREAM_PROJECT  |PARTITIONED|
-                                                                                                                                assign [$$174, $$218, $$182] <- [$$L.getField("posi"), $$L.getField("y_id"), $$L.getField("b")]
-                                                                                                                                -- ASSIGN  |PARTITIONED|
-                                                                                                                                  project ([$$L])
-                                                                                                                                  -- STREAM_PROJECT  |PARTITIONED|
-                                                                                                                                    assign [$$L] <- [$$443]
-                                                                                                                                    -- ASSIGN  |PARTITIONED|
-                                                                                                                                      exchange
-                                                                                                                                      -- ONE_TO_ONE_EXCHANGE  |PARTITIONED|
-                                                                                                                                        replicate
-                                                                                                                                        -- REPLICATE  |PARTITIONED|
-                                                                                                                                          exchange
-                                                                                                                                          -- ONE_TO_ONE_EXCHANGE  |PARTITIONED|
-                                                                                                                                            project ([$$443])
-                                                                                                                                            -- STREAM_PROJECT  |PARTITIONED|
-                                                                                                                                              assign [$$449, $$443] <- [$$413, $$419]
-                                                                                                                                              -- ASSIGN  |PARTITIONED|
-                                                                                                                                                exchange
-                                                                                                                                                -- ONE_TO_ONE_EXCHANGE  |PARTITIONED|
-                                                                                                                                                  replicate
-                                                                                                                                                  -- REPLICATE  |PARTITIONED|
-                                                                                                                                                    exchange
-                                                                                                                                                    -- ONE_TO_ONE_EXCHANGE  |PARTITIONED|
-                                                                                                                                                      data-scan []<-[$$413, $$419] <- test.collection1
-                                                                                                                                                      -- DATASOURCE_SCAN  |PARTITIONED|
-                                                                                                                                                        exchange
-                                                                                                                                                        -- ONE_TO_ONE_EXCHANGE  |PARTITIONED|
-                                                                                                                                                          empty-tuple-source
-                                                                                                                                                          -- EMPTY_TUPLE_SOURCE  |PARTITIONED|
-                                                                                                                    exchange
-                                                                                                                    -- BROADCAST_EXCHANGE  |PARTITIONED|
-                                                                                                                      unnest $$202 <- scan-collection(array: [ "a", "b" ])
-                                                                                                                      -- UNNEST  |UNPARTITIONED|
-                                                                                                                        empty-tuple-source
-                                                                                                                        -- EMPTY_TUPLE_SOURCE  |UNPARTITIONED|
-                                                      exchange
-                                                      -- BROADCAST_EXCHANGE  |PARTITIONED|
-                                                        unnest $$203 <- scan-collection(array: [ "a", "b" ])
-                                                        -- UNNEST  |UNPARTITIONED|
-                                                          empty-tuple-source
-                                                          -- EMPTY_TUPLE_SOURCE  |UNPARTITIONED|
+                                                                                                                                    -- ONE_TO_ONE_EXCHANGE  |PARTITIONED|
+                                                                                                                                      empty-tuple-source
+                                                                                                                                      -- EMPTY_TUPLE_SOURCE  |PARTITIONED|
+                                                                                                      exchange
+                                                                                                      -- BROADCAST_EXCHANGE  |PARTITIONED|
+                                                                                                        unnest $$200 <- scan-collection(array: [ "a", "b" ])
+                                                                                                        -- UNNEST  |UNPARTITIONED|
+                                                                                                          empty-tuple-source
+                                                                                                          -- EMPTY_TUPLE_SOURCE  |UNPARTITIONED|
                                               exchange
->>>>>>> 86e6336f
                                               -- BROADCAST_EXCHANGE  |PARTITIONED|
-                                                unnest $$204 <- scan-collection(array: [ 66, 67, 12, 13 ])
+                                                unnest $$201 <- scan-collection(array: [ "a", "b" ])
                                                 -- UNNEST  |UNPARTITIONED|
-<<<<<<< HEAD
-                                                  -- EMPTY_TUPLE_SOURCE  |UNPARTITIONED|
-                                      -- BROADCAST_EXCHANGE  |PARTITIONED|
-                                        -- UNNEST  |UNPARTITIONED|
-                                          -- EMPTY_TUPLE_SOURCE  |UNPARTITIONED|
-=======
                                                   empty-tuple-source
                                                   -- EMPTY_TUPLE_SOURCE  |UNPARTITIONED|
->>>>>>> 86e6336f
+                                      exchange
+                                      -- BROADCAST_EXCHANGE  |PARTITIONED|
+                                        unnest $$202 <- scan-collection(array: [ 66, 67, 12, 13 ])
+                                        -- UNNEST  |UNPARTITIONED|
+                                          empty-tuple-source
+                                          -- EMPTY_TUPLE_SOURCE  |UNPARTITIONED|