--- conflicted
+++ resolved
@@ -24,15 +24,9 @@
                       -- ONE_TO_ONE_EXCHANGE  |PARTITIONED|
                         join (eq($$136, $$137)) [cardinality: 5.0E11, doc-size: -2.0, op-cost: 2000000.0, total-cost: 6000000.0]
                         -- HYBRID_HASH_JOIN [$$136][$$137]  |PARTITIONED|
-<<<<<<< HEAD
                           exchange [cardinality: 1000000.0, doc-size: -1.0, op-cost: 0.0, total-cost: 1000000.0]
-                          -- HASH_PARTITION_EXCHANGE [$$136]  |PARTITIONED|
+                          -- ONE_TO_ONE_EXCHANGE  |PARTITIONED|
                             assign [$$145] <- [$$tenk.getField(0)] project: [$$145, $$136] [cardinality: 1000000.0, doc-size: -1.0, op-cost: 0.0, total-cost: 1000000.0]
-=======
-                          exchange [cardinality: 1000000.0, op-cost: 1000000.0, total-cost: 2000000.0]
-                          -- ONE_TO_ONE_EXCHANGE  |PARTITIONED|
-                            assign [$$145] <- [$$tenk.getField(0)] project: [$$145, $$136] [cardinality: 1000000.0, op-cost: 0.0, total-cost: 1000000.0]
->>>>>>> 32627a47
                             -- ASSIGN  |PARTITIONED|
                               select (and(lt($$136, 4), lt($$136, 2))) [cardinality: 1000000.0, doc-size: -1.0, op-cost: 0.0, total-cost: 1000000.0]
                               -- STREAM_SELECT  |PARTITIONED|
@@ -44,15 +38,9 @@
                                     -- ONE_TO_ONE_EXCHANGE  |PARTITIONED|
                                       empty-tuple-source [cardinality: 0.0, doc-size: 0.0, op-cost: 0.0, total-cost: 0.0]
                                       -- EMPTY_TUPLE_SOURCE  |PARTITIONED|
-<<<<<<< HEAD
                           exchange [cardinality: 1000000.0, doc-size: -1.0, op-cost: 0.0, total-cost: 1000000.0]
-                          -- HASH_PARTITION_EXCHANGE [$$137]  |PARTITIONED|
+                          -- ONE_TO_ONE_EXCHANGE  |PARTITIONED|
                             assign [$$146] <- [$$tenk.getField(0)] project: [$$146, $$137] [cardinality: 1000000.0, doc-size: -1.0, op-cost: 0.0, total-cost: 1000000.0]
-=======
-                          exchange [cardinality: 1000000.0, op-cost: 1000000.0, total-cost: 2000000.0]
-                          -- ONE_TO_ONE_EXCHANGE  |PARTITIONED|
-                            assign [$$146] <- [$$tenk.getField(0)] project: [$$146, $$137] [cardinality: 1000000.0, op-cost: 0.0, total-cost: 1000000.0]
->>>>>>> 32627a47
                             -- ASSIGN  |PARTITIONED|
                               select (and(lt($$137, 2), lt($$137, 4))) [cardinality: 1000000.0, doc-size: -1.0, op-cost: 0.0, total-cost: 1000000.0]
                               -- STREAM_SELECT  |PARTITIONED|
