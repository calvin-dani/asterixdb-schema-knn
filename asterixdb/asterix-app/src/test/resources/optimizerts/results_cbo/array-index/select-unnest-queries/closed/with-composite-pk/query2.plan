distribute result [$$46]
-- DISTRIBUTE_RESULT  |UNPARTITIONED|
  exchange
  -- ONE_TO_ONE_EXCHANGE  |UNPARTITIONED|
<<<<<<< HEAD
    -- ASSIGN  |UNPARTITIONED|
      -- AGGREGATE  |UNPARTITIONED|
        -- RANDOM_MERGE_EXCHANGE  |PARTITIONED|
          -- AGGREGATE  |PARTITIONED|
            -- STREAM_SELECT  |PARTITIONED|
              -- UNNEST  |PARTITIONED|
                -- ASSIGN  |PARTITIONED|
                  -- STREAM_PROJECT  |PARTITIONED|
                    -- ONE_TO_ONE_EXCHANGE  |PARTITIONED|
                      -- DATASOURCE_SCAN (TestYelp.YelpCheckin)  |PARTITIONED|
                        -- ONE_TO_ONE_EXCHANGE  |PARTITIONED|
                          -- EMPTY_TUPLE_SOURCE  |PARTITIONED|
=======
    project ([$$46])
    -- STREAM_PROJECT  |UNPARTITIONED|
      assign [$$46] <- [{"$1": $$49}]
      -- ASSIGN  |UNPARTITIONED|
        aggregate [$$49] <- [agg-sql-sum($$51)]
        -- AGGREGATE  |UNPARTITIONED|
          exchange
          -- RANDOM_MERGE_EXCHANGE  |PARTITIONED|
            aggregate [$$51] <- [agg-sql-count(1)]
            -- AGGREGATE  |PARTITIONED|
              select (and(gt($$D, "2016"), lt($$D, "2017")))
              -- STREAM_SELECT  |PARTITIONED|
                project ([$$D])
                -- STREAM_PROJECT  |PARTITIONED|
                  unnest $$D <- scan-collection($$50)
                  -- UNNEST  |PARTITIONED|
                    project ([$$50])
                    -- STREAM_PROJECT  |PARTITIONED|
                      assign [$$50] <- [$$C.getField(2)]
                      -- ASSIGN  |PARTITIONED|
                        project ([$$C])
                        -- STREAM_PROJECT  |PARTITIONED|
                          exchange
                          -- ONE_TO_ONE_EXCHANGE  |PARTITIONED|
                            data-scan []<-[$$47, $$48, $$C] <- TestYelp.YelpCheckin
                            -- DATASOURCE_SCAN  |PARTITIONED|
                              exchange
                              -- ONE_TO_ONE_EXCHANGE  |PARTITIONED|
                                empty-tuple-source
                                -- EMPTY_TUPLE_SOURCE  |PARTITIONED|
>>>>>>> 86e6336f
<|MERGE_RESOLUTION|>--- conflicted
+++ resolved
@@ -1,49 +1,28 @@
-distribute result [$$46]
+distribute result [$$49] [cardinality: 1000000.0, op-cost: 0.0, total-cost: 1000000.0]
 -- DISTRIBUTE_RESULT  |UNPARTITIONED|
-  exchange
+  exchange [cardinality: 1000000.0, op-cost: 0.0, total-cost: 1000000.0]
   -- ONE_TO_ONE_EXCHANGE  |UNPARTITIONED|
-<<<<<<< HEAD
+    assign [$$49] <- [{"$1": $$52}] project: [$$49] [cardinality: 1000000.0, op-cost: 0.0, total-cost: 1000000.0]
     -- ASSIGN  |UNPARTITIONED|
+      aggregate [$$52] <- [agg-sql-sum($$54)] [cardinality: 1000000.0, op-cost: 0.0, total-cost: 1000000.0]
       -- AGGREGATE  |UNPARTITIONED|
+        exchange [cardinality: 1000000.0, op-cost: 0.0, total-cost: 1000000.0]
         -- RANDOM_MERGE_EXCHANGE  |PARTITIONED|
+          aggregate [$$54] <- [agg-sql-count(1)] [cardinality: 1000000.0, op-cost: 0.0, total-cost: 1000000.0]
           -- AGGREGATE  |PARTITIONED|
+            select (and(gt($$D, "2016"), lt($$D, "2017"))) [cardinality: 1000000.0, op-cost: 0.0, total-cost: 1000000.0]
             -- STREAM_SELECT  |PARTITIONED|
+              unnest $$D <- scan-collection($$53) project: [$$D] [cardinality: 1000000.0, op-cost: 0.0, total-cost: 1000000.0]
               -- UNNEST  |PARTITIONED|
+                assign [$$53] <- [$$C.getField(2)] project: [$$53] [cardinality: 1000000.0, op-cost: 0.0, total-cost: 1000000.0]
                 -- ASSIGN  |PARTITIONED|
+                  project ([$$C]) [cardinality: 1000000.0, op-cost: 0.0, total-cost: 1000000.0]
                   -- STREAM_PROJECT  |PARTITIONED|
+                    exchange [cardinality: 1000000.0, op-cost: 0.0, total-cost: 1000000.0]
                     -- ONE_TO_ONE_EXCHANGE  |PARTITIONED|
-                      -- DATASOURCE_SCAN (TestYelp.YelpCheckin)  |PARTITIONED|
+                      data-scan []<-[$$50, $$51, $$C] <- TestYelp.YelpCheckin [cardinality: 1000000.0, op-cost: 1000000.0, total-cost: 1000000.0]
+                      -- DATASOURCE_SCAN  |PARTITIONED|
+                        exchange
                         -- ONE_TO_ONE_EXCHANGE  |PARTITIONED|
-                          -- EMPTY_TUPLE_SOURCE  |PARTITIONED|
-=======
-    project ([$$46])
-    -- STREAM_PROJECT  |UNPARTITIONED|
-      assign [$$46] <- [{"$1": $$49}]
-      -- ASSIGN  |UNPARTITIONED|
-        aggregate [$$49] <- [agg-sql-sum($$51)]
-        -- AGGREGATE  |UNPARTITIONED|
-          exchange
-          -- RANDOM_MERGE_EXCHANGE  |PARTITIONED|
-            aggregate [$$51] <- [agg-sql-count(1)]
-            -- AGGREGATE  |PARTITIONED|
-              select (and(gt($$D, "2016"), lt($$D, "2017")))
-              -- STREAM_SELECT  |PARTITIONED|
-                project ([$$D])
-                -- STREAM_PROJECT  |PARTITIONED|
-                  unnest $$D <- scan-collection($$50)
-                  -- UNNEST  |PARTITIONED|
-                    project ([$$50])
-                    -- STREAM_PROJECT  |PARTITIONED|
-                      assign [$$50] <- [$$C.getField(2)]
-                      -- ASSIGN  |PARTITIONED|
-                        project ([$$C])
-                        -- STREAM_PROJECT  |PARTITIONED|
-                          exchange
-                          -- ONE_TO_ONE_EXCHANGE  |PARTITIONED|
-                            data-scan []<-[$$47, $$48, $$C] <- TestYelp.YelpCheckin
-                            -- DATASOURCE_SCAN  |PARTITIONED|
-                              exchange
-                              -- ONE_TO_ONE_EXCHANGE  |PARTITIONED|
-                                empty-tuple-source
-                                -- EMPTY_TUPLE_SOURCE  |PARTITIONED|
->>>>>>> 86e6336f
+                          empty-tuple-source
+                          -- EMPTY_TUPLE_SOURCE  |PARTITIONED|