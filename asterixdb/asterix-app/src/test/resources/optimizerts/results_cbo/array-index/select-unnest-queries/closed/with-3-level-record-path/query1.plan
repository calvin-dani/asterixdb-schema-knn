--- conflicted
+++ resolved
@@ -1,40 +1,22 @@
-distribute result [$$29]
+distribute result [$$31] [cardinality: 1000000.0, op-cost: 0.0, total-cost: 1000000.0]
 -- DISTRIBUTE_RESULT  |PARTITIONED|
-  exchange
+  exchange [cardinality: 1000000.0, op-cost: 0.0, total-cost: 1000000.0]
   -- ONE_TO_ONE_EXCHANGE  |PARTITIONED|
-<<<<<<< HEAD
+    assign [$$31] <- [{"business_id": $$34}] project: [$$31] [cardinality: 1000000.0, op-cost: 0.0, total-cost: 1000000.0]
     -- ASSIGN  |PARTITIONED|
+      select (eq("2016-04-26", $$D)) project: [$$34] [cardinality: 1000000.0, op-cost: 0.0, total-cost: 1000000.0]
       -- STREAM_SELECT  |PARTITIONED|
+        unnest $$D <- scan-collection($$33) project: [$$34, $$D] [cardinality: 1000000.0, op-cost: 0.0, total-cost: 1000000.0]
         -- UNNEST  |PARTITIONED|
+          assign [$$33, $$34] <- [$$C.getField(2).getField(0).getField(0).getField(0), $$C.getField(1)] project: [$$33, $$34] [cardinality: 1000000.0, op-cost: 0.0, total-cost: 1000000.0]
           -- ASSIGN  |PARTITIONED|
+            project ([$$C]) [cardinality: 1000000.0, op-cost: 0.0, total-cost: 1000000.0]
             -- STREAM_PROJECT  |PARTITIONED|
+              exchange [cardinality: 1000000.0, op-cost: 0.0, total-cost: 1000000.0]
               -- ONE_TO_ONE_EXCHANGE  |PARTITIONED|
-                -- DATASOURCE_SCAN (TestYelp.YelpCheckin)  |PARTITIONED|
+                data-scan []<-[$$32, $$C] <- TestYelp.YelpCheckin [cardinality: 1000000.0, op-cost: 1000000.0, total-cost: 1000000.0]
+                -- DATASOURCE_SCAN  |PARTITIONED|
+                  exchange
                   -- ONE_TO_ONE_EXCHANGE  |PARTITIONED|
-                    -- EMPTY_TUPLE_SOURCE  |PARTITIONED|
-=======
-    project ([$$29])
-    -- STREAM_PROJECT  |PARTITIONED|
-      assign [$$29] <- [{"business_id": $$C.getField(1)}]
-      -- ASSIGN  |PARTITIONED|
-        project ([$$C])
-        -- STREAM_PROJECT  |PARTITIONED|
-          select (eq("2016-04-26", $$D))
-          -- STREAM_SELECT  |PARTITIONED|
-            project ([$$C, $$D])
-            -- STREAM_PROJECT  |PARTITIONED|
-              unnest $$D <- scan-collection($$31)
-              -- UNNEST  |PARTITIONED|
-                assign [$$31] <- [$$C.getField(2).getField(0).getField(0).getField(0)]
-                -- ASSIGN  |PARTITIONED|
-                  project ([$$C])
-                  -- STREAM_PROJECT  |PARTITIONED|
-                    exchange
-                    -- ONE_TO_ONE_EXCHANGE  |PARTITIONED|
-                      data-scan []<-[$$30, $$C] <- TestYelp.YelpCheckin
-                      -- DATASOURCE_SCAN  |PARTITIONED|
-                        exchange
-                        -- ONE_TO_ONE_EXCHANGE  |PARTITIONED|
-                          empty-tuple-source
-                          -- EMPTY_TUPLE_SOURCE  |PARTITIONED|
->>>>>>> 86e6336f
+                    empty-tuple-source
+                    -- EMPTY_TUPLE_SOURCE  |PARTITIONED|