--- conflicted
+++ resolved
@@ -1,42 +1,22 @@
-distribute result [$$26]
+distribute result [$$28] [cardinality: 1000000.0, op-cost: 0.0, total-cost: 1000000.0]
 -- DISTRIBUTE_RESULT  |PARTITIONED|
-  exchange
+  exchange [cardinality: 1000000.0, op-cost: 0.0, total-cost: 1000000.0]
   -- ONE_TO_ONE_EXCHANGE  |PARTITIONED|
-<<<<<<< HEAD
+    assign [$$28] <- [{"business_id": $$30}] project: [$$28] [cardinality: 1000000.0, op-cost: 0.0, total-cost: 1000000.0]
     -- ASSIGN  |PARTITIONED|
+      select (eq("2016-04-26 19:49:16", $$D)) project: [$$30] [cardinality: 1000000.0, op-cost: 0.0, total-cost: 1000000.0]
       -- STREAM_SELECT  |PARTITIONED|
+        unnest $$D <- scan-collection($$31) project: [$$30, $$D] [cardinality: 1000000.0, op-cost: 0.0, total-cost: 1000000.0]
         -- UNNEST  |PARTITIONED|
+          assign [$$31] <- [$$C.getField(2)] project: [$$30, $$31] [cardinality: 1000000.0, op-cost: 0.0, total-cost: 1000000.0]
           -- ASSIGN  |PARTITIONED|
+            project ([$$30, $$C]) [cardinality: 1000000.0, op-cost: 0.0, total-cost: 1000000.0]
             -- STREAM_PROJECT  |PARTITIONED|
+              exchange [cardinality: 1000000.0, op-cost: 0.0, total-cost: 1000000.0]
               -- ONE_TO_ONE_EXCHANGE  |PARTITIONED|
-                -- DATASOURCE_SCAN (TestYelp.YelpCheckin)  |PARTITIONED|
+                data-scan []<-[$$29, $$30, $$C] <- TestYelp.YelpCheckin [cardinality: 1000000.0, op-cost: 1000000.0, total-cost: 1000000.0]
+                -- DATASOURCE_SCAN  |PARTITIONED|
+                  exchange
                   -- ONE_TO_ONE_EXCHANGE  |PARTITIONED|
-                    -- EMPTY_TUPLE_SOURCE  |PARTITIONED|
-=======
-    project ([$$26])
-    -- STREAM_PROJECT  |PARTITIONED|
-      assign [$$26] <- [{"business_id": $$28}]
-      -- ASSIGN  |PARTITIONED|
-        project ([$$28])
-        -- STREAM_PROJECT  |PARTITIONED|
-          select (eq("2016-04-26 19:49:16", $$D))
-          -- STREAM_SELECT  |PARTITIONED|
-            project ([$$28, $$D])
-            -- STREAM_PROJECT  |PARTITIONED|
-              unnest $$D <- scan-collection($$29)
-              -- UNNEST  |PARTITIONED|
-                project ([$$28, $$29])
-                -- STREAM_PROJECT  |PARTITIONED|
-                  assign [$$29] <- [$$C.getField(2)]
-                  -- ASSIGN  |PARTITIONED|
-                    project ([$$28, $$C])
-                    -- STREAM_PROJECT  |PARTITIONED|
-                      exchange
-                      -- ONE_TO_ONE_EXCHANGE  |PARTITIONED|
-                        data-scan []<-[$$27, $$28, $$C] <- TestYelp.YelpCheckin
-                        -- DATASOURCE_SCAN  |PARTITIONED|
-                          exchange
-                          -- ONE_TO_ONE_EXCHANGE  |PARTITIONED|
-                            empty-tuple-source
-                            -- EMPTY_TUPLE_SOURCE  |PARTITIONED|
->>>>>>> 86e6336f
+                    empty-tuple-source
+                    -- EMPTY_TUPLE_SOURCE  |PARTITIONED|