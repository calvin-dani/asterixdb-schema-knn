--- conflicted
+++ resolved
@@ -26,296 +26,149 @@
               -- ONE_TO_ONE_EXCHANGE  |PARTITIONED|
                 assign [$$274, $$273] <- [get-year(date($$309)), substring1($$285, 1, 1)] project: [$$313, $$277, $$273, $$274] [cardinality: 9.223372036854776E16, doc-size: -6.0, op-cost: 0.0, total-cost: 9.223372036854776E16]
                 -- ASSIGN  |PARTITIONED|
-<<<<<<< HEAD
-                  project ([$$313, $$277, $$309, $$285]) [cardinality: 9.223372036854776E16, doc-size: -6.0, op-cost: 0.0, total-cost: 9.223372036854776E16]
-                  -- STREAM_PROJECT  |PARTITIONED|
-                    exchange [cardinality: 9.223372036854776E16, doc-size: -6.0, op-cost: 0.0, total-cost: 9.223372036854776E16]
-                    -- ONE_TO_ONE_EXCHANGE  |PARTITIONED|
-                      join (and(eq($$288, $$304), or(and(eq($$286, "Germany"), eq($$287, "Cambodia")), and(eq($$286, "Cambodia"), eq($$287, "Germany"))))) [cardinality: 9.223372036854776E16, doc-size: -6.0, op-cost: 9.223372036854776E16, total-cost: 9.223372036854776E16]
-                      -- HYBRID_HASH_JOIN [$$288][$$304]  |PARTITIONED|
-                        exchange [cardinality: 9.223372036854776E16, doc-size: -5.0, op-cost: 0.0, total-cost: 5.00025E11]
-                        -- ONE_TO_ONE_EXCHANGE  |PARTITIONED|
-                          project ([$$313, $$277, $$309, $$285, $$288, $$286]) [cardinality: 9.223372036854776E16, doc-size: -5.0, op-cost: 0.0, total-cost: 5.00025E11]
-                          -- STREAM_PROJECT  |PARTITIONED|
-                            exchange [cardinality: 9.223372036854776E16, doc-size: -5.0, op-cost: 0.0, total-cost: 5.00025E11]
-                            -- ONE_TO_ONE_EXCHANGE  |PARTITIONED|
-                              join (eq($$277, $$303)) [cardinality: 9.223372036854776E16, doc-size: -5.0, op-cost: 5.00004E11, total-cost: 5.00025E11]
-                              -- HYBRID_HASH_JOIN [$$277][$$303]  |PARTITIONED|
-                                exchange [cardinality: 5.0E11, doc-size: -4.0, op-cost: 0.0, total-cost: 1.6E7]
-                                -- ONE_TO_ONE_EXCHANGE  |PARTITIONED|
-                                  project ([$$313, $$277, $$309, $$285, $$288]) [cardinality: 5.0E11, doc-size: -4.0, op-cost: 0.0, total-cost: 1.6E7]
-                                  -- STREAM_PROJECT  |PARTITIONED|
-                                    exchange [cardinality: 5.0E11, doc-size: -4.0, op-cost: 0.0, total-cost: 1.6E7]
-                                    -- ONE_TO_ONE_EXCHANGE  |PARTITIONED|
-                                      join (eq($$326, $$300)) [cardinality: 5.0E11, doc-size: -4.0, op-cost: 2000000.0, total-cost: 1.6E7]
-                                      -- HYBRID_HASH_JOIN [$$326][$$300]  |PARTITIONED|
-                                        exchange [cardinality: 1000000.0, doc-size: -3.0, op-cost: 0.0, total-cost: 1.1E7]
-                                        -- HASH_PARTITION_EXCHANGE [$$326]  |PARTITIONED|
-                                          assign [$$326] <- [numeric-mod(numeric-multiply($$275, $$276), 10000)] project: [$$313, $$309, $$285, $$288, $$326] [cardinality: 1000000.0, doc-size: -3.0, op-cost: 0.0, total-cost: 1.1E7]
-                                          -- ASSIGN  |PARTITIONED|
-                                            project ([$$313, $$309, $$275, $$276, $$285, $$288]) [cardinality: 1000000.0, doc-size: -3.0, op-cost: 0.0, total-cost: 1.1E7]
-                                            -- STREAM_PROJECT  |PARTITIONED|
-                                              exchange [cardinality: 1000000.0, doc-size: -3.0, op-cost: 0.0, total-cost: 1.1E7]
-                                              -- ONE_TO_ONE_EXCHANGE  |PARTITIONED|
-                                                join (and(eq($$305, $$291), eq($$306, $$293), eq($$307, $$295))) [cardinality: 1000000.0, doc-size: -3.0, op-cost: 2000000.0, total-cost: 1.1E7]
-                                                -- HYBRID_HASH_JOIN [$$291, $$293, $$295][$$305, $$306, $$307]  |PARTITIONED|
-                                                  exchange [cardinality: 1000000.0, doc-size: -2.0, op-cost: 0.0, total-cost: 6000000.0]
-                                                  -- HASH_PARTITION_EXCHANGE [$$291, $$293, $$295]  |PARTITIONED|
-                                                    project ([$$313, $$309, $$275, $$276, $$291, $$293, $$295]) [cardinality: 1000000.0, doc-size: -2.0, op-cost: 0.0, total-cost: 6000000.0]
-                                                    -- STREAM_PROJECT  |PARTITIONED|
-                                                      exchange [cardinality: 1000000.0, doc-size: -2.0, op-cost: 0.0, total-cost: 6000000.0]
-                                                      -- ONE_TO_ONE_EXCHANGE  |PARTITIONED|
-                                                        join (and(eq($$310, $$275), eq($$311, $$276))) [cardinality: 1000000.0, doc-size: -2.0, op-cost: 2000000.0, total-cost: 6000000.0]
-                                                        -- HYBRID_HASH_JOIN [$$275, $$276][$$310, $$311]  |PARTITIONED|
-                                                          exchange [cardinality: 1000000.0, doc-size: -1.0, op-cost: 0.0, total-cost: 1000000.0]
-                                                          -- HASH_PARTITION_EXCHANGE [$$275, $$276]  |PARTITIONED|
-                                                            assign [$$276, $$275] <- [$$s.getField("s_i_id"), $$s.getField("s_w_id")] project: [$$275, $$276] [cardinality: 1000000.0, doc-size: -1.0, op-cost: 0.0, total-cost: 1000000.0]
-                                                            -- ASSIGN  |PARTITIONED|
-                                                              project ([$$s]) [cardinality: 1000000.0, doc-size: -1.0, op-cost: 0.0, total-cost: 1000000.0]
-                                                              -- STREAM_PROJECT  |PARTITIONED|
-                                                                exchange [cardinality: 1000000.0, doc-size: -1.0, op-cost: 0.0, total-cost: 1000000.0]
+                  select (or(and(eq($$286, "Germany"), eq($$287, "Cambodia")), and(eq($$286, "Cambodia"), eq($$287, "Germany")))) project: [$$313, $$277, $$309, $$285] [cardinality: 9.223372036854776E16, doc-size: -6.0, op-cost: 0.0, total-cost: 9.223372036854776E16]
+                  -- STREAM_SELECT  |PARTITIONED|
+                    project ([$$313, $$277, $$309, $$285, $$286, $$287]) [cardinality: 9.223372036854776E16, doc-size: -6.0, op-cost: 0.0, total-cost: 9.223372036854776E16]
+                    -- STREAM_PROJECT  |PARTITIONED|
+                      exchange [cardinality: 9.223372036854776E16, doc-size: -6.0, op-cost: 0.0, total-cost: 9.223372036854776E16]
+                      -- ONE_TO_ONE_EXCHANGE  |PARTITIONED|
+                        join (eq($$288, $$304)) [cardinality: 9.223372036854776E16, doc-size: -6.0, op-cost: 9.223372036854776E16, total-cost: 9.223372036854776E16]
+                        -- HYBRID_HASH_JOIN [$$288][$$304]  |PARTITIONED|
+                          exchange [cardinality: 9.223372036854776E16, doc-size: -5.0, op-cost: 0.0, total-cost: 5.00025E11]
+                          -- ONE_TO_ONE_EXCHANGE  |PARTITIONED|
+                            project ([$$313, $$277, $$309, $$285, $$288, $$286]) [cardinality: 9.223372036854776E16, doc-size: -5.0, op-cost: 0.0, total-cost: 5.00025E11]
+                            -- STREAM_PROJECT  |PARTITIONED|
+                              exchange [cardinality: 9.223372036854776E16, doc-size: -5.0, op-cost: 0.0, total-cost: 5.00025E11]
+                              -- ONE_TO_ONE_EXCHANGE  |PARTITIONED|
+                                join (eq($$277, $$303)) [cardinality: 9.223372036854776E16, doc-size: -5.0, op-cost: 5.00004E11, total-cost: 5.00025E11]
+                                -- HYBRID_HASH_JOIN [$$277][$$303]  |PARTITIONED|
+                                  exchange [cardinality: 5.0E11, doc-size: -4.0, op-cost: 0.0, total-cost: 1.6E7]
+                                  -- ONE_TO_ONE_EXCHANGE  |PARTITIONED|
+                                    project ([$$313, $$277, $$309, $$285, $$288]) [cardinality: 5.0E11, doc-size: -4.0, op-cost: 0.0, total-cost: 1.6E7]
+                                    -- STREAM_PROJECT  |PARTITIONED|
+                                      exchange [cardinality: 5.0E11, doc-size: -4.0, op-cost: 0.0, total-cost: 1.6E7]
+                                      -- ONE_TO_ONE_EXCHANGE  |PARTITIONED|
+                                        join (eq($$326, $$300)) [cardinality: 5.0E11, doc-size: -4.0, op-cost: 2000000.0, total-cost: 1.6E7]
+                                        -- HYBRID_HASH_JOIN [$$326][$$300]  |PARTITIONED|
+                                          exchange [cardinality: 1000000.0, doc-size: -3.0, op-cost: 0.0, total-cost: 1.1E7]
+                                          -- HASH_PARTITION_EXCHANGE [$$326]  |PARTITIONED|
+                                            assign [$$326] <- [numeric-mod(numeric-multiply($$275, $$276), 10000)] project: [$$313, $$309, $$285, $$288, $$326] [cardinality: 1000000.0, doc-size: -3.0, op-cost: 0.0, total-cost: 1.1E7]
+                                            -- ASSIGN  |PARTITIONED|
+                                              project ([$$313, $$309, $$275, $$276, $$285, $$288]) [cardinality: 1000000.0, doc-size: -3.0, op-cost: 0.0, total-cost: 1.1E7]
+                                              -- STREAM_PROJECT  |PARTITIONED|
+                                                exchange [cardinality: 1000000.0, doc-size: -3.0, op-cost: 0.0, total-cost: 1.1E7]
+                                                -- ONE_TO_ONE_EXCHANGE  |PARTITIONED|
+                                                  join (and(eq($$305, $$291), eq($$306, $$293), eq($$307, $$295))) [cardinality: 1000000.0, doc-size: -3.0, op-cost: 2000000.0, total-cost: 1.1E7]
+                                                  -- HYBRID_HASH_JOIN [$$291, $$293, $$295][$$305, $$306, $$307]  |PARTITIONED|
+                                                    exchange [cardinality: 1000000.0, doc-size: -2.0, op-cost: 0.0, total-cost: 6000000.0]
+                                                    -- HASH_PARTITION_EXCHANGE [$$291, $$293, $$295]  |PARTITIONED|
+                                                      project ([$$313, $$309, $$275, $$276, $$291, $$293, $$295]) [cardinality: 1000000.0, doc-size: -2.0, op-cost: 0.0, total-cost: 6000000.0]
+                                                      -- STREAM_PROJECT  |PARTITIONED|
+                                                        exchange [cardinality: 1000000.0, doc-size: -2.0, op-cost: 0.0, total-cost: 6000000.0]
+                                                        -- ONE_TO_ONE_EXCHANGE  |PARTITIONED|
+                                                          join (and(eq($$310, $$275), eq($$311, $$276))) [cardinality: 1000000.0, doc-size: -2.0, op-cost: 2000000.0, total-cost: 6000000.0]
+                                                          -- HYBRID_HASH_JOIN [$$275, $$276][$$310, $$311]  |PARTITIONED|
+                                                            exchange [cardinality: 1000000.0, doc-size: -1.0, op-cost: 0.0, total-cost: 1000000.0]
+                                                            -- HASH_PARTITION_EXCHANGE [$$275, $$276]  |PARTITIONED|
+                                                              assign [$$276, $$275] <- [$$s.getField("s_i_id"), $$s.getField("s_w_id")] project: [$$275, $$276] [cardinality: 1000000.0, doc-size: -1.0, op-cost: 0.0, total-cost: 1000000.0]
+                                                              -- ASSIGN  |PARTITIONED|
+                                                                project ([$$s]) [cardinality: 1000000.0, doc-size: -1.0, op-cost: 0.0, total-cost: 1000000.0]
+                                                                -- STREAM_PROJECT  |PARTITIONED|
+                                                                  exchange [cardinality: 1000000.0, doc-size: -1.0, op-cost: 0.0, total-cost: 1000000.0]
+                                                                  -- ONE_TO_ONE_EXCHANGE  |PARTITIONED|
+                                                                    data-scan []<-[$$278, $$s] <- test.stock [cardinality: 1000000.0, doc-size: -1.0, op-cost: 0.0, total-cost: 1000000.0]
+                                                                    -- DATASOURCE_SCAN  |PARTITIONED|
+                                                                      exchange [cardinality: 0.0, doc-size: 0.0, op-cost: 0.0, total-cost: 0.0]
+                                                                      -- ONE_TO_ONE_EXCHANGE  |PARTITIONED|
+                                                                        empty-tuple-source [cardinality: 0.0, doc-size: 0.0, op-cost: 0.0, total-cost: 0.0]
+                                                                        -- EMPTY_TUPLE_SOURCE  |PARTITIONED|
+                                                            exchange [cardinality: 1000000.0, doc-size: -1.0, op-cost: 0.0, total-cost: 1000000.0]
+                                                            -- HASH_PARTITION_EXCHANGE [$$310, $$311]  |PARTITIONED|
+                                                              select (and(ge($$284, "2017-01-01 00:00:00.000000"), le($$284, "2018-12-31 00:00:00.000000"))) project: [$$313, $$309, $$291, $$293, $$295, $$310, $$311] [cardinality: 1000000.0, doc-size: -1.0, op-cost: 0.0, total-cost: 1000000.0]
+                                                              -- STREAM_SELECT  |PARTITIONED|
+                                                                assign [$$313, $$311, $$310, $$284] <- [$$ol.getField("ol_amount"), $$ol.getField("ol_i_id"), $$ol.getField("ol_supply_w_id"), $$ol.getField("ol_delivery_d")] project: [$$309, $$295, $$293, $$291, $$313, $$311, $$310, $$284] [cardinality: 1000000.0, doc-size: -1.0, op-cost: 0.0, total-cost: 1000000.0]
+                                                                -- ASSIGN  |PARTITIONED|
+                                                                  unnest $$ol <- scan-collection($$302) project: [$$309, $$295, $$293, $$291, $$ol] [cardinality: 1000000.0, doc-size: -1.0, op-cost: 0.0, total-cost: 1000000.0]
+                                                                  -- UNNEST  |PARTITIONED|
+                                                                    assign [$$309, $$295, $$293, $$291, $$302] <- [$$o.getField("o_entry_d"), $$o.getField("o_d_id"), $$o.getField("o_w_id"), $$o.getField("o_c_id"), $$o.getField("o_orderline")] project: [$$309, $$295, $$293, $$291, $$302] [cardinality: 1000000.0, doc-size: -1.0, op-cost: 0.0, total-cost: 1000000.0]
+                                                                    -- ASSIGN  |PARTITIONED|
+                                                                      project ([$$o]) [cardinality: 1000000.0, doc-size: -1.0, op-cost: 0.0, total-cost: 1000000.0]
+                                                                      -- STREAM_PROJECT  |PARTITIONED|
+                                                                        exchange [cardinality: 1000000.0, doc-size: -1.0, op-cost: 0.0, total-cost: 1000000.0]
+                                                                        -- ONE_TO_ONE_EXCHANGE  |PARTITIONED|
+                                                                          data-scan []<-[$$279, $$o] <- test.orders [cardinality: 1000000.0, doc-size: -1.0, op-cost: 0.0, total-cost: 1000000.0]
+                                                                          -- DATASOURCE_SCAN  |PARTITIONED|
+                                                                            exchange [cardinality: 0.0, doc-size: 0.0, op-cost: 0.0, total-cost: 0.0]
+                                                                            -- ONE_TO_ONE_EXCHANGE  |PARTITIONED|
+                                                                              empty-tuple-source [cardinality: 0.0, doc-size: 0.0, op-cost: 0.0, total-cost: 0.0]
+                                                                              -- EMPTY_TUPLE_SOURCE  |PARTITIONED|
+                                                    exchange [cardinality: 1000000.0, doc-size: -1.0, op-cost: 0.0, total-cost: 1000000.0]
+                                                    -- HASH_PARTITION_EXCHANGE [$$305, $$306, $$307]  |PARTITIONED|
+                                                      assign [$$288] <- [get-item(string-to-codepoint($$285), 0)] [cardinality: 1000000.0, doc-size: -1.0, op-cost: 0.0, total-cost: 1000000.0]
+                                                      -- ASSIGN  |PARTITIONED|
+                                                        assign [$$307, $$306, $$305, $$285] <- [$$c.getField("c_d_id"), $$c.getField("c_w_id"), $$c.getField("c_id"), $$c.getField("c_state")] project: [$$307, $$306, $$305, $$285] [cardinality: 1000000.0, doc-size: -1.0, op-cost: 0.0, total-cost: 1000000.0]
+                                                        -- ASSIGN  |PARTITIONED|
+                                                          project ([$$c]) [cardinality: 1000000.0, doc-size: -1.0, op-cost: 0.0, total-cost: 1000000.0]
+                                                          -- STREAM_PROJECT  |PARTITIONED|
+                                                            exchange [cardinality: 1000000.0, doc-size: -1.0, op-cost: 0.0, total-cost: 1000000.0]
+                                                            -- ONE_TO_ONE_EXCHANGE  |PARTITIONED|
+                                                              data-scan []<-[$$280, $$c] <- test.customer [cardinality: 1000000.0, doc-size: -1.0, op-cost: 0.0, total-cost: 1000000.0]
+                                                              -- DATASOURCE_SCAN  |PARTITIONED|
+                                                                exchange [cardinality: 0.0, doc-size: 0.0, op-cost: 0.0, total-cost: 0.0]
                                                                 -- ONE_TO_ONE_EXCHANGE  |PARTITIONED|
-                                                                  data-scan []<-[$$278, $$s] <- test.stock [cardinality: 1000000.0, doc-size: -1.0, op-cost: 0.0, total-cost: 1000000.0]
-                                                                  -- DATASOURCE_SCAN  |PARTITIONED|
-                                                                    exchange [cardinality: 0.0, doc-size: 0.0, op-cost: 0.0, total-cost: 0.0]
-                                                                    -- ONE_TO_ONE_EXCHANGE  |PARTITIONED|
-                                                                      empty-tuple-source [cardinality: 0.0, doc-size: 0.0, op-cost: 0.0, total-cost: 0.0]
-                                                                      -- EMPTY_TUPLE_SOURCE  |PARTITIONED|
-                                                          exchange [cardinality: 1000000.0, doc-size: -1.0, op-cost: 0.0, total-cost: 1000000.0]
-                                                          -- HASH_PARTITION_EXCHANGE [$$310, $$311]  |PARTITIONED|
-                                                            select (and(ge($$284, "2017-01-01 00:00:00.000000"), le($$284, "2018-12-31 00:00:00.000000"))) project: [$$313, $$309, $$291, $$293, $$295, $$310, $$311] [cardinality: 1000000.0, doc-size: -1.0, op-cost: 0.0, total-cost: 1000000.0]
-                                                            -- STREAM_SELECT  |PARTITIONED|
-                                                              assign [$$313, $$311, $$310, $$284] <- [$$ol.getField("ol_amount"), $$ol.getField("ol_i_id"), $$ol.getField("ol_supply_w_id"), $$ol.getField("ol_delivery_d")] project: [$$309, $$295, $$293, $$291, $$313, $$311, $$310, $$284] [cardinality: 1000000.0, doc-size: -1.0, op-cost: 0.0, total-cost: 1000000.0]
-                                                              -- ASSIGN  |PARTITIONED|
-                                                                unnest $$ol <- scan-collection($$302) project: [$$309, $$295, $$293, $$291, $$ol] [cardinality: 1000000.0, doc-size: -1.0, op-cost: 0.0, total-cost: 1000000.0]
-                                                                -- UNNEST  |PARTITIONED|
-                                                                  assign [$$309, $$295, $$293, $$291, $$302] <- [$$o.getField("o_entry_d"), $$o.getField("o_d_id"), $$o.getField("o_w_id"), $$o.getField("o_c_id"), $$o.getField("o_orderline")] project: [$$309, $$295, $$293, $$291, $$302] [cardinality: 1000000.0, doc-size: -1.0, op-cost: 0.0, total-cost: 1000000.0]
-                                                                  -- ASSIGN  |PARTITIONED|
-                                                                    project ([$$o]) [cardinality: 1000000.0, doc-size: -1.0, op-cost: 0.0, total-cost: 1000000.0]
-                                                                    -- STREAM_PROJECT  |PARTITIONED|
-                                                                      exchange [cardinality: 1000000.0, doc-size: -1.0, op-cost: 0.0, total-cost: 1000000.0]
-                                                                      -- ONE_TO_ONE_EXCHANGE  |PARTITIONED|
-                                                                        data-scan []<-[$$279, $$o] <- test.orders [cardinality: 1000000.0, doc-size: -1.0, op-cost: 0.0, total-cost: 1000000.0]
-                                                                        -- DATASOURCE_SCAN  |PARTITIONED|
-                                                                          exchange [cardinality: 0.0, doc-size: 0.0, op-cost: 0.0, total-cost: 0.0]
-                                                                          -- ONE_TO_ONE_EXCHANGE  |PARTITIONED|
-                                                                            empty-tuple-source [cardinality: 0.0, doc-size: 0.0, op-cost: 0.0, total-cost: 0.0]
-                                                                            -- EMPTY_TUPLE_SOURCE  |PARTITIONED|
-                                                  exchange [cardinality: 1000000.0, doc-size: -1.0, op-cost: 0.0, total-cost: 1000000.0]
-                                                  -- HASH_PARTITION_EXCHANGE [$$305, $$306, $$307]  |PARTITIONED|
-                                                    assign [$$288] <- [get-item(string-to-codepoint($$285), 0)] [cardinality: 1000000.0, doc-size: -1.0, op-cost: 0.0, total-cost: 1000000.0]
-                                                    -- ASSIGN  |PARTITIONED|
-                                                      assign [$$307, $$306, $$305, $$285] <- [$$c.getField("c_d_id"), $$c.getField("c_w_id"), $$c.getField("c_id"), $$c.getField("c_state")] project: [$$307, $$306, $$305, $$285] [cardinality: 1000000.0, doc-size: -1.0, op-cost: 0.0, total-cost: 1000000.0]
-                                                      -- ASSIGN  |PARTITIONED|
-                                                        project ([$$c]) [cardinality: 1000000.0, doc-size: -1.0, op-cost: 0.0, total-cost: 1000000.0]
-                                                        -- STREAM_PROJECT  |PARTITIONED|
-                                                          exchange [cardinality: 1000000.0, doc-size: -1.0, op-cost: 0.0, total-cost: 1000000.0]
-                                                          -- ONE_TO_ONE_EXCHANGE  |PARTITIONED|
-                                                            data-scan []<-[$$280, $$c] <- test.customer [cardinality: 1000000.0, doc-size: -1.0, op-cost: 0.0, total-cost: 1000000.0]
-                                                            -- DATASOURCE_SCAN  |PARTITIONED|
-                                                              exchange [cardinality: 0.0, doc-size: 0.0, op-cost: 0.0, total-cost: 0.0]
-                                                              -- ONE_TO_ONE_EXCHANGE  |PARTITIONED|
-                                                                empty-tuple-source [cardinality: 0.0, doc-size: 0.0, op-cost: 0.0, total-cost: 0.0]
-                                                                -- EMPTY_TUPLE_SOURCE  |PARTITIONED|
+                                                                  empty-tuple-source [cardinality: 0.0, doc-size: 0.0, op-cost: 0.0, total-cost: 0.0]
+                                                                  -- EMPTY_TUPLE_SOURCE  |PARTITIONED|
+                                          exchange [cardinality: 1000000.0, doc-size: -1.0, op-cost: 0.0, total-cost: 1000000.0]
+                                          -- HASH_PARTITION_EXCHANGE [$$300]  |PARTITIONED|
+                                            assign [$$300, $$277] <- [$$su.getField("su_suppkey"), $$su.getField("su_nationkey")] project: [$$277, $$300] [cardinality: 1000000.0, doc-size: -1.0, op-cost: 0.0, total-cost: 1000000.0]
+                                            -- ASSIGN  |PARTITIONED|
+                                              project ([$$su]) [cardinality: 1000000.0, doc-size: -1.0, op-cost: 0.0, total-cost: 1000000.0]
+                                              -- STREAM_PROJECT  |PARTITIONED|
+                                                exchange [cardinality: 1000000.0, doc-size: -1.0, op-cost: 0.0, total-cost: 1000000.0]
+                                                -- ONE_TO_ONE_EXCHANGE  |PARTITIONED|
+                                                  data-scan []<-[$$283, $$su] <- test.supplier [cardinality: 1000000.0, doc-size: -1.0, op-cost: 0.0, total-cost: 1000000.0]
+                                                  -- DATASOURCE_SCAN  |PARTITIONED|
+                                                    exchange [cardinality: 0.0, doc-size: 0.0, op-cost: 0.0, total-cost: 0.0]
+                                                    -- ONE_TO_ONE_EXCHANGE  |PARTITIONED|
+                                                      empty-tuple-source [cardinality: 0.0, doc-size: 0.0, op-cost: 0.0, total-cost: 0.0]
+                                                      -- EMPTY_TUPLE_SOURCE  |PARTITIONED|
+                                  exchange [cardinality: 1000000.0, doc-size: -1.0, op-cost: 0.0, total-cost: 1000000.0]
+                                  -- ONE_TO_ONE_EXCHANGE  |PARTITIONED|
+                                    replicate [cardinality: 1000000.0, doc-size: -1.0, op-cost: 0.0, total-cost: 1000000.0]
+                                    -- REPLICATE  |PARTITIONED|
+                                      exchange [cardinality: 1000000.0, doc-size: -1.0, op-cost: 0.0, total-cost: 1000000.0]
+                                      -- BROADCAST_EXCHANGE  |PARTITIONED|
+                                        assign [$$303, $$286] <- [$$n1.getField("n_nationkey"), $$n1.getField("n_name")] project: [$$286, $$303] [cardinality: 1000000.0, doc-size: -1.0, op-cost: 0.0, total-cost: 1000000.0]
+                                        -- ASSIGN  |PARTITIONED|
+                                          project ([$$n1]) [cardinality: 1000000.0, doc-size: -1.0, op-cost: 0.0, total-cost: 1000000.0]
+                                          -- STREAM_PROJECT  |PARTITIONED|
+                                            exchange [cardinality: 1000000.0, doc-size: -1.0, op-cost: 0.0, total-cost: 1000000.0]
+                                            -- ONE_TO_ONE_EXCHANGE  |PARTITIONED|
+                                              data-scan []<-[$$281, $$n1] <- test.nation [cardinality: 1000000.0, doc-size: -1.0, op-cost: 0.0, total-cost: 1000000.0]
+                                              -- DATASOURCE_SCAN  |PARTITIONED|
+                                                exchange [cardinality: 0.0, doc-size: 0.0, op-cost: 0.0, total-cost: 0.0]
+                                                -- ONE_TO_ONE_EXCHANGE  |PARTITIONED|
+                                                  empty-tuple-source [cardinality: 0.0, doc-size: 0.0, op-cost: 0.0, total-cost: 0.0]
+                                                  -- EMPTY_TUPLE_SOURCE  |PARTITIONED|
+                          exchange [cardinality: 1000000.0, doc-size: -1.0, op-cost: 0.0, total-cost: 1000000.0]
+                          -- ONE_TO_ONE_EXCHANGE  |PARTITIONED|
+                            assign [$$287, $$304] <- [$$286, $$303] project: [$$287, $$304] [cardinality: 1000000.0, doc-size: -1.0, op-cost: 0.0, total-cost: 1000000.0]
+                            -- ASSIGN  |PARTITIONED|
+                              exchange [cardinality: 1000000.0, doc-size: -1.0, op-cost: 0.0, total-cost: 1000000.0]
+                              -- ONE_TO_ONE_EXCHANGE  |PARTITIONED|
+                                replicate [cardinality: 1000000.0, doc-size: -1.0, op-cost: 0.0, total-cost: 1000000.0]
+                                -- REPLICATE  |PARTITIONED|
+                                  exchange [cardinality: 1000000.0, doc-size: -1.0, op-cost: 0.0, total-cost: 1000000.0]
+                                  -- BROADCAST_EXCHANGE  |PARTITIONED|
+                                    assign [$$303, $$286] <- [$$n1.getField("n_nationkey"), $$n1.getField("n_name")] project: [$$286, $$303] [cardinality: 1000000.0, doc-size: -1.0, op-cost: 0.0, total-cost: 1000000.0]
+                                    -- ASSIGN  |PARTITIONED|
+                                      project ([$$n1]) [cardinality: 1000000.0, doc-size: -1.0, op-cost: 0.0, total-cost: 1000000.0]
+                                      -- STREAM_PROJECT  |PARTITIONED|
                                         exchange [cardinality: 1000000.0, doc-size: -1.0, op-cost: 0.0, total-cost: 1000000.0]
-                                        -- HASH_PARTITION_EXCHANGE [$$300]  |PARTITIONED|
-                                          assign [$$300, $$277] <- [$$su.getField("su_suppkey"), $$su.getField("su_nationkey")] project: [$$277, $$300] [cardinality: 1000000.0, doc-size: -1.0, op-cost: 0.0, total-cost: 1000000.0]
-                                          -- ASSIGN  |PARTITIONED|
-                                            project ([$$su]) [cardinality: 1000000.0, doc-size: -1.0, op-cost: 0.0, total-cost: 1000000.0]
-                                            -- STREAM_PROJECT  |PARTITIONED|
-                                              exchange [cardinality: 1000000.0, doc-size: -1.0, op-cost: 0.0, total-cost: 1000000.0]
-                                              -- ONE_TO_ONE_EXCHANGE  |PARTITIONED|
-                                                data-scan []<-[$$283, $$su] <- test.supplier [cardinality: 1000000.0, doc-size: -1.0, op-cost: 0.0, total-cost: 1000000.0]
-                                                -- DATASOURCE_SCAN  |PARTITIONED|
-                                                  exchange [cardinality: 0.0, doc-size: 0.0, op-cost: 0.0, total-cost: 0.0]
-                                                  -- ONE_TO_ONE_EXCHANGE  |PARTITIONED|
-                                                    empty-tuple-source [cardinality: 0.0, doc-size: 0.0, op-cost: 0.0, total-cost: 0.0]
-                                                    -- EMPTY_TUPLE_SOURCE  |PARTITIONED|
-                                exchange [cardinality: 1000000.0, doc-size: -1.0, op-cost: 0.0, total-cost: 1000000.0]
-                                -- ONE_TO_ONE_EXCHANGE  |PARTITIONED|
-                                  replicate [cardinality: 1000000.0, doc-size: -1.0, op-cost: 0.0, total-cost: 1000000.0]
-                                  -- REPLICATE  |PARTITIONED|
-                                    exchange [cardinality: 1000000.0, doc-size: -1.0, op-cost: 0.0, total-cost: 1000000.0]
-                                    -- BROADCAST_EXCHANGE  |PARTITIONED|
-                                      assign [$$303, $$286] <- [$$n1.getField("n_nationkey"), $$n1.getField("n_name")] project: [$$286, $$303] [cardinality: 1000000.0, doc-size: -1.0, op-cost: 0.0, total-cost: 1000000.0]
-                                      -- ASSIGN  |PARTITIONED|
-                                        project ([$$n1]) [cardinality: 1000000.0, doc-size: -1.0, op-cost: 0.0, total-cost: 1000000.0]
-                                        -- STREAM_PROJECT  |PARTITIONED|
-                                          exchange [cardinality: 1000000.0, doc-size: -1.0, op-cost: 0.0, total-cost: 1000000.0]
-                                          -- ONE_TO_ONE_EXCHANGE  |PARTITIONED|
-                                            data-scan []<-[$$281, $$n1] <- test.nation [cardinality: 1000000.0, doc-size: -1.0, op-cost: 0.0, total-cost: 1000000.0]
-                                            -- DATASOURCE_SCAN  |PARTITIONED|
-                                              exchange [cardinality: 0.0, doc-size: 0.0, op-cost: 0.0, total-cost: 0.0]
-                                              -- ONE_TO_ONE_EXCHANGE  |PARTITIONED|
-                                                empty-tuple-source [cardinality: 0.0, doc-size: 0.0, op-cost: 0.0, total-cost: 0.0]
-                                                -- EMPTY_TUPLE_SOURCE  |PARTITIONED|
-                        exchange [cardinality: 1000000.0, doc-size: -1.0, op-cost: 0.0, total-cost: 1000000.0]
-                        -- ONE_TO_ONE_EXCHANGE  |PARTITIONED|
-                          assign [$$287, $$304] <- [$$286, $$303] project: [$$287, $$304] [cardinality: 1000000.0, doc-size: -1.0, op-cost: 0.0, total-cost: 1000000.0]
-                          -- ASSIGN  |PARTITIONED|
-                            exchange [cardinality: 1000000.0, doc-size: -1.0, op-cost: 0.0, total-cost: 1000000.0]
-                            -- ONE_TO_ONE_EXCHANGE  |PARTITIONED|
-                              replicate [cardinality: 1000000.0, doc-size: -1.0, op-cost: 0.0, total-cost: 1000000.0]
-                              -- REPLICATE  |PARTITIONED|
-                                exchange [cardinality: 1000000.0, doc-size: -1.0, op-cost: 0.0, total-cost: 1000000.0]
-                                -- BROADCAST_EXCHANGE  |PARTITIONED|
-                                  assign [$$303, $$286] <- [$$n1.getField("n_nationkey"), $$n1.getField("n_name")] project: [$$286, $$303] [cardinality: 1000000.0, doc-size: -1.0, op-cost: 0.0, total-cost: 1000000.0]
-                                  -- ASSIGN  |PARTITIONED|
-                                    project ([$$n1]) [cardinality: 1000000.0, doc-size: -1.0, op-cost: 0.0, total-cost: 1000000.0]
-                                    -- STREAM_PROJECT  |PARTITIONED|
-                                      exchange [cardinality: 1000000.0, doc-size: -1.0, op-cost: 0.0, total-cost: 1000000.0]
-                                      -- ONE_TO_ONE_EXCHANGE  |PARTITIONED|
-                                        data-scan []<-[$$281, $$n1] <- test.nation [cardinality: 1000000.0, doc-size: -1.0, op-cost: 0.0, total-cost: 1000000.0]
-                                        -- DATASOURCE_SCAN  |PARTITIONED|
-                                          exchange [cardinality: 0.0, doc-size: 0.0, op-cost: 0.0, total-cost: 0.0]
-                                          -- ONE_TO_ONE_EXCHANGE  |PARTITIONED|
-                                            empty-tuple-source [cardinality: 0.0, doc-size: 0.0, op-cost: 0.0, total-cost: 0.0]
-                                            -- EMPTY_TUPLE_SOURCE  |PARTITIONED|
-=======
-                  select (or(and(eq($$286, "Germany"), eq($$287, "Cambodia")), and(eq($$286, "Cambodia"), eq($$287, "Germany")))) project: [$$313, $$277, $$309, $$285]
-                  -- STREAM_SELECT  |PARTITIONED|
-                    project ([$$313, $$277, $$309, $$285, $$287, $$286]) [cardinality: 9.223372036854776E16, op-cost: 0.0, total-cost: 9.223372036854776E16]
-                    -- STREAM_PROJECT  |PARTITIONED|
-                      exchange [cardinality: 9.223372036854776E16, op-cost: 0.0, total-cost: 9.223372036854776E16]
-                      -- ONE_TO_ONE_EXCHANGE  |PARTITIONED|
-                        join (eq($$277, $$303)) [cardinality: 9.223372036854776E16, op-cost: 9.223372036854776E16, total-cost: 9.223372036854776E16]
-                        -- HYBRID_HASH_JOIN [$$277][$$303]  |PARTITIONED|
-                          exchange [cardinality: 9.223372036854776E16, op-cost: 0.0, total-cost: 5.00025E11]
-                          -- ONE_TO_ONE_EXCHANGE  |PARTITIONED|
-                            project ([$$313, $$277, $$309, $$285, $$287]) [cardinality: 9.223372036854776E16, op-cost: 0.0, total-cost: 5.00025E11]
-                            -- STREAM_PROJECT  |PARTITIONED|
-                              exchange [cardinality: 9.223372036854776E16, op-cost: 0.0, total-cost: 5.00025E11]
-                              -- ONE_TO_ONE_EXCHANGE  |PARTITIONED|
-                                join (eq($$326, $$300)) [cardinality: 9.223372036854776E16, op-cost: 5.00004E11, total-cost: 5.00025E11]
-                                -- HYBRID_HASH_JOIN [$$326][$$300]  |PARTITIONED|
-                                  exchange [cardinality: 5.0E11, op-cost: 0.0, total-cost: 1.6E7]
-                                  -- ONE_TO_ONE_EXCHANGE  |PARTITIONED|
-                                    assign [$$326] <- [numeric-mod(numeric-multiply($$275, $$276), 10000)] project: [$$313, $$309, $$285, $$287, $$326] [cardinality: 5.0E11, op-cost: 0.0, total-cost: 1.6E7]
-                                    -- ASSIGN  |PARTITIONED|
-                                      project ([$$313, $$309, $$285, $$275, $$276, $$287]) [cardinality: 5.0E11, op-cost: 0.0, total-cost: 1.6E7]
-                                      -- STREAM_PROJECT  |PARTITIONED|
-                                        exchange [cardinality: 5.0E11, op-cost: 0.0, total-cost: 1.6E7]
                                         -- ONE_TO_ONE_EXCHANGE  |PARTITIONED|
-                                          join (eq($$288, $$304)) [cardinality: 5.0E11, op-cost: 2000000.0, total-cost: 1.6E7]
-                                          -- HYBRID_HASH_JOIN [$$288][$$304]  |PARTITIONED|
-                                            exchange [cardinality: 1000000.0, op-cost: 1000000.0, total-cost: 1.2E7]
-                                            -- HASH_PARTITION_EXCHANGE [$$288]  |PARTITIONED|
-                                              project ([$$313, $$309, $$285, $$275, $$276, $$288]) [cardinality: 1000000.0, op-cost: 0.0, total-cost: 1.1E7]
-                                              -- STREAM_PROJECT  |PARTITIONED|
-                                                exchange [cardinality: 1000000.0, op-cost: 1000000.0, total-cost: 1.2E7]
-                                                -- ONE_TO_ONE_EXCHANGE  |PARTITIONED|
-                                                  join (and(eq($$305, $$291), eq($$306, $$293), eq($$307, $$295))) [cardinality: 1000000.0, op-cost: 2000000.0, total-cost: 1.1E7]
-                                                  -- HYBRID_HASH_JOIN [$$291, $$293, $$295][$$305, $$306, $$307]  |PARTITIONED|
-                                                    exchange [cardinality: 1000000.0, op-cost: 1000000.0, total-cost: 7000000.0]
-                                                    -- HASH_PARTITION_EXCHANGE [$$291, $$293, $$295]  |PARTITIONED|
-                                                      project ([$$313, $$309, $$275, $$276, $$291, $$293, $$295]) [cardinality: 1000000.0, op-cost: 0.0, total-cost: 6000000.0]
-                                                      -- STREAM_PROJECT  |PARTITIONED|
-                                                        exchange [cardinality: 1000000.0, op-cost: 1000000.0, total-cost: 7000000.0]
-                                                        -- ONE_TO_ONE_EXCHANGE  |PARTITIONED|
-                                                          join (and(eq($$310, $$275), eq($$311, $$276))) [cardinality: 1000000.0, op-cost: 2000000.0, total-cost: 6000000.0]
-                                                          -- HYBRID_HASH_JOIN [$$275, $$276][$$310, $$311]  |PARTITIONED|
-                                                            exchange [cardinality: 1000000.0, op-cost: 1000000.0, total-cost: 2000000.0]
-                                                            -- HASH_PARTITION_EXCHANGE [$$275, $$276]  |PARTITIONED|
-                                                              assign [$$276, $$275] <- [$$s.getField("s_i_id"), $$s.getField("s_w_id")] project: [$$275, $$276] [cardinality: 1000000.0, op-cost: 0.0, total-cost: 1000000.0]
-                                                              -- ASSIGN  |PARTITIONED|
-                                                                project ([$$s]) [cardinality: 1000000.0, op-cost: 0.0, total-cost: 1000000.0]
-                                                                -- STREAM_PROJECT  |PARTITIONED|
-                                                                  exchange [cardinality: 1000000.0, op-cost: 1000000.0, total-cost: 2000000.0]
-                                                                  -- ONE_TO_ONE_EXCHANGE  |PARTITIONED|
-                                                                    data-scan []<-[$$278, $$s] <- test.stock [cardinality: 1000000.0, op-cost: 1000000.0, total-cost: 1000000.0]
-                                                                    -- DATASOURCE_SCAN  |PARTITIONED|
-                                                                      exchange
-                                                                      -- ONE_TO_ONE_EXCHANGE  |PARTITIONED|
-                                                                        empty-tuple-source
-                                                                        -- EMPTY_TUPLE_SOURCE  |PARTITIONED|
-                                                            exchange [cardinality: 1000000.0, op-cost: 1000000.0, total-cost: 2000000.0]
-                                                            -- HASH_PARTITION_EXCHANGE [$$310, $$311]  |PARTITIONED|
-                                                              select (and(ge($$284, "2017-01-01 00:00:00.000000"), le($$284, "2018-12-31 00:00:00.000000"))) project: [$$313, $$309, $$291, $$293, $$295, $$310, $$311] [cardinality: 1000000.0, op-cost: 0.0, total-cost: 1000000.0]
-                                                              -- STREAM_SELECT  |PARTITIONED|
-                                                                assign [$$313, $$311, $$310, $$284] <- [$$ol.getField("ol_amount"), $$ol.getField("ol_i_id"), $$ol.getField("ol_supply_w_id"), $$ol.getField("ol_delivery_d")] project: [$$309, $$295, $$293, $$291, $$313, $$311, $$310, $$284] [cardinality: 1000000.0, op-cost: 0.0, total-cost: 1000000.0]
-                                                                -- ASSIGN  |PARTITIONED|
-                                                                  unnest $$ol <- scan-collection($$302) project: [$$309, $$295, $$293, $$291, $$ol] [cardinality: 1000000.0, op-cost: 0.0, total-cost: 1000000.0]
-                                                                  -- UNNEST  |PARTITIONED|
-                                                                    assign [$$309, $$295, $$293, $$291, $$302] <- [$$o.getField("o_entry_d"), $$o.getField("o_d_id"), $$o.getField("o_w_id"), $$o.getField("o_c_id"), $$o.getField("o_orderline")] project: [$$309, $$295, $$293, $$291, $$302] [cardinality: 1000000.0, op-cost: 0.0, total-cost: 1000000.0]
-                                                                    -- ASSIGN  |PARTITIONED|
-                                                                      project ([$$o]) [cardinality: 1000000.0, op-cost: 0.0, total-cost: 1000000.0]
-                                                                      -- STREAM_PROJECT  |PARTITIONED|
-                                                                        exchange [cardinality: 1000000.0, op-cost: 1000000.0, total-cost: 2000000.0]
-                                                                        -- ONE_TO_ONE_EXCHANGE  |PARTITIONED|
-                                                                          data-scan []<-[$$279, $$o] <- test.orders [cardinality: 1000000.0, op-cost: 1000000.0, total-cost: 1000000.0]
-                                                                          -- DATASOURCE_SCAN  |PARTITIONED|
-                                                                            exchange
-                                                                            -- ONE_TO_ONE_EXCHANGE  |PARTITIONED|
-                                                                              empty-tuple-source
-                                                                              -- EMPTY_TUPLE_SOURCE  |PARTITIONED|
-                                                    exchange [cardinality: 1000000.0, op-cost: 1000000.0, total-cost: 2000000.0]
-                                                    -- HASH_PARTITION_EXCHANGE [$$305, $$306, $$307]  |PARTITIONED|
-                                                      assign [$$288] <- [get-item(string-to-codepoint($$285), 0)] [cardinality: 1000000.0, op-cost: 0.0, total-cost: 1000000.0]
-                                                      -- ASSIGN  |PARTITIONED|
-                                                        assign [$$307, $$306, $$305, $$285] <- [$$c.getField("c_d_id"), $$c.getField("c_w_id"), $$c.getField("c_id"), $$c.getField("c_state")] project: [$$307, $$306, $$305, $$285] [cardinality: 1000000.0, op-cost: 0.0, total-cost: 1000000.0]
-                                                        -- ASSIGN  |PARTITIONED|
-                                                          project ([$$c]) [cardinality: 1000000.0, op-cost: 0.0, total-cost: 1000000.0]
-                                                          -- STREAM_PROJECT  |PARTITIONED|
-                                                            exchange [cardinality: 1000000.0, op-cost: 1000000.0, total-cost: 2000000.0]
-                                                            -- ONE_TO_ONE_EXCHANGE  |PARTITIONED|
-                                                              data-scan []<-[$$280, $$c] <- test.customer [cardinality: 1000000.0, op-cost: 1000000.0, total-cost: 1000000.0]
-                                                              -- DATASOURCE_SCAN  |PARTITIONED|
-                                                                exchange
-                                                                -- ONE_TO_ONE_EXCHANGE  |PARTITIONED|
-                                                                  empty-tuple-source
-                                                                  -- EMPTY_TUPLE_SOURCE  |PARTITIONED|
-                                            exchange [cardinality: 1000000.0, op-cost: 1000000.0, total-cost: 2000000.0]
-                                            -- HASH_PARTITION_EXCHANGE [$$304]  |PARTITIONED|
-                                              replicate [cardinality: 1000000.0, op-cost: 0.0, total-cost: 1000000.0]
-                                              -- REPLICATE  |PARTITIONED|
-                                                exchange [cardinality: 1000000.0, op-cost: 4000000.0, total-cost: 5000000.0]
-                                                -- ONE_TO_ONE_EXCHANGE  |PARTITIONED|
-                                                  assign [$$304, $$287] <- [$$n2.getField("n_nationkey"), $$n2.getField("n_name")] project: [$$287, $$304] [cardinality: 1000000.0, op-cost: 0.0, total-cost: 1000000.0]
-                                                  -- ASSIGN  |PARTITIONED|
-                                                    project ([$$n2]) [cardinality: 1000000.0, op-cost: 0.0, total-cost: 1000000.0]
-                                                    -- STREAM_PROJECT  |PARTITIONED|
-                                                      exchange [cardinality: 1000000.0, op-cost: 4000000.0, total-cost: 5000000.0]
-                                                      -- ONE_TO_ONE_EXCHANGE  |PARTITIONED|
-                                                        data-scan []<-[$$282, $$n2] <- test.nation [cardinality: 1000000.0, op-cost: 1000000.0, total-cost: 1000000.0]
-                                                        -- DATASOURCE_SCAN  |PARTITIONED|
-                                                          exchange
-                                                          -- ONE_TO_ONE_EXCHANGE  |PARTITIONED|
-                                                            empty-tuple-source
-                                                            -- EMPTY_TUPLE_SOURCE  |PARTITIONED|
-                                  exchange [cardinality: 1000000.0, op-cost: 4000000.0, total-cost: 5000000.0]
-                                  -- BROADCAST_EXCHANGE  |PARTITIONED|
-                                    assign [$$300, $$277] <- [$$su.getField("su_suppkey"), $$su.getField("su_nationkey")] project: [$$277, $$300] [cardinality: 1000000.0, op-cost: 0.0, total-cost: 1000000.0]
-                                    -- ASSIGN  |PARTITIONED|
-                                      project ([$$su]) [cardinality: 1000000.0, op-cost: 0.0, total-cost: 1000000.0]
-                                      -- STREAM_PROJECT  |PARTITIONED|
-                                        exchange [cardinality: 1000000.0, op-cost: 4000000.0, total-cost: 5000000.0]
-                                        -- ONE_TO_ONE_EXCHANGE  |PARTITIONED|
-                                          data-scan []<-[$$283, $$su] <- test.supplier [cardinality: 1000000.0, op-cost: 1000000.0, total-cost: 1000000.0]
+                                          data-scan []<-[$$281, $$n1] <- test.nation [cardinality: 1000000.0, doc-size: -1.0, op-cost: 0.0, total-cost: 1000000.0]
                                           -- DATASOURCE_SCAN  |PARTITIONED|
-                                            exchange
+                                            exchange [cardinality: 0.0, doc-size: 0.0, op-cost: 0.0, total-cost: 0.0]
                                             -- ONE_TO_ONE_EXCHANGE  |PARTITIONED|
-                                              empty-tuple-source
-                                              -- EMPTY_TUPLE_SOURCE  |PARTITIONED|
-                          exchange [cardinality: 1000000.0, op-cost: 4000000.0, total-cost: 5000000.0]
-                          -- BROADCAST_EXCHANGE  |PARTITIONED|
-                            assign [$$286, $$303] <- [$$287, $$304] project: [$$286, $$303] [cardinality: 1000000.0, op-cost: 0.0, total-cost: 1000000.0]
-                            -- ASSIGN  |PARTITIONED|
-                              exchange [cardinality: 1000000.0, op-cost: 4000000.0, total-cost: 5000000.0]
-                              -- ONE_TO_ONE_EXCHANGE  |PARTITIONED|
-                                replicate [cardinality: 1000000.0, op-cost: 0.0, total-cost: 1000000.0]
-                                -- REPLICATE  |PARTITIONED|
-                                  exchange [cardinality: 1000000.0, op-cost: 4000000.0, total-cost: 5000000.0]
-                                  -- ONE_TO_ONE_EXCHANGE  |PARTITIONED|
-                                    assign [$$304, $$287] <- [$$n2.getField("n_nationkey"), $$n2.getField("n_name")] project: [$$287, $$304] [cardinality: 1000000.0, op-cost: 0.0, total-cost: 1000000.0]
-                                    -- ASSIGN  |PARTITIONED|
-                                      project ([$$n2]) [cardinality: 1000000.0, op-cost: 0.0, total-cost: 1000000.0]
-                                      -- STREAM_PROJECT  |PARTITIONED|
-                                        exchange [cardinality: 1000000.0, op-cost: 4000000.0, total-cost: 5000000.0]
-                                        -- ONE_TO_ONE_EXCHANGE  |PARTITIONED|
-                                          data-scan []<-[$$282, $$n2] <- test.nation [cardinality: 1000000.0, op-cost: 1000000.0, total-cost: 1000000.0]
-                                          -- DATASOURCE_SCAN  |PARTITIONED|
-                                            exchange
-                                            -- ONE_TO_ONE_EXCHANGE  |PARTITIONED|
-                                              empty-tuple-source
-                                              -- EMPTY_TUPLE_SOURCE  |PARTITIONED|
->>>>>>> 27a661be
+                                              empty-tuple-source [cardinality: 0.0, doc-size: 0.0, op-cost: 0.0, total-cost: 0.0]
+                                              -- EMPTY_TUPLE_SOURCE  |PARTITIONED|