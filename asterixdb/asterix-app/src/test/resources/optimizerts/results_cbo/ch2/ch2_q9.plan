--- conflicted
+++ resolved
@@ -1,227 +1,136 @@
-distribute result [$$184]
+distribute result [$$196] [cardinality: 9.223372036854776E16, op-cost: 0.0, total-cost: 9.223372036854776E16]
 -- DISTRIBUTE_RESULT  |PARTITIONED|
-  exchange
+  exchange [cardinality: 9.223372036854776E16, op-cost: 0.0, total-cost: 9.223372036854776E16]
   -- ONE_TO_ONE_EXCHANGE  |PARTITIONED|
-<<<<<<< HEAD
+    assign [$$196] <- [{"n_name": $$n_name, "l_year": $#1, "SUM_profit": round($$212, 2)}] project: [$$196] [cardinality: 9.223372036854776E16, op-cost: 0.0, total-cost: 9.223372036854776E16]
     -- ASSIGN  |PARTITIONED|
+      exchange [cardinality: 9.223372036854776E16, op-cost: 0.0, total-cost: 9.223372036854776E16]
       -- SORT_MERGE_EXCHANGE [$$n_name(ASC), $#1(DESC) ]  |PARTITIONED|
+        group by ([$$n_name := $$231; $#1 := $$232]) decor ([]) {
+                  aggregate [$$212] <- [agg-global-sql-sum($$230)]
+                  -- AGGREGATE  |LOCAL|
+                    nested tuple source
+                    -- NESTED_TUPLE_SOURCE  |LOCAL|
+               } [cardinality: 0.0, op-cost: 0.0, total-cost: 9.223372036854776E16]
         -- SORT_GROUP_BY[$$231, $$232]  |PARTITIONED|
-                {
-                  -- AGGREGATE  |LOCAL|
-                    -- NESTED_TUPLE_SOURCE  |LOCAL|
-                }
+          exchange [cardinality: 9.223372036854776E16, op-cost: 0.0, total-cost: 9.223372036854776E16]
           -- HASH_PARTITION_EXCHANGE [$$231, $$232]  |PARTITIONED|
+            group by ([$$231 := $$225; $$232 := $$198]) decor ([]) {
+                      aggregate [$$230] <- [agg-local-sql-sum($$218)]
+                      -- AGGREGATE  |LOCAL|
+                        nested tuple source
+                        -- NESTED_TUPLE_SOURCE  |LOCAL|
+                   } [cardinality: 0.0, op-cost: 0.0, total-cost: 9.223372036854776E16]
             -- SORT_GROUP_BY[$$225, $$198]  |PARTITIONED|
-                    {
-                      -- AGGREGATE  |LOCAL|
-                        -- NESTED_TUPLE_SOURCE  |LOCAL|
-                    }
+              exchange [cardinality: 9.223372036854776E16, op-cost: 0.0, total-cost: 9.223372036854776E16]
               -- ONE_TO_ONE_EXCHANGE  |PARTITIONED|
+                assign [$$198] <- [get-year(date($$219))] project: [$$218, $$225, $$198] [cardinality: 9.223372036854776E16, op-cost: 0.0, total-cost: 9.223372036854776E16]
                 -- ASSIGN  |PARTITIONED|
+                  project ([$$218, $$219, $$225]) [cardinality: 9.223372036854776E16, op-cost: 0.0, total-cost: 9.223372036854776E16]
                   -- STREAM_PROJECT  |PARTITIONED|
+                    exchange [cardinality: 9.223372036854776E16, op-cost: 0.0, total-cost: 9.223372036854776E16]
                     -- ONE_TO_ONE_EXCHANGE  |PARTITIONED|
+                      join (eq($$213, $$214)) [cardinality: 9.223372036854776E16, op-cost: 9.223372036854776E16, total-cost: 9.223372036854776E16]
                       -- HYBRID_HASH_JOIN [$$213][$$214]  |PARTITIONED|
+                        exchange [cardinality: 9.223372036854776E16, op-cost: 0.0, total-cost: 5.0002E11]
                         -- ONE_TO_ONE_EXCHANGE  |PARTITIONED|
+                          project ([$$218, $$219, $$213]) [cardinality: 9.223372036854776E16, op-cost: 0.0, total-cost: 5.0002E11]
                           -- STREAM_PROJECT  |PARTITIONED|
+                            exchange [cardinality: 9.223372036854776E16, op-cost: 0.0, total-cost: 5.0002E11]
                             -- ONE_TO_ONE_EXCHANGE  |PARTITIONED|
+                              join (eq($$229, $$224)) [cardinality: 9.223372036854776E16, op-cost: 5.00004E11, total-cost: 5.0002E11]
                               -- HYBRID_HASH_JOIN [$$229][$$224]  |PARTITIONED|
+                                exchange [cardinality: 5.0E11, op-cost: 0.0, total-cost: 1.1E7]
                                 -- ONE_TO_ONE_EXCHANGE  |PARTITIONED|
+                                  assign [$$229] <- [numeric-mod(numeric-multiply($$199, $$200), 10000)] project: [$$218, $$219, $$229] [cardinality: 5.0E11, op-cost: 0.0, total-cost: 1.1E7]
                                   -- ASSIGN  |PARTITIONED|
+                                    project ([$$218, $$219, $$199, $$200]) [cardinality: 5.0E11, op-cost: 0.0, total-cost: 1.1E7]
                                     -- STREAM_PROJECT  |PARTITIONED|
+                                      exchange [cardinality: 5.0E11, op-cost: 0.0, total-cost: 1.1E7]
                                       -- ONE_TO_ONE_EXCHANGE  |PARTITIONED|
+                                        join (eq($$206, $$207)) [cardinality: 5.0E11, op-cost: 2000000.0, total-cost: 1.1E7]
                                         -- HYBRID_HASH_JOIN [$$206][$$207]  |PARTITIONED|
+                                          exchange [cardinality: 1000000.0, op-cost: 1000000.0, total-cost: 7000000.0]
                                           -- HASH_PARTITION_EXCHANGE [$$206]  |PARTITIONED|
+                                            project ([$$218, $$219, $$199, $$200, $$206]) [cardinality: 1000000.0, op-cost: 0.0, total-cost: 6000000.0]
                                             -- STREAM_PROJECT  |PARTITIONED|
+                                              exchange [cardinality: 1000000.0, op-cost: 1000000.0, total-cost: 7000000.0]
                                               -- ONE_TO_ONE_EXCHANGE  |PARTITIONED|
+                                                join (and(eq($$206, $$200), eq($$217, $$199))) [cardinality: 1000000.0, op-cost: 2000000.0, total-cost: 6000000.0]
                                                 -- HYBRID_HASH_JOIN [$$200, $$199][$$206, $$217]  |PARTITIONED|
+                                                  exchange [cardinality: 1000000.0, op-cost: 1000000.0, total-cost: 2000000.0]
                                                   -- HASH_PARTITION_EXCHANGE [$$200, $$199]  |PARTITIONED|
+                                                    assign [$$200, $$199] <- [$$s.getField("s_i_id"), $$s.getField("s_w_id")] project: [$$199, $$200] [cardinality: 1000000.0, op-cost: 0.0, total-cost: 1000000.0]
                                                     -- ASSIGN  |PARTITIONED|
+                                                      project ([$$s]) [cardinality: 1000000.0, op-cost: 0.0, total-cost: 1000000.0]
                                                       -- STREAM_PROJECT  |PARTITIONED|
+                                                        exchange [cardinality: 1000000.0, op-cost: 1000000.0, total-cost: 2000000.0]
                                                         -- ONE_TO_ONE_EXCHANGE  |PARTITIONED|
-                                                          -- DATASOURCE_SCAN (test.stock)  |PARTITIONED|
+                                                          data-scan []<-[$$201, $$s] <- test.stock [cardinality: 1000000.0, op-cost: 1000000.0, total-cost: 1000000.0]
+                                                          -- DATASOURCE_SCAN  |PARTITIONED|
+                                                            exchange
                                                             -- ONE_TO_ONE_EXCHANGE  |PARTITIONED|
+                                                              empty-tuple-source
                                                               -- EMPTY_TUPLE_SOURCE  |PARTITIONED|
+                                                  exchange [cardinality: 1000000.0, op-cost: 1000000.0, total-cost: 2000000.0]
                                                   -- HASH_PARTITION_EXCHANGE [$$206, $$217]  |PARTITIONED|
+                                                    assign [$$218, $$217, $$206] <- [$$ol.getField("ol_amount"), $$ol.getField("ol_supply_w_id"), $$ol.getField("ol_i_id")] project: [$$218, $$219, $$206, $$217] [cardinality: 1000000.0, op-cost: 0.0, total-cost: 1000000.0]
                                                     -- ASSIGN  |PARTITIONED|
+                                                      unnest $$ol <- scan-collection($$215) project: [$$219, $$ol] [cardinality: 1000000.0, op-cost: 0.0, total-cost: 1000000.0]
                                                       -- UNNEST  |PARTITIONED|
-=======
-    project ([$$184])
-    -- STREAM_PROJECT  |PARTITIONED|
-      assign [$$184] <- [{"n_name": $$n_name, "l_year": $#1, "SUM_profit": round($$200, 2)}]
-      -- ASSIGN  |PARTITIONED|
-        exchange
-        -- SORT_MERGE_EXCHANGE [$$n_name(ASC), $#1(DESC) ]  |PARTITIONED|
-          group by ([$$n_name := $$217; $#1 := $$218]) decor ([]) {
-                    aggregate [$$200] <- [agg-global-sql-sum($$216)]
-                    -- AGGREGATE  |LOCAL|
-                      nested tuple source
-                      -- NESTED_TUPLE_SOURCE  |LOCAL|
-                 }
-          -- SORT_GROUP_BY[$$217, $$218]  |PARTITIONED|
-            exchange
-            -- HASH_PARTITION_EXCHANGE [$$217, $$218]  |PARTITIONED|
-              group by ([$$217 := $$213; $$218 := $$186]) decor ([]) {
-                        aggregate [$$216] <- [agg-local-sql-sum($$206)]
-                        -- AGGREGATE  |LOCAL|
-                          nested tuple source
-                          -- NESTED_TUPLE_SOURCE  |LOCAL|
-                     }
-              -- SORT_GROUP_BY[$$213, $$186]  |PARTITIONED|
-                exchange
-                -- ONE_TO_ONE_EXCHANGE  |PARTITIONED|
-                  project ([$$206, $$213, $$186])
-                  -- STREAM_PROJECT  |PARTITIONED|
-                    assign [$$186] <- [get-year(date($$207))]
-                    -- ASSIGN  |PARTITIONED|
-                      project ([$$206, $$207, $$213])
-                      -- STREAM_PROJECT  |PARTITIONED|
-                        exchange
-                        -- ONE_TO_ONE_EXCHANGE  |PARTITIONED|
-                          join (eq($$201, $$202))
-                          -- HYBRID_HASH_JOIN [$$201][$$202]  |PARTITIONED|
-                            exchange
-                            -- HASH_PARTITION_EXCHANGE [$$201]  |PARTITIONED|
-                              project ([$$206, $$207, $$201])
-                              -- STREAM_PROJECT  |PARTITIONED|
-                                exchange
-                                -- ONE_TO_ONE_EXCHANGE  |PARTITIONED|
-                                  join (eq($$198, $$212))
-                                  -- HYBRID_HASH_JOIN [$$198][$$212]  |PARTITIONED|
-                                    exchange
-                                    -- HASH_PARTITION_EXCHANGE [$$198]  |PARTITIONED|
-                                      project ([$$206, $$207, $$198])
-                                      -- STREAM_PROJECT  |PARTITIONED|
-                                        exchange
-                                        -- ONE_TO_ONE_EXCHANGE  |PARTITIONED|
-                                          join (eq($$194, $$195))
-                                          -- HYBRID_HASH_JOIN [$$194][$$195]  |PARTITIONED|
-                                            exchange
-                                            -- HASH_PARTITION_EXCHANGE [$$194]  |PARTITIONED|
-                                              project ([$$206, $$207, $$198, $$194])
-                                              -- STREAM_PROJECT  |PARTITIONED|
-                                                exchange
-                                                -- ONE_TO_ONE_EXCHANGE  |PARTITIONED|
-                                                  join (and(eq($$194, $$188), eq($$205, $$187)))
-                                                  -- HYBRID_HASH_JOIN [$$188, $$187][$$194, $$205]  |PARTITIONED|
-                                                    exchange
-                                                    -- HASH_PARTITION_EXCHANGE [$$188, $$187]  |PARTITIONED|
-                                                      assign [$$198] <- [numeric-mod(numeric-multiply($$187, $$188), 10000)]
-                                                      -- ASSIGN  |PARTITIONED|
-                                                        project ([$$188, $$187])
-                                                        -- STREAM_PROJECT  |PARTITIONED|
-                                                          assign [$$188, $$187] <- [$$s.getField("s_i_id"), $$s.getField("s_w_id")]
-                                                          -- ASSIGN  |PARTITIONED|
-                                                            project ([$$s])
-                                                            -- STREAM_PROJECT  |PARTITIONED|
-                                                              exchange
-                                                              -- ONE_TO_ONE_EXCHANGE  |PARTITIONED|
-                                                                data-scan []<-[$$189, $$s] <- test.stock
-                                                                -- DATASOURCE_SCAN  |PARTITIONED|
-                                                                  exchange
-                                                                  -- ONE_TO_ONE_EXCHANGE  |PARTITIONED|
-                                                                    empty-tuple-source
-                                                                    -- EMPTY_TUPLE_SOURCE  |PARTITIONED|
-                                                    exchange
-                                                    -- HASH_PARTITION_EXCHANGE [$$194, $$205]  |PARTITIONED|
-                                                      project ([$$206, $$207, $$194, $$205])
-                                                      -- STREAM_PROJECT  |PARTITIONED|
-                                                        assign [$$206, $$205, $$194] <- [$$ol.getField("ol_amount"), $$ol.getField("ol_supply_w_id"), $$ol.getField("ol_i_id")]
->>>>>>> 86e6336f
+                                                        assign [$$219, $$215] <- [$$o.getField("o_entry_d"), $$o.getField("o_orderline")] project: [$$219, $$215] [cardinality: 1000000.0, op-cost: 0.0, total-cost: 1000000.0]
                                                         -- ASSIGN  |PARTITIONED|
-                                                          project ([$$207, $$ol])
+                                                          project ([$$o]) [cardinality: 1000000.0, op-cost: 0.0, total-cost: 1000000.0]
                                                           -- STREAM_PROJECT  |PARTITIONED|
-<<<<<<< HEAD
+                                                            exchange [cardinality: 1000000.0, op-cost: 1000000.0, total-cost: 2000000.0]
                                                             -- ONE_TO_ONE_EXCHANGE  |PARTITIONED|
-                                                              -- DATASOURCE_SCAN (test.orders)  |PARTITIONED|
+                                                              data-scan []<-[$$202, $$o] <- test.orders [cardinality: 1000000.0, op-cost: 1000000.0, total-cost: 1000000.0]
+                                                              -- DATASOURCE_SCAN  |PARTITIONED|
+                                                                exchange
                                                                 -- ONE_TO_ONE_EXCHANGE  |PARTITIONED|
+                                                                  empty-tuple-source
                                                                   -- EMPTY_TUPLE_SOURCE  |PARTITIONED|
+                                          exchange [cardinality: 1000000.0, op-cost: 1000000.0, total-cost: 2000000.0]
                                           -- HASH_PARTITION_EXCHANGE [$$207]  |PARTITIONED|
+                                            select (like($$i.getField("i_data"), "%bb")) project: [$$207] [cardinality: 1000000.0, op-cost: 0.0, total-cost: 1000000.0]
                                             -- STREAM_SELECT  |PARTITIONED|
+                                              assign [$$207] <- [$$i.getField("i_id")] [cardinality: 1000000.0, op-cost: 0.0, total-cost: 1000000.0]
                                               -- ASSIGN  |PARTITIONED|
+                                                project ([$$i]) [cardinality: 1000000.0, op-cost: 0.0, total-cost: 1000000.0]
                                                 -- STREAM_PROJECT  |PARTITIONED|
+                                                  exchange [cardinality: 1000000.0, op-cost: 1000000.0, total-cost: 2000000.0]
                                                   -- ONE_TO_ONE_EXCHANGE  |PARTITIONED|
-                                                    -- DATASOURCE_SCAN (test.item)  |PARTITIONED|
-                                                      -- ONE_TO_ONE_EXCHANGE  |PARTITIONED|
-                                                        -- EMPTY_TUPLE_SOURCE  |PARTITIONED|
-                                -- BROADCAST_EXCHANGE  |PARTITIONED|
-                                  -- ASSIGN  |PARTITIONED|
-                                    -- STREAM_PROJECT  |PARTITIONED|
-                                      -- ONE_TO_ONE_EXCHANGE  |PARTITIONED|
-                                        -- DATASOURCE_SCAN (test.supplier)  |PARTITIONED|
-                                          -- ONE_TO_ONE_EXCHANGE  |PARTITIONED|
-                                            -- EMPTY_TUPLE_SOURCE  |PARTITIONED|
-                        -- BROADCAST_EXCHANGE  |PARTITIONED|
-                          -- ASSIGN  |PARTITIONED|
-                            -- STREAM_PROJECT  |PARTITIONED|
-                              -- ONE_TO_ONE_EXCHANGE  |PARTITIONED|
-                                -- DATASOURCE_SCAN (test.nation)  |PARTITIONED|
-                                  -- ONE_TO_ONE_EXCHANGE  |PARTITIONED|
-                                    -- EMPTY_TUPLE_SOURCE  |PARTITIONED|
-=======
-                                                            unnest $$ol <- scan-collection($$203)
-                                                            -- UNNEST  |PARTITIONED|
-                                                              project ([$$207, $$203])
-                                                              -- STREAM_PROJECT  |PARTITIONED|
-                                                                assign [$$207, $$203] <- [$$o.getField("o_entry_d"), $$o.getField("o_orderline")]
-                                                                -- ASSIGN  |PARTITIONED|
-                                                                  project ([$$o])
-                                                                  -- STREAM_PROJECT  |PARTITIONED|
-                                                                    exchange
-                                                                    -- ONE_TO_ONE_EXCHANGE  |PARTITIONED|
-                                                                      data-scan []<-[$$190, $$o] <- test.orders
-                                                                      -- DATASOURCE_SCAN  |PARTITIONED|
-                                                                        exchange
-                                                                        -- ONE_TO_ONE_EXCHANGE  |PARTITIONED|
-                                                                          empty-tuple-source
-                                                                          -- EMPTY_TUPLE_SOURCE  |PARTITIONED|
-                                            exchange
-                                            -- HASH_PARTITION_EXCHANGE [$$195]  |PARTITIONED|
-                                              project ([$$195])
-                                              -- STREAM_PROJECT  |PARTITIONED|
-                                                select (like($$i.getField("i_data"), "%bb"))
-                                                -- STREAM_SELECT  |PARTITIONED|
-                                                  assign [$$195] <- [$$i.getField("i_id")]
-                                                  -- ASSIGN  |PARTITIONED|
-                                                    project ([$$i])
-                                                    -- STREAM_PROJECT  |PARTITIONED|
+                                                    data-scan []<-[$$203, $$i] <- test.item [cardinality: 1000000.0, op-cost: 1000000.0, total-cost: 1000000.0]
+                                                    -- DATASOURCE_SCAN  |PARTITIONED|
                                                       exchange
                                                       -- ONE_TO_ONE_EXCHANGE  |PARTITIONED|
-                                                        data-scan []<-[$$191, $$i] <- test.item
-                                                        -- DATASOURCE_SCAN  |PARTITIONED|
-                                                          exchange
-                                                          -- ONE_TO_ONE_EXCHANGE  |PARTITIONED|
-                                                            empty-tuple-source
-                                                            -- EMPTY_TUPLE_SOURCE  |PARTITIONED|
-                                    exchange
-                                    -- HASH_PARTITION_EXCHANGE [$$212]  |PARTITIONED|
-                                      project ([$$201, $$212])
-                                      -- STREAM_PROJECT  |PARTITIONED|
-                                        assign [$$212, $$201] <- [$$su.getField("su_suppkey"), $$su.getField("su_nationkey")]
-                                        -- ASSIGN  |PARTITIONED|
-                                          project ([$$su])
-                                          -- STREAM_PROJECT  |PARTITIONED|
-                                            exchange
-                                            -- ONE_TO_ONE_EXCHANGE  |PARTITIONED|
-                                              data-scan []<-[$$192, $$su] <- test.supplier
-                                              -- DATASOURCE_SCAN  |PARTITIONED|
-                                                exchange
-                                                -- ONE_TO_ONE_EXCHANGE  |PARTITIONED|
-                                                  empty-tuple-source
-                                                  -- EMPTY_TUPLE_SOURCE  |PARTITIONED|
-                            exchange
-                            -- HASH_PARTITION_EXCHANGE [$$202]  |PARTITIONED|
-                              project ([$$213, $$202])
-                              -- STREAM_PROJECT  |PARTITIONED|
-                                assign [$$213, $$202] <- [$$n.getField("n_name"), $$n.getField("n_nationkey")]
-                                -- ASSIGN  |PARTITIONED|
-                                  project ([$$n])
-                                  -- STREAM_PROJECT  |PARTITIONED|
-                                    exchange
-                                    -- ONE_TO_ONE_EXCHANGE  |PARTITIONED|
-                                      data-scan []<-[$$193, $$n] <- test.nation
-                                      -- DATASOURCE_SCAN  |PARTITIONED|
-                                        exchange
-                                        -- ONE_TO_ONE_EXCHANGE  |PARTITIONED|
-                                          empty-tuple-source
-                                          -- EMPTY_TUPLE_SOURCE  |PARTITIONED|
->>>>>>> 86e6336f
+                                                        empty-tuple-source
+                                                        -- EMPTY_TUPLE_SOURCE  |PARTITIONED|
+                                exchange [cardinality: 1000000.0, op-cost: 4000000.0, total-cost: 5000000.0]
+                                -- BROADCAST_EXCHANGE  |PARTITIONED|
+                                  assign [$$224, $$213] <- [$$su.getField("su_suppkey"), $$su.getField("su_nationkey")] project: [$$213, $$224] [cardinality: 1000000.0, op-cost: 0.0, total-cost: 1000000.0]
+                                  -- ASSIGN  |PARTITIONED|
+                                    project ([$$su]) [cardinality: 1000000.0, op-cost: 0.0, total-cost: 1000000.0]
+                                    -- STREAM_PROJECT  |PARTITIONED|
+                                      exchange [cardinality: 1000000.0, op-cost: 4000000.0, total-cost: 5000000.0]
+                                      -- ONE_TO_ONE_EXCHANGE  |PARTITIONED|
+                                        data-scan []<-[$$204, $$su] <- test.supplier [cardinality: 1000000.0, op-cost: 1000000.0, total-cost: 1000000.0]
+                                        -- DATASOURCE_SCAN  |PARTITIONED|
+                                          exchange
+                                          -- ONE_TO_ONE_EXCHANGE  |PARTITIONED|
+                                            empty-tuple-source
+                                            -- EMPTY_TUPLE_SOURCE  |PARTITIONED|
+                        exchange [cardinality: 1000000.0, op-cost: 4000000.0, total-cost: 5000000.0]
+                        -- BROADCAST_EXCHANGE  |PARTITIONED|
+                          assign [$$225, $$214] <- [$$n.getField("n_name"), $$n.getField("n_nationkey")] project: [$$225, $$214] [cardinality: 1000000.0, op-cost: 0.0, total-cost: 1000000.0]
+                          -- ASSIGN  |PARTITIONED|
+                            project ([$$n]) [cardinality: 1000000.0, op-cost: 0.0, total-cost: 1000000.0]
+                            -- STREAM_PROJECT  |PARTITIONED|
+                              exchange [cardinality: 1000000.0, op-cost: 4000000.0, total-cost: 5000000.0]
+                              -- ONE_TO_ONE_EXCHANGE  |PARTITIONED|
+                                data-scan []<-[$$205, $$n] <- test.nation [cardinality: 1000000.0, op-cost: 1000000.0, total-cost: 1000000.0]
+                                -- DATASOURCE_SCAN  |PARTITIONED|
+                                  exchange
+                                  -- ONE_TO_ONE_EXCHANGE  |PARTITIONED|
+                                    empty-tuple-source
+                                    -- EMPTY_TUPLE_SOURCE  |PARTITIONED|