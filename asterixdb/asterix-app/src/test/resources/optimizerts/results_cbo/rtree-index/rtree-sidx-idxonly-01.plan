distribute result [$$50]
-- DISTRIBUTE_RESULT  |UNPARTITIONED|
  exchange
  -- ONE_TO_ONE_EXCHANGE  |UNPARTITIONED|
<<<<<<< HEAD
    -- ASSIGN  |UNPARTITIONED|
      -- AGGREGATE  |UNPARTITIONED|
        -- RANDOM_MERGE_EXCHANGE  |PARTITIONED|
          -- AGGREGATE  |PARTITIONED|
            -- STREAM_SELECT  |PARTITIONED|
              -- STREAM_PROJECT  |PARTITIONED|
                -- ONE_TO_ONE_EXCHANGE  |PARTITIONED|
                  -- DATASOURCE_SCAN (test.Fragile_raw)  |PARTITIONED|
                    -- ONE_TO_ONE_EXCHANGE  |PARTITIONED|
                      -- EMPTY_TUPLE_SOURCE  |PARTITIONED|
=======
    project ([$$50])
    -- STREAM_PROJECT  |UNPARTITIONED|
      assign [$$50] <- [{"$1": $$53}]
      -- ASSIGN  |UNPARTITIONED|
        aggregate [$$53] <- [agg-sql-sum($$54)]
        -- AGGREGATE  |UNPARTITIONED|
          exchange
          -- RANDOM_MERGE_EXCHANGE  |PARTITIONED|
            aggregate [$$54] <- [agg-sql-count(1)]
            -- AGGREGATE  |PARTITIONED|
              select (spatial-intersect($$x.getField(8), polygon: [ point: { x: 0.0, y: 0.0 }, point: { x: 2.0, y: 2.0 }, point: { x: 0.0, y: 2.0 }, point: { x: 2.0, y: 0.0 } ]))
              -- STREAM_SELECT  |PARTITIONED|
                project ([$$x])
                -- STREAM_PROJECT  |PARTITIONED|
                  exchange
                  -- ONE_TO_ONE_EXCHANGE  |PARTITIONED|
                    data-scan []<-[$$52, $$x] <- test.Fragile_raw
                    -- DATASOURCE_SCAN  |PARTITIONED|
                      exchange
                      -- ONE_TO_ONE_EXCHANGE  |PARTITIONED|
                        empty-tuple-source
                        -- EMPTY_TUPLE_SOURCE  |PARTITIONED|
>>>>>>> 86e6336f
<|MERGE_RESOLUTION|>--- conflicted
+++ resolved
@@ -1,39 +1,24 @@
-distribute result [$$50]
+distribute result [$$53] [cardinality: 1000000.0, op-cost: 0.0, total-cost: 1000000.0]
 -- DISTRIBUTE_RESULT  |UNPARTITIONED|
-  exchange
+  exchange [cardinality: 1000000.0, op-cost: 0.0, total-cost: 1000000.0]
   -- ONE_TO_ONE_EXCHANGE  |UNPARTITIONED|
-<<<<<<< HEAD
+    assign [$$53] <- [{"$1": $$56}] project: [$$53] [cardinality: 1000000.0, op-cost: 0.0, total-cost: 1000000.0]
     -- ASSIGN  |UNPARTITIONED|
+      aggregate [$$56] <- [agg-sql-sum($$57)] [cardinality: 1000000.0, op-cost: 0.0, total-cost: 1000000.0]
       -- AGGREGATE  |UNPARTITIONED|
+        exchange [cardinality: 1000000.0, op-cost: 0.0, total-cost: 1000000.0]
         -- RANDOM_MERGE_EXCHANGE  |PARTITIONED|
+          aggregate [$$57] <- [agg-sql-count(1)] [cardinality: 1000000.0, op-cost: 0.0, total-cost: 1000000.0]
           -- AGGREGATE  |PARTITIONED|
+            select (spatial-intersect($$x.getField(8), polygon: [ point: { x: 0.0, y: 0.0 }, point: { x: 2.0, y: 2.0 }, point: { x: 0.0, y: 2.0 }, point: { x: 2.0, y: 0.0 } ])) [cardinality: 1000000.0, op-cost: 0.0, total-cost: 1000000.0]
             -- STREAM_SELECT  |PARTITIONED|
+              project ([$$x]) [cardinality: 1000000.0, op-cost: 0.0, total-cost: 1000000.0]
               -- STREAM_PROJECT  |PARTITIONED|
+                exchange [cardinality: 1000000.0, op-cost: 0.0, total-cost: 1000000.0]
                 -- ONE_TO_ONE_EXCHANGE  |PARTITIONED|
-                  -- DATASOURCE_SCAN (test.Fragile_raw)  |PARTITIONED|
+                  data-scan []<-[$$55, $$x] <- test.Fragile_raw [cardinality: 1000000.0, op-cost: 1000000.0, total-cost: 1000000.0]
+                  -- DATASOURCE_SCAN  |PARTITIONED|
+                    exchange
                     -- ONE_TO_ONE_EXCHANGE  |PARTITIONED|
-                      -- EMPTY_TUPLE_SOURCE  |PARTITIONED|
-=======
-    project ([$$50])
-    -- STREAM_PROJECT  |UNPARTITIONED|
-      assign [$$50] <- [{"$1": $$53}]
-      -- ASSIGN  |UNPARTITIONED|
-        aggregate [$$53] <- [agg-sql-sum($$54)]
-        -- AGGREGATE  |UNPARTITIONED|
-          exchange
-          -- RANDOM_MERGE_EXCHANGE  |PARTITIONED|
-            aggregate [$$54] <- [agg-sql-count(1)]
-            -- AGGREGATE  |PARTITIONED|
-              select (spatial-intersect($$x.getField(8), polygon: [ point: { x: 0.0, y: 0.0 }, point: { x: 2.0, y: 2.0 }, point: { x: 0.0, y: 2.0 }, point: { x: 2.0, y: 0.0 } ]))
-              -- STREAM_SELECT  |PARTITIONED|
-                project ([$$x])
-                -- STREAM_PROJECT  |PARTITIONED|
-                  exchange
-                  -- ONE_TO_ONE_EXCHANGE  |PARTITIONED|
-                    data-scan []<-[$$52, $$x] <- test.Fragile_raw
-                    -- DATASOURCE_SCAN  |PARTITIONED|
-                      exchange
-                      -- ONE_TO_ONE_EXCHANGE  |PARTITIONED|
-                        empty-tuple-source
-                        -- EMPTY_TUPLE_SOURCE  |PARTITIONED|
->>>>>>> 86e6336f
+                      empty-tuple-source
+                      -- EMPTY_TUPLE_SOURCE  |PARTITIONED|