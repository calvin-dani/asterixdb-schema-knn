--- conflicted
+++ resolved
@@ -1,43 +1,32 @@
-distribute result [$$42]
+distribute result [$$45]
 -- DISTRIBUTE_RESULT  |PARTITIONED|
   exchange
   -- ONE_TO_ONE_EXCHANGE  |PARTITIONED|
-<<<<<<< HEAD
+    assign [$$45] <- [{"x": $$x, "y": $$47}] project: [$$45]
     -- ASSIGN  |PARTITIONED|
+      project ([$$x, $$47])
       -- STREAM_PROJECT  |PARTITIONED|
+        exchange
         -- ONE_TO_ONE_EXCHANGE  |PARTITIONED|
+          join (eq($$48, $$47))
           -- HYBRID_HASH_JOIN [$$48][$$47]  |PARTITIONED|
+            exchange
             -- HASH_PARTITION_EXCHANGE [$$48]  |PARTITIONED|
+              assign [$$48] <- [$$x.getField(0)]
               -- ASSIGN  |UNPARTITIONED|
+                unnest $$x <- scan-collection(multiset: {{ { "a": 1 }, { "a": 2 } }})
                 -- UNNEST  |UNPARTITIONED|
+                  empty-tuple-source
                   -- EMPTY_TUPLE_SOURCE  |UNPARTITIONED|
+            exchange
             -- HASH_PARTITION_EXCHANGE [$$47]  |PARTITIONED|
+              project ([$$47])
               -- STREAM_PROJECT  |PARTITIONED|
+                exchange
                 -- ONE_TO_ONE_EXCHANGE  |PARTITIONED|
-                  -- DATASOURCE_SCAN (test.s)  |PARTITIONED|
+                  data-scan []<-[$$47, $$z] <- test.s
+                  -- DATASOURCE_SCAN  |PARTITIONED|
+                    exchange
                     -- ONE_TO_ONE_EXCHANGE  |PARTITIONED|
-                      -- EMPTY_TUPLE_SOURCE  |PARTITIONED|
-=======
-    project ([$$42])
-    -- STREAM_PROJECT  |PARTITIONED|
-      assign [$$42] <- [{"x": $$x, "y": $$44}]
-      -- ASSIGN  |PARTITIONED|
-        project ([$$x, $$44])
-        -- STREAM_PROJECT  |PARTITIONED|
-          exchange
-          -- ONE_TO_ONE_EXCHANGE  |PARTITIONED|
-            unnest-map [$$44, $$z] <- index-search("s", 0, "test", "s", true, true, 1, $$52, 1, $$52, true, true, true)
-            -- BTREE_SEARCH  |PARTITIONED|
-              exchange
-              -- ONE_TO_ONE_EXCHANGE  |PARTITIONED|
-                order (ASC, $$52)
-                -- STABLE_SORT [$$52(ASC)]  |PARTITIONED|
-                  exchange
-                  -- HASH_PARTITION_EXCHANGE [$$52]  |PARTITIONED|
-                    assign [$$52] <- [cast-lax($$x.getField(0))]
-                    -- ASSIGN  |UNPARTITIONED|
-                      unnest $$x <- scan-collection(multiset: {{ { "a": 1 }, { "a": 2 } }})
-                      -- UNNEST  |UNPARTITIONED|
-                        empty-tuple-source
-                        -- EMPTY_TUPLE_SOURCE  |UNPARTITIONED|
->>>>>>> 86e6336f
+                      empty-tuple-source
+                      -- EMPTY_TUPLE_SOURCE  |PARTITIONED|