--- conflicted
+++ resolved
@@ -1,30 +1,18 @@
-distribute result [$$18]
+distribute result [$$19] [cardinality: 1000000.0, op-cost: 0.0, total-cost: 1000000.0]
 -- DISTRIBUTE_RESULT  |PARTITIONED|
-  exchange
+  exchange [cardinality: 1000000.0, op-cost: 0.0, total-cost: 1000000.0]
   -- ONE_TO_ONE_EXCHANGE  |PARTITIONED|
-<<<<<<< HEAD
+    select (and(eq($$t.getField("c_x"), "x2"), eq($$t.getField("c_z"), "z2"))) project: [$$19] [cardinality: 1000000.0, op-cost: 0.0, total-cost: 1000000.0]
     -- STREAM_SELECT  |PARTITIONED|
+      assign [$$19] <- [$$t.getField("c_value")] [cardinality: 1000000.0, op-cost: 0.0, total-cost: 1000000.0]
       -- ASSIGN  |PARTITIONED|
+        project ([$$t]) [cardinality: 1000000.0, op-cost: 0.0, total-cost: 1000000.0]
         -- STREAM_PROJECT  |PARTITIONED|
+          exchange [cardinality: 1000000.0, op-cost: 0.0, total-cost: 1000000.0]
           -- ONE_TO_ONE_EXCHANGE  |PARTITIONED|
-            -- DATASOURCE_SCAN (test.TestOpen)  |PARTITIONED|
+            data-scan []<-[$$20, $$t] <- test.TestOpen [cardinality: 1000000.0, op-cost: 1000000.0, total-cost: 1000000.0]
+            -- DATASOURCE_SCAN  |PARTITIONED|
+              exchange
               -- ONE_TO_ONE_EXCHANGE  |PARTITIONED|
-                -- EMPTY_TUPLE_SOURCE  |PARTITIONED|
-=======
-    project ([$$18])
-    -- STREAM_PROJECT  |PARTITIONED|
-      select (and(eq($$t.getField("c_x"), "x2"), eq($$t.getField("c_z"), "z2")))
-      -- STREAM_SELECT  |PARTITIONED|
-        assign [$$18] <- [$$t.getField("c_value")]
-        -- ASSIGN  |PARTITIONED|
-          project ([$$t])
-          -- STREAM_PROJECT  |PARTITIONED|
-            exchange
-            -- ONE_TO_ONE_EXCHANGE  |PARTITIONED|
-              data-scan []<-[$$19, $$t] <- test.TestOpen
-              -- DATASOURCE_SCAN  |PARTITIONED|
-                exchange
-                -- ONE_TO_ONE_EXCHANGE  |PARTITIONED|
-                  empty-tuple-source
-                  -- EMPTY_TUPLE_SOURCE  |PARTITIONED|
->>>>>>> 86e6336f
+                empty-tuple-source
+                -- EMPTY_TUPLE_SOURCE  |PARTITIONED|