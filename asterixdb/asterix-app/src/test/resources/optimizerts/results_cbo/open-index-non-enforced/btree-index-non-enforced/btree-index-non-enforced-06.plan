distribute result [$$16]
-- DISTRIBUTE_RESULT  |PARTITIONED|
  exchange
  -- ONE_TO_ONE_EXCHANGE  |PARTITIONED|
<<<<<<< HEAD
    -- ASSIGN  |PARTITIONED|
      -- SORT_MERGE_EXCHANGE [$$21(ASC) ]  |PARTITIONED|
        -- STABLE_SORT [$$21(ASC)]  |PARTITIONED|
          -- ONE_TO_ONE_EXCHANGE  |PARTITIONED|
            -- STREAM_SELECT  |PARTITIONED|
              -- ASSIGN  |PARTITIONED|
                -- STREAM_PROJECT  |PARTITIONED|
                  -- ONE_TO_ONE_EXCHANGE  |PARTITIONED|
                    -- DATASOURCE_SCAN (test.TestOpen)  |PARTITIONED|
                      -- ONE_TO_ONE_EXCHANGE  |PARTITIONED|
                        -- EMPTY_TUPLE_SOURCE  |PARTITIONED|
=======
    project ([$$16])
    -- STREAM_PROJECT  |PARTITIONED|
      assign [$$16] <- [{"res": $$20}]
      -- ASSIGN  |PARTITIONED|
        exchange
        -- SORT_MERGE_EXCHANGE [$$20(ASC) ]  |PARTITIONED|
          order (ASC, $$20)
          -- STABLE_SORT [$$20(ASC)]  |PARTITIONED|
            exchange
            -- ONE_TO_ONE_EXCHANGE  |PARTITIONED|
              project ([$$20])
              -- STREAM_PROJECT  |PARTITIONED|
                select (gt($$t.getField("c_i64"), 2))
                -- STREAM_SELECT  |PARTITIONED|
                  assign [$$20] <- [$$t.getField("c_x")]
                  -- ASSIGN  |PARTITIONED|
                    project ([$$t])
                    -- STREAM_PROJECT  |PARTITIONED|
                      exchange
                      -- ONE_TO_ONE_EXCHANGE  |PARTITIONED|
                        data-scan []<-[$$18, $$t] <- test.TestOpen
                        -- DATASOURCE_SCAN  |PARTITIONED|
                          exchange
                          -- ONE_TO_ONE_EXCHANGE  |PARTITIONED|
                            empty-tuple-source
                            -- EMPTY_TUPLE_SOURCE  |PARTITIONED|
>>>>>>> 86e6336f
<|MERGE_RESOLUTION|>--- conflicted
+++ resolved
@@ -1,44 +1,26 @@
-distribute result [$$16]
+distribute result [$$17] [cardinality: 1000000.0, op-cost: 0.0, total-cost: 1000000.0]
 -- DISTRIBUTE_RESULT  |PARTITIONED|
-  exchange
+  exchange [cardinality: 1000000.0, op-cost: 0.0, total-cost: 1000000.0]
   -- ONE_TO_ONE_EXCHANGE  |PARTITIONED|
-<<<<<<< HEAD
+    assign [$$17] <- [{"res": $$21}] project: [$$17] [cardinality: 1000000.0, op-cost: 0.0, total-cost: 1000000.0]
     -- ASSIGN  |PARTITIONED|
+      exchange [cardinality: 1000000.0, op-cost: 0.0, total-cost: 1000000.0]
       -- SORT_MERGE_EXCHANGE [$$21(ASC) ]  |PARTITIONED|
+        order (ASC, $$21) [cardinality: 1000000.0, op-cost: 0.0, total-cost: 1000000.0]
         -- STABLE_SORT [$$21(ASC)]  |PARTITIONED|
+          exchange [cardinality: 1000000.0, op-cost: 0.0, total-cost: 1000000.0]
           -- ONE_TO_ONE_EXCHANGE  |PARTITIONED|
+            select (gt($$t.getField("c_i64"), 2)) project: [$$21] [cardinality: 1000000.0, op-cost: 0.0, total-cost: 1000000.0]
             -- STREAM_SELECT  |PARTITIONED|
+              assign [$$21] <- [$$t.getField("c_x")] [cardinality: 1000000.0, op-cost: 0.0, total-cost: 1000000.0]
               -- ASSIGN  |PARTITIONED|
+                project ([$$t]) [cardinality: 1000000.0, op-cost: 0.0, total-cost: 1000000.0]
                 -- STREAM_PROJECT  |PARTITIONED|
+                  exchange [cardinality: 1000000.0, op-cost: 0.0, total-cost: 1000000.0]
                   -- ONE_TO_ONE_EXCHANGE  |PARTITIONED|
-                    -- DATASOURCE_SCAN (test.TestOpen)  |PARTITIONED|
-                      -- ONE_TO_ONE_EXCHANGE  |PARTITIONED|
-                        -- EMPTY_TUPLE_SOURCE  |PARTITIONED|
-=======
-    project ([$$16])
-    -- STREAM_PROJECT  |PARTITIONED|
-      assign [$$16] <- [{"res": $$20}]
-      -- ASSIGN  |PARTITIONED|
-        exchange
-        -- SORT_MERGE_EXCHANGE [$$20(ASC) ]  |PARTITIONED|
-          order (ASC, $$20)
-          -- STABLE_SORT [$$20(ASC)]  |PARTITIONED|
-            exchange
-            -- ONE_TO_ONE_EXCHANGE  |PARTITIONED|
-              project ([$$20])
-              -- STREAM_PROJECT  |PARTITIONED|
-                select (gt($$t.getField("c_i64"), 2))
-                -- STREAM_SELECT  |PARTITIONED|
-                  assign [$$20] <- [$$t.getField("c_x")]
-                  -- ASSIGN  |PARTITIONED|
-                    project ([$$t])
-                    -- STREAM_PROJECT  |PARTITIONED|
+                    data-scan []<-[$$19, $$t] <- test.TestOpen [cardinality: 1000000.0, op-cost: 1000000.0, total-cost: 1000000.0]
+                    -- DATASOURCE_SCAN  |PARTITIONED|
                       exchange
                       -- ONE_TO_ONE_EXCHANGE  |PARTITIONED|
-                        data-scan []<-[$$18, $$t] <- test.TestOpen
-                        -- DATASOURCE_SCAN  |PARTITIONED|
-                          exchange
-                          -- ONE_TO_ONE_EXCHANGE  |PARTITIONED|
-                            empty-tuple-source
-                            -- EMPTY_TUPLE_SOURCE  |PARTITIONED|
->>>>>>> 86e6336f
+                        empty-tuple-source
+                        -- EMPTY_TUPLE_SOURCE  |PARTITIONED|