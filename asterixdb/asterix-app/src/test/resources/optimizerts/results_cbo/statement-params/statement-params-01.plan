--- conflicted
+++ resolved
@@ -1,29 +1,16 @@
-distribute result [$$16]
+distribute result [$$17] [cardinality: 1000000.0, op-cost: 0.0, total-cost: 1000000.0]
 -- DISTRIBUTE_RESULT  |PARTITIONED|
-  exchange
+  exchange [cardinality: 1000000.0, op-cost: 0.0, total-cost: 1000000.0]
   -- ONE_TO_ONE_EXCHANGE  |PARTITIONED|
-<<<<<<< HEAD
+    assign [$$17] <- [{"c_id": $$18}] project: [$$17] [cardinality: 1000000.0, op-cost: 0.0, total-cost: 1000000.0]
     -- ASSIGN  |PARTITIONED|
+      select (eq($$t.getField("c_s"), "hello")) project: [$$18] [cardinality: 1000000.0, op-cost: 0.0, total-cost: 1000000.0]
       -- STREAM_SELECT  |PARTITIONED|
+        exchange [cardinality: 1000000.0, op-cost: 0.0, total-cost: 1000000.0]
         -- ONE_TO_ONE_EXCHANGE  |PARTITIONED|
-          -- DATASOURCE_SCAN (test.TestOpen)  |PARTITIONED|
-            -- ONE_TO_ONE_EXCHANGE  |PARTITIONED|
-              -- EMPTY_TUPLE_SOURCE  |PARTITIONED|
-=======
-    project ([$$16])
-    -- STREAM_PROJECT  |PARTITIONED|
-      assign [$$16] <- [{"c_id": $$17}]
-      -- ASSIGN  |PARTITIONED|
-        project ([$$17])
-        -- STREAM_PROJECT  |PARTITIONED|
-          select (eq($$t.getField("c_s"), "hello"))
-          -- STREAM_SELECT  |PARTITIONED|
+          data-scan []<-[$$18, $$t] <- test.TestOpen [cardinality: 1000000.0, op-cost: 1000000.0, total-cost: 1000000.0]
+          -- DATASOURCE_SCAN  |PARTITIONED|
             exchange
             -- ONE_TO_ONE_EXCHANGE  |PARTITIONED|
-              data-scan []<-[$$17, $$t] <- test.TestOpen
-              -- DATASOURCE_SCAN  |PARTITIONED|
-                exchange
-                -- ONE_TO_ONE_EXCHANGE  |PARTITIONED|
-                  empty-tuple-source
-                  -- EMPTY_TUPLE_SOURCE  |PARTITIONED|
->>>>>>> 86e6336f
+              empty-tuple-source
+              -- EMPTY_TUPLE_SOURCE  |PARTITIONED|