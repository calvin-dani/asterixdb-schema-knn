distribute result [$$26]
-- DISTRIBUTE_RESULT  |PARTITIONED|
  exchange
  -- ONE_TO_ONE_EXCHANGE  |PARTITIONED|
<<<<<<< HEAD
    -- ASSIGN  |PARTITIONED|
      -- SORT_MERGE_EXCHANGE [$$30(ASC) ]  |PARTITIONED|
        -- STABLE_SORT [$$30(ASC)]  |PARTITIONED|
          -- ONE_TO_ONE_EXCHANGE  |PARTITIONED|
            -- STREAM_SELECT  |PARTITIONED|
=======
    project ([$$26])
    -- STREAM_PROJECT  |PARTITIONED|
      assign [$$26] <- [{"id": $$29, "fname": $$28, "lname": $$32, "age": $$33}]
      -- ASSIGN  |PARTITIONED|
        exchange
        -- SORT_MERGE_EXCHANGE [$$29(ASC) ]  |PARTITIONED|
          select (eq($$28, "Julio"))
          -- STREAM_SELECT  |PARTITIONED|
            project ([$$29, $$33, $$32, $$28])
            -- STREAM_PROJECT  |PARTITIONED|
              assign [$$33, $$32, $$28] <- [$$l.getField(3), $$l.getField(2), $$l.getField(1)]
>>>>>>> 86e6336f
              -- ASSIGN  |PARTITIONED|
                exchange
                -- ONE_TO_ONE_EXCHANGE  |PARTITIONED|
                  data-scan []<-[$$29, $$l] <- test.employee
                  -- DATASOURCE_SCAN  |PARTITIONED|
                    exchange
                    -- ONE_TO_ONE_EXCHANGE  |PARTITIONED|
                      empty-tuple-source
                      -- EMPTY_TUPLE_SOURCE  |PARTITIONED|<|MERGE_RESOLUTION|>--- conflicted
+++ resolved
@@ -1,30 +1,22 @@
-distribute result [$$26]
+distribute result [$$27] [cardinality: 1000000.0, op-cost: 0.0, total-cost: 1000000.0]
 -- DISTRIBUTE_RESULT  |PARTITIONED|
-  exchange
+  exchange [cardinality: 1000000.0, op-cost: 0.0, total-cost: 1000000.0]
   -- ONE_TO_ONE_EXCHANGE  |PARTITIONED|
-<<<<<<< HEAD
+    assign [$$27] <- [{"id": $$30, "fname": $$29, "lname": $$33, "age": $$34}] project: [$$27] [cardinality: 1000000.0, op-cost: 0.0, total-cost: 1000000.0]
     -- ASSIGN  |PARTITIONED|
+      exchange [cardinality: 1000000.0, op-cost: 0.0, total-cost: 1000000.0]
       -- SORT_MERGE_EXCHANGE [$$30(ASC) ]  |PARTITIONED|
+        order (ASC, $$30) [cardinality: 1000000.0, op-cost: 0.0, total-cost: 1000000.0]
         -- STABLE_SORT [$$30(ASC)]  |PARTITIONED|
+          exchange [cardinality: 1000000.0, op-cost: 0.0, total-cost: 1000000.0]
           -- ONE_TO_ONE_EXCHANGE  |PARTITIONED|
+            select (eq($$29, "Julio")) [cardinality: 1000000.0, op-cost: 0.0, total-cost: 1000000.0]
             -- STREAM_SELECT  |PARTITIONED|
-=======
-    project ([$$26])
-    -- STREAM_PROJECT  |PARTITIONED|
-      assign [$$26] <- [{"id": $$29, "fname": $$28, "lname": $$32, "age": $$33}]
-      -- ASSIGN  |PARTITIONED|
-        exchange
-        -- SORT_MERGE_EXCHANGE [$$29(ASC) ]  |PARTITIONED|
-          select (eq($$28, "Julio"))
-          -- STREAM_SELECT  |PARTITIONED|
-            project ([$$29, $$33, $$32, $$28])
-            -- STREAM_PROJECT  |PARTITIONED|
-              assign [$$33, $$32, $$28] <- [$$l.getField(3), $$l.getField(2), $$l.getField(1)]
->>>>>>> 86e6336f
+              assign [$$34, $$33, $$29] <- [$$l.getField(3), $$l.getField(2), $$l.getField(1)] project: [$$30, $$34, $$33, $$29] [cardinality: 1000000.0, op-cost: 0.0, total-cost: 1000000.0]
               -- ASSIGN  |PARTITIONED|
-                exchange
+                exchange [cardinality: 1000000.0, op-cost: 0.0, total-cost: 1000000.0]
                 -- ONE_TO_ONE_EXCHANGE  |PARTITIONED|
-                  data-scan []<-[$$29, $$l] <- test.employee
+                  data-scan []<-[$$30, $$l] <- test.employee [cardinality: 1000000.0, op-cost: 1000000.0, total-cost: 1000000.0]
                   -- DATASOURCE_SCAN  |PARTITIONED|
                     exchange
                     -- ONE_TO_ONE_EXCHANGE  |PARTITIONED|
