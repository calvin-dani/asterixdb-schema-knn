distribute result [$$o]
-- DISTRIBUTE_RESULT  |PARTITIONED|
  exchange
  -- ONE_TO_ONE_EXCHANGE  |PARTITIONED|
    project ([$$o])
    -- STREAM_PROJECT  |PARTITIONED|
<<<<<<< HEAD
      -- SORT_MERGE_EXCHANGE [$$16(ASC) ]  |PARTITIONED|
        -- STABLE_SORT [$$16(ASC)]  |PARTITIONED|
          -- ONE_TO_ONE_EXCHANGE  |PARTITIONED|
            -- STREAM_SELECT  |PARTITIONED|
              -- ONE_TO_ONE_EXCHANGE  |PARTITIONED|
                -- DATASOURCE_SCAN (test.DBLP)  |PARTITIONED|
                  -- ONE_TO_ONE_EXCHANGE  |PARTITIONED|
                    -- EMPTY_TUPLE_SOURCE  |PARTITIONED|
=======
      exchange
      -- SORT_MERGE_EXCHANGE [$$15(ASC) ]  |PARTITIONED|
        select (contains($$o.getField(2), "Multimedia"))
        -- STREAM_SELECT  |PARTITIONED|
          exchange
          -- ONE_TO_ONE_EXCHANGE  |PARTITIONED|
            data-scan []<-[$$15, $$o] <- test.DBLP
            -- DATASOURCE_SCAN  |PARTITIONED|
              exchange
              -- ONE_TO_ONE_EXCHANGE  |PARTITIONED|
                empty-tuple-source
                -- EMPTY_TUPLE_SOURCE  |PARTITIONED|
>>>>>>> 86e6336f
<|MERGE_RESOLUTION|>--- conflicted
+++ resolved
@@ -1,29 +1,22 @@
-distribute result [$$o]
+distribute result [$$o] [cardinality: 1000000.0, op-cost: 0.0, total-cost: 1000000.0]
 -- DISTRIBUTE_RESULT  |PARTITIONED|
-  exchange
+  exchange [cardinality: 1000000.0, op-cost: 0.0, total-cost: 1000000.0]
   -- ONE_TO_ONE_EXCHANGE  |PARTITIONED|
-    project ([$$o])
+    project ([$$o]) [cardinality: 1000000.0, op-cost: 0.0, total-cost: 1000000.0]
     -- STREAM_PROJECT  |PARTITIONED|
-<<<<<<< HEAD
+      exchange [cardinality: 1000000.0, op-cost: 0.0, total-cost: 1000000.0]
       -- SORT_MERGE_EXCHANGE [$$16(ASC) ]  |PARTITIONED|
+        order (ASC, $$16) [cardinality: 1000000.0, op-cost: 0.0, total-cost: 1000000.0]
         -- STABLE_SORT [$$16(ASC)]  |PARTITIONED|
+          exchange [cardinality: 1000000.0, op-cost: 0.0, total-cost: 1000000.0]
           -- ONE_TO_ONE_EXCHANGE  |PARTITIONED|
+            select (contains($$o.getField(2), "Multimedia")) [cardinality: 1000000.0, op-cost: 0.0, total-cost: 1000000.0]
             -- STREAM_SELECT  |PARTITIONED|
+              exchange [cardinality: 1000000.0, op-cost: 0.0, total-cost: 1000000.0]
               -- ONE_TO_ONE_EXCHANGE  |PARTITIONED|
-                -- DATASOURCE_SCAN (test.DBLP)  |PARTITIONED|
+                data-scan []<-[$$16, $$o] <- test.DBLP [cardinality: 1000000.0, op-cost: 1000000.0, total-cost: 1000000.0]
+                -- DATASOURCE_SCAN  |PARTITIONED|
+                  exchange
                   -- ONE_TO_ONE_EXCHANGE  |PARTITIONED|
-                    -- EMPTY_TUPLE_SOURCE  |PARTITIONED|
-=======
-      exchange
-      -- SORT_MERGE_EXCHANGE [$$15(ASC) ]  |PARTITIONED|
-        select (contains($$o.getField(2), "Multimedia"))
-        -- STREAM_SELECT  |PARTITIONED|
-          exchange
-          -- ONE_TO_ONE_EXCHANGE  |PARTITIONED|
-            data-scan []<-[$$15, $$o] <- test.DBLP
-            -- DATASOURCE_SCAN  |PARTITIONED|
-              exchange
-              -- ONE_TO_ONE_EXCHANGE  |PARTITIONED|
-                empty-tuple-source
-                -- EMPTY_TUPLE_SOURCE  |PARTITIONED|
->>>>>>> 86e6336f
+                    empty-tuple-source
+                    -- EMPTY_TUPLE_SOURCE  |PARTITIONED|