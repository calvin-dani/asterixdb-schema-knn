--- conflicted
+++ resolved
@@ -1,30 +1,22 @@
-distribute result [$$56]
+distribute result [$$58] [cardinality: 1000000.0, op-cost: 0.0, total-cost: 1000000.0]
 -- DISTRIBUTE_RESULT  |PARTITIONED|
-  exchange
+  exchange [cardinality: 1000000.0, op-cost: 0.0, total-cost: 1000000.0]
   -- ONE_TO_ONE_EXCHANGE  |PARTITIONED|
-<<<<<<< HEAD
+    assign [$$58] <- [{"id": $$61, "x": $$72, "y": int64-default-null($$64)}] project: [$$58] [cardinality: 1000000.0, op-cost: 0.0, total-cost: 1000000.0]
     -- ASSIGN  |PARTITIONED|
+      exchange [cardinality: 1000000.0, op-cost: 0.0, total-cost: 1000000.0]
       -- SORT_MERGE_EXCHANGE [$$61(ASC) ]  |PARTITIONED|
+        order (ASC, $$61) [cardinality: 1000000.0, op-cost: 0.0, total-cost: 1000000.0]
         -- STABLE_SORT [$$61(ASC)]  |PARTITIONED|
+          exchange [cardinality: 1000000.0, op-cost: 0.0, total-cost: 1000000.0]
           -- ONE_TO_ONE_EXCHANGE  |PARTITIONED|
+            select (le($$72, 1)) [cardinality: 1000000.0, op-cost: 0.0, total-cost: 1000000.0]
             -- STREAM_SELECT  |PARTITIONED|
-=======
-    project ([$$56])
-    -- STREAM_PROJECT  |PARTITIONED|
-      assign [$$56] <- [{"id": $$59, "x": $$70, "y": int64-default-null($$62)}]
-      -- ASSIGN  |PARTITIONED|
-        exchange
-        -- SORT_MERGE_EXCHANGE [$$59(ASC) ]  |PARTITIONED|
-          select (le($$70, 1))
-          -- STREAM_SELECT  |PARTITIONED|
-            project ([$$59, $$70, $$62])
-            -- STREAM_PROJECT  |PARTITIONED|
-              assign [$$70, $$62] <- [int64-default-null($$ds2.getField("x")), $$ds2.getField("y")]
->>>>>>> 86e6336f
+              assign [$$72, $$64] <- [int64-default-null($$ds2.getField("x")), $$ds2.getField("y")] project: [$$61, $$72, $$64] [cardinality: 1000000.0, op-cost: 0.0, total-cost: 1000000.0]
               -- ASSIGN  |PARTITIONED|
-                exchange
+                exchange [cardinality: 1000000.0, op-cost: 0.0, total-cost: 1000000.0]
                 -- ONE_TO_ONE_EXCHANGE  |PARTITIONED|
-                  data-scan []<-[$$59, $$ds2] <- test.ds2
+                  data-scan []<-[$$61, $$ds2] <- test.ds2 [cardinality: 1000000.0, op-cost: 1000000.0, total-cost: 1000000.0]
                   -- DATASOURCE_SCAN  |PARTITIONED|
                     exchange
                     -- ONE_TO_ONE_EXCHANGE  |PARTITIONED|
