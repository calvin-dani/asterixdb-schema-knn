--- conflicted
+++ resolved
@@ -1,30 +1,22 @@
-distribute result [$$18]
+distribute result [$$19] [cardinality: 1000000.0, op-cost: 0.0, total-cost: 1000000.0]
 -- DISTRIBUTE_RESULT  |PARTITIONED|
-  exchange
+  exchange [cardinality: 1000000.0, op-cost: 0.0, total-cost: 1000000.0]
   -- ONE_TO_ONE_EXCHANGE  |PARTITIONED|
-<<<<<<< HEAD
+    assign [$$19] <- [{"id": $$22, "fname": $$21, "lname": $$25}] project: [$$19] [cardinality: 1000000.0, op-cost: 0.0, total-cost: 1000000.0]
     -- ASSIGN  |PARTITIONED|
+      exchange [cardinality: 1000000.0, op-cost: 0.0, total-cost: 1000000.0]
       -- SORT_MERGE_EXCHANGE [$$22(ASC) ]  |PARTITIONED|
+        order (ASC, $$22) [cardinality: 1000000.0, op-cost: 0.0, total-cost: 1000000.0]
         -- STABLE_SORT [$$22(ASC)]  |PARTITIONED|
+          exchange [cardinality: 1000000.0, op-cost: 0.0, total-cost: 1000000.0]
           -- ONE_TO_ONE_EXCHANGE  |PARTITIONED|
+            select (eq($$21, "A")) [cardinality: 1000000.0, op-cost: 0.0, total-cost: 1000000.0]
             -- STREAM_SELECT  |PARTITIONED|
-=======
-    project ([$$18])
-    -- STREAM_PROJECT  |PARTITIONED|
-      assign [$$18] <- [{"id": $$21, "fname": $$20, "lname": $$24}]
-      -- ASSIGN  |PARTITIONED|
-        exchange
-        -- SORT_MERGE_EXCHANGE [$$21(ASC) ]  |PARTITIONED|
-          select (eq($$20, "A"))
-          -- STREAM_SELECT  |PARTITIONED|
-            project ([$$21, $$24, $$20])
-            -- STREAM_PROJECT  |PARTITIONED|
-              assign [$$24, $$20] <- [$$employee.getField(2), $$employee.getField(1)]
->>>>>>> 86e6336f
+              assign [$$25, $$21] <- [$$employee.getField(2), $$employee.getField(1)] project: [$$22, $$25, $$21] [cardinality: 1000000.0, op-cost: 0.0, total-cost: 1000000.0]
               -- ASSIGN  |PARTITIONED|
-                exchange
+                exchange [cardinality: 1000000.0, op-cost: 0.0, total-cost: 1000000.0]
                 -- ONE_TO_ONE_EXCHANGE  |PARTITIONED|
-                  data-scan []<-[$$21, $$employee] <- test.employee
+                  data-scan []<-[$$22, $$employee] <- test.employee [cardinality: 1000000.0, op-cost: 1000000.0, total-cost: 1000000.0]
                   -- DATASOURCE_SCAN  |PARTITIONED|
                     exchange
                     -- ONE_TO_ONE_EXCHANGE  |PARTITIONED|
