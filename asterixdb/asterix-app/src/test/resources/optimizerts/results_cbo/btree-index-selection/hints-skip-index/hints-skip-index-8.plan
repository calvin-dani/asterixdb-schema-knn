distribute result [$$23]
-- DISTRIBUTE_RESULT  |PARTITIONED|
<<<<<<< HEAD
  -- SORT_MERGE_EXCHANGE [$$24(ASC) ]  |PARTITIONED|
    -- STABLE_SORT [$$24(ASC)]  |PARTITIONED|
      -- ONE_TO_ONE_EXCHANGE  |PARTITIONED|
        -- STREAM_SELECT  |PARTITIONED|
          -- ASSIGN  |PARTITIONED|
            -- STREAM_PROJECT  |PARTITIONED|
              -- ONE_TO_ONE_EXCHANGE  |PARTITIONED|
                -- DATASOURCE_SCAN (test.tenk)  |PARTITIONED|
                  -- ONE_TO_ONE_EXCHANGE  |PARTITIONED|
                    -- EMPTY_TUPLE_SOURCE  |PARTITIONED|
=======
  exchange
  -- SORT_MERGE_EXCHANGE [$$23(ASC) ]  |PARTITIONED|
    order (ASC, $$23)
    -- STABLE_SORT [$$23(ASC)]  |PARTITIONED|
      exchange
      -- ONE_TO_ONE_EXCHANGE  |PARTITIONED|
        project ([$$23])
        -- STREAM_PROJECT  |PARTITIONED|
          select (and(eq($$tenk.getField(7), 0), eq($$tenk.getField(8), 0)))
          -- STREAM_SELECT  |PARTITIONED|
            assign [$$23] <- [$$tenk.getField(0)]
            -- ASSIGN  |PARTITIONED|
              project ([$$tenk])
              -- STREAM_PROJECT  |PARTITIONED|
                exchange
                -- ONE_TO_ONE_EXCHANGE  |PARTITIONED|
                  data-scan []<-[$$20, $$tenk] <- test.tenk
                  -- DATASOURCE_SCAN  |PARTITIONED|
                    exchange
                    -- ONE_TO_ONE_EXCHANGE  |PARTITIONED|
                      empty-tuple-source
                      -- EMPTY_TUPLE_SOURCE  |PARTITIONED|
>>>>>>> 86e6336f
<|MERGE_RESOLUTION|>--- conflicted
+++ resolved
@@ -1,37 +1,22 @@
-distribute result [$$23]
+distribute result [$$24] [cardinality: 1000000.0, op-cost: 0.0, total-cost: 1000000.0]
 -- DISTRIBUTE_RESULT  |PARTITIONED|
-<<<<<<< HEAD
+  exchange [cardinality: 1000000.0, op-cost: 0.0, total-cost: 1000000.0]
   -- SORT_MERGE_EXCHANGE [$$24(ASC) ]  |PARTITIONED|
+    order (ASC, $$24) [cardinality: 1000000.0, op-cost: 0.0, total-cost: 1000000.0]
     -- STABLE_SORT [$$24(ASC)]  |PARTITIONED|
+      exchange [cardinality: 1000000.0, op-cost: 0.0, total-cost: 1000000.0]
       -- ONE_TO_ONE_EXCHANGE  |PARTITIONED|
+        select (and(eq($$tenk.getField(7), 0), eq($$tenk.getField(8), 0))) project: [$$24] [cardinality: 1000000.0, op-cost: 0.0, total-cost: 1000000.0]
         -- STREAM_SELECT  |PARTITIONED|
+          assign [$$24] <- [$$tenk.getField(0)] [cardinality: 1000000.0, op-cost: 0.0, total-cost: 1000000.0]
           -- ASSIGN  |PARTITIONED|
+            project ([$$tenk]) [cardinality: 1000000.0, op-cost: 0.0, total-cost: 1000000.0]
             -- STREAM_PROJECT  |PARTITIONED|
+              exchange [cardinality: 1000000.0, op-cost: 0.0, total-cost: 1000000.0]
               -- ONE_TO_ONE_EXCHANGE  |PARTITIONED|
-                -- DATASOURCE_SCAN (test.tenk)  |PARTITIONED|
+                data-scan []<-[$$21, $$tenk] <- test.tenk [cardinality: 1000000.0, op-cost: 1000000.0, total-cost: 1000000.0]
+                -- DATASOURCE_SCAN  |PARTITIONED|
+                  exchange
                   -- ONE_TO_ONE_EXCHANGE  |PARTITIONED|
-                    -- EMPTY_TUPLE_SOURCE  |PARTITIONED|
-=======
-  exchange
-  -- SORT_MERGE_EXCHANGE [$$23(ASC) ]  |PARTITIONED|
-    order (ASC, $$23)
-    -- STABLE_SORT [$$23(ASC)]  |PARTITIONED|
-      exchange
-      -- ONE_TO_ONE_EXCHANGE  |PARTITIONED|
-        project ([$$23])
-        -- STREAM_PROJECT  |PARTITIONED|
-          select (and(eq($$tenk.getField(7), 0), eq($$tenk.getField(8), 0)))
-          -- STREAM_SELECT  |PARTITIONED|
-            assign [$$23] <- [$$tenk.getField(0)]
-            -- ASSIGN  |PARTITIONED|
-              project ([$$tenk])
-              -- STREAM_PROJECT  |PARTITIONED|
-                exchange
-                -- ONE_TO_ONE_EXCHANGE  |PARTITIONED|
-                  data-scan []<-[$$20, $$tenk] <- test.tenk
-                  -- DATASOURCE_SCAN  |PARTITIONED|
-                    exchange
-                    -- ONE_TO_ONE_EXCHANGE  |PARTITIONED|
-                      empty-tuple-source
-                      -- EMPTY_TUPLE_SOURCE  |PARTITIONED|
->>>>>>> 86e6336f
+                    empty-tuple-source
+                    -- EMPTY_TUPLE_SOURCE  |PARTITIONED|