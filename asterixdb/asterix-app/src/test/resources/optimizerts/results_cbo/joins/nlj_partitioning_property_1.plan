--- conflicted
+++ resolved
@@ -1,84 +1,58 @@
-distribute result [$$70]
+distribute result [$$75] [cardinality: 1.0E12, op-cost: 0.0, total-cost: 2.000015E12]
 -- DISTRIBUTE_RESULT  |UNPARTITIONED|
-  exchange
+  exchange [cardinality: 1.0E12, op-cost: 0.0, total-cost: 2.000015E12]
   -- ONE_TO_ONE_EXCHANGE  |UNPARTITIONED|
-    project ([$$70])
+    project ([$$75]) [cardinality: 1.0E12, op-cost: 0.0, total-cost: 2.000015E12]
     -- STREAM_PROJECT  |UNPARTITIONED|
-      assign [$$70] <- [{"count": $$77}]
+      assign [$$75] <- [{"count": $$82}] [cardinality: 1.0E12, op-cost: 0.0, total-cost: 2.000015E12]
       -- ASSIGN  |UNPARTITIONED|
-        aggregate [$$77] <- [agg-sql-sum($$79)]
+        aggregate [$$82] <- [agg-sql-sum($$84)] [cardinality: 1.0E12, op-cost: 0.0, total-cost: 2.000015E12]
         -- AGGREGATE  |UNPARTITIONED|
-          exchange
+          exchange [cardinality: 1.0E12, op-cost: 0.0, total-cost: 2.000015E12]
           -- RANDOM_MERGE_EXCHANGE  |PARTITIONED|
-            aggregate [$$79] <- [agg-sql-count(1)]
+            aggregate [$$84] <- [agg-sql-count(1)] [cardinality: 1.0E12, op-cost: 0.0, total-cost: 2.000015E12]
             -- AGGREGATE  |PARTITIONED|
-              exchange
+              exchange [cardinality: 1.0E12, op-cost: 0.0, total-cost: 2.000015E12]
               -- ONE_TO_ONE_EXCHANGE  |PARTITIONED|
-<<<<<<< HEAD
+                join (eq($$76, $$78)) [cardinality: 1.0E12, op-cost: 1.000004E12, total-cost: 2.000015E12]
                 -- HYBRID_HASH_JOIN [$$76][$$78]  |PARTITIONED|
+                  exchange [cardinality: 1.0E12, op-cost: 0.0, total-cost: 1.000006E12]
                   -- ONE_TO_ONE_EXCHANGE  |PARTITIONED|
+                    join (true) [cardinality: 1.0E12, op-cost: 1.0E12, total-cost: 1.000006E12]
                     -- NESTED_LOOP  |PARTITIONED|
+                      exchange [cardinality: 1000000.0, op-cost: 0.0, total-cost: 1000000.0]
                       -- ONE_TO_ONE_EXCHANGE  |PARTITIONED|
+                        project ([$$76]) [cardinality: 1000000.0, op-cost: 0.0, total-cost: 1000000.0]
                         -- STREAM_PROJECT  |PARTITIONED|
+                          exchange [cardinality: 1000000.0, op-cost: 0.0, total-cost: 1000000.0]
                           -- ONE_TO_ONE_EXCHANGE  |PARTITIONED|
-                            -- DATASOURCE_SCAN (tpch.Supplier)  |PARTITIONED|
+                            data-scan []<-[$$76, $$s] <- tpch.Supplier [cardinality: 1000000.0, op-cost: 1000000.0, total-cost: 1000000.0]
+                            -- DATASOURCE_SCAN  |PARTITIONED|
+                              exchange [cardinality: 0.0, op-cost: 0.0, total-cost: 0.0]
                               -- ONE_TO_ONE_EXCHANGE  |PARTITIONED|
+                                empty-tuple-source [cardinality: 0.0, op-cost: 0.0, total-cost: 0.0]
                                 -- EMPTY_TUPLE_SOURCE  |PARTITIONED|
+                      exchange [cardinality: 1000000.0, op-cost: 4000000.0, total-cost: 5000000.0]
                       -- BROADCAST_EXCHANGE  |PARTITIONED|
+                        project ([]) [cardinality: 1000000.0, op-cost: 0.0, total-cost: 1000000.0]
                         -- STREAM_PROJECT  |PARTITIONED|
+                          exchange [cardinality: 1000000.0, op-cost: 4000000.0, total-cost: 5000000.0]
                           -- ONE_TO_ONE_EXCHANGE  |PARTITIONED|
-                            -- DATASOURCE_SCAN (tpch.Part)  |PARTITIONED|
+                            data-scan []<-[$$79, $$p] <- tpch.Part [cardinality: 1000000.0, op-cost: 1000000.0, total-cost: 1000000.0]
+                            -- DATASOURCE_SCAN  |PARTITIONED|
+                              exchange [cardinality: 0.0, op-cost: 0.0, total-cost: 0.0]
                               -- ONE_TO_ONE_EXCHANGE  |PARTITIONED|
+                                empty-tuple-source [cardinality: 0.0, op-cost: 0.0, total-cost: 0.0]
                                 -- EMPTY_TUPLE_SOURCE  |PARTITIONED|
-=======
-                join (true)
-                -- NESTED_LOOP  |PARTITIONED|
-                  exchange
-                  -- ONE_TO_ONE_EXCHANGE  |PARTITIONED|
-                    project ([])
+                  exchange [cardinality: 1000000.0, op-cost: 4000000.0, total-cost: 5000000.0]
+                  -- BROADCAST_EXCHANGE  |PARTITIONED|
+                    project ([$$78]) [cardinality: 1000000.0, op-cost: 0.0, total-cost: 1000000.0]
                     -- STREAM_PROJECT  |PARTITIONED|
-                      exchange
+                      exchange [cardinality: 1000000.0, op-cost: 4000000.0, total-cost: 5000000.0]
                       -- ONE_TO_ONE_EXCHANGE  |PARTITIONED|
-                        join (eq($$71, $$73))
-                        -- HYBRID_HASH_JOIN [$$71][$$73]  |PARTITIONED|
-                          exchange
+                        data-scan []<-[$$77, $$78, $$ps] <- tpch.Partsupp [cardinality: 1000000.0, op-cost: 1000000.0, total-cost: 1000000.0]
+                        -- DATASOURCE_SCAN  |PARTITIONED|
+                          exchange [cardinality: 0.0, op-cost: 0.0, total-cost: 0.0]
                           -- ONE_TO_ONE_EXCHANGE  |PARTITIONED|
-                            project ([$$71])
-                            -- STREAM_PROJECT  |PARTITIONED|
-                              exchange
-                              -- ONE_TO_ONE_EXCHANGE  |PARTITIONED|
-                                data-scan []<-[$$71, $$s] <- tpch.Supplier
-                                -- DATASOURCE_SCAN  |PARTITIONED|
-                                  exchange
-                                  -- ONE_TO_ONE_EXCHANGE  |PARTITIONED|
-                                    empty-tuple-source
-                                    -- EMPTY_TUPLE_SOURCE  |PARTITIONED|
-                          exchange
-                          -- BROADCAST_EXCHANGE  |PARTITIONED|
-                            project ([$$73])
-                            -- STREAM_PROJECT  |PARTITIONED|
-                              exchange
-                              -- ONE_TO_ONE_EXCHANGE  |PARTITIONED|
-                                data-scan []<-[$$72, $$73, $$ps] <- tpch.Partsupp
-                                -- DATASOURCE_SCAN  |PARTITIONED|
-                                  exchange
-                                  -- ONE_TO_ONE_EXCHANGE  |PARTITIONED|
-                                    empty-tuple-source
-                                    -- EMPTY_TUPLE_SOURCE  |PARTITIONED|
-                  exchange
->>>>>>> 3d3ece6e
-                  -- BROADCAST_EXCHANGE  |PARTITIONED|
-                    project ([])
-                    -- STREAM_PROJECT  |PARTITIONED|
-                      exchange
-                      -- ONE_TO_ONE_EXCHANGE  |PARTITIONED|
-<<<<<<< HEAD
-                        -- DATASOURCE_SCAN (tpch.Partsupp)  |PARTITIONED|
-=======
-                        data-scan []<-[$$74, $$p] <- tpch.Part
-                        -- DATASOURCE_SCAN  |PARTITIONED|
-                          exchange
->>>>>>> 3d3ece6e
-                          -- ONE_TO_ONE_EXCHANGE  |PARTITIONED|
-                            empty-tuple-source
+                            empty-tuple-source [cardinality: 0.0, op-cost: 0.0, total-cost: 0.0]
                             -- EMPTY_TUPLE_SOURCE  |PARTITIONED|