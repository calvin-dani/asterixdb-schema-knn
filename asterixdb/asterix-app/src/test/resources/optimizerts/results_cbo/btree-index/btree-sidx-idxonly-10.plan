--- conflicted
+++ resolved
@@ -1,41 +1,26 @@
-distribute result [$$70]
+distribute result [$$73] [cardinality: 1000000.0, op-cost: 0.0, total-cost: 1000000.0]
 -- DISTRIBUTE_RESULT  |UNPARTITIONED|
-  exchange
+  exchange [cardinality: 1000000.0, op-cost: 0.0, total-cost: 1000000.0]
   -- ONE_TO_ONE_EXCHANGE  |UNPARTITIONED|
-    aggregate [$$70] <- [agg-sql-sum($$77)]
+    aggregate [$$73] <- [agg-sql-sum($$80)] [cardinality: 1000000.0, op-cost: 0.0, total-cost: 1000000.0]
     -- AGGREGATE  |UNPARTITIONED|
-      exchange
+      exchange [cardinality: 1000000.0, op-cost: 0.0, total-cost: 1000000.0]
       -- RANDOM_MERGE_EXCHANGE  |PARTITIONED|
-        aggregate [$$77] <- [agg-sql-count(1)]
+        aggregate [$$80] <- [agg-sql-count(1)] [cardinality: 1000000.0, op-cost: 0.0, total-cost: 1000000.0]
         -- AGGREGATE  |PARTITIONED|
-          select (and(ge($$66, 0), lt($$66, 1000000), lt($$71, date: { 2002-11-09 }), ge($$71, date: { 1997-05-19 })))
+          select (and(ge($$69, 0), lt($$69, 1000000), lt($$74, date: { 2002-11-09 }), ge($$74, date: { 1997-05-19 }))) [cardinality: 1000000.0, op-cost: 0.0, total-cost: 1000000.0]
           -- STREAM_SELECT  |PARTITIONED|
-<<<<<<< HEAD
+            assign [$$69, $$74] <- [$$72.getField(10), $$72.getField(6)] project: [$$69, $$74] [cardinality: 1000000.0, op-cost: 0.0, total-cost: 1000000.0]
             -- ASSIGN  |PARTITIONED|
-=======
-            project ([$$66, $$71])
-            -- STREAM_PROJECT  |PARTITIONED|
-              assign [$$66, $$71] <- [$$69.getField(10), $$69.getField(6)]
->>>>>>> 86e6336f
+              assign [$$72] <- [$$t.getField(12)] project: [$$72] [cardinality: 1000000.0, op-cost: 0.0, total-cost: 1000000.0]
               -- ASSIGN  |PARTITIONED|
-                project ([$$69])
+                project ([$$t]) [cardinality: 1000000.0, op-cost: 0.0, total-cost: 1000000.0]
                 -- STREAM_PROJECT  |PARTITIONED|
-<<<<<<< HEAD
+                  exchange [cardinality: 1000000.0, op-cost: 0.0, total-cost: 1000000.0]
                   -- ONE_TO_ONE_EXCHANGE  |PARTITIONED|
-                    -- DATASOURCE_SCAN (twitter.ds_tweet)  |PARTITIONED|
-                      -- ONE_TO_ONE_EXCHANGE  |PARTITIONED|
-                        -- EMPTY_TUPLE_SOURCE  |PARTITIONED|
-=======
-                  assign [$$69] <- [$$t.getField(12)]
-                  -- ASSIGN  |PARTITIONED|
-                    project ([$$t])
-                    -- STREAM_PROJECT  |PARTITIONED|
+                    data-scan []<-[$$71, $$t] <- twitter.ds_tweet [cardinality: 1000000.0, op-cost: 1000000.0, total-cost: 1000000.0]
+                    -- DATASOURCE_SCAN  |PARTITIONED|
                       exchange
                       -- ONE_TO_ONE_EXCHANGE  |PARTITIONED|
-                        data-scan []<-[$$68, $$t] <- twitter.ds_tweet
-                        -- DATASOURCE_SCAN  |PARTITIONED|
-                          exchange
-                          -- ONE_TO_ONE_EXCHANGE  |PARTITIONED|
-                            empty-tuple-source
-                            -- EMPTY_TUPLE_SOURCE  |PARTITIONED|
->>>>>>> 86e6336f
+                        empty-tuple-source
+                        -- EMPTY_TUPLE_SOURCE  |PARTITIONED|