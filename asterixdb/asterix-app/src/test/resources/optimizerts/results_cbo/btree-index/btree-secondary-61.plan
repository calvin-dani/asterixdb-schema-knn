distribute result [$$emp]
-- DISTRIBUTE_RESULT  |PARTITIONED|
  exchange
  -- ONE_TO_ONE_EXCHANGE  |PARTITIONED|
<<<<<<< HEAD
    -- STREAM_SELECT  |PARTITIONED|
      -- ASSIGN  |PARTITIONED|
        -- STREAM_PROJECT  |PARTITIONED|
          -- ONE_TO_ONE_EXCHANGE  |PARTITIONED|
            -- DATASOURCE_SCAN (test.testdst)  |PARTITIONED|
              -- ONE_TO_ONE_EXCHANGE  |PARTITIONED|
                -- EMPTY_TUPLE_SOURCE  |PARTITIONED|
=======
    project ([$$emp])
    -- STREAM_PROJECT  |PARTITIONED|
      select (and(lt($$21, "Tomes"), gt($$21, "Kevin"), gt($$22, "Craig"), le($$22, "Mary")))
      -- STREAM_SELECT  |PARTITIONED|
        assign [$$22, $$21] <- [$$emp.getField(1), $$emp.getField(2)]
        -- ASSIGN  |PARTITIONED|
          project ([$$emp])
          -- STREAM_PROJECT  |PARTITIONED|
            exchange
            -- ONE_TO_ONE_EXCHANGE  |PARTITIONED|
              data-scan []<-[$$23, $$emp] <- test.testdst
              -- DATASOURCE_SCAN  |PARTITIONED|
                exchange
                -- ONE_TO_ONE_EXCHANGE  |PARTITIONED|
                  empty-tuple-source
                  -- EMPTY_TUPLE_SOURCE  |PARTITIONED|
>>>>>>> 86e6336f
<|MERGE_RESOLUTION|>--- conflicted
+++ resolved
@@ -1,30 +1,18 @@
-distribute result [$$emp]
+distribute result [$$emp] [cardinality: 1000000.0, op-cost: 0.0, total-cost: 1000000.0]
 -- DISTRIBUTE_RESULT  |PARTITIONED|
-  exchange
+  exchange [cardinality: 1000000.0, op-cost: 0.0, total-cost: 1000000.0]
   -- ONE_TO_ONE_EXCHANGE  |PARTITIONED|
-<<<<<<< HEAD
+    select (and(lt($$22, "Tomes"), gt($$22, "Kevin"), gt($$23, "Craig"), le($$23, "Mary"))) project: [$$emp] [cardinality: 1000000.0, op-cost: 0.0, total-cost: 1000000.0]
     -- STREAM_SELECT  |PARTITIONED|
+      assign [$$23, $$22] <- [$$emp.getField(1), $$emp.getField(2)] [cardinality: 1000000.0, op-cost: 0.0, total-cost: 1000000.0]
       -- ASSIGN  |PARTITIONED|
+        project ([$$emp]) [cardinality: 1000000.0, op-cost: 0.0, total-cost: 1000000.0]
         -- STREAM_PROJECT  |PARTITIONED|
+          exchange [cardinality: 1000000.0, op-cost: 0.0, total-cost: 1000000.0]
           -- ONE_TO_ONE_EXCHANGE  |PARTITIONED|
-            -- DATASOURCE_SCAN (test.testdst)  |PARTITIONED|
+            data-scan []<-[$$24, $$emp] <- test.testdst [cardinality: 1000000.0, op-cost: 1000000.0, total-cost: 1000000.0]
+            -- DATASOURCE_SCAN  |PARTITIONED|
+              exchange
               -- ONE_TO_ONE_EXCHANGE  |PARTITIONED|
-                -- EMPTY_TUPLE_SOURCE  |PARTITIONED|
-=======
-    project ([$$emp])
-    -- STREAM_PROJECT  |PARTITIONED|
-      select (and(lt($$21, "Tomes"), gt($$21, "Kevin"), gt($$22, "Craig"), le($$22, "Mary")))
-      -- STREAM_SELECT  |PARTITIONED|
-        assign [$$22, $$21] <- [$$emp.getField(1), $$emp.getField(2)]
-        -- ASSIGN  |PARTITIONED|
-          project ([$$emp])
-          -- STREAM_PROJECT  |PARTITIONED|
-            exchange
-            -- ONE_TO_ONE_EXCHANGE  |PARTITIONED|
-              data-scan []<-[$$23, $$emp] <- test.testdst
-              -- DATASOURCE_SCAN  |PARTITIONED|
-                exchange
-                -- ONE_TO_ONE_EXCHANGE  |PARTITIONED|
-                  empty-tuple-source
-                  -- EMPTY_TUPLE_SOURCE  |PARTITIONED|
->>>>>>> 86e6336f
+                empty-tuple-source
+                -- EMPTY_TUPLE_SOURCE  |PARTITIONED|