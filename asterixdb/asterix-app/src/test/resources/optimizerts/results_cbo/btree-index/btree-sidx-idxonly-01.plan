distribute result [$$17]
-- DISTRIBUTE_RESULT  |PARTITIONED|
  exchange
  -- ONE_TO_ONE_EXCHANGE  |PARTITIONED|
<<<<<<< HEAD
    -- ASSIGN  |PARTITIONED|
      -- SORT_MERGE_EXCHANGE [$$21(ASC) ]  |PARTITIONED|
        -- STABLE_SORT [$$21(ASC)]  |PARTITIONED|
          -- ONE_TO_ONE_EXCHANGE  |PARTITIONED|
            -- STREAM_SELECT  |PARTITIONED|
=======
    project ([$$17])
    -- STREAM_PROJECT  |PARTITIONED|
      assign [$$17] <- [{"pk": $$20, "sk": $$19}]
      -- ASSIGN  |PARTITIONED|
        exchange
        -- SORT_MERGE_EXCHANGE [$$20(ASC) ]  |PARTITIONED|
          select (lt($$19, 3))
          -- STREAM_SELECT  |PARTITIONED|
            project ([$$20, $$19])
            -- STREAM_PROJECT  |PARTITIONED|
              assign [$$19] <- [$$o.getField(1)]
>>>>>>> 86e6336f
              -- ASSIGN  |PARTITIONED|
                exchange
                -- ONE_TO_ONE_EXCHANGE  |PARTITIONED|
                  data-scan []<-[$$20, $$o] <- test.MyData
                  -- DATASOURCE_SCAN  |PARTITIONED|
                    exchange
                    -- ONE_TO_ONE_EXCHANGE  |PARTITIONED|
                      empty-tuple-source
                      -- EMPTY_TUPLE_SOURCE  |PARTITIONED|<|MERGE_RESOLUTION|>--- conflicted
+++ resolved
@@ -1,30 +1,22 @@
-distribute result [$$17]
+distribute result [$$18] [cardinality: 1000000.0, op-cost: 0.0, total-cost: 1000000.0]
 -- DISTRIBUTE_RESULT  |PARTITIONED|
-  exchange
+  exchange [cardinality: 1000000.0, op-cost: 0.0, total-cost: 1000000.0]
   -- ONE_TO_ONE_EXCHANGE  |PARTITIONED|
-<<<<<<< HEAD
+    assign [$$18] <- [{"pk": $$21, "sk": $$20}] project: [$$18] [cardinality: 1000000.0, op-cost: 0.0, total-cost: 1000000.0]
     -- ASSIGN  |PARTITIONED|
+      exchange [cardinality: 1000000.0, op-cost: 0.0, total-cost: 1000000.0]
       -- SORT_MERGE_EXCHANGE [$$21(ASC) ]  |PARTITIONED|
+        order (ASC, $$21) [cardinality: 1000000.0, op-cost: 0.0, total-cost: 1000000.0]
         -- STABLE_SORT [$$21(ASC)]  |PARTITIONED|
+          exchange [cardinality: 1000000.0, op-cost: 0.0, total-cost: 1000000.0]
           -- ONE_TO_ONE_EXCHANGE  |PARTITIONED|
+            select (lt($$20, 3)) [cardinality: 1000000.0, op-cost: 0.0, total-cost: 1000000.0]
             -- STREAM_SELECT  |PARTITIONED|
-=======
-    project ([$$17])
-    -- STREAM_PROJECT  |PARTITIONED|
-      assign [$$17] <- [{"pk": $$20, "sk": $$19}]
-      -- ASSIGN  |PARTITIONED|
-        exchange
-        -- SORT_MERGE_EXCHANGE [$$20(ASC) ]  |PARTITIONED|
-          select (lt($$19, 3))
-          -- STREAM_SELECT  |PARTITIONED|
-            project ([$$20, $$19])
-            -- STREAM_PROJECT  |PARTITIONED|
-              assign [$$19] <- [$$o.getField(1)]
->>>>>>> 86e6336f
+              assign [$$20] <- [$$o.getField(1)] project: [$$21, $$20] [cardinality: 1000000.0, op-cost: 0.0, total-cost: 1000000.0]
               -- ASSIGN  |PARTITIONED|
-                exchange
+                exchange [cardinality: 1000000.0, op-cost: 0.0, total-cost: 1000000.0]
                 -- ONE_TO_ONE_EXCHANGE  |PARTITIONED|
-                  data-scan []<-[$$20, $$o] <- test.MyData
+                  data-scan []<-[$$21, $$o] <- test.MyData [cardinality: 1000000.0, op-cost: 1000000.0, total-cost: 1000000.0]
                   -- DATASOURCE_SCAN  |PARTITIONED|
                     exchange
                     -- ONE_TO_ONE_EXCHANGE  |PARTITIONED|
