distribute result [$$373]
-- DISTRIBUTE_RESULT  |PARTITIONED|
  exchange
  -- ONE_TO_ONE_EXCHANGE  |PARTITIONED|
<<<<<<< HEAD
    -- ASSIGN  |PARTITIONED|
      -- SORT_MERGE_EXCHANGE [$$405(ASC), $$406(ASC) ]  |PARTITIONED|
        -- STABLE_SORT [$$405(ASC), $$406(ASC)]  |PARTITIONED|
          -- ONE_TO_ONE_EXCHANGE  |PARTITIONED|
            -- STREAM_PROJECT  |PARTITIONED|
              -- ONE_TO_ONE_EXCHANGE  |PARTITIONED|
                -- HYBRID_HASH_JOIN [$$414][$$410]  |PARTITIONED|
                  -- HASH_PARTITION_MERGE_EXCHANGE MERGE:[$$405(ASC), $$406(ASC)] HASH:[$$414]  |PARTITIONED|
                    -- STABLE_SORT [$$405(ASC), $$406(ASC)]  |PARTITIONED|
                      -- ONE_TO_ONE_EXCHANGE  |PARTITIONED|
                        -- STREAM_PROJECT  |PARTITIONED|
                          -- ONE_TO_ONE_EXCHANGE  |PARTITIONED|
                            -- HYBRID_HASH_JOIN [$$414][$$408]  |PARTITIONED|
                              -- HASH_PARTITION_EXCHANGE [$$414]  |PARTITIONED|
                                -- ASSIGN  |PARTITIONED|
                                  -- ASSIGN  |PARTITIONED|
                                    -- ONE_TO_ONE_EXCHANGE  |PARTITIONED|
                                      -- REPLICATE  |PARTITIONED|
                                        -- ONE_TO_ONE_EXCHANGE  |PARTITIONED|
                                          -- DATASOURCE_SCAN (Metadata.Synonym)  |PARTITIONED|
                                            -- ONE_TO_ONE_EXCHANGE  |PARTITIONED|
                                              -- EMPTY_TUPLE_SOURCE  |PARTITIONED|
                              -- HASH_PARTITION_EXCHANGE [$$408]  |PARTITIONED|
                                -- STREAM_PROJECT  |PARTITIONED|
                                  -- ONE_TO_ONE_EXCHANGE  |PARTITIONED|
                                    -- HYBRID_HASH_JOIN [$$408, $$407][$$ds_name, $$dv_name]  |PARTITIONED|
                                      -- ONE_TO_ONE_EXCHANGE  |PARTITIONED|
                                        -- REPLICATE  |PARTITIONED|
                                          -- HASH_PARTITION_EXCHANGE [$$408, $$407]  |PARTITIONED|
                                            -- STREAM_PROJECT  |PARTITIONED|
                                              -- ONE_TO_ONE_EXCHANGE  |PARTITIONED|
                                                -- DATASOURCE_SCAN (Metadata.Dataset)  |PARTITIONED|
=======
    project ([$$373])
    -- STREAM_PROJECT  |PARTITIONED|
      assign [$$373] <- [{"DataverseName": $$381, "SynonymName": $$382}]
      -- ASSIGN  |PARTITIONED|
        exchange
        -- SORT_MERGE_EXCHANGE [$$381(ASC), $$382(ASC) ]  |PARTITIONED|
          order (ASC, $$381) (ASC, $$382)
          -- STABLE_SORT [$$381(ASC), $$382(ASC)]  |PARTITIONED|
            exchange
            -- ONE_TO_ONE_EXCHANGE  |PARTITIONED|
              project ([$$381, $$382])
              -- STREAM_PROJECT  |PARTITIONED|
                exchange
                -- ONE_TO_ONE_EXCHANGE  |PARTITIONED|
                  left outer join (eq($$390, $$386))
                  -- HYBRID_HASH_JOIN [$$390][$$386]  |PARTITIONED|
                    exchange
                    -- HASH_PARTITION_MERGE_EXCHANGE MERGE:[$$381(ASC), $$382(ASC)] HASH:[$$390]  |PARTITIONED|
                      order (ASC, $$381) (ASC, $$382)
                      -- STABLE_SORT [$$381(ASC), $$382(ASC)]  |PARTITIONED|
                        exchange
                        -- ONE_TO_ONE_EXCHANGE  |PARTITIONED|
                          project ([$$381, $$382, $$390])
                          -- STREAM_PROJECT  |PARTITIONED|
                            exchange
                            -- ONE_TO_ONE_EXCHANGE  |PARTITIONED|
                              left outer join (eq($$384, $$390))
                              -- HYBRID_HASH_JOIN [$$390][$$384]  |PARTITIONED|
                                exchange
                                -- HASH_PARTITION_EXCHANGE [$$390]  |PARTITIONED|
                                  project ([$$381, $$382, $$390])
                                  -- STREAM_PROJECT  |PARTITIONED|
                                    assign [$$390] <- [$$s.getField(3)]
                                    -- ASSIGN  |PARTITIONED|
                                      project ([$$381, $$382, $$s])
                                      -- STREAM_PROJECT  |PARTITIONED|
                                        assign [$$381, $$382, $$s] <- [$$385, $$386, $$s]
                                        -- ASSIGN  |PARTITIONED|
                                          exchange
                                          -- ONE_TO_ONE_EXCHANGE  |PARTITIONED|
                                            replicate
                                            -- REPLICATE  |PARTITIONED|
                                              exchange
                                              -- ONE_TO_ONE_EXCHANGE  |PARTITIONED|
                                                data-scan []<-[$$385, $$386, $$s] <- Metadata.Synonym
                                                -- DATASOURCE_SCAN  |PARTITIONED|
                                                  exchange
>>>>>>> 86e6336f
                                                  -- ONE_TO_ONE_EXCHANGE  |PARTITIONED|
                                                    empty-tuple-source
                                                    -- EMPTY_TUPLE_SOURCE  |PARTITIONED|
<<<<<<< HEAD
                                      -- HASH_PARTITION_EXCHANGE [$$ds_name, $$dv_name]  |PARTITIONED|
                                        -- NESTED_LOOP  |UNPARTITIONED|
                                          -- ONE_TO_ONE_EXCHANGE  |UNPARTITIONED|
                                            -- UNNEST  |UNPARTITIONED|
                                              -- EMPTY_TUPLE_SOURCE  |UNPARTITIONED|
                                          -- ONE_TO_ONE_EXCHANGE  |UNPARTITIONED|
                                            -- REPLICATE  |UNPARTITIONED|
                                              -- ONE_TO_ONE_EXCHANGE  |UNPARTITIONED|
                                                -- UNNEST  |UNPARTITIONED|
                                                  -- EMPTY_TUPLE_SOURCE  |UNPARTITIONED|
                  -- HASH_PARTITION_EXCHANGE [$$410]  |PARTITIONED|
                    -- STREAM_PROJECT  |PARTITIONED|
                      -- ONE_TO_ONE_EXCHANGE  |PARTITIONED|
                        -- HYBRID_HASH_JOIN [$$428][$$412]  |PARTITIONED|
                          -- HASH_PARTITION_EXCHANGE [$$428]  |PARTITIONED|
                            -- STREAM_PROJECT  |PARTITIONED|
                              -- ONE_TO_ONE_EXCHANGE  |PARTITIONED|
                                -- HYBRID_HASH_JOIN [$$410][$$syn_name]  |PARTITIONED|
                                  -- HASH_PARTITION_EXCHANGE [$$410]  |PARTITIONED|
                                    -- ASSIGN  |PARTITIONED|
                                      -- STREAM_PROJECT  |PARTITIONED|
=======
                                exchange
                                -- HASH_PARTITION_EXCHANGE [$$384]  |PARTITIONED|
                                  project ([$$384])
                                  -- STREAM_PROJECT  |PARTITIONED|
                                    exchange
                                    -- ONE_TO_ONE_EXCHANGE  |PARTITIONED|
                                      join (eq($$384, $$ds_name))
                                      -- HYBRID_HASH_JOIN [$$384][$$ds_name]  |PARTITIONED|
                                        exchange
                                        -- ONE_TO_ONE_EXCHANGE  |PARTITIONED|
                                          replicate
                                          -- REPLICATE  |PARTITIONED|
                                            exchange
                                            -- RANDOM_PARTITION_EXCHANGE  |PARTITIONED|
                                              project ([$$384])
                                              -- STREAM_PROJECT  |PARTITIONED|
                                                exchange
                                                -- ONE_TO_ONE_EXCHANGE  |PARTITIONED|
                                                  unnest-map [$$383, $$384, $$d] <- index-search("Dataset", 0, "Metadata", "Dataset", true, true, 1, $$dv_name, 1, $$dv_name, true, true, true)
                                                  -- BTREE_SEARCH  |PARTITIONED|
                                                    exchange
                                                    -- BROADCAST_EXCHANGE  |PARTITIONED|
                                                      unnest $$dv_name <- scan-collection(array: [ "test2", "test1" ])
                                                      -- UNNEST  |UNPARTITIONED|
                                                        empty-tuple-source
                                                        -- EMPTY_TUPLE_SOURCE  |UNPARTITIONED|
                                        exchange
>>>>>>> 86e6336f
                                        -- ONE_TO_ONE_EXCHANGE  |PARTITIONED|
                                          replicate
                                          -- REPLICATE  |PARTITIONED|
<<<<<<< HEAD
                                            -- ONE_TO_ONE_EXCHANGE  |PARTITIONED|
                                              -- DATASOURCE_SCAN (Metadata.Synonym)  |PARTITIONED|
                                                -- ONE_TO_ONE_EXCHANGE  |PARTITIONED|
                                                  -- EMPTY_TUPLE_SOURCE  |PARTITIONED|
                                  -- HASH_PARTITION_EXCHANGE [$$syn_name]  |PARTITIONED|
                                    -- UNNEST  |UNPARTITIONED|
                                      -- EMPTY_TUPLE_SOURCE  |UNPARTITIONED|
                          -- HASH_PARTITION_EXCHANGE [$$412]  |PARTITIONED|
                            -- STREAM_PROJECT  |PARTITIONED|
                              -- ONE_TO_ONE_EXCHANGE  |PARTITIONED|
                                -- HYBRID_HASH_JOIN [$$412, $$411][$$ds_name, $$dv_name]  |PARTITIONED|
                                  -- ONE_TO_ONE_EXCHANGE  |PARTITIONED|
                                    -- ASSIGN  |PARTITIONED|
                                      -- ONE_TO_ONE_EXCHANGE  |PARTITIONED|
                                        -- REPLICATE  |PARTITIONED|
                                          -- HASH_PARTITION_EXCHANGE [$$408, $$407]  |PARTITIONED|
                                            -- STREAM_PROJECT  |PARTITIONED|
                                              -- ONE_TO_ONE_EXCHANGE  |PARTITIONED|
                                                -- DATASOURCE_SCAN (Metadata.Dataset)  |PARTITIONED|
                                                  -- ONE_TO_ONE_EXCHANGE  |PARTITIONED|
                                                    -- EMPTY_TUPLE_SOURCE  |PARTITIONED|
                                  -- HASH_PARTITION_EXCHANGE [$$ds_name, $$dv_name]  |PARTITIONED|
                                    -- NESTED_LOOP  |UNPARTITIONED|
                                      -- ONE_TO_ONE_EXCHANGE  |UNPARTITIONED|
                                        -- ASSIGN  |UNPARTITIONED|
                                          -- ONE_TO_ONE_EXCHANGE  |UNPARTITIONED|
                                            -- REPLICATE  |UNPARTITIONED|
                                              -- ONE_TO_ONE_EXCHANGE  |UNPARTITIONED|
                                                -- UNNEST  |UNPARTITIONED|
                                                  -- EMPTY_TUPLE_SOURCE  |UNPARTITIONED|
                                      -- ONE_TO_ONE_EXCHANGE  |UNPARTITIONED|
                                        -- UNNEST  |UNPARTITIONED|
                                          -- EMPTY_TUPLE_SOURCE  |UNPARTITIONED|
=======
                                            exchange
                                            -- BROADCAST_EXCHANGE  |PARTITIONED|
                                              unnest $$ds_name <- scan-collection(array: [ "ds2", "ds1" ])
                                              -- UNNEST  |UNPARTITIONED|
                                                empty-tuple-source
                                                -- EMPTY_TUPLE_SOURCE  |UNPARTITIONED|
                    exchange
                    -- HASH_PARTITION_EXCHANGE [$$386]  |PARTITIONED|
                      project ([$$386])
                      -- STREAM_PROJECT  |PARTITIONED|
                        exchange
                        -- ONE_TO_ONE_EXCHANGE  |PARTITIONED|
                          left outer join (eq($$388, $$404))
                          -- HYBRID_HASH_JOIN [$$404][$$388]  |PARTITIONED|
                            exchange
                            -- HASH_PARTITION_EXCHANGE [$$404]  |PARTITIONED|
                              project ([$$386, $$404])
                              -- STREAM_PROJECT  |PARTITIONED|
                                exchange
                                -- ONE_TO_ONE_EXCHANGE  |PARTITIONED|
                                  join (eq($$386, $$syn_name))
                                  -- HYBRID_HASH_JOIN [$$386][$$syn_name]  |PARTITIONED|
                                    exchange
                                    -- RANDOM_PARTITION_EXCHANGE  |PARTITIONED|
                                      project ([$$386, $$404])
                                      -- STREAM_PROJECT  |PARTITIONED|
                                        assign [$$404] <- [$$s.getField(3)]
                                        -- ASSIGN  |PARTITIONED|
                                          project ([$$386, $$s])
                                          -- STREAM_PROJECT  |PARTITIONED|
                                            exchange
                                            -- ONE_TO_ONE_EXCHANGE  |PARTITIONED|
                                              replicate
                                              -- REPLICATE  |PARTITIONED|
                                                exchange
                                                -- ONE_TO_ONE_EXCHANGE  |PARTITIONED|
                                                  data-scan []<-[$$385, $$386, $$s] <- Metadata.Synonym
                                                  -- DATASOURCE_SCAN  |PARTITIONED|
                                                    exchange
                                                    -- ONE_TO_ONE_EXCHANGE  |PARTITIONED|
                                                      empty-tuple-source
                                                      -- EMPTY_TUPLE_SOURCE  |PARTITIONED|
                                    exchange
                                    -- BROADCAST_EXCHANGE  |PARTITIONED|
                                      unnest $$syn_name <- scan-collection(array: [ "syn2", "syn1" ])
                                      -- UNNEST  |UNPARTITIONED|
                                        empty-tuple-source
                                        -- EMPTY_TUPLE_SOURCE  |UNPARTITIONED|
                            exchange
                            -- HASH_PARTITION_EXCHANGE [$$388]  |PARTITIONED|
                              project ([$$388])
                              -- STREAM_PROJECT  |PARTITIONED|
                                exchange
                                -- ONE_TO_ONE_EXCHANGE  |PARTITIONED|
                                  join (eq($$388, $$ds_name))
                                  -- HYBRID_HASH_JOIN [$$388][$$ds_name]  |PARTITIONED|
                                    exchange
                                    -- ONE_TO_ONE_EXCHANGE  |PARTITIONED|
                                      project ([$$388])
                                      -- STREAM_PROJECT  |PARTITIONED|
                                        assign [$$388] <- [$$384]
                                        -- ASSIGN  |PARTITIONED|
                                          exchange
                                          -- ONE_TO_ONE_EXCHANGE  |PARTITIONED|
                                            replicate
                                            -- REPLICATE  |PARTITIONED|
                                              exchange
                                              -- RANDOM_PARTITION_EXCHANGE  |PARTITIONED|
                                                project ([$$384])
                                                -- STREAM_PROJECT  |PARTITIONED|
                                                  exchange
                                                  -- ONE_TO_ONE_EXCHANGE  |PARTITIONED|
                                                    unnest-map [$$383, $$384, $$d] <- index-search("Dataset", 0, "Metadata", "Dataset", true, true, 1, $$dv_name, 1, $$dv_name, true, true, true)
                                                    -- BTREE_SEARCH  |PARTITIONED|
                                                      exchange
                                                      -- BROADCAST_EXCHANGE  |PARTITIONED|
                                                        unnest $$dv_name <- scan-collection(array: [ "test2", "test1" ])
                                                        -- UNNEST  |UNPARTITIONED|
                                                          empty-tuple-source
                                                          -- EMPTY_TUPLE_SOURCE  |UNPARTITIONED|
                                    exchange
                                    -- ONE_TO_ONE_EXCHANGE  |PARTITIONED|
                                      project ([$$ds_name])
                                      -- STREAM_PROJECT  |PARTITIONED|
                                        assign [$$ds_name] <- [$$ds_name]
                                        -- ASSIGN  |PARTITIONED|
                                          exchange
                                          -- ONE_TO_ONE_EXCHANGE  |PARTITIONED|
                                            replicate
                                            -- REPLICATE  |PARTITIONED|
                                              exchange
                                              -- BROADCAST_EXCHANGE  |PARTITIONED|
                                                unnest $$ds_name <- scan-collection(array: [ "ds2", "ds1" ])
                                                -- UNNEST  |UNPARTITIONED|
                                                  empty-tuple-source
                                                  -- EMPTY_TUPLE_SOURCE  |UNPARTITIONED|
>>>>>>> 86e6336f
<|MERGE_RESOLUTION|>--- conflicted
+++ resolved
@@ -1,275 +1,184 @@
-distribute result [$$373]
+distribute result [$$397]
 -- DISTRIBUTE_RESULT  |PARTITIONED|
   exchange
   -- ONE_TO_ONE_EXCHANGE  |PARTITIONED|
-<<<<<<< HEAD
+    assign [$$397] <- [{"DataverseName": $$405, "SynonymName": $$406}] project: [$$397]
     -- ASSIGN  |PARTITIONED|
+      exchange
       -- SORT_MERGE_EXCHANGE [$$405(ASC), $$406(ASC) ]  |PARTITIONED|
+        order (ASC, $$405) (ASC, $$406)
         -- STABLE_SORT [$$405(ASC), $$406(ASC)]  |PARTITIONED|
+          exchange
           -- ONE_TO_ONE_EXCHANGE  |PARTITIONED|
+            project ([$$405, $$406])
             -- STREAM_PROJECT  |PARTITIONED|
+              exchange
               -- ONE_TO_ONE_EXCHANGE  |PARTITIONED|
+                left outer join (eq($$414, $$410))
                 -- HYBRID_HASH_JOIN [$$414][$$410]  |PARTITIONED|
+                  exchange
                   -- HASH_PARTITION_MERGE_EXCHANGE MERGE:[$$405(ASC), $$406(ASC)] HASH:[$$414]  |PARTITIONED|
+                    order (ASC, $$405) (ASC, $$406)
                     -- STABLE_SORT [$$405(ASC), $$406(ASC)]  |PARTITIONED|
+                      exchange
                       -- ONE_TO_ONE_EXCHANGE  |PARTITIONED|
+                        project ([$$405, $$406, $$414])
                         -- STREAM_PROJECT  |PARTITIONED|
+                          exchange
                           -- ONE_TO_ONE_EXCHANGE  |PARTITIONED|
+                            left outer join (eq($$408, $$414))
                             -- HYBRID_HASH_JOIN [$$414][$$408]  |PARTITIONED|
+                              exchange
                               -- HASH_PARTITION_EXCHANGE [$$414]  |PARTITIONED|
+                                assign [$$414] <- [$$s.getField(3)] project: [$$405, $$406, $$414]
                                 -- ASSIGN  |PARTITIONED|
+                                  assign [$$405, $$406, $$s] <- [$$409, $$410, $$s] project: [$$405, $$406, $$s]
                                   -- ASSIGN  |PARTITIONED|
+                                    exchange
                                     -- ONE_TO_ONE_EXCHANGE  |PARTITIONED|
+                                      replicate
                                       -- REPLICATE  |PARTITIONED|
+                                        exchange
                                         -- ONE_TO_ONE_EXCHANGE  |PARTITIONED|
-                                          -- DATASOURCE_SCAN (Metadata.Synonym)  |PARTITIONED|
+                                          data-scan []<-[$$409, $$410, $$s] <- Metadata.Synonym
+                                          -- DATASOURCE_SCAN  |PARTITIONED|
+                                            exchange
                                             -- ONE_TO_ONE_EXCHANGE  |PARTITIONED|
+                                              empty-tuple-source
                                               -- EMPTY_TUPLE_SOURCE  |PARTITIONED|
+                              exchange
                               -- HASH_PARTITION_EXCHANGE [$$408]  |PARTITIONED|
+                                project ([$$408])
                                 -- STREAM_PROJECT  |PARTITIONED|
+                                  exchange
                                   -- ONE_TO_ONE_EXCHANGE  |PARTITIONED|
+                                    join (and(eq($$408, $$ds_name), eq($$407, $$dv_name)))
                                     -- HYBRID_HASH_JOIN [$$408, $$407][$$ds_name, $$dv_name]  |PARTITIONED|
+                                      exchange
                                       -- ONE_TO_ONE_EXCHANGE  |PARTITIONED|
+                                        replicate
                                         -- REPLICATE  |PARTITIONED|
+                                          exchange
                                           -- HASH_PARTITION_EXCHANGE [$$408, $$407]  |PARTITIONED|
+                                            project ([$$408, $$407])
                                             -- STREAM_PROJECT  |PARTITIONED|
-                                              -- ONE_TO_ONE_EXCHANGE  |PARTITIONED|
-                                                -- DATASOURCE_SCAN (Metadata.Dataset)  |PARTITIONED|
-=======
-    project ([$$373])
-    -- STREAM_PROJECT  |PARTITIONED|
-      assign [$$373] <- [{"DataverseName": $$381, "SynonymName": $$382}]
-      -- ASSIGN  |PARTITIONED|
-        exchange
-        -- SORT_MERGE_EXCHANGE [$$381(ASC), $$382(ASC) ]  |PARTITIONED|
-          order (ASC, $$381) (ASC, $$382)
-          -- STABLE_SORT [$$381(ASC), $$382(ASC)]  |PARTITIONED|
-            exchange
-            -- ONE_TO_ONE_EXCHANGE  |PARTITIONED|
-              project ([$$381, $$382])
-              -- STREAM_PROJECT  |PARTITIONED|
-                exchange
-                -- ONE_TO_ONE_EXCHANGE  |PARTITIONED|
-                  left outer join (eq($$390, $$386))
-                  -- HYBRID_HASH_JOIN [$$390][$$386]  |PARTITIONED|
-                    exchange
-                    -- HASH_PARTITION_MERGE_EXCHANGE MERGE:[$$381(ASC), $$382(ASC)] HASH:[$$390]  |PARTITIONED|
-                      order (ASC, $$381) (ASC, $$382)
-                      -- STABLE_SORT [$$381(ASC), $$382(ASC)]  |PARTITIONED|
-                        exchange
-                        -- ONE_TO_ONE_EXCHANGE  |PARTITIONED|
-                          project ([$$381, $$382, $$390])
-                          -- STREAM_PROJECT  |PARTITIONED|
-                            exchange
-                            -- ONE_TO_ONE_EXCHANGE  |PARTITIONED|
-                              left outer join (eq($$384, $$390))
-                              -- HYBRID_HASH_JOIN [$$390][$$384]  |PARTITIONED|
-                                exchange
-                                -- HASH_PARTITION_EXCHANGE [$$390]  |PARTITIONED|
-                                  project ([$$381, $$382, $$390])
-                                  -- STREAM_PROJECT  |PARTITIONED|
-                                    assign [$$390] <- [$$s.getField(3)]
-                                    -- ASSIGN  |PARTITIONED|
-                                      project ([$$381, $$382, $$s])
-                                      -- STREAM_PROJECT  |PARTITIONED|
-                                        assign [$$381, $$382, $$s] <- [$$385, $$386, $$s]
-                                        -- ASSIGN  |PARTITIONED|
-                                          exchange
-                                          -- ONE_TO_ONE_EXCHANGE  |PARTITIONED|
-                                            replicate
-                                            -- REPLICATE  |PARTITIONED|
                                               exchange
                                               -- ONE_TO_ONE_EXCHANGE  |PARTITIONED|
-                                                data-scan []<-[$$385, $$386, $$s] <- Metadata.Synonym
+                                                data-scan []<-[$$407, $$408, $$d] <- Metadata.Dataset
                                                 -- DATASOURCE_SCAN  |PARTITIONED|
                                                   exchange
->>>>>>> 86e6336f
                                                   -- ONE_TO_ONE_EXCHANGE  |PARTITIONED|
                                                     empty-tuple-source
                                                     -- EMPTY_TUPLE_SOURCE  |PARTITIONED|
-<<<<<<< HEAD
+                                      exchange
                                       -- HASH_PARTITION_EXCHANGE [$$ds_name, $$dv_name]  |PARTITIONED|
+                                        join (true)
                                         -- NESTED_LOOP  |UNPARTITIONED|
+                                          exchange
                                           -- ONE_TO_ONE_EXCHANGE  |UNPARTITIONED|
+                                            unnest $$dv_name <- scan-collection(array: [ "test2", "test1" ])
                                             -- UNNEST  |UNPARTITIONED|
+                                              empty-tuple-source
                                               -- EMPTY_TUPLE_SOURCE  |UNPARTITIONED|
+                                          exchange
                                           -- ONE_TO_ONE_EXCHANGE  |UNPARTITIONED|
+                                            replicate
                                             -- REPLICATE  |UNPARTITIONED|
+                                              exchange
                                               -- ONE_TO_ONE_EXCHANGE  |UNPARTITIONED|
+                                                unnest $$ds_name <- scan-collection(array: [ "ds2", "ds1" ])
                                                 -- UNNEST  |UNPARTITIONED|
+                                                  empty-tuple-source
                                                   -- EMPTY_TUPLE_SOURCE  |UNPARTITIONED|
+                  exchange
                   -- HASH_PARTITION_EXCHANGE [$$410]  |PARTITIONED|
+                    project ([$$410])
                     -- STREAM_PROJECT  |PARTITIONED|
+                      exchange
                       -- ONE_TO_ONE_EXCHANGE  |PARTITIONED|
+                        left outer join (eq($$412, $$428))
                         -- HYBRID_HASH_JOIN [$$428][$$412]  |PARTITIONED|
+                          exchange
                           -- HASH_PARTITION_EXCHANGE [$$428]  |PARTITIONED|
+                            project ([$$410, $$428])
                             -- STREAM_PROJECT  |PARTITIONED|
+                              exchange
                               -- ONE_TO_ONE_EXCHANGE  |PARTITIONED|
+                                join (eq($$410, $$syn_name))
                                 -- HYBRID_HASH_JOIN [$$410][$$syn_name]  |PARTITIONED|
+                                  exchange
                                   -- HASH_PARTITION_EXCHANGE [$$410]  |PARTITIONED|
+                                    assign [$$428] <- [$$s.getField(3)] project: [$$410, $$428]
                                     -- ASSIGN  |PARTITIONED|
+                                      project ([$$410, $$s])
                                       -- STREAM_PROJECT  |PARTITIONED|
-=======
-                                exchange
-                                -- HASH_PARTITION_EXCHANGE [$$384]  |PARTITIONED|
-                                  project ([$$384])
-                                  -- STREAM_PROJECT  |PARTITIONED|
-                                    exchange
-                                    -- ONE_TO_ONE_EXCHANGE  |PARTITIONED|
-                                      join (eq($$384, $$ds_name))
-                                      -- HYBRID_HASH_JOIN [$$384][$$ds_name]  |PARTITIONED|
                                         exchange
                                         -- ONE_TO_ONE_EXCHANGE  |PARTITIONED|
                                           replicate
                                           -- REPLICATE  |PARTITIONED|
                                             exchange
-                                            -- RANDOM_PARTITION_EXCHANGE  |PARTITIONED|
-                                              project ([$$384])
-                                              -- STREAM_PROJECT  |PARTITIONED|
+                                            -- ONE_TO_ONE_EXCHANGE  |PARTITIONED|
+                                              data-scan []<-[$$409, $$410, $$s] <- Metadata.Synonym
+                                              -- DATASOURCE_SCAN  |PARTITIONED|
                                                 exchange
                                                 -- ONE_TO_ONE_EXCHANGE  |PARTITIONED|
-                                                  unnest-map [$$383, $$384, $$d] <- index-search("Dataset", 0, "Metadata", "Dataset", true, true, 1, $$dv_name, 1, $$dv_name, true, true, true)
-                                                  -- BTREE_SEARCH  |PARTITIONED|
-                                                    exchange
-                                                    -- BROADCAST_EXCHANGE  |PARTITIONED|
-                                                      unnest $$dv_name <- scan-collection(array: [ "test2", "test1" ])
-                                                      -- UNNEST  |UNPARTITIONED|
-                                                        empty-tuple-source
-                                                        -- EMPTY_TUPLE_SOURCE  |UNPARTITIONED|
-                                        exchange
->>>>>>> 86e6336f
-                                        -- ONE_TO_ONE_EXCHANGE  |PARTITIONED|
-                                          replicate
-                                          -- REPLICATE  |PARTITIONED|
-<<<<<<< HEAD
-                                            -- ONE_TO_ONE_EXCHANGE  |PARTITIONED|
-                                              -- DATASOURCE_SCAN (Metadata.Synonym)  |PARTITIONED|
-                                                -- ONE_TO_ONE_EXCHANGE  |PARTITIONED|
+                                                  empty-tuple-source
                                                   -- EMPTY_TUPLE_SOURCE  |PARTITIONED|
+                                  exchange
                                   -- HASH_PARTITION_EXCHANGE [$$syn_name]  |PARTITIONED|
+                                    unnest $$syn_name <- scan-collection(array: [ "syn2", "syn1" ])
                                     -- UNNEST  |UNPARTITIONED|
+                                      empty-tuple-source
                                       -- EMPTY_TUPLE_SOURCE  |UNPARTITIONED|
+                          exchange
                           -- HASH_PARTITION_EXCHANGE [$$412]  |PARTITIONED|
+                            project ([$$412])
                             -- STREAM_PROJECT  |PARTITIONED|
+                              exchange
                               -- ONE_TO_ONE_EXCHANGE  |PARTITIONED|
+                                join (and(eq($$412, $$ds_name), eq($$411, $$dv_name)))
                                 -- HYBRID_HASH_JOIN [$$412, $$411][$$ds_name, $$dv_name]  |PARTITIONED|
+                                  exchange
                                   -- ONE_TO_ONE_EXCHANGE  |PARTITIONED|
+                                    assign [$$412, $$411] <- [$$408, $$407] project: [$$412, $$411]
                                     -- ASSIGN  |PARTITIONED|
+                                      exchange
                                       -- ONE_TO_ONE_EXCHANGE  |PARTITIONED|
+                                        replicate
                                         -- REPLICATE  |PARTITIONED|
+                                          exchange
                                           -- HASH_PARTITION_EXCHANGE [$$408, $$407]  |PARTITIONED|
+                                            project ([$$408, $$407])
                                             -- STREAM_PROJECT  |PARTITIONED|
+                                              exchange
                                               -- ONE_TO_ONE_EXCHANGE  |PARTITIONED|
-                                                -- DATASOURCE_SCAN (Metadata.Dataset)  |PARTITIONED|
-                                                  -- ONE_TO_ONE_EXCHANGE  |PARTITIONED|
-                                                    -- EMPTY_TUPLE_SOURCE  |PARTITIONED|
-                                  -- HASH_PARTITION_EXCHANGE [$$ds_name, $$dv_name]  |PARTITIONED|
-                                    -- NESTED_LOOP  |UNPARTITIONED|
-                                      -- ONE_TO_ONE_EXCHANGE  |UNPARTITIONED|
-                                        -- ASSIGN  |UNPARTITIONED|
-                                          -- ONE_TO_ONE_EXCHANGE  |UNPARTITIONED|
-                                            -- REPLICATE  |UNPARTITIONED|
-                                              -- ONE_TO_ONE_EXCHANGE  |UNPARTITIONED|
-                                                -- UNNEST  |UNPARTITIONED|
-                                                  -- EMPTY_TUPLE_SOURCE  |UNPARTITIONED|
-                                      -- ONE_TO_ONE_EXCHANGE  |UNPARTITIONED|
-                                        -- UNNEST  |UNPARTITIONED|
-                                          -- EMPTY_TUPLE_SOURCE  |UNPARTITIONED|
-=======
-                                            exchange
-                                            -- BROADCAST_EXCHANGE  |PARTITIONED|
-                                              unnest $$ds_name <- scan-collection(array: [ "ds2", "ds1" ])
-                                              -- UNNEST  |UNPARTITIONED|
-                                                empty-tuple-source
-                                                -- EMPTY_TUPLE_SOURCE  |UNPARTITIONED|
-                    exchange
-                    -- HASH_PARTITION_EXCHANGE [$$386]  |PARTITIONED|
-                      project ([$$386])
-                      -- STREAM_PROJECT  |PARTITIONED|
-                        exchange
-                        -- ONE_TO_ONE_EXCHANGE  |PARTITIONED|
-                          left outer join (eq($$388, $$404))
-                          -- HYBRID_HASH_JOIN [$$404][$$388]  |PARTITIONED|
-                            exchange
-                            -- HASH_PARTITION_EXCHANGE [$$404]  |PARTITIONED|
-                              project ([$$386, $$404])
-                              -- STREAM_PROJECT  |PARTITIONED|
-                                exchange
-                                -- ONE_TO_ONE_EXCHANGE  |PARTITIONED|
-                                  join (eq($$386, $$syn_name))
-                                  -- HYBRID_HASH_JOIN [$$386][$$syn_name]  |PARTITIONED|
-                                    exchange
-                                    -- RANDOM_PARTITION_EXCHANGE  |PARTITIONED|
-                                      project ([$$386, $$404])
-                                      -- STREAM_PROJECT  |PARTITIONED|
-                                        assign [$$404] <- [$$s.getField(3)]
-                                        -- ASSIGN  |PARTITIONED|
-                                          project ([$$386, $$s])
-                                          -- STREAM_PROJECT  |PARTITIONED|
-                                            exchange
-                                            -- ONE_TO_ONE_EXCHANGE  |PARTITIONED|
-                                              replicate
-                                              -- REPLICATE  |PARTITIONED|
-                                                exchange
-                                                -- ONE_TO_ONE_EXCHANGE  |PARTITIONED|
-                                                  data-scan []<-[$$385, $$386, $$s] <- Metadata.Synonym
-                                                  -- DATASOURCE_SCAN  |PARTITIONED|
-                                                    exchange
-                                                    -- ONE_TO_ONE_EXCHANGE  |PARTITIONED|
-                                                      empty-tuple-source
-                                                      -- EMPTY_TUPLE_SOURCE  |PARTITIONED|
-                                    exchange
-                                    -- BROADCAST_EXCHANGE  |PARTITIONED|
-                                      unnest $$syn_name <- scan-collection(array: [ "syn2", "syn1" ])
-                                      -- UNNEST  |UNPARTITIONED|
-                                        empty-tuple-source
-                                        -- EMPTY_TUPLE_SOURCE  |UNPARTITIONED|
-                            exchange
-                            -- HASH_PARTITION_EXCHANGE [$$388]  |PARTITIONED|
-                              project ([$$388])
-                              -- STREAM_PROJECT  |PARTITIONED|
-                                exchange
-                                -- ONE_TO_ONE_EXCHANGE  |PARTITIONED|
-                                  join (eq($$388, $$ds_name))
-                                  -- HYBRID_HASH_JOIN [$$388][$$ds_name]  |PARTITIONED|
-                                    exchange
-                                    -- ONE_TO_ONE_EXCHANGE  |PARTITIONED|
-                                      project ([$$388])
-                                      -- STREAM_PROJECT  |PARTITIONED|
-                                        assign [$$388] <- [$$384]
-                                        -- ASSIGN  |PARTITIONED|
-                                          exchange
-                                          -- ONE_TO_ONE_EXCHANGE  |PARTITIONED|
-                                            replicate
-                                            -- REPLICATE  |PARTITIONED|
-                                              exchange
-                                              -- RANDOM_PARTITION_EXCHANGE  |PARTITIONED|
-                                                project ([$$384])
-                                                -- STREAM_PROJECT  |PARTITIONED|
+                                                data-scan []<-[$$407, $$408, $$d] <- Metadata.Dataset
+                                                -- DATASOURCE_SCAN  |PARTITIONED|
                                                   exchange
                                                   -- ONE_TO_ONE_EXCHANGE  |PARTITIONED|
-                                                    unnest-map [$$383, $$384, $$d] <- index-search("Dataset", 0, "Metadata", "Dataset", true, true, 1, $$dv_name, 1, $$dv_name, true, true, true)
-                                                    -- BTREE_SEARCH  |PARTITIONED|
-                                                      exchange
-                                                      -- BROADCAST_EXCHANGE  |PARTITIONED|
-                                                        unnest $$dv_name <- scan-collection(array: [ "test2", "test1" ])
-                                                        -- UNNEST  |UNPARTITIONED|
-                                                          empty-tuple-source
-                                                          -- EMPTY_TUPLE_SOURCE  |UNPARTITIONED|
-                                    exchange
-                                    -- ONE_TO_ONE_EXCHANGE  |PARTITIONED|
-                                      project ([$$ds_name])
-                                      -- STREAM_PROJECT  |PARTITIONED|
-                                        assign [$$ds_name] <- [$$ds_name]
-                                        -- ASSIGN  |PARTITIONED|
+                                                    empty-tuple-source
+                                                    -- EMPTY_TUPLE_SOURCE  |PARTITIONED|
+                                  exchange
+                                  -- HASH_PARTITION_EXCHANGE [$$ds_name, $$dv_name]  |PARTITIONED|
+                                    join (true)
+                                    -- NESTED_LOOP  |UNPARTITIONED|
+                                      exchange
+                                      -- ONE_TO_ONE_EXCHANGE  |UNPARTITIONED|
+                                        assign [$$ds_name] <- [$$ds_name] project: [$$ds_name]
+                                        -- ASSIGN  |UNPARTITIONED|
                                           exchange
-                                          -- ONE_TO_ONE_EXCHANGE  |PARTITIONED|
+                                          -- ONE_TO_ONE_EXCHANGE  |UNPARTITIONED|
                                             replicate
-                                            -- REPLICATE  |PARTITIONED|
+                                            -- REPLICATE  |UNPARTITIONED|
                                               exchange
-                                              -- BROADCAST_EXCHANGE  |PARTITIONED|
+                                              -- ONE_TO_ONE_EXCHANGE  |UNPARTITIONED|
                                                 unnest $$ds_name <- scan-collection(array: [ "ds2", "ds1" ])
                                                 -- UNNEST  |UNPARTITIONED|
                                                   empty-tuple-source
                                                   -- EMPTY_TUPLE_SOURCE  |UNPARTITIONED|
->>>>>>> 86e6336f
+                                      exchange
+                                      -- ONE_TO_ONE_EXCHANGE  |UNPARTITIONED|
+                                        unnest $$dv_name <- scan-collection(array: [ "test2", "test1" ])
+                                        -- UNNEST  |UNPARTITIONED|
+                                          empty-tuple-source
+                                          -- EMPTY_TUPLE_SOURCE  |UNPARTITIONED|