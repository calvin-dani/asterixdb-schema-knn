distribute result [$$83]
-- DISTRIBUTE_RESULT  |PARTITIONED|
  exchange
  -- ONE_TO_ONE_EXCHANGE  |PARTITIONED|
<<<<<<< HEAD
    -- ASSIGN  |PARTITIONED|
      -- SORT_MERGE_EXCHANGE [$$g(ASC) ]  |PARTITIONED|
        -- PRE_CLUSTERED_GROUP_BY[$$g]  |PARTITIONED|
                {
                  -- AGGREGATE  |LOCAL|
                    -- NESTED_TUPLE_SOURCE  |LOCAL|
                }
                {
                  -- AGGREGATE  |LOCAL|
                    -- MICRO_PRE_SORTED_DISTINCT_BY  |LOCAL|
                      -- MICRO_STABLE_SORT [$$76(ASC)]  |LOCAL|
                        -- NESTED_TUPLE_SOURCE  |LOCAL|
                }
          -- ONE_TO_ONE_EXCHANGE  |PARTITIONED|
            -- STABLE_SORT [$$g(ASC)]  |PARTITIONED|
              -- HASH_PARTITION_EXCHANGE [$$g]  |PARTITIONED|
                -- NESTED_LOOP  |PARTITIONED|
                  -- ONE_TO_ONE_EXCHANGE  |PARTITIONED|
                    -- NESTED_LOOP  |PARTITIONED|
                      -- ONE_TO_ONE_EXCHANGE  |PARTITIONED|
                        -- ASSIGN  |PARTITIONED|
                          -- STREAM_PROJECT  |PARTITIONED|
                            -- ONE_TO_ONE_EXCHANGE  |PARTITIONED|
                              -- DATASOURCE_SCAN (test.d1)  |PARTITIONED|
                                -- ONE_TO_ONE_EXCHANGE  |PARTITIONED|
                                  -- EMPTY_TUPLE_SOURCE  |PARTITIONED|
                      -- BROADCAST_EXCHANGE  |PARTITIONED|
                        -- STREAM_PROJECT  |PARTITIONED|
                          -- ONE_TO_ONE_EXCHANGE  |PARTITIONED|
                            -- DATASOURCE_SCAN (test.d2)  |PARTITIONED|
                              -- ONE_TO_ONE_EXCHANGE  |PARTITIONED|
                                -- EMPTY_TUPLE_SOURCE  |PARTITIONED|
                  -- BROADCAST_EXCHANGE  |PARTITIONED|
                    -- UNNEST  |UNPARTITIONED|
                      -- EMPTY_TUPLE_SOURCE  |UNPARTITIONED|
=======
    project ([$$83])
    -- STREAM_PROJECT  |PARTITIONED|
      assign [$$83] <- [{"g": $$g, "sum_x": $$86, "sum_distinct_x": $$87, "sum_distinct_y": $$88}]
      -- ASSIGN  |PARTITIONED|
        exchange
        -- SORT_MERGE_EXCHANGE [$$g(ASC) ]  |PARTITIONED|
          group by ([$$g := $$g]) decor ([]) {
                    aggregate [$$86] <- [agg-sql-sum($$71)]
                    -- AGGREGATE  |LOCAL|
                      nested tuple source
                      -- NESTED_TUPLE_SOURCE  |LOCAL|
                 }
                 {
                    aggregate [$$87, $$88] <- [agg-sql-sum($$71), agg-sql-sum($$71)]
                    -- AGGREGATE  |LOCAL|
                      distinct ([$$71])
                      -- MICRO_PRE_SORTED_DISTINCT_BY  |LOCAL|
                        order (ASC, $$71)
                        -- MICRO_STABLE_SORT [$$71(ASC)]  |LOCAL|
                          nested tuple source
                          -- NESTED_TUPLE_SOURCE  |LOCAL|
                 }
          -- PRE_CLUSTERED_GROUP_BY[$$g]  |PARTITIONED|
            exchange
            -- ONE_TO_ONE_EXCHANGE  |PARTITIONED|
              order (ASC, $$g)
              -- STABLE_SORT [$$g(ASC)]  |PARTITIONED|
                exchange
                -- HASH_PARTITION_EXCHANGE [$$g]  |PARTITIONED|
                  join (true)
                  -- NESTED_LOOP  |PARTITIONED|
                    exchange
                    -- ONE_TO_ONE_EXCHANGE  |PARTITIONED|
                      join (true)
                      -- NESTED_LOOP  |PARTITIONED|
                        exchange
                        -- ONE_TO_ONE_EXCHANGE  |PARTITIONED|
                          project ([$$71])
                          -- STREAM_PROJECT  |PARTITIONED|
                            assign [$$71] <- [$$x.getField(1)]
                            -- ASSIGN  |PARTITIONED|
                              project ([$$x])
                              -- STREAM_PROJECT  |PARTITIONED|
                                exchange
                                -- ONE_TO_ONE_EXCHANGE  |PARTITIONED|
                                  data-scan []<-[$$84, $$x] <- test.d1
                                  -- DATASOURCE_SCAN  |PARTITIONED|
                                    exchange
                                    -- ONE_TO_ONE_EXCHANGE  |PARTITIONED|
                                      empty-tuple-source
                                      -- EMPTY_TUPLE_SOURCE  |PARTITIONED|
                        exchange
                        -- BROADCAST_EXCHANGE  |PARTITIONED|
                          unnest $$g <- range(1, 3)
                          -- UNNEST  |UNPARTITIONED|
                            empty-tuple-source
                            -- EMPTY_TUPLE_SOURCE  |UNPARTITIONED|
                    exchange
                    -- BROADCAST_EXCHANGE  |PARTITIONED|
                      project ([])
                      -- STREAM_PROJECT  |PARTITIONED|
                        exchange
                        -- ONE_TO_ONE_EXCHANGE  |PARTITIONED|
                          data-scan []<-[$$85, $$y] <- test.d2
                          -- DATASOURCE_SCAN  |PARTITIONED|
                            exchange
                            -- ONE_TO_ONE_EXCHANGE  |PARTITIONED|
                              empty-tuple-source
                              -- EMPTY_TUPLE_SOURCE  |PARTITIONED|
>>>>>>> 86e6336f
<|MERGE_RESOLUTION|>--- conflicted
+++ resolved
@@ -1,111 +1,69 @@
-distribute result [$$83]
+distribute result [$$88]
 -- DISTRIBUTE_RESULT  |PARTITIONED|
   exchange
   -- ONE_TO_ONE_EXCHANGE  |PARTITIONED|
-<<<<<<< HEAD
+    assign [$$88] <- [{"g": $$g, "sum_x": $$91, "sum_distinct_x": $$92, "sum_distinct_y": $$93}] project: [$$88]
     -- ASSIGN  |PARTITIONED|
+      exchange
       -- SORT_MERGE_EXCHANGE [$$g(ASC) ]  |PARTITIONED|
+        group by ([$$g := $$g]) decor ([]) {
+                  aggregate [$$91] <- [agg-sql-sum($$76)]
+                  -- AGGREGATE  |LOCAL|
+                    nested tuple source
+                    -- NESTED_TUPLE_SOURCE  |LOCAL|
+               }
+               {
+                  aggregate [$$92, $$93] <- [agg-sql-sum($$76), agg-sql-sum($$76)]
+                  -- AGGREGATE  |LOCAL|
+                    distinct ([$$76])
+                    -- MICRO_PRE_SORTED_DISTINCT_BY  |LOCAL|
+                      order (ASC, $$76)
+                      -- MICRO_STABLE_SORT [$$76(ASC)]  |LOCAL|
+                        nested tuple source
+                        -- NESTED_TUPLE_SOURCE  |LOCAL|
+               }
         -- PRE_CLUSTERED_GROUP_BY[$$g]  |PARTITIONED|
-                {
-                  -- AGGREGATE  |LOCAL|
-                    -- NESTED_TUPLE_SOURCE  |LOCAL|
-                }
-                {
-                  -- AGGREGATE  |LOCAL|
-                    -- MICRO_PRE_SORTED_DISTINCT_BY  |LOCAL|
-                      -- MICRO_STABLE_SORT [$$76(ASC)]  |LOCAL|
-                        -- NESTED_TUPLE_SOURCE  |LOCAL|
-                }
+          exchange
           -- ONE_TO_ONE_EXCHANGE  |PARTITIONED|
+            order (ASC, $$g)
             -- STABLE_SORT [$$g(ASC)]  |PARTITIONED|
+              exchange
               -- HASH_PARTITION_EXCHANGE [$$g]  |PARTITIONED|
+                join (true)
                 -- NESTED_LOOP  |PARTITIONED|
+                  exchange [cardinality: 1.0E12, op-cost: 0.0, total-cost: 1.000006E12]
                   -- ONE_TO_ONE_EXCHANGE  |PARTITIONED|
+                    join (true) [cardinality: 1.0E12, op-cost: 1.0E12, total-cost: 1.000006E12]
                     -- NESTED_LOOP  |PARTITIONED|
+                      exchange [cardinality: 1000000.0, op-cost: 0.0, total-cost: 1000000.0]
                       -- ONE_TO_ONE_EXCHANGE  |PARTITIONED|
+                        assign [$$76] <- [$$x.getField(1)] project: [$$76] [cardinality: 1000000.0, op-cost: 0.0, total-cost: 1000000.0]
                         -- ASSIGN  |PARTITIONED|
+                          project ([$$x]) [cardinality: 1000000.0, op-cost: 0.0, total-cost: 1000000.0]
                           -- STREAM_PROJECT  |PARTITIONED|
+                            exchange [cardinality: 1000000.0, op-cost: 0.0, total-cost: 1000000.0]
                             -- ONE_TO_ONE_EXCHANGE  |PARTITIONED|
-                              -- DATASOURCE_SCAN (test.d1)  |PARTITIONED|
-                                -- ONE_TO_ONE_EXCHANGE  |PARTITIONED|
-                                  -- EMPTY_TUPLE_SOURCE  |PARTITIONED|
-                      -- BROADCAST_EXCHANGE  |PARTITIONED|
-                        -- STREAM_PROJECT  |PARTITIONED|
-                          -- ONE_TO_ONE_EXCHANGE  |PARTITIONED|
-                            -- DATASOURCE_SCAN (test.d2)  |PARTITIONED|
-                              -- ONE_TO_ONE_EXCHANGE  |PARTITIONED|
-                                -- EMPTY_TUPLE_SOURCE  |PARTITIONED|
-                  -- BROADCAST_EXCHANGE  |PARTITIONED|
-                    -- UNNEST  |UNPARTITIONED|
-                      -- EMPTY_TUPLE_SOURCE  |UNPARTITIONED|
-=======
-    project ([$$83])
-    -- STREAM_PROJECT  |PARTITIONED|
-      assign [$$83] <- [{"g": $$g, "sum_x": $$86, "sum_distinct_x": $$87, "sum_distinct_y": $$88}]
-      -- ASSIGN  |PARTITIONED|
-        exchange
-        -- SORT_MERGE_EXCHANGE [$$g(ASC) ]  |PARTITIONED|
-          group by ([$$g := $$g]) decor ([]) {
-                    aggregate [$$86] <- [agg-sql-sum($$71)]
-                    -- AGGREGATE  |LOCAL|
-                      nested tuple source
-                      -- NESTED_TUPLE_SOURCE  |LOCAL|
-                 }
-                 {
-                    aggregate [$$87, $$88] <- [agg-sql-sum($$71), agg-sql-sum($$71)]
-                    -- AGGREGATE  |LOCAL|
-                      distinct ([$$71])
-                      -- MICRO_PRE_SORTED_DISTINCT_BY  |LOCAL|
-                        order (ASC, $$71)
-                        -- MICRO_STABLE_SORT [$$71(ASC)]  |LOCAL|
-                          nested tuple source
-                          -- NESTED_TUPLE_SOURCE  |LOCAL|
-                 }
-          -- PRE_CLUSTERED_GROUP_BY[$$g]  |PARTITIONED|
-            exchange
-            -- ONE_TO_ONE_EXCHANGE  |PARTITIONED|
-              order (ASC, $$g)
-              -- STABLE_SORT [$$g(ASC)]  |PARTITIONED|
-                exchange
-                -- HASH_PARTITION_EXCHANGE [$$g]  |PARTITIONED|
-                  join (true)
-                  -- NESTED_LOOP  |PARTITIONED|
-                    exchange
-                    -- ONE_TO_ONE_EXCHANGE  |PARTITIONED|
-                      join (true)
-                      -- NESTED_LOOP  |PARTITIONED|
-                        exchange
-                        -- ONE_TO_ONE_EXCHANGE  |PARTITIONED|
-                          project ([$$71])
-                          -- STREAM_PROJECT  |PARTITIONED|
-                            assign [$$71] <- [$$x.getField(1)]
-                            -- ASSIGN  |PARTITIONED|
-                              project ([$$x])
-                              -- STREAM_PROJECT  |PARTITIONED|
+                              data-scan []<-[$$89, $$x] <- test.d1 [cardinality: 1000000.0, op-cost: 1000000.0, total-cost: 1000000.0]
+                              -- DATASOURCE_SCAN  |PARTITIONED|
                                 exchange
                                 -- ONE_TO_ONE_EXCHANGE  |PARTITIONED|
-                                  data-scan []<-[$$84, $$x] <- test.d1
-                                  -- DATASOURCE_SCAN  |PARTITIONED|
-                                    exchange
-                                    -- ONE_TO_ONE_EXCHANGE  |PARTITIONED|
-                                      empty-tuple-source
-                                      -- EMPTY_TUPLE_SOURCE  |PARTITIONED|
-                        exchange
-                        -- BROADCAST_EXCHANGE  |PARTITIONED|
-                          unnest $$g <- range(1, 3)
-                          -- UNNEST  |UNPARTITIONED|
-                            empty-tuple-source
-                            -- EMPTY_TUPLE_SOURCE  |UNPARTITIONED|
-                    exchange
-                    -- BROADCAST_EXCHANGE  |PARTITIONED|
-                      project ([])
-                      -- STREAM_PROJECT  |PARTITIONED|
-                        exchange
-                        -- ONE_TO_ONE_EXCHANGE  |PARTITIONED|
-                          data-scan []<-[$$85, $$y] <- test.d2
-                          -- DATASOURCE_SCAN  |PARTITIONED|
-                            exchange
-                            -- ONE_TO_ONE_EXCHANGE  |PARTITIONED|
-                              empty-tuple-source
-                              -- EMPTY_TUPLE_SOURCE  |PARTITIONED|
->>>>>>> 86e6336f
+                                  empty-tuple-source
+                                  -- EMPTY_TUPLE_SOURCE  |PARTITIONED|
+                      exchange [cardinality: 1000000.0, op-cost: 4000000.0, total-cost: 5000000.0]
+                      -- BROADCAST_EXCHANGE  |PARTITIONED|
+                        project ([]) [cardinality: 1000000.0, op-cost: 0.0, total-cost: 1000000.0]
+                        -- STREAM_PROJECT  |PARTITIONED|
+                          exchange [cardinality: 1000000.0, op-cost: 4000000.0, total-cost: 5000000.0]
+                          -- ONE_TO_ONE_EXCHANGE  |PARTITIONED|
+                            data-scan []<-[$$90, $$y] <- test.d2 [cardinality: 1000000.0, op-cost: 1000000.0, total-cost: 1000000.0]
+                            -- DATASOURCE_SCAN  |PARTITIONED|
+                              exchange
+                              -- ONE_TO_ONE_EXCHANGE  |PARTITIONED|
+                                empty-tuple-source
+                                -- EMPTY_TUPLE_SOURCE  |PARTITIONED|
+                  exchange
+                  -- BROADCAST_EXCHANGE  |PARTITIONED|
+                    unnest $$g <- range(1, 3)
+                    -- UNNEST  |UNPARTITIONED|
+                      empty-tuple-source
+                      -- EMPTY_TUPLE_SOURCE  |UNPARTITIONED|