distribute result [$$65]
-- DISTRIBUTE_RESULT  |PARTITIONED|
  exchange
  -- ONE_TO_ONE_EXCHANGE  |PARTITIONED|
<<<<<<< HEAD
    -- ASSIGN  |PARTITIONED|
      -- SORT_MERGE_EXCHANGE [$$g(ASC) ]  |PARTITIONED|
        -- PRE_CLUSTERED_GROUP_BY[$$g]  |PARTITIONED|
                {
                  -- AGGREGATE  |LOCAL|
                    -- MICRO_PRE_SORTED_DISTINCT_BY  |LOCAL|
                      -- MICRO_STABLE_SORT [$$68(ASC)]  |LOCAL|
                        -- NESTED_TUPLE_SOURCE  |LOCAL|
                }
          -- ONE_TO_ONE_EXCHANGE  |PARTITIONED|
            -- STABLE_SORT [$$g(ASC)]  |PARTITIONED|
              -- HASH_PARTITION_EXCHANGE [$$g]  |PARTITIONED|
                -- NESTED_LOOP  |PARTITIONED|
                  -- ONE_TO_ONE_EXCHANGE  |PARTITIONED|
                    -- NESTED_LOOP  |PARTITIONED|
                      -- ONE_TO_ONE_EXCHANGE  |PARTITIONED|
                        -- ASSIGN  |PARTITIONED|
                          -- STREAM_PROJECT  |PARTITIONED|
                            -- ONE_TO_ONE_EXCHANGE  |PARTITIONED|
                              -- DATASOURCE_SCAN (test.d1)  |PARTITIONED|
                                -- ONE_TO_ONE_EXCHANGE  |PARTITIONED|
                                  -- EMPTY_TUPLE_SOURCE  |PARTITIONED|
                      -- BROADCAST_EXCHANGE  |PARTITIONED|
                        -- STREAM_PROJECT  |PARTITIONED|
                          -- ONE_TO_ONE_EXCHANGE  |PARTITIONED|
                            -- DATASOURCE_SCAN (test.d2)  |PARTITIONED|
                              -- ONE_TO_ONE_EXCHANGE  |PARTITIONED|
                                -- EMPTY_TUPLE_SOURCE  |PARTITIONED|
                  -- BROADCAST_EXCHANGE  |PARTITIONED|
                    -- UNNEST  |UNPARTITIONED|
                      -- EMPTY_TUPLE_SOURCE  |UNPARTITIONED|
=======
    project ([$$65])
    -- STREAM_PROJECT  |PARTITIONED|
      assign [$$65] <- [{"g": $$g, "count_distinct_x": $$68}]
      -- ASSIGN  |PARTITIONED|
        exchange
        -- SORT_MERGE_EXCHANGE [$$g(ASC) ]  |PARTITIONED|
          group by ([$$g := $$g]) decor ([]) {
                    aggregate [$$68] <- [agg-sql-count($$63)]
                    -- AGGREGATE  |LOCAL|
                      distinct ([$$63])
                      -- MICRO_PRE_SORTED_DISTINCT_BY  |LOCAL|
                        order (ASC, $$63)
                        -- MICRO_STABLE_SORT [$$63(ASC)]  |LOCAL|
                          nested tuple source
                          -- NESTED_TUPLE_SOURCE  |LOCAL|
                 }
          -- PRE_CLUSTERED_GROUP_BY[$$g]  |PARTITIONED|
            exchange
            -- ONE_TO_ONE_EXCHANGE  |PARTITIONED|
              order (ASC, $$g)
              -- STABLE_SORT [$$g(ASC)]  |PARTITIONED|
                exchange
                -- HASH_PARTITION_EXCHANGE [$$g]  |PARTITIONED|
                  join (true)
                  -- NESTED_LOOP  |PARTITIONED|
                    exchange
                    -- ONE_TO_ONE_EXCHANGE  |PARTITIONED|
                      join (true)
                      -- NESTED_LOOP  |PARTITIONED|
                        exchange
                        -- ONE_TO_ONE_EXCHANGE  |PARTITIONED|
                          project ([$$63])
                          -- STREAM_PROJECT  |PARTITIONED|
                            assign [$$63] <- [$$x.getField(1)]
                            -- ASSIGN  |PARTITIONED|
                              project ([$$x])
                              -- STREAM_PROJECT  |PARTITIONED|
                                exchange
                                -- ONE_TO_ONE_EXCHANGE  |PARTITIONED|
                                  data-scan []<-[$$66, $$x] <- test.d1
                                  -- DATASOURCE_SCAN  |PARTITIONED|
                                    exchange
                                    -- ONE_TO_ONE_EXCHANGE  |PARTITIONED|
                                      empty-tuple-source
                                      -- EMPTY_TUPLE_SOURCE  |PARTITIONED|
                        exchange
                        -- BROADCAST_EXCHANGE  |PARTITIONED|
                          unnest $$g <- range(1, 3)
                          -- UNNEST  |UNPARTITIONED|
                            empty-tuple-source
                            -- EMPTY_TUPLE_SOURCE  |UNPARTITIONED|
                    exchange
                    -- BROADCAST_EXCHANGE  |PARTITIONED|
                      project ([])
                      -- STREAM_PROJECT  |PARTITIONED|
                        exchange
                        -- ONE_TO_ONE_EXCHANGE  |PARTITIONED|
                          data-scan []<-[$$67, $$y] <- test.d2
                          -- DATASOURCE_SCAN  |PARTITIONED|
                            exchange
                            -- ONE_TO_ONE_EXCHANGE  |PARTITIONED|
                              empty-tuple-source
                              -- EMPTY_TUPLE_SOURCE  |PARTITIONED|
>>>>>>> 86e6336f
<|MERGE_RESOLUTION|>--- conflicted
+++ resolved
@@ -1,101 +1,63 @@
-distribute result [$$65]
+distribute result [$$70]
 -- DISTRIBUTE_RESULT  |PARTITIONED|
   exchange
   -- ONE_TO_ONE_EXCHANGE  |PARTITIONED|
-<<<<<<< HEAD
+    assign [$$70] <- [{"g": $$g, "count_distinct_x": $$73}] project: [$$70]
     -- ASSIGN  |PARTITIONED|
+      exchange
       -- SORT_MERGE_EXCHANGE [$$g(ASC) ]  |PARTITIONED|
+        group by ([$$g := $$g]) decor ([]) {
+                  aggregate [$$73] <- [agg-sql-count($$68)]
+                  -- AGGREGATE  |LOCAL|
+                    distinct ([$$68])
+                    -- MICRO_PRE_SORTED_DISTINCT_BY  |LOCAL|
+                      order (ASC, $$68)
+                      -- MICRO_STABLE_SORT [$$68(ASC)]  |LOCAL|
+                        nested tuple source
+                        -- NESTED_TUPLE_SOURCE  |LOCAL|
+               }
         -- PRE_CLUSTERED_GROUP_BY[$$g]  |PARTITIONED|
-                {
-                  -- AGGREGATE  |LOCAL|
-                    -- MICRO_PRE_SORTED_DISTINCT_BY  |LOCAL|
-                      -- MICRO_STABLE_SORT [$$68(ASC)]  |LOCAL|
-                        -- NESTED_TUPLE_SOURCE  |LOCAL|
-                }
+          exchange
           -- ONE_TO_ONE_EXCHANGE  |PARTITIONED|
+            order (ASC, $$g)
             -- STABLE_SORT [$$g(ASC)]  |PARTITIONED|
+              exchange
               -- HASH_PARTITION_EXCHANGE [$$g]  |PARTITIONED|
+                join (true)
                 -- NESTED_LOOP  |PARTITIONED|
+                  exchange [cardinality: 1.0E12, op-cost: 0.0, total-cost: 1.000006E12]
                   -- ONE_TO_ONE_EXCHANGE  |PARTITIONED|
+                    join (true) [cardinality: 1.0E12, op-cost: 1.0E12, total-cost: 1.000006E12]
                     -- NESTED_LOOP  |PARTITIONED|
+                      exchange [cardinality: 1000000.0, op-cost: 0.0, total-cost: 1000000.0]
                       -- ONE_TO_ONE_EXCHANGE  |PARTITIONED|
+                        assign [$$68] <- [$$x.getField(1)] project: [$$68] [cardinality: 1000000.0, op-cost: 0.0, total-cost: 1000000.0]
                         -- ASSIGN  |PARTITIONED|
+                          project ([$$x]) [cardinality: 1000000.0, op-cost: 0.0, total-cost: 1000000.0]
                           -- STREAM_PROJECT  |PARTITIONED|
+                            exchange [cardinality: 1000000.0, op-cost: 0.0, total-cost: 1000000.0]
                             -- ONE_TO_ONE_EXCHANGE  |PARTITIONED|
-                              -- DATASOURCE_SCAN (test.d1)  |PARTITIONED|
-                                -- ONE_TO_ONE_EXCHANGE  |PARTITIONED|
-                                  -- EMPTY_TUPLE_SOURCE  |PARTITIONED|
-                      -- BROADCAST_EXCHANGE  |PARTITIONED|
-                        -- STREAM_PROJECT  |PARTITIONED|
-                          -- ONE_TO_ONE_EXCHANGE  |PARTITIONED|
-                            -- DATASOURCE_SCAN (test.d2)  |PARTITIONED|
-                              -- ONE_TO_ONE_EXCHANGE  |PARTITIONED|
-                                -- EMPTY_TUPLE_SOURCE  |PARTITIONED|
-                  -- BROADCAST_EXCHANGE  |PARTITIONED|
-                    -- UNNEST  |UNPARTITIONED|
-                      -- EMPTY_TUPLE_SOURCE  |UNPARTITIONED|
-=======
-    project ([$$65])
-    -- STREAM_PROJECT  |PARTITIONED|
-      assign [$$65] <- [{"g": $$g, "count_distinct_x": $$68}]
-      -- ASSIGN  |PARTITIONED|
-        exchange
-        -- SORT_MERGE_EXCHANGE [$$g(ASC) ]  |PARTITIONED|
-          group by ([$$g := $$g]) decor ([]) {
-                    aggregate [$$68] <- [agg-sql-count($$63)]
-                    -- AGGREGATE  |LOCAL|
-                      distinct ([$$63])
-                      -- MICRO_PRE_SORTED_DISTINCT_BY  |LOCAL|
-                        order (ASC, $$63)
-                        -- MICRO_STABLE_SORT [$$63(ASC)]  |LOCAL|
-                          nested tuple source
-                          -- NESTED_TUPLE_SOURCE  |LOCAL|
-                 }
-          -- PRE_CLUSTERED_GROUP_BY[$$g]  |PARTITIONED|
-            exchange
-            -- ONE_TO_ONE_EXCHANGE  |PARTITIONED|
-              order (ASC, $$g)
-              -- STABLE_SORT [$$g(ASC)]  |PARTITIONED|
-                exchange
-                -- HASH_PARTITION_EXCHANGE [$$g]  |PARTITIONED|
-                  join (true)
-                  -- NESTED_LOOP  |PARTITIONED|
-                    exchange
-                    -- ONE_TO_ONE_EXCHANGE  |PARTITIONED|
-                      join (true)
-                      -- NESTED_LOOP  |PARTITIONED|
-                        exchange
-                        -- ONE_TO_ONE_EXCHANGE  |PARTITIONED|
-                          project ([$$63])
-                          -- STREAM_PROJECT  |PARTITIONED|
-                            assign [$$63] <- [$$x.getField(1)]
-                            -- ASSIGN  |PARTITIONED|
-                              project ([$$x])
-                              -- STREAM_PROJECT  |PARTITIONED|
+                              data-scan []<-[$$71, $$x] <- test.d1 [cardinality: 1000000.0, op-cost: 1000000.0, total-cost: 1000000.0]
+                              -- DATASOURCE_SCAN  |PARTITIONED|
                                 exchange
                                 -- ONE_TO_ONE_EXCHANGE  |PARTITIONED|
-                                  data-scan []<-[$$66, $$x] <- test.d1
-                                  -- DATASOURCE_SCAN  |PARTITIONED|
-                                    exchange
-                                    -- ONE_TO_ONE_EXCHANGE  |PARTITIONED|
-                                      empty-tuple-source
-                                      -- EMPTY_TUPLE_SOURCE  |PARTITIONED|
-                        exchange
-                        -- BROADCAST_EXCHANGE  |PARTITIONED|
-                          unnest $$g <- range(1, 3)
-                          -- UNNEST  |UNPARTITIONED|
-                            empty-tuple-source
-                            -- EMPTY_TUPLE_SOURCE  |UNPARTITIONED|
-                    exchange
-                    -- BROADCAST_EXCHANGE  |PARTITIONED|
-                      project ([])
-                      -- STREAM_PROJECT  |PARTITIONED|
-                        exchange
-                        -- ONE_TO_ONE_EXCHANGE  |PARTITIONED|
-                          data-scan []<-[$$67, $$y] <- test.d2
-                          -- DATASOURCE_SCAN  |PARTITIONED|
-                            exchange
-                            -- ONE_TO_ONE_EXCHANGE  |PARTITIONED|
-                              empty-tuple-source
-                              -- EMPTY_TUPLE_SOURCE  |PARTITIONED|
->>>>>>> 86e6336f
+                                  empty-tuple-source
+                                  -- EMPTY_TUPLE_SOURCE  |PARTITIONED|
+                      exchange [cardinality: 1000000.0, op-cost: 4000000.0, total-cost: 5000000.0]
+                      -- BROADCAST_EXCHANGE  |PARTITIONED|
+                        project ([]) [cardinality: 1000000.0, op-cost: 0.0, total-cost: 1000000.0]
+                        -- STREAM_PROJECT  |PARTITIONED|
+                          exchange [cardinality: 1000000.0, op-cost: 4000000.0, total-cost: 5000000.0]
+                          -- ONE_TO_ONE_EXCHANGE  |PARTITIONED|
+                            data-scan []<-[$$72, $$y] <- test.d2 [cardinality: 1000000.0, op-cost: 1000000.0, total-cost: 1000000.0]
+                            -- DATASOURCE_SCAN  |PARTITIONED|
+                              exchange
+                              -- ONE_TO_ONE_EXCHANGE  |PARTITIONED|
+                                empty-tuple-source
+                                -- EMPTY_TUPLE_SOURCE  |PARTITIONED|
+                  exchange
+                  -- BROADCAST_EXCHANGE  |PARTITIONED|
+                    unnest $$g <- range(1, 3)
+                    -- UNNEST  |UNPARTITIONED|
+                      empty-tuple-source
+                      -- EMPTY_TUPLE_SOURCE  |UNPARTITIONED|