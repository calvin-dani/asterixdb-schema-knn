distribute result [$$74]
-- DISTRIBUTE_RESULT  |PARTITIONED|
  exchange
  -- ONE_TO_ONE_EXCHANGE  |PARTITIONED|
<<<<<<< HEAD
    -- ASSIGN  |PARTITIONED|
      -- SORT_MERGE_EXCHANGE [$$g(ASC) ]  |PARTITIONED|
        -- PRE_CLUSTERED_GROUP_BY[$$g]  |PARTITIONED|
                {
                  -- AGGREGATE  |LOCAL|
                    -- MICRO_PRE_SORTED_DISTINCT_BY  |LOCAL|
                      -- MICRO_STABLE_SORT [$$72(ASC)]  |LOCAL|
                        -- NESTED_TUPLE_SOURCE  |LOCAL|
                }
                {
                  -- AGGREGATE  |LOCAL|
                    -- MICRO_PRE_SORTED_DISTINCT_BY  |LOCAL|
                      -- MICRO_STABLE_SORT [$$77(ASC)]  |LOCAL|
                        -- NESTED_TUPLE_SOURCE  |LOCAL|
                }
          -- ONE_TO_ONE_EXCHANGE  |PARTITIONED|
            -- STABLE_SORT [$$g(ASC)]  |PARTITIONED|
              -- HASH_PARTITION_EXCHANGE [$$g]  |PARTITIONED|
                -- NESTED_LOOP  |PARTITIONED|
                  -- ONE_TO_ONE_EXCHANGE  |PARTITIONED|
                    -- NESTED_LOOP  |PARTITIONED|
                      -- ONE_TO_ONE_EXCHANGE  |PARTITIONED|
                        -- ASSIGN  |PARTITIONED|
                          -- STREAM_PROJECT  |PARTITIONED|
                            -- ONE_TO_ONE_EXCHANGE  |PARTITIONED|
                              -- DATASOURCE_SCAN (test.d1)  |PARTITIONED|
                                -- ONE_TO_ONE_EXCHANGE  |PARTITIONED|
                                  -- EMPTY_TUPLE_SOURCE  |PARTITIONED|
                      -- BROADCAST_EXCHANGE  |PARTITIONED|
=======
    project ([$$74])
    -- STREAM_PROJECT  |PARTITIONED|
      assign [$$74] <- [{"g": $$g, "sum_distinct_x": $$77, "sum_distinct_y": $$78}]
      -- ASSIGN  |PARTITIONED|
        exchange
        -- SORT_MERGE_EXCHANGE [$$g(ASC) ]  |PARTITIONED|
          group by ([$$g := $$g]) decor ([]) {
                    aggregate [$$77] <- [agg-sql-sum($$67)]
                    -- AGGREGATE  |LOCAL|
                      distinct ([$$67])
                      -- MICRO_PRE_SORTED_DISTINCT_BY  |LOCAL|
                        order (ASC, $$67)
                        -- MICRO_STABLE_SORT [$$67(ASC)]  |LOCAL|
                          nested tuple source
                          -- NESTED_TUPLE_SOURCE  |LOCAL|
                 }
                 {
                    aggregate [$$78] <- [agg-sql-sum($$72)]
                    -- AGGREGATE  |LOCAL|
                      distinct ([$$72])
                      -- MICRO_PRE_SORTED_DISTINCT_BY  |LOCAL|
                        order (ASC, $$72)
                        -- MICRO_STABLE_SORT [$$72(ASC)]  |LOCAL|
                          nested tuple source
                          -- NESTED_TUPLE_SOURCE  |LOCAL|
                 }
          -- PRE_CLUSTERED_GROUP_BY[$$g]  |PARTITIONED|
            exchange
            -- ONE_TO_ONE_EXCHANGE  |PARTITIONED|
              order (ASC, $$g)
              -- STABLE_SORT [$$g(ASC)]  |PARTITIONED|
                exchange
                -- HASH_PARTITION_EXCHANGE [$$g]  |PARTITIONED|
                  join (true)
                  -- NESTED_LOOP  |PARTITIONED|
                    exchange
                    -- ONE_TO_ONE_EXCHANGE  |PARTITIONED|
                      join (true)
                      -- NESTED_LOOP  |PARTITIONED|
                        exchange
                        -- ONE_TO_ONE_EXCHANGE  |PARTITIONED|
                          project ([$$67])
                          -- STREAM_PROJECT  |PARTITIONED|
                            assign [$$67] <- [$$x.getField(1)]
                            -- ASSIGN  |PARTITIONED|
                              project ([$$x])
                              -- STREAM_PROJECT  |PARTITIONED|
                                exchange
                                -- ONE_TO_ONE_EXCHANGE  |PARTITIONED|
                                  data-scan []<-[$$75, $$x] <- test.d1
                                  -- DATASOURCE_SCAN  |PARTITIONED|
                                    exchange
                                    -- ONE_TO_ONE_EXCHANGE  |PARTITIONED|
                                      empty-tuple-source
                                      -- EMPTY_TUPLE_SOURCE  |PARTITIONED|
                        exchange
                        -- BROADCAST_EXCHANGE  |PARTITIONED|
                          unnest $$g <- range(1, 3)
                          -- UNNEST  |UNPARTITIONED|
                            empty-tuple-source
                            -- EMPTY_TUPLE_SOURCE  |UNPARTITIONED|
                    exchange
                    -- BROADCAST_EXCHANGE  |PARTITIONED|
                      project ([$$72])
                      -- STREAM_PROJECT  |PARTITIONED|
                        assign [$$72] <- [$$y.getField(1)]
>>>>>>> 86e6336f
                        -- ASSIGN  |PARTITIONED|
                          project ([$$y])
                          -- STREAM_PROJECT  |PARTITIONED|
                            exchange
                            -- ONE_TO_ONE_EXCHANGE  |PARTITIONED|
                              data-scan []<-[$$76, $$y] <- test.d2
                              -- DATASOURCE_SCAN  |PARTITIONED|
                                exchange
                                -- ONE_TO_ONE_EXCHANGE  |PARTITIONED|
<<<<<<< HEAD
                                  -- EMPTY_TUPLE_SOURCE  |PARTITIONED|
                  -- BROADCAST_EXCHANGE  |PARTITIONED|
                    -- UNNEST  |UNPARTITIONED|
                      -- EMPTY_TUPLE_SOURCE  |UNPARTITIONED|
=======
                                  empty-tuple-source
                                  -- EMPTY_TUPLE_SOURCE  |PARTITIONED|
>>>>>>> 86e6336f
<|MERGE_RESOLUTION|>--- conflicted
+++ resolved
@@ -1,120 +1,75 @@
-distribute result [$$74]
+distribute result [$$79]
 -- DISTRIBUTE_RESULT  |PARTITIONED|
   exchange
   -- ONE_TO_ONE_EXCHANGE  |PARTITIONED|
-<<<<<<< HEAD
+    assign [$$79] <- [{"g": $$g, "sum_distinct_x": $$82, "sum_distinct_y": $$83}] project: [$$79]
     -- ASSIGN  |PARTITIONED|
+      exchange
       -- SORT_MERGE_EXCHANGE [$$g(ASC) ]  |PARTITIONED|
+        group by ([$$g := $$g]) decor ([]) {
+                  aggregate [$$82] <- [agg-sql-sum($$72)]
+                  -- AGGREGATE  |LOCAL|
+                    distinct ([$$72])
+                    -- MICRO_PRE_SORTED_DISTINCT_BY  |LOCAL|
+                      order (ASC, $$72)
+                      -- MICRO_STABLE_SORT [$$72(ASC)]  |LOCAL|
+                        nested tuple source
+                        -- NESTED_TUPLE_SOURCE  |LOCAL|
+               }
+               {
+                  aggregate [$$83] <- [agg-sql-sum($$77)]
+                  -- AGGREGATE  |LOCAL|
+                    distinct ([$$77])
+                    -- MICRO_PRE_SORTED_DISTINCT_BY  |LOCAL|
+                      order (ASC, $$77)
+                      -- MICRO_STABLE_SORT [$$77(ASC)]  |LOCAL|
+                        nested tuple source
+                        -- NESTED_TUPLE_SOURCE  |LOCAL|
+               }
         -- PRE_CLUSTERED_GROUP_BY[$$g]  |PARTITIONED|
-                {
-                  -- AGGREGATE  |LOCAL|
-                    -- MICRO_PRE_SORTED_DISTINCT_BY  |LOCAL|
-                      -- MICRO_STABLE_SORT [$$72(ASC)]  |LOCAL|
-                        -- NESTED_TUPLE_SOURCE  |LOCAL|
-                }
-                {
-                  -- AGGREGATE  |LOCAL|
-                    -- MICRO_PRE_SORTED_DISTINCT_BY  |LOCAL|
-                      -- MICRO_STABLE_SORT [$$77(ASC)]  |LOCAL|
-                        -- NESTED_TUPLE_SOURCE  |LOCAL|
-                }
+          exchange
           -- ONE_TO_ONE_EXCHANGE  |PARTITIONED|
+            order (ASC, $$g)
             -- STABLE_SORT [$$g(ASC)]  |PARTITIONED|
+              exchange
               -- HASH_PARTITION_EXCHANGE [$$g]  |PARTITIONED|
+                join (true)
                 -- NESTED_LOOP  |PARTITIONED|
+                  exchange [cardinality: 1.0E12, op-cost: 0.0, total-cost: 1.000006E12]
                   -- ONE_TO_ONE_EXCHANGE  |PARTITIONED|
+                    join (true) [cardinality: 1.0E12, op-cost: 1.0E12, total-cost: 1.000006E12]
                     -- NESTED_LOOP  |PARTITIONED|
+                      exchange [cardinality: 1000000.0, op-cost: 0.0, total-cost: 1000000.0]
                       -- ONE_TO_ONE_EXCHANGE  |PARTITIONED|
+                        assign [$$72] <- [$$x.getField(1)] project: [$$72] [cardinality: 1000000.0, op-cost: 0.0, total-cost: 1000000.0]
                         -- ASSIGN  |PARTITIONED|
+                          project ([$$x]) [cardinality: 1000000.0, op-cost: 0.0, total-cost: 1000000.0]
                           -- STREAM_PROJECT  |PARTITIONED|
+                            exchange [cardinality: 1000000.0, op-cost: 0.0, total-cost: 1000000.0]
                             -- ONE_TO_ONE_EXCHANGE  |PARTITIONED|
-                              -- DATASOURCE_SCAN (test.d1)  |PARTITIONED|
-                                -- ONE_TO_ONE_EXCHANGE  |PARTITIONED|
-                                  -- EMPTY_TUPLE_SOURCE  |PARTITIONED|
-                      -- BROADCAST_EXCHANGE  |PARTITIONED|
-=======
-    project ([$$74])
-    -- STREAM_PROJECT  |PARTITIONED|
-      assign [$$74] <- [{"g": $$g, "sum_distinct_x": $$77, "sum_distinct_y": $$78}]
-      -- ASSIGN  |PARTITIONED|
-        exchange
-        -- SORT_MERGE_EXCHANGE [$$g(ASC) ]  |PARTITIONED|
-          group by ([$$g := $$g]) decor ([]) {
-                    aggregate [$$77] <- [agg-sql-sum($$67)]
-                    -- AGGREGATE  |LOCAL|
-                      distinct ([$$67])
-                      -- MICRO_PRE_SORTED_DISTINCT_BY  |LOCAL|
-                        order (ASC, $$67)
-                        -- MICRO_STABLE_SORT [$$67(ASC)]  |LOCAL|
-                          nested tuple source
-                          -- NESTED_TUPLE_SOURCE  |LOCAL|
-                 }
-                 {
-                    aggregate [$$78] <- [agg-sql-sum($$72)]
-                    -- AGGREGATE  |LOCAL|
-                      distinct ([$$72])
-                      -- MICRO_PRE_SORTED_DISTINCT_BY  |LOCAL|
-                        order (ASC, $$72)
-                        -- MICRO_STABLE_SORT [$$72(ASC)]  |LOCAL|
-                          nested tuple source
-                          -- NESTED_TUPLE_SOURCE  |LOCAL|
-                 }
-          -- PRE_CLUSTERED_GROUP_BY[$$g]  |PARTITIONED|
-            exchange
-            -- ONE_TO_ONE_EXCHANGE  |PARTITIONED|
-              order (ASC, $$g)
-              -- STABLE_SORT [$$g(ASC)]  |PARTITIONED|
-                exchange
-                -- HASH_PARTITION_EXCHANGE [$$g]  |PARTITIONED|
-                  join (true)
-                  -- NESTED_LOOP  |PARTITIONED|
-                    exchange
-                    -- ONE_TO_ONE_EXCHANGE  |PARTITIONED|
-                      join (true)
-                      -- NESTED_LOOP  |PARTITIONED|
-                        exchange
-                        -- ONE_TO_ONE_EXCHANGE  |PARTITIONED|
-                          project ([$$67])
-                          -- STREAM_PROJECT  |PARTITIONED|
-                            assign [$$67] <- [$$x.getField(1)]
-                            -- ASSIGN  |PARTITIONED|
-                              project ([$$x])
-                              -- STREAM_PROJECT  |PARTITIONED|
-                                exchange
-                                -- ONE_TO_ONE_EXCHANGE  |PARTITIONED|
-                                  data-scan []<-[$$75, $$x] <- test.d1
-                                  -- DATASOURCE_SCAN  |PARTITIONED|
-                                    exchange
-                                    -- ONE_TO_ONE_EXCHANGE  |PARTITIONED|
-                                      empty-tuple-source
-                                      -- EMPTY_TUPLE_SOURCE  |PARTITIONED|
-                        exchange
-                        -- BROADCAST_EXCHANGE  |PARTITIONED|
-                          unnest $$g <- range(1, 3)
-                          -- UNNEST  |UNPARTITIONED|
-                            empty-tuple-source
-                            -- EMPTY_TUPLE_SOURCE  |UNPARTITIONED|
-                    exchange
-                    -- BROADCAST_EXCHANGE  |PARTITIONED|
-                      project ([$$72])
-                      -- STREAM_PROJECT  |PARTITIONED|
-                        assign [$$72] <- [$$y.getField(1)]
->>>>>>> 86e6336f
-                        -- ASSIGN  |PARTITIONED|
-                          project ([$$y])
-                          -- STREAM_PROJECT  |PARTITIONED|
-                            exchange
-                            -- ONE_TO_ONE_EXCHANGE  |PARTITIONED|
-                              data-scan []<-[$$76, $$y] <- test.d2
+                              data-scan []<-[$$80, $$x] <- test.d1 [cardinality: 1000000.0, op-cost: 1000000.0, total-cost: 1000000.0]
                               -- DATASOURCE_SCAN  |PARTITIONED|
                                 exchange
                                 -- ONE_TO_ONE_EXCHANGE  |PARTITIONED|
-<<<<<<< HEAD
-                                  -- EMPTY_TUPLE_SOURCE  |PARTITIONED|
-                  -- BROADCAST_EXCHANGE  |PARTITIONED|
-                    -- UNNEST  |UNPARTITIONED|
-                      -- EMPTY_TUPLE_SOURCE  |UNPARTITIONED|
-=======
                                   empty-tuple-source
                                   -- EMPTY_TUPLE_SOURCE  |PARTITIONED|
->>>>>>> 86e6336f
+                      exchange [cardinality: 1000000.0, op-cost: 4000000.0, total-cost: 5000000.0]
+                      -- BROADCAST_EXCHANGE  |PARTITIONED|
+                        assign [$$77] <- [$$y.getField(1)] project: [$$77] [cardinality: 1000000.0, op-cost: 0.0, total-cost: 1000000.0]
+                        -- ASSIGN  |PARTITIONED|
+                          project ([$$y]) [cardinality: 1000000.0, op-cost: 0.0, total-cost: 1000000.0]
+                          -- STREAM_PROJECT  |PARTITIONED|
+                            exchange [cardinality: 1000000.0, op-cost: 4000000.0, total-cost: 5000000.0]
+                            -- ONE_TO_ONE_EXCHANGE  |PARTITIONED|
+                              data-scan []<-[$$81, $$y] <- test.d2 [cardinality: 1000000.0, op-cost: 1000000.0, total-cost: 1000000.0]
+                              -- DATASOURCE_SCAN  |PARTITIONED|
+                                exchange
+                                -- ONE_TO_ONE_EXCHANGE  |PARTITIONED|
+                                  empty-tuple-source
+                                  -- EMPTY_TUPLE_SOURCE  |PARTITIONED|
+                  exchange
+                  -- BROADCAST_EXCHANGE  |PARTITIONED|
+                    unnest $$g <- range(1, 3)
+                    -- UNNEST  |UNPARTITIONED|
+                      empty-tuple-source
+                      -- EMPTY_TUPLE_SOURCE  |UNPARTITIONED|