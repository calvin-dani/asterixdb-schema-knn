--- conflicted
+++ resolved
@@ -1,8 +1,3 @@
-<<<<<<< HEAD
-cardinality: 0.0
-cost: 0.0
-=======
->>>>>>> 5316f0ce
 distribute result [$$2] [cardinality: 0.0, op-cost: 0.0, total-cost: 0.0]
 -- DISTRIBUTE_RESULT  |UNPARTITIONED|
   exchange [cardinality: 0.0, op-cost: 0.0, total-cost: 0.0]
