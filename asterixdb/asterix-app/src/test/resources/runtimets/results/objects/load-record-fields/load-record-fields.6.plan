<<<<<<< HEAD
cardinality: 1000000.0
cost: 1000000.0
distribute result [$$30] [cardinality: 1000000.0, op-cost: 0.0, total-cost: 1000000.0]
-- DISTRIBUTE_RESULT  |PARTITIONED|
  exchange [cardinality: 1000000.0, op-cost: 0.0, total-cost: 1000000.0]
  -- ONE_TO_ONE_EXCHANGE  |PARTITIONED|
    project ([$$30]) [cardinality: 1000000.0, op-cost: 0.0, total-cost: 1000000.0]
    -- STREAM_PROJECT  |PARTITIONED|
      assign [$$30] <- [$$md.getField("name")] [cardinality: 1000000.0, op-cost: 0.0, total-cost: 1000000.0]
=======
distribute result [$$28] [cardinality: 1000000.0, op-cost: 0.0, total-cost: 1000000.0]
-- DISTRIBUTE_RESULT  |PARTITIONED|
  exchange [cardinality: 1000000.0, op-cost: 0.0, total-cost: 1000000.0]
  -- ONE_TO_ONE_EXCHANGE  |PARTITIONED|
    project ([$$28]) [cardinality: 1000000.0, op-cost: 0.0, total-cost: 1000000.0]
    -- STREAM_PROJECT  |PARTITIONED|
      assign [$$28] <- [$$md.getField("name")] [cardinality: 1000000.0, op-cost: 0.0, total-cost: 1000000.0]
>>>>>>> 5316f0ce
      -- ASSIGN  |PARTITIONED|
        project ([$$md]) [cardinality: 1000000.0, op-cost: 0.0, total-cost: 1000000.0]
        -- STREAM_PROJECT  |PARTITIONED|
          exchange [cardinality: 1000000.0, op-cost: 0.0, total-cost: 1000000.0]
<<<<<<< HEAD
          -- SORT_MERGE_EXCHANGE [$$32(ASC) ]  |PARTITIONED|
            select (neq(current-date(), date: { 1980-09-10 })) [cardinality: 1000000.0, op-cost: 0.0, total-cost: 1000000.0]
            -- STREAM_SELECT  |PARTITIONED|
              exchange [cardinality: 0.0, op-cost: 0.0, total-cost: 0.0]
              -- ONE_TO_ONE_EXCHANGE  |PARTITIONED|
                data-scan []<-[$$32, $$md] <- test.MyDataset [cardinality: 0.0, op-cost: 0.0, total-cost: 0.0]
=======
          -- SORT_MERGE_EXCHANGE [$$30(ASC) ]  |PARTITIONED|
            select (neq(current-date(), date: { 1980-09-10 })) [cardinality: 1000000.0, op-cost: 0.0, total-cost: 1000000.0]
            -- STREAM_SELECT  |PARTITIONED|
              exchange [cardinality: 1000000.0, op-cost: 0.0, total-cost: 1000000.0]
              -- ONE_TO_ONE_EXCHANGE  |PARTITIONED|
                data-scan []<-[$$30, $$md] <- test.MyDataset [cardinality: 1000000.0, op-cost: 1000000.0, total-cost: 1000000.0]
>>>>>>> 5316f0ce
                -- DATASOURCE_SCAN  |PARTITIONED|
                  exchange [cardinality: 0.0, op-cost: 0.0, total-cost: 0.0]
                  -- ONE_TO_ONE_EXCHANGE  |PARTITIONED|
                    empty-tuple-source [cardinality: 0.0, op-cost: 0.0, total-cost: 0.0]
                    -- EMPTY_TUPLE_SOURCE  |PARTITIONED|<|MERGE_RESOLUTION|>--- conflicted
+++ resolved
@@ -1,14 +1,3 @@
-<<<<<<< HEAD
-cardinality: 1000000.0
-cost: 1000000.0
-distribute result [$$30] [cardinality: 1000000.0, op-cost: 0.0, total-cost: 1000000.0]
--- DISTRIBUTE_RESULT  |PARTITIONED|
-  exchange [cardinality: 1000000.0, op-cost: 0.0, total-cost: 1000000.0]
-  -- ONE_TO_ONE_EXCHANGE  |PARTITIONED|
-    project ([$$30]) [cardinality: 1000000.0, op-cost: 0.0, total-cost: 1000000.0]
-    -- STREAM_PROJECT  |PARTITIONED|
-      assign [$$30] <- [$$md.getField("name")] [cardinality: 1000000.0, op-cost: 0.0, total-cost: 1000000.0]
-=======
 distribute result [$$28] [cardinality: 1000000.0, op-cost: 0.0, total-cost: 1000000.0]
 -- DISTRIBUTE_RESULT  |PARTITIONED|
   exchange [cardinality: 1000000.0, op-cost: 0.0, total-cost: 1000000.0]
@@ -16,26 +5,16 @@
     project ([$$28]) [cardinality: 1000000.0, op-cost: 0.0, total-cost: 1000000.0]
     -- STREAM_PROJECT  |PARTITIONED|
       assign [$$28] <- [$$md.getField("name")] [cardinality: 1000000.0, op-cost: 0.0, total-cost: 1000000.0]
->>>>>>> 5316f0ce
       -- ASSIGN  |PARTITIONED|
         project ([$$md]) [cardinality: 1000000.0, op-cost: 0.0, total-cost: 1000000.0]
         -- STREAM_PROJECT  |PARTITIONED|
           exchange [cardinality: 1000000.0, op-cost: 0.0, total-cost: 1000000.0]
-<<<<<<< HEAD
-          -- SORT_MERGE_EXCHANGE [$$32(ASC) ]  |PARTITIONED|
-            select (neq(current-date(), date: { 1980-09-10 })) [cardinality: 1000000.0, op-cost: 0.0, total-cost: 1000000.0]
-            -- STREAM_SELECT  |PARTITIONED|
-              exchange [cardinality: 0.0, op-cost: 0.0, total-cost: 0.0]
-              -- ONE_TO_ONE_EXCHANGE  |PARTITIONED|
-                data-scan []<-[$$32, $$md] <- test.MyDataset [cardinality: 0.0, op-cost: 0.0, total-cost: 0.0]
-=======
           -- SORT_MERGE_EXCHANGE [$$30(ASC) ]  |PARTITIONED|
             select (neq(current-date(), date: { 1980-09-10 })) [cardinality: 1000000.0, op-cost: 0.0, total-cost: 1000000.0]
             -- STREAM_SELECT  |PARTITIONED|
               exchange [cardinality: 1000000.0, op-cost: 0.0, total-cost: 1000000.0]
               -- ONE_TO_ONE_EXCHANGE  |PARTITIONED|
                 data-scan []<-[$$30, $$md] <- test.MyDataset [cardinality: 1000000.0, op-cost: 1000000.0, total-cost: 1000000.0]
->>>>>>> 5316f0ce
                 -- DATASOURCE_SCAN  |PARTITIONED|
                   exchange [cardinality: 0.0, op-cost: 0.0, total-cost: 0.0]
                   -- ONE_TO_ONE_EXCHANGE  |PARTITIONED|
