<<<<<<< HEAD
cardinality: 1000000.0
cost: 6000000.0
distribute result [$$37] [cardinality: 1000000.0, op-cost: 0.0, total-cost: 6000000.0]
=======
distribute result [$$35] [cardinality: 1000000.0, op-cost: 0.0, total-cost: 6000000.0]
>>>>>>> 5316f0ce
-- DISTRIBUTE_RESULT  |UNPARTITIONED|
  exchange [cardinality: 1000000.0, op-cost: 0.0, total-cost: 6000000.0]
  -- ONE_TO_ONE_EXCHANGE  |UNPARTITIONED|
    limit 2 [cardinality: 1000000.0, op-cost: 0.0, total-cost: 6000000.0]
    -- STREAM_LIMIT  |UNPARTITIONED|
      exchange [cardinality: 1000000.0, op-cost: 0.0, total-cost: 6000000.0]
      -- RANDOM_MERGE_EXCHANGE  |PARTITIONED|
<<<<<<< HEAD
        project ([$$37]) [cardinality: 1000000.0, op-cost: 0.0, total-cost: 6000000.0]
        -- STREAM_PROJECT  |PARTITIONED|
          assign [$$37] <- [{"dblpid": $$38}] [cardinality: 1000000.0, op-cost: 0.0, total-cost: 6000000.0]
          -- ASSIGN  |PARTITIONED|
            limit 2 [cardinality: 1000000.0, op-cost: 0.0, total-cost: 6000000.0]
            -- STREAM_LIMIT  |PARTITIONED|
              project ([$$38]) [cardinality: 1000000.0, op-cost: 0.0, total-cost: 6000000.0]
              -- STREAM_PROJECT  |PARTITIONED|
                exchange [cardinality: 1000000.0, op-cost: 0.0, total-cost: 6000000.0]
                -- ONE_TO_ONE_EXCHANGE  |PARTITIONED|
                  join (eq($$38, $$41)) [cardinality: 1000000.0, op-cost: 2000000.0, total-cost: 6000000.0]
                  -- HYBRID_HASH_JOIN [$$38][$$41]  |PARTITIONED|
                    exchange [cardinality: 1000000.0, op-cost: 1000000.0, total-cost: 2000000.0]
                    -- HASH_PARTITION_EXCHANGE [$$38]  |PARTITIONED|
                      project ([$$38]) [cardinality: 1000000.0, op-cost: 0.0, total-cost: 1000000.0]
                      -- STREAM_PROJECT  |PARTITIONED|
                        assign [$$38] <- [$$d.getField(1)] [cardinality: 1000000.0, op-cost: 0.0, total-cost: 1000000.0]
=======
        project ([$$35]) [cardinality: 1000000.0, op-cost: 0.0, total-cost: 6000000.0]
        -- STREAM_PROJECT  |PARTITIONED|
          assign [$$35] <- [{"dblpid": $$36}] [cardinality: 1000000.0, op-cost: 0.0, total-cost: 6000000.0]
          -- ASSIGN  |PARTITIONED|
            limit 2 [cardinality: 1000000.0, op-cost: 0.0, total-cost: 6000000.0]
            -- STREAM_LIMIT  |PARTITIONED|
              project ([$$36]) [cardinality: 1000000.0, op-cost: 0.0, total-cost: 6000000.0]
              -- STREAM_PROJECT  |PARTITIONED|
                exchange [cardinality: 1000000.0, op-cost: 0.0, total-cost: 6000000.0]
                -- ONE_TO_ONE_EXCHANGE  |PARTITIONED|
                  join (eq($$36, $$39)) [cardinality: 1000000.0, op-cost: 2000000.0, total-cost: 6000000.0]
                  -- HYBRID_HASH_JOIN [$$36][$$39]  |PARTITIONED|
                    exchange [cardinality: 1000000.0, op-cost: 1000000.0, total-cost: 2000000.0]
                    -- HASH_PARTITION_EXCHANGE [$$36]  |PARTITIONED|
                      project ([$$36]) [cardinality: 1000000.0, op-cost: 0.0, total-cost: 1000000.0]
                      -- STREAM_PROJECT  |PARTITIONED|
                        assign [$$36] <- [$$d.getField(1)] [cardinality: 1000000.0, op-cost: 0.0, total-cost: 1000000.0]
>>>>>>> 5316f0ce
                        -- ASSIGN  |PARTITIONED|
                          project ([$$d]) [cardinality: 1000000.0, op-cost: 0.0, total-cost: 1000000.0]
                          -- STREAM_PROJECT  |PARTITIONED|
                            exchange [cardinality: 1000000.0, op-cost: 1000000.0, total-cost: 2000000.0]
                            -- ONE_TO_ONE_EXCHANGE  |PARTITIONED|
<<<<<<< HEAD
                              data-scan []<-[$$39, $$d] <- test.DBLP1 [cardinality: 1000000.0, op-cost: 1000000.0, total-cost: 1000000.0]
=======
                              data-scan []<-[$$37, $$d] <- test.DBLP1 [cardinality: 1000000.0, op-cost: 1000000.0, total-cost: 1000000.0]
>>>>>>> 5316f0ce
                              -- DATASOURCE_SCAN  |PARTITIONED|
                                exchange [cardinality: 0.0, op-cost: 0.0, total-cost: 0.0]
                                -- ONE_TO_ONE_EXCHANGE  |PARTITIONED|
                                  empty-tuple-source [cardinality: 0.0, op-cost: 0.0, total-cost: 0.0]
                                  -- EMPTY_TUPLE_SOURCE  |PARTITIONED|
                    exchange [cardinality: 1000000.0, op-cost: 1000000.0, total-cost: 2000000.0]
<<<<<<< HEAD
                    -- HASH_PARTITION_EXCHANGE [$$41]  |PARTITIONED|
                      project ([$$41]) [cardinality: 1000000.0, op-cost: 0.0, total-cost: 1000000.0]
                      -- STREAM_PROJECT  |UNPARTITIONED|
                        assign [$$41] <- [get-item($$30, 0).getField(0).getField(1)] [cardinality: 1000000.0, op-cost: 0.0, total-cost: 1000000.0]
                        -- ASSIGN  |UNPARTITIONED|
                          aggregate [$$30] <- [listify($$29)] [cardinality: 1000000.0, op-cost: 0.0, total-cost: 1000000.0]
                          -- AGGREGATE  |UNPARTITIONED|
                            limit 1 [cardinality: 1000000.0, op-cost: 0.0, total-cost: 1000000.0]
                            -- STREAM_LIMIT  |UNPARTITIONED|
                              project ([$$29]) [cardinality: 1000000.0, op-cost: 0.0, total-cost: 1000000.0]
                              -- STREAM_PROJECT  |PARTITIONED|
                                exchange [cardinality: 1000000.0, op-cost: 1000000.0, total-cost: 2000000.0]
                                -- SORT_MERGE_EXCHANGE [$$40(ASC) ]  |PARTITIONED|
                                  project ([$$40, $$29]) [cardinality: 1000000.0, op-cost: 0.0, total-cost: 1000000.0]
                                  -- STREAM_PROJECT  |PARTITIONED|
                                    assign [$$29] <- [{"d": $$d}] [cardinality: 1000000.0, op-cost: 0.0, total-cost: 1000000.0]
=======
                    -- HASH_PARTITION_EXCHANGE [$$39]  |PARTITIONED|
                      project ([$$39]) [cardinality: 1000000.0, op-cost: 0.0, total-cost: 1000000.0]
                      -- STREAM_PROJECT  |UNPARTITIONED|
                        assign [$$39] <- [get-item($$28, 0).getField(0).getField(1)] [cardinality: 1000000.0, op-cost: 0.0, total-cost: 1000000.0]
                        -- ASSIGN  |UNPARTITIONED|
                          aggregate [$$28] <- [listify($$27)] [cardinality: 1000000.0, op-cost: 0.0, total-cost: 1000000.0]
                          -- AGGREGATE  |UNPARTITIONED|
                            limit 1 [cardinality: 1000000.0, op-cost: 0.0, total-cost: 1000000.0]
                            -- STREAM_LIMIT  |UNPARTITIONED|
                              project ([$$27]) [cardinality: 1000000.0, op-cost: 0.0, total-cost: 1000000.0]
                              -- STREAM_PROJECT  |PARTITIONED|
                                exchange [cardinality: 1000000.0, op-cost: 1000000.0, total-cost: 2000000.0]
                                -- SORT_MERGE_EXCHANGE [$$38(ASC) ]  |PARTITIONED|
                                  project ([$$38, $$27]) [cardinality: 1000000.0, op-cost: 0.0, total-cost: 1000000.0]
                                  -- STREAM_PROJECT  |PARTITIONED|
                                    assign [$$27] <- [{"d": $$d}] [cardinality: 1000000.0, op-cost: 0.0, total-cost: 1000000.0]
>>>>>>> 5316f0ce
                                    -- ASSIGN  |PARTITIONED|
                                      limit 1 [cardinality: 1000000.0, op-cost: 0.0, total-cost: 1000000.0]
                                      -- STREAM_LIMIT  |PARTITIONED|
                                        exchange [cardinality: 1000000.0, op-cost: 1000000.0, total-cost: 2000000.0]
                                        -- ONE_TO_ONE_EXCHANGE  |PARTITIONED|
<<<<<<< HEAD
                                          data-scan []<-[$$40, $$d] <- test.DBLP1 condition (ends-with($$d.getField(1), "Blakeley95")) limit 1 [cardinality: 1000000.0, op-cost: 1000000.0, total-cost: 1000000.0]
=======
                                          data-scan []<-[$$38, $$d] <- test.DBLP1 condition (ends-with($$d.getField(1), "Blakeley95")) limit 1 [cardinality: 1000000.0, op-cost: 1000000.0, total-cost: 1000000.0]
>>>>>>> 5316f0ce
                                          -- DATASOURCE_SCAN  |PARTITIONED|
                                            exchange [cardinality: 0.0, op-cost: 0.0, total-cost: 0.0]
                                            -- ONE_TO_ONE_EXCHANGE  |PARTITIONED|
                                              empty-tuple-source [cardinality: 0.0, op-cost: 0.0, total-cost: 0.0]
                                              -- EMPTY_TUPLE_SOURCE  |PARTITIONED|<|MERGE_RESOLUTION|>--- conflicted
+++ resolved
@@ -1,10 +1,4 @@
-<<<<<<< HEAD
-cardinality: 1000000.0
-cost: 6000000.0
-distribute result [$$37] [cardinality: 1000000.0, op-cost: 0.0, total-cost: 6000000.0]
-=======
 distribute result [$$35] [cardinality: 1000000.0, op-cost: 0.0, total-cost: 6000000.0]
->>>>>>> 5316f0ce
 -- DISTRIBUTE_RESULT  |UNPARTITIONED|
   exchange [cardinality: 1000000.0, op-cost: 0.0, total-cost: 6000000.0]
   -- ONE_TO_ONE_EXCHANGE  |UNPARTITIONED|
@@ -12,25 +6,6 @@
     -- STREAM_LIMIT  |UNPARTITIONED|
       exchange [cardinality: 1000000.0, op-cost: 0.0, total-cost: 6000000.0]
       -- RANDOM_MERGE_EXCHANGE  |PARTITIONED|
-<<<<<<< HEAD
-        project ([$$37]) [cardinality: 1000000.0, op-cost: 0.0, total-cost: 6000000.0]
-        -- STREAM_PROJECT  |PARTITIONED|
-          assign [$$37] <- [{"dblpid": $$38}] [cardinality: 1000000.0, op-cost: 0.0, total-cost: 6000000.0]
-          -- ASSIGN  |PARTITIONED|
-            limit 2 [cardinality: 1000000.0, op-cost: 0.0, total-cost: 6000000.0]
-            -- STREAM_LIMIT  |PARTITIONED|
-              project ([$$38]) [cardinality: 1000000.0, op-cost: 0.0, total-cost: 6000000.0]
-              -- STREAM_PROJECT  |PARTITIONED|
-                exchange [cardinality: 1000000.0, op-cost: 0.0, total-cost: 6000000.0]
-                -- ONE_TO_ONE_EXCHANGE  |PARTITIONED|
-                  join (eq($$38, $$41)) [cardinality: 1000000.0, op-cost: 2000000.0, total-cost: 6000000.0]
-                  -- HYBRID_HASH_JOIN [$$38][$$41]  |PARTITIONED|
-                    exchange [cardinality: 1000000.0, op-cost: 1000000.0, total-cost: 2000000.0]
-                    -- HASH_PARTITION_EXCHANGE [$$38]  |PARTITIONED|
-                      project ([$$38]) [cardinality: 1000000.0, op-cost: 0.0, total-cost: 1000000.0]
-                      -- STREAM_PROJECT  |PARTITIONED|
-                        assign [$$38] <- [$$d.getField(1)] [cardinality: 1000000.0, op-cost: 0.0, total-cost: 1000000.0]
-=======
         project ([$$35]) [cardinality: 1000000.0, op-cost: 0.0, total-cost: 6000000.0]
         -- STREAM_PROJECT  |PARTITIONED|
           assign [$$35] <- [{"dblpid": $$36}] [cardinality: 1000000.0, op-cost: 0.0, total-cost: 6000000.0]
@@ -48,41 +23,18 @@
                       project ([$$36]) [cardinality: 1000000.0, op-cost: 0.0, total-cost: 1000000.0]
                       -- STREAM_PROJECT  |PARTITIONED|
                         assign [$$36] <- [$$d.getField(1)] [cardinality: 1000000.0, op-cost: 0.0, total-cost: 1000000.0]
->>>>>>> 5316f0ce
                         -- ASSIGN  |PARTITIONED|
                           project ([$$d]) [cardinality: 1000000.0, op-cost: 0.0, total-cost: 1000000.0]
                           -- STREAM_PROJECT  |PARTITIONED|
                             exchange [cardinality: 1000000.0, op-cost: 1000000.0, total-cost: 2000000.0]
                             -- ONE_TO_ONE_EXCHANGE  |PARTITIONED|
-<<<<<<< HEAD
-                              data-scan []<-[$$39, $$d] <- test.DBLP1 [cardinality: 1000000.0, op-cost: 1000000.0, total-cost: 1000000.0]
-=======
                               data-scan []<-[$$37, $$d] <- test.DBLP1 [cardinality: 1000000.0, op-cost: 1000000.0, total-cost: 1000000.0]
->>>>>>> 5316f0ce
                               -- DATASOURCE_SCAN  |PARTITIONED|
                                 exchange [cardinality: 0.0, op-cost: 0.0, total-cost: 0.0]
                                 -- ONE_TO_ONE_EXCHANGE  |PARTITIONED|
                                   empty-tuple-source [cardinality: 0.0, op-cost: 0.0, total-cost: 0.0]
                                   -- EMPTY_TUPLE_SOURCE  |PARTITIONED|
                     exchange [cardinality: 1000000.0, op-cost: 1000000.0, total-cost: 2000000.0]
-<<<<<<< HEAD
-                    -- HASH_PARTITION_EXCHANGE [$$41]  |PARTITIONED|
-                      project ([$$41]) [cardinality: 1000000.0, op-cost: 0.0, total-cost: 1000000.0]
-                      -- STREAM_PROJECT  |UNPARTITIONED|
-                        assign [$$41] <- [get-item($$30, 0).getField(0).getField(1)] [cardinality: 1000000.0, op-cost: 0.0, total-cost: 1000000.0]
-                        -- ASSIGN  |UNPARTITIONED|
-                          aggregate [$$30] <- [listify($$29)] [cardinality: 1000000.0, op-cost: 0.0, total-cost: 1000000.0]
-                          -- AGGREGATE  |UNPARTITIONED|
-                            limit 1 [cardinality: 1000000.0, op-cost: 0.0, total-cost: 1000000.0]
-                            -- STREAM_LIMIT  |UNPARTITIONED|
-                              project ([$$29]) [cardinality: 1000000.0, op-cost: 0.0, total-cost: 1000000.0]
-                              -- STREAM_PROJECT  |PARTITIONED|
-                                exchange [cardinality: 1000000.0, op-cost: 1000000.0, total-cost: 2000000.0]
-                                -- SORT_MERGE_EXCHANGE [$$40(ASC) ]  |PARTITIONED|
-                                  project ([$$40, $$29]) [cardinality: 1000000.0, op-cost: 0.0, total-cost: 1000000.0]
-                                  -- STREAM_PROJECT  |PARTITIONED|
-                                    assign [$$29] <- [{"d": $$d}] [cardinality: 1000000.0, op-cost: 0.0, total-cost: 1000000.0]
-=======
                     -- HASH_PARTITION_EXCHANGE [$$39]  |PARTITIONED|
                       project ([$$39]) [cardinality: 1000000.0, op-cost: 0.0, total-cost: 1000000.0]
                       -- STREAM_PROJECT  |UNPARTITIONED|
@@ -99,17 +51,12 @@
                                   project ([$$38, $$27]) [cardinality: 1000000.0, op-cost: 0.0, total-cost: 1000000.0]
                                   -- STREAM_PROJECT  |PARTITIONED|
                                     assign [$$27] <- [{"d": $$d}] [cardinality: 1000000.0, op-cost: 0.0, total-cost: 1000000.0]
->>>>>>> 5316f0ce
                                     -- ASSIGN  |PARTITIONED|
                                       limit 1 [cardinality: 1000000.0, op-cost: 0.0, total-cost: 1000000.0]
                                       -- STREAM_LIMIT  |PARTITIONED|
                                         exchange [cardinality: 1000000.0, op-cost: 1000000.0, total-cost: 2000000.0]
                                         -- ONE_TO_ONE_EXCHANGE  |PARTITIONED|
-<<<<<<< HEAD
-                                          data-scan []<-[$$40, $$d] <- test.DBLP1 condition (ends-with($$d.getField(1), "Blakeley95")) limit 1 [cardinality: 1000000.0, op-cost: 1000000.0, total-cost: 1000000.0]
-=======
                                           data-scan []<-[$$38, $$d] <- test.DBLP1 condition (ends-with($$d.getField(1), "Blakeley95")) limit 1 [cardinality: 1000000.0, op-cost: 1000000.0, total-cost: 1000000.0]
->>>>>>> 5316f0ce
                                           -- DATASOURCE_SCAN  |PARTITIONED|
                                             exchange [cardinality: 0.0, op-cost: 0.0, total-cost: 0.0]
                                             -- ONE_TO_ONE_EXCHANGE  |PARTITIONED|
