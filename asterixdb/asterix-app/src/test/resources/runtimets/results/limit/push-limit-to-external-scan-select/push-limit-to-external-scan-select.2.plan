<<<<<<< HEAD
cardinality: 0.0
cost: 0.0
distribute result [$$17] [cardinality: 0.0, op-cost: 0.0, total-cost: 0.0]
-- DISTRIBUTE_RESULT  |UNPARTITIONED|
  exchange [cardinality: 0.0, op-cost: 0.0, total-cost: 0.0]
  -- ONE_TO_ONE_EXCHANGE  |UNPARTITIONED|
    limit 5 [cardinality: 0.0, op-cost: 0.0, total-cost: 0.0]
    -- STREAM_LIMIT  |UNPARTITIONED|
      exchange [cardinality: 0.0, op-cost: 0.0, total-cost: 0.0]
      -- RANDOM_MERGE_EXCHANGE  |PARTITIONED|
        limit 5 [cardinality: 0.0, op-cost: 0.0, total-cost: 0.0]
        -- STREAM_LIMIT  |PARTITIONED|
          project ([$$17]) [cardinality: 0.0, op-cost: 0.0, total-cost: 0.0]
          -- STREAM_PROJECT  |PARTITIONED|
            assign [$$17] <- [$$t.getField(0)] [cardinality: 0.0, op-cost: 0.0, total-cost: 0.0]
            -- ASSIGN  |PARTITIONED|
              exchange [cardinality: 0.0, op-cost: 0.0, total-cost: 0.0]
              -- ONE_TO_ONE_EXCHANGE  |PARTITIONED|
                data-scan []<-[$$t] <- test.ds1 condition (gt($$t.getField(0), 2)) limit 5 [cardinality: 0.0, op-cost: 0.0, total-cost: 0.0]
=======
distribute result [$$16] [cardinality: 1000000.0, op-cost: 0.0, total-cost: 1000000.0]
-- DISTRIBUTE_RESULT  |UNPARTITIONED|
  exchange [cardinality: 1000000.0, op-cost: 0.0, total-cost: 1000000.0]
  -- ONE_TO_ONE_EXCHANGE  |UNPARTITIONED|
    limit 5 [cardinality: 1000000.0, op-cost: 0.0, total-cost: 1000000.0]
    -- STREAM_LIMIT  |UNPARTITIONED|
      exchange [cardinality: 1000000.0, op-cost: 0.0, total-cost: 1000000.0]
      -- RANDOM_MERGE_EXCHANGE  |PARTITIONED|
        limit 5 [cardinality: 1000000.0, op-cost: 0.0, total-cost: 1000000.0]
        -- STREAM_LIMIT  |PARTITIONED|
          project ([$$16]) [cardinality: 1000000.0, op-cost: 0.0, total-cost: 1000000.0]
          -- STREAM_PROJECT  |PARTITIONED|
            assign [$$16] <- [$$t.getField(0)] [cardinality: 1000000.0, op-cost: 0.0, total-cost: 1000000.0]
            -- ASSIGN  |PARTITIONED|
              exchange [cardinality: 1000000.0, op-cost: 0.0, total-cost: 1000000.0]
              -- ONE_TO_ONE_EXCHANGE  |PARTITIONED|
                data-scan []<-[$$t] <- test.ds1 condition (gt($$t.getField(0), 2)) limit 5 [cardinality: 1000000.0, op-cost: 1000000.0, total-cost: 1000000.0]
>>>>>>> 5316f0ce
                -- DATASOURCE_SCAN  |PARTITIONED|
                  exchange [cardinality: 0.0, op-cost: 0.0, total-cost: 0.0]
                  -- ONE_TO_ONE_EXCHANGE  |PARTITIONED|
                    empty-tuple-source [cardinality: 0.0, op-cost: 0.0, total-cost: 0.0]
                    -- EMPTY_TUPLE_SOURCE  |PARTITIONED|<|MERGE_RESOLUTION|>--- conflicted
+++ resolved
@@ -1,24 +1,3 @@
-<<<<<<< HEAD
-cardinality: 0.0
-cost: 0.0
-distribute result [$$17] [cardinality: 0.0, op-cost: 0.0, total-cost: 0.0]
--- DISTRIBUTE_RESULT  |UNPARTITIONED|
-  exchange [cardinality: 0.0, op-cost: 0.0, total-cost: 0.0]
-  -- ONE_TO_ONE_EXCHANGE  |UNPARTITIONED|
-    limit 5 [cardinality: 0.0, op-cost: 0.0, total-cost: 0.0]
-    -- STREAM_LIMIT  |UNPARTITIONED|
-      exchange [cardinality: 0.0, op-cost: 0.0, total-cost: 0.0]
-      -- RANDOM_MERGE_EXCHANGE  |PARTITIONED|
-        limit 5 [cardinality: 0.0, op-cost: 0.0, total-cost: 0.0]
-        -- STREAM_LIMIT  |PARTITIONED|
-          project ([$$17]) [cardinality: 0.0, op-cost: 0.0, total-cost: 0.0]
-          -- STREAM_PROJECT  |PARTITIONED|
-            assign [$$17] <- [$$t.getField(0)] [cardinality: 0.0, op-cost: 0.0, total-cost: 0.0]
-            -- ASSIGN  |PARTITIONED|
-              exchange [cardinality: 0.0, op-cost: 0.0, total-cost: 0.0]
-              -- ONE_TO_ONE_EXCHANGE  |PARTITIONED|
-                data-scan []<-[$$t] <- test.ds1 condition (gt($$t.getField(0), 2)) limit 5 [cardinality: 0.0, op-cost: 0.0, total-cost: 0.0]
-=======
 distribute result [$$16] [cardinality: 1000000.0, op-cost: 0.0, total-cost: 1000000.0]
 -- DISTRIBUTE_RESULT  |UNPARTITIONED|
   exchange [cardinality: 1000000.0, op-cost: 0.0, total-cost: 1000000.0]
@@ -36,7 +15,6 @@
               exchange [cardinality: 1000000.0, op-cost: 0.0, total-cost: 1000000.0]
               -- ONE_TO_ONE_EXCHANGE  |PARTITIONED|
                 data-scan []<-[$$t] <- test.ds1 condition (gt($$t.getField(0), 2)) limit 5 [cardinality: 1000000.0, op-cost: 1000000.0, total-cost: 1000000.0]
->>>>>>> 5316f0ce
                 -- DATASOURCE_SCAN  |PARTITIONED|
                   exchange [cardinality: 0.0, op-cost: 0.0, total-cost: 0.0]
                   -- ONE_TO_ONE_EXCHANGE  |PARTITIONED|
