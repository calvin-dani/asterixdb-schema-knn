<<<<<<< HEAD
cardinality: 0.0
cost: 0.0
distribute result [$$19] [cardinality: 0.0, op-cost: 0.0, total-cost: 0.0]
-- DISTRIBUTE_RESULT  |UNPARTITIONED|
  exchange [cardinality: 0.0, op-cost: 0.0, total-cost: 0.0]
  -- ONE_TO_ONE_EXCHANGE  |UNPARTITIONED|
    limit 1 [cardinality: 0.0, op-cost: 0.0, total-cost: 0.0]
    -- STREAM_LIMIT  |UNPARTITIONED|
      project ([$$19]) [cardinality: 0.0, op-cost: 0.0, total-cost: 0.0]
      -- STREAM_PROJECT  |PARTITIONED|
        exchange [cardinality: 0.0, op-cost: 0.0, total-cost: 0.0]
        -- SORT_MERGE_EXCHANGE [$$21(ASC) ]  |PARTITIONED|
          project ([$$21, $$19]) [cardinality: 0.0, op-cost: 0.0, total-cost: 0.0]
          -- STREAM_PROJECT  |PARTITIONED|
            assign [$$19] <- [{"$1": substring($$20, 0, 21)}] [cardinality: 0.0, op-cost: 0.0, total-cost: 0.0]
            -- ASSIGN  |PARTITIONED|
              limit 1 [cardinality: 0.0, op-cost: 0.0, total-cost: 0.0]
              -- STREAM_LIMIT  |PARTITIONED|
                project ([$$21, $$20]) [cardinality: 0.0, op-cost: 0.0, total-cost: 0.0]
                -- STREAM_PROJECT  |PARTITIONED|
                  assign [$$20] <- [$$DBLP1.getField(1)] [cardinality: 0.0, op-cost: 0.0, total-cost: 0.0]
                  -- ASSIGN  |PARTITIONED|
                    exchange [cardinality: 0.0, op-cost: 0.0, total-cost: 0.0]
                    -- ONE_TO_ONE_EXCHANGE  |PARTITIONED|
                      data-scan []<-[$$21, $$DBLP1] <- test.DBLP1 condition (gt($$DBLP1.getField(1), "series")) limit 1 [cardinality: 0.0, op-cost: 0.0, total-cost: 0.0]
=======
distribute result [$$18] [cardinality: 1000000.0, op-cost: 0.0, total-cost: 1000000.0]
-- DISTRIBUTE_RESULT  |UNPARTITIONED|
  exchange [cardinality: 1000000.0, op-cost: 0.0, total-cost: 1000000.0]
  -- ONE_TO_ONE_EXCHANGE  |UNPARTITIONED|
    limit 1 [cardinality: 1000000.0, op-cost: 0.0, total-cost: 1000000.0]
    -- STREAM_LIMIT  |UNPARTITIONED|
      project ([$$18]) [cardinality: 1000000.0, op-cost: 0.0, total-cost: 1000000.0]
      -- STREAM_PROJECT  |PARTITIONED|
        exchange [cardinality: 1000000.0, op-cost: 0.0, total-cost: 1000000.0]
        -- SORT_MERGE_EXCHANGE [$$20(ASC) ]  |PARTITIONED|
          project ([$$20, $$18]) [cardinality: 1000000.0, op-cost: 0.0, total-cost: 1000000.0]
          -- STREAM_PROJECT  |PARTITIONED|
            assign [$$18] <- [{"$1": substring($$19, 0, 21)}] [cardinality: 1000000.0, op-cost: 0.0, total-cost: 1000000.0]
            -- ASSIGN  |PARTITIONED|
              limit 1 [cardinality: 1000000.0, op-cost: 0.0, total-cost: 1000000.0]
              -- STREAM_LIMIT  |PARTITIONED|
                project ([$$20, $$19]) [cardinality: 1000000.0, op-cost: 0.0, total-cost: 1000000.0]
                -- STREAM_PROJECT  |PARTITIONED|
                  assign [$$19] <- [$$DBLP1.getField(1)] [cardinality: 1000000.0, op-cost: 0.0, total-cost: 1000000.0]
                  -- ASSIGN  |PARTITIONED|
                    exchange [cardinality: 1000000.0, op-cost: 0.0, total-cost: 1000000.0]
                    -- ONE_TO_ONE_EXCHANGE  |PARTITIONED|
                      data-scan []<-[$$20, $$DBLP1] <- test.DBLP1 condition (gt($$DBLP1.getField(1), "series")) limit 1 [cardinality: 1000000.0, op-cost: 1000000.0, total-cost: 1000000.0]
>>>>>>> 5316f0ce
                      -- DATASOURCE_SCAN  |PARTITIONED|
                        exchange [cardinality: 0.0, op-cost: 0.0, total-cost: 0.0]
                        -- ONE_TO_ONE_EXCHANGE  |PARTITIONED|
                          empty-tuple-source [cardinality: 0.0, op-cost: 0.0, total-cost: 0.0]
                          -- EMPTY_TUPLE_SOURCE  |PARTITIONED|<|MERGE_RESOLUTION|>--- conflicted
+++ resolved
@@ -1,30 +1,3 @@
-<<<<<<< HEAD
-cardinality: 0.0
-cost: 0.0
-distribute result [$$19] [cardinality: 0.0, op-cost: 0.0, total-cost: 0.0]
--- DISTRIBUTE_RESULT  |UNPARTITIONED|
-  exchange [cardinality: 0.0, op-cost: 0.0, total-cost: 0.0]
-  -- ONE_TO_ONE_EXCHANGE  |UNPARTITIONED|
-    limit 1 [cardinality: 0.0, op-cost: 0.0, total-cost: 0.0]
-    -- STREAM_LIMIT  |UNPARTITIONED|
-      project ([$$19]) [cardinality: 0.0, op-cost: 0.0, total-cost: 0.0]
-      -- STREAM_PROJECT  |PARTITIONED|
-        exchange [cardinality: 0.0, op-cost: 0.0, total-cost: 0.0]
-        -- SORT_MERGE_EXCHANGE [$$21(ASC) ]  |PARTITIONED|
-          project ([$$21, $$19]) [cardinality: 0.0, op-cost: 0.0, total-cost: 0.0]
-          -- STREAM_PROJECT  |PARTITIONED|
-            assign [$$19] <- [{"$1": substring($$20, 0, 21)}] [cardinality: 0.0, op-cost: 0.0, total-cost: 0.0]
-            -- ASSIGN  |PARTITIONED|
-              limit 1 [cardinality: 0.0, op-cost: 0.0, total-cost: 0.0]
-              -- STREAM_LIMIT  |PARTITIONED|
-                project ([$$21, $$20]) [cardinality: 0.0, op-cost: 0.0, total-cost: 0.0]
-                -- STREAM_PROJECT  |PARTITIONED|
-                  assign [$$20] <- [$$DBLP1.getField(1)] [cardinality: 0.0, op-cost: 0.0, total-cost: 0.0]
-                  -- ASSIGN  |PARTITIONED|
-                    exchange [cardinality: 0.0, op-cost: 0.0, total-cost: 0.0]
-                    -- ONE_TO_ONE_EXCHANGE  |PARTITIONED|
-                      data-scan []<-[$$21, $$DBLP1] <- test.DBLP1 condition (gt($$DBLP1.getField(1), "series")) limit 1 [cardinality: 0.0, op-cost: 0.0, total-cost: 0.0]
-=======
 distribute result [$$18] [cardinality: 1000000.0, op-cost: 0.0, total-cost: 1000000.0]
 -- DISTRIBUTE_RESULT  |UNPARTITIONED|
   exchange [cardinality: 1000000.0, op-cost: 0.0, total-cost: 1000000.0]
@@ -48,7 +21,6 @@
                     exchange [cardinality: 1000000.0, op-cost: 0.0, total-cost: 1000000.0]
                     -- ONE_TO_ONE_EXCHANGE  |PARTITIONED|
                       data-scan []<-[$$20, $$DBLP1] <- test.DBLP1 condition (gt($$DBLP1.getField(1), "series")) limit 1 [cardinality: 1000000.0, op-cost: 1000000.0, total-cost: 1000000.0]
->>>>>>> 5316f0ce
                       -- DATASOURCE_SCAN  |PARTITIONED|
                         exchange [cardinality: 0.0, op-cost: 0.0, total-cost: 0.0]
                         -- ONE_TO_ONE_EXCHANGE  |PARTITIONED|
