<<<<<<< HEAD
cardinality: 0.0
cost: 0.0
distribute result [$$22] [cardinality: 0.0, op-cost: 0.0, total-cost: 0.0]
-- DISTRIBUTE_RESULT  |UNPARTITIONED|
  exchange [cardinality: 0.0, op-cost: 0.0, total-cost: 0.0]
  -- ONE_TO_ONE_EXCHANGE  |UNPARTITIONED|
    limit 2 [cardinality: 0.0, op-cost: 0.0, total-cost: 0.0]
    -- STREAM_LIMIT  |UNPARTITIONED|
      project ([$$22]) [cardinality: 0.0, op-cost: 0.0, total-cost: 0.0]
      -- STREAM_PROJECT  |PARTITIONED|
        exchange [cardinality: 0.0, op-cost: 0.0, total-cost: 0.0]
        -- SORT_MERGE_EXCHANGE [$$25(ASC) ]  |PARTITIONED|
          limit 2 [cardinality: 0.0, op-cost: 0.0, total-cost: 0.0]
          -- STREAM_LIMIT  |PARTITIONED|
            project ([$$25, $$22]) [cardinality: 0.0, op-cost: 0.0, total-cost: 0.0]
            -- STREAM_PROJECT  |PARTITIONED|
              assign [$$22] <- [$$26.getField("lang")] [cardinality: 0.0, op-cost: 0.0, total-cost: 0.0]
              -- ASSIGN  |PARTITIONED|
                project ([$$25, $$26]) [cardinality: 0.0, op-cost: 0.0, total-cost: 0.0]
                -- STREAM_PROJECT  |PARTITIONED|
                  assign [$$26] <- [$$t.getField("user")] [cardinality: 0.0, op-cost: 0.0, total-cost: 0.0]
                  -- ASSIGN  |PARTITIONED|
                    exchange [cardinality: 0.0, op-cost: 0.0, total-cost: 0.0]
                    -- ONE_TO_ONE_EXCHANGE  |PARTITIONED|
                      data-scan []<-[$$25, $$t] <- test.TweetMessages condition (and(ge($$t.getField("user").getField("friends_count"), 0), le($$t.getField("user").getField("friends_count"), 150))) limit 2 [cardinality: 0.0, op-cost: 0.0, total-cost: 0.0]
=======
distribute result [$$21] [cardinality: 1000000.0, op-cost: 0.0, total-cost: 1000000.0]
-- DISTRIBUTE_RESULT  |UNPARTITIONED|
  exchange [cardinality: 1000000.0, op-cost: 0.0, total-cost: 1000000.0]
  -- ONE_TO_ONE_EXCHANGE  |UNPARTITIONED|
    limit 2 [cardinality: 1000000.0, op-cost: 0.0, total-cost: 1000000.0]
    -- STREAM_LIMIT  |UNPARTITIONED|
      project ([$$21]) [cardinality: 1000000.0, op-cost: 0.0, total-cost: 1000000.0]
      -- STREAM_PROJECT  |PARTITIONED|
        exchange [cardinality: 1000000.0, op-cost: 0.0, total-cost: 1000000.0]
        -- SORT_MERGE_EXCHANGE [$$24(ASC) ]  |PARTITIONED|
          limit 2 [cardinality: 1000000.0, op-cost: 0.0, total-cost: 1000000.0]
          -- STREAM_LIMIT  |PARTITIONED|
            project ([$$24, $$21]) [cardinality: 1000000.0, op-cost: 0.0, total-cost: 1000000.0]
            -- STREAM_PROJECT  |PARTITIONED|
              assign [$$21] <- [$$25.getField("lang")] [cardinality: 1000000.0, op-cost: 0.0, total-cost: 1000000.0]
              -- ASSIGN  |PARTITIONED|
                project ([$$24, $$25]) [cardinality: 1000000.0, op-cost: 0.0, total-cost: 1000000.0]
                -- STREAM_PROJECT  |PARTITIONED|
                  assign [$$25] <- [$$t.getField("user")] [cardinality: 1000000.0, op-cost: 0.0, total-cost: 1000000.0]
                  -- ASSIGN  |PARTITIONED|
                    exchange [cardinality: 1000000.0, op-cost: 0.0, total-cost: 1000000.0]
                    -- ONE_TO_ONE_EXCHANGE  |PARTITIONED|
                      data-scan []<-[$$24, $$t] <- test.TweetMessages condition (and(ge($$t.getField("user").getField("friends_count"), 0), le($$t.getField("user").getField("friends_count"), 150))) limit 2 [cardinality: 1000000.0, op-cost: 1000000.0, total-cost: 1000000.0]
>>>>>>> 5316f0ce
                      -- DATASOURCE_SCAN  |PARTITIONED|
                        exchange [cardinality: 0.0, op-cost: 0.0, total-cost: 0.0]
                        -- ONE_TO_ONE_EXCHANGE  |PARTITIONED|
                          empty-tuple-source [cardinality: 0.0, op-cost: 0.0, total-cost: 0.0]
                          -- EMPTY_TUPLE_SOURCE  |PARTITIONED|<|MERGE_RESOLUTION|>--- conflicted
+++ resolved
@@ -1,30 +1,3 @@
-<<<<<<< HEAD
-cardinality: 0.0
-cost: 0.0
-distribute result [$$22] [cardinality: 0.0, op-cost: 0.0, total-cost: 0.0]
--- DISTRIBUTE_RESULT  |UNPARTITIONED|
-  exchange [cardinality: 0.0, op-cost: 0.0, total-cost: 0.0]
-  -- ONE_TO_ONE_EXCHANGE  |UNPARTITIONED|
-    limit 2 [cardinality: 0.0, op-cost: 0.0, total-cost: 0.0]
-    -- STREAM_LIMIT  |UNPARTITIONED|
-      project ([$$22]) [cardinality: 0.0, op-cost: 0.0, total-cost: 0.0]
-      -- STREAM_PROJECT  |PARTITIONED|
-        exchange [cardinality: 0.0, op-cost: 0.0, total-cost: 0.0]
-        -- SORT_MERGE_EXCHANGE [$$25(ASC) ]  |PARTITIONED|
-          limit 2 [cardinality: 0.0, op-cost: 0.0, total-cost: 0.0]
-          -- STREAM_LIMIT  |PARTITIONED|
-            project ([$$25, $$22]) [cardinality: 0.0, op-cost: 0.0, total-cost: 0.0]
-            -- STREAM_PROJECT  |PARTITIONED|
-              assign [$$22] <- [$$26.getField("lang")] [cardinality: 0.0, op-cost: 0.0, total-cost: 0.0]
-              -- ASSIGN  |PARTITIONED|
-                project ([$$25, $$26]) [cardinality: 0.0, op-cost: 0.0, total-cost: 0.0]
-                -- STREAM_PROJECT  |PARTITIONED|
-                  assign [$$26] <- [$$t.getField("user")] [cardinality: 0.0, op-cost: 0.0, total-cost: 0.0]
-                  -- ASSIGN  |PARTITIONED|
-                    exchange [cardinality: 0.0, op-cost: 0.0, total-cost: 0.0]
-                    -- ONE_TO_ONE_EXCHANGE  |PARTITIONED|
-                      data-scan []<-[$$25, $$t] <- test.TweetMessages condition (and(ge($$t.getField("user").getField("friends_count"), 0), le($$t.getField("user").getField("friends_count"), 150))) limit 2 [cardinality: 0.0, op-cost: 0.0, total-cost: 0.0]
-=======
 distribute result [$$21] [cardinality: 1000000.0, op-cost: 0.0, total-cost: 1000000.0]
 -- DISTRIBUTE_RESULT  |UNPARTITIONED|
   exchange [cardinality: 1000000.0, op-cost: 0.0, total-cost: 1000000.0]
@@ -48,7 +21,6 @@
                     exchange [cardinality: 1000000.0, op-cost: 0.0, total-cost: 1000000.0]
                     -- ONE_TO_ONE_EXCHANGE  |PARTITIONED|
                       data-scan []<-[$$24, $$t] <- test.TweetMessages condition (and(ge($$t.getField("user").getField("friends_count"), 0), le($$t.getField("user").getField("friends_count"), 150))) limit 2 [cardinality: 1000000.0, op-cost: 1000000.0, total-cost: 1000000.0]
->>>>>>> 5316f0ce
                       -- DATASOURCE_SCAN  |PARTITIONED|
                         exchange [cardinality: 0.0, op-cost: 0.0, total-cost: 0.0]
                         -- ONE_TO_ONE_EXCHANGE  |PARTITIONED|
