--- conflicted
+++ resolved
@@ -40,14 +40,10 @@
               "cardinality-out": "R{[0-9.]+}",
               "avg-tuple-size": "R{[0-9.]+}",
               "min-tuple-size": "R{[0-9.]+}",
-<<<<<<< HEAD
-              "max-tuple-size": "R{[0-9.]+}"
-=======
               "max-tuple-size": "R{[0-9.]+}",
               "tuple-bytes": "R{.+}",
               "frames-processed": "R{[0-9.]+}",
               "avg-tuples-per-frame": "R{[0-9.]+}"
->>>>>>> cdde01e2
             }
           ]
         },
@@ -77,14 +73,10 @@
               "cardinality-out": "R{[0-9.]+}",
               "avg-tuple-size": "R{[0-9.]+}",
               "min-tuple-size": "R{[0-9.]+}",
-<<<<<<< HEAD
-              "max-tuple-size": "R{[0-9.]+}"
-=======
               "max-tuple-size": "R{[0-9.]+}",
               "tuple-bytes": "R{.+}",
               "frames-processed": "R{[0-9.]+}",
               "avg-tuples-per-frame": "R{[0-9.]+}"
->>>>>>> cdde01e2
             },
             {
               "name": "R{.+}",
@@ -93,14 +85,10 @@
               "cardinality-out": "R{[0-9.]+}",
               "avg-tuple-size": "R{[0-9.]+}",
               "min-tuple-size": "R{[0-9.]+}",
-<<<<<<< HEAD
-              "max-tuple-size": "R{[0-9.]+}"
-=======
               "max-tuple-size": "R{[0-9.]+}",
               "tuple-bytes": "R{.+}",
               "frames-processed": "R{[0-9.]+}",
               "avg-tuples-per-frame": "R{[0-9.]+}"
->>>>>>> cdde01e2
             },
             {
               "name": "R{.+}",
@@ -120,18 +108,12 @@
               "run-time": "R{[0-9.]+}",
               "runtime-id": "R{.+}",
               "cardinality-out": 10,
-<<<<<<< HEAD
-              "avg-tuple-size": 140,
-              "min-tuple-size": 137,
-              "max-tuple-size": 151
-=======
               "avg-tuple-size": 143.1,
               "min-tuple-size": 137,
               "max-tuple-size": 151,
               "tuple-bytes": 1431,
               "frames-processed": 1,
               "avg-tuples-per-frame": 10.0
->>>>>>> cdde01e2
             },
             {
               "name": "R{.+}",
@@ -142,14 +124,10 @@
               "cardinality-out": "R{[0-9.]+}",
               "avg-tuple-size": "R{[0-9.]+}",
               "min-tuple-size": "R{[0-9.]+}",
-<<<<<<< HEAD
-              "max-tuple-size": "R{[0-9.]+}"
-=======
               "max-tuple-size": "R{[0-9.]+}",
               "tuple-bytes": "R{.+}",
               "frames-processed": "R{[0-9.]+}",
               "avg-tuples-per-frame": "R{[0-9.]+}"
->>>>>>> cdde01e2
             },
             {
               "name": "R{.+}",
@@ -158,14 +136,10 @@
               "cardinality-out": "R{[0-9.]+}",
               "avg-tuple-size": "R{[0-9.]+}",
               "min-tuple-size": "R{[0-9.]+}",
-<<<<<<< HEAD
-              "max-tuple-size": "R{[0-9.]+}"
-=======
               "max-tuple-size": "R{[0-9.]+}",
               "tuple-bytes": "R{.+}",
               "frames-processed": "R{[0-9.]+}",
               "avg-tuples-per-frame": "R{[0-9.]+}"
->>>>>>> cdde01e2
             },
             {
               "name": "R{.+}",
@@ -174,14 +148,10 @@
               "cardinality-out": "R{[0-9.]+}",
               "avg-tuple-size": "R{[0-9.]+}",
               "min-tuple-size": "R{[0-9.]+}",
-<<<<<<< HEAD
-              "max-tuple-size": "R{[0-9.]+}"
-=======
               "max-tuple-size": "R{[0-9.]+}",
               "tuple-bytes": "R{.+}",
               "frames-processed": "R{[0-9.]+}",
               "avg-tuples-per-frame": "R{[0-9.]+}"
->>>>>>> cdde01e2
             },
             {
               "name": "R{.+}",
@@ -190,14 +160,10 @@
               "cardinality-out": "R{[0-9.]+}",
               "avg-tuple-size": "R{[0-9.]+}",
               "min-tuple-size": "R{[0-9.]+}",
-<<<<<<< HEAD
-              "max-tuple-size": "R{[0-9.]+}"
-=======
               "max-tuple-size": "R{[0-9.]+}",
               "tuple-bytes": "R{.+}",
               "frames-processed": "R{[0-9.]+}",
               "avg-tuples-per-frame": "R{[0-9.]+}"
->>>>>>> cdde01e2
             },
             {
               "name": "R{.+}",
