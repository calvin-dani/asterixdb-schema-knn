<<<<<<< HEAD
cardinality: 0.0
cost: 0.0
distribute result [$$63] [cardinality: 0.0, op-cost: 0.0, total-cost: 0.0]
-- DISTRIBUTE_RESULT  |UNPARTITIONED|
  exchange [cardinality: 0.0, op-cost: 0.0, total-cost: 0.0]
  -- ONE_TO_ONE_EXCHANGE  |UNPARTITIONED|
    limit 3 [cardinality: 0.0, op-cost: 0.0, total-cost: 0.0]
    -- STREAM_LIMIT  |UNPARTITIONED|
      project ([$$63]) [cardinality: 0.0, op-cost: 0.0, total-cost: 0.0]
      -- STREAM_PROJECT  |PARTITIONED|
        assign [$$63] <- [{"id": $$65, "review": $$69}] [cardinality: 0.0, op-cost: 0.0, total-cost: 0.0]
        -- ASSIGN  |PARTITIONED|
          exchange [cardinality: 0.0, op-cost: 0.0, total-cost: 0.0]
          -- SORT_MERGE_EXCHANGE [$$65(ASC) ]  |PARTITIONED|
            project ([$$65, $$69]) [cardinality: 0.0, op-cost: 0.0, total-cost: 0.0]
            -- STREAM_PROJECT  |PARTITIONED|
              assign [$$69] <- [$$d.getField(1)] [cardinality: 0.0, op-cost: 0.0, total-cost: 0.0]
              -- ASSIGN  |PARTITIONED|
                limit 3 [cardinality: 0.0, op-cost: 0.0, total-cost: 0.0]
                -- STREAM_LIMIT  |PARTITIONED|
                  exchange [cardinality: 0.0, op-cost: 0.0, total-cost: 0.0]
                  -- ONE_TO_ONE_EXCHANGE  |PARTITIONED|
                    data-scan []<-[$$65, $$d] <- test.DatasetWithKnownField limit 3 [cardinality: 0.0, op-cost: 0.0, total-cost: 0.0]
=======
distribute result [$$61] [cardinality: 1000000.0, op-cost: 0.0, total-cost: 0.0]
-- DISTRIBUTE_RESULT  |UNPARTITIONED|
  exchange [cardinality: 1000000.0, op-cost: 0.0, total-cost: 0.0]
  -- ONE_TO_ONE_EXCHANGE  |UNPARTITIONED|
    limit 3 [cardinality: 1000000.0, op-cost: 0.0, total-cost: 0.0]
    -- STREAM_LIMIT  |UNPARTITIONED|
      project ([$$61]) [cardinality: 1000000.0, op-cost: 0.0, total-cost: 0.0]
      -- STREAM_PROJECT  |PARTITIONED|
        assign [$$61] <- [{"id": $$63, "review": $$67}] [cardinality: 1000000.0, op-cost: 0.0, total-cost: 0.0]
        -- ASSIGN  |PARTITIONED|
          exchange [cardinality: 1000000.0, op-cost: 0.0, total-cost: 0.0]
          -- SORT_MERGE_EXCHANGE [$$63(ASC) ]  |PARTITIONED|
            project ([$$63, $$67]) [cardinality: 1000000.0, op-cost: 0.0, total-cost: 0.0]
            -- STREAM_PROJECT  |PARTITIONED|
              assign [$$67] <- [$$d.getField(1)] [cardinality: 1000000.0, op-cost: 0.0, total-cost: 0.0]
              -- ASSIGN  |PARTITIONED|
                limit 3 [cardinality: 1000000.0, op-cost: 0.0, total-cost: 0.0]
                -- STREAM_LIMIT  |PARTITIONED|
                  exchange [cardinality: 1000000.0, op-cost: 0.0, total-cost: 0.0]
                  -- ONE_TO_ONE_EXCHANGE  |PARTITIONED|
                    data-scan []<-[$$63, $$d] <- test.DatasetWithKnownField limit 3 [cardinality: 1000000.0, op-cost: 0.0, total-cost: 0.0]
>>>>>>> 5316f0ce
                    -- DATASOURCE_SCAN  |PARTITIONED|
                      exchange [cardinality: 0.0, op-cost: 0.0, total-cost: 0.0]
                      -- ONE_TO_ONE_EXCHANGE  |PARTITIONED|
                        empty-tuple-source [cardinality: 0.0, op-cost: 0.0, total-cost: 0.0]
                        -- EMPTY_TUPLE_SOURCE  |PARTITIONED|<|MERGE_RESOLUTION|>--- conflicted
+++ resolved
@@ -1,28 +1,3 @@
-<<<<<<< HEAD
-cardinality: 0.0
-cost: 0.0
-distribute result [$$63] [cardinality: 0.0, op-cost: 0.0, total-cost: 0.0]
--- DISTRIBUTE_RESULT  |UNPARTITIONED|
-  exchange [cardinality: 0.0, op-cost: 0.0, total-cost: 0.0]
-  -- ONE_TO_ONE_EXCHANGE  |UNPARTITIONED|
-    limit 3 [cardinality: 0.0, op-cost: 0.0, total-cost: 0.0]
-    -- STREAM_LIMIT  |UNPARTITIONED|
-      project ([$$63]) [cardinality: 0.0, op-cost: 0.0, total-cost: 0.0]
-      -- STREAM_PROJECT  |PARTITIONED|
-        assign [$$63] <- [{"id": $$65, "review": $$69}] [cardinality: 0.0, op-cost: 0.0, total-cost: 0.0]
-        -- ASSIGN  |PARTITIONED|
-          exchange [cardinality: 0.0, op-cost: 0.0, total-cost: 0.0]
-          -- SORT_MERGE_EXCHANGE [$$65(ASC) ]  |PARTITIONED|
-            project ([$$65, $$69]) [cardinality: 0.0, op-cost: 0.0, total-cost: 0.0]
-            -- STREAM_PROJECT  |PARTITIONED|
-              assign [$$69] <- [$$d.getField(1)] [cardinality: 0.0, op-cost: 0.0, total-cost: 0.0]
-              -- ASSIGN  |PARTITIONED|
-                limit 3 [cardinality: 0.0, op-cost: 0.0, total-cost: 0.0]
-                -- STREAM_LIMIT  |PARTITIONED|
-                  exchange [cardinality: 0.0, op-cost: 0.0, total-cost: 0.0]
-                  -- ONE_TO_ONE_EXCHANGE  |PARTITIONED|
-                    data-scan []<-[$$65, $$d] <- test.DatasetWithKnownField limit 3 [cardinality: 0.0, op-cost: 0.0, total-cost: 0.0]
-=======
 distribute result [$$61] [cardinality: 1000000.0, op-cost: 0.0, total-cost: 0.0]
 -- DISTRIBUTE_RESULT  |UNPARTITIONED|
   exchange [cardinality: 1000000.0, op-cost: 0.0, total-cost: 0.0]
@@ -44,7 +19,6 @@
                   exchange [cardinality: 1000000.0, op-cost: 0.0, total-cost: 0.0]
                   -- ONE_TO_ONE_EXCHANGE  |PARTITIONED|
                     data-scan []<-[$$63, $$d] <- test.DatasetWithKnownField limit 3 [cardinality: 1000000.0, op-cost: 0.0, total-cost: 0.0]
->>>>>>> 5316f0ce
                     -- DATASOURCE_SCAN  |PARTITIONED|
                       exchange [cardinality: 0.0, op-cost: 0.0, total-cost: 0.0]
                       -- ONE_TO_ONE_EXCHANGE  |PARTITIONED|
