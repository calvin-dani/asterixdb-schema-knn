--- conflicted
+++ resolved
@@ -48,11 +48,7 @@
                     -- ASSIGN  |PARTITIONED|
                       exchange [cardinality: 0.0, doc-size: 0.0, op-cost: 0.0, total-cost: 0.0]
                       -- ONE_TO_ONE_EXCHANGE  |PARTITIONED|
-<<<<<<< HEAD
-                        data-scan []<-[$$p] <- test.ParquetDataset1 project ({val1:[{x:any,y:any}]}) [cardinality: 0.0, doc-size: 0.0, op-cost: 0.0, total-cost: 0.0]
-=======
-                        data-scan []<-[$$p] <- test.ParquetDataset1 project ({val1:[{x:any,y:any}]}) row-group-filter on: or(eq(scan-collection($$p.getField("val1")).getField("x"), 1), eq(scan-collection($$p.getField("val1")).getField("y"), 2)) [cardinality: 0.0, op-cost: 0.0, total-cost: 0.0]
->>>>>>> ceb62bea
+                        data-scan []<-[$$p] <- test.ParquetDataset1 project ({val1:[{x:any,y:any}]}) row-group-filter on: or(eq(scan-collection($$p.getField("val1")).getField("x"), 1), eq(scan-collection($$p.getField("val1")).getField("y"), 2)) [cardinality: 0.0, doc-size: 0.0, op-cost: 0.0, total-cost: 0.0]
                         -- DATASOURCE_SCAN  |PARTITIONED|
                           exchange [cardinality: 0.0, doc-size: 0.0, op-cost: 0.0, total-cost: 0.0]
                           -- ONE_TO_ONE_EXCHANGE  |PARTITIONED|
