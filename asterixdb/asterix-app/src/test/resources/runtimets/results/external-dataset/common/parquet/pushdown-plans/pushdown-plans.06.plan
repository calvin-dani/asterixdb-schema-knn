--- conflicted
+++ resolved
@@ -1,28 +1,3 @@
-<<<<<<< HEAD
-cardinality: 0.0
-cost: 0.0
-distribute result [$$22] [cardinality: 0.0, op-cost: 0.0, total-cost: 0.0]
--- DISTRIBUTE_RESULT  |UNPARTITIONED|
-  exchange [cardinality: 0.0, op-cost: 0.0, total-cost: 0.0]
-  -- ONE_TO_ONE_EXCHANGE  |UNPARTITIONED|
-    limit 10 [cardinality: 0.0, op-cost: 0.0, total-cost: 0.0]
-    -- STREAM_LIMIT  |UNPARTITIONED|
-      exchange [cardinality: 0.0, op-cost: 0.0, total-cost: 0.0]
-      -- RANDOM_MERGE_EXCHANGE  |PARTITIONED|
-        project ([$$22]) [cardinality: 0.0, op-cost: 0.0, total-cost: 0.0]
-        -- STREAM_PROJECT  |PARTITIONED|
-          assign [$$22] <- [{"display_url": get-item($$23, 0).getField("display_url")}] [cardinality: 0.0, op-cost: 0.0, total-cost: 0.0]
-          -- ASSIGN  |PARTITIONED|
-            limit 10 [cardinality: 0.0, op-cost: 0.0, total-cost: 0.0]
-            -- STREAM_LIMIT  |PARTITIONED|
-              project ([$$23]) [cardinality: 0.0, op-cost: 0.0, total-cost: 0.0]
-              -- STREAM_PROJECT  |PARTITIONED|
-                assign [$$23] <- [$$p.getField("entities").getField("urls")] [cardinality: 0.0, op-cost: 0.0, total-cost: 0.0]
-                -- ASSIGN  |PARTITIONED|
-                  exchange [cardinality: 0.0, op-cost: 0.0, total-cost: 0.0]
-                  -- ONE_TO_ONE_EXCHANGE  |PARTITIONED|
-                    data-scan []<-[$$p] <- test.ParquetDataset1 condition (gt(sql-count($$p.getField("entities").getField("urls")), 10)) limit 10 project ({entities:{urls:any}}) [cardinality: 0.0, op-cost: 0.0, total-cost: 0.0]
-=======
 distribute result [$$21] [cardinality: 1000000.0, op-cost: 0.0, total-cost: 1000000.0]
 -- DISTRIBUTE_RESULT  |UNPARTITIONED|
   exchange [cardinality: 1000000.0, op-cost: 0.0, total-cost: 1000000.0]
@@ -44,7 +19,6 @@
                   exchange [cardinality: 1000000.0, op-cost: 0.0, total-cost: 1000000.0]
                   -- ONE_TO_ONE_EXCHANGE  |PARTITIONED|
                     data-scan []<-[$$p] <- test.ParquetDataset1 condition (gt(sql-count($$p.getField("entities").getField("urls")), 10)) limit 10 project ({entities:{urls:any}}) [cardinality: 1000000.0, op-cost: 1000000.0, total-cost: 1000000.0]
->>>>>>> 5316f0ce
                     -- DATASOURCE_SCAN  |PARTITIONED|
                       exchange [cardinality: 0.0, op-cost: 0.0, total-cost: 0.0]
                       -- ONE_TO_ONE_EXCHANGE  |PARTITIONED|
