<<<<<<< HEAD
cardinality: 0.0
cost: 0.0
distribute result [$$21] [cardinality: 0.0, op-cost: 0.0, total-cost: 0.0]
-- DISTRIBUTE_RESULT  |PARTITIONED|
  exchange [cardinality: 0.0, op-cost: 0.0, total-cost: 0.0]
  -- ONE_TO_ONE_EXCHANGE  |PARTITIONED|
    project ([$$21]) [cardinality: 0.0, op-cost: 0.0, total-cost: 0.0]
    -- STREAM_PROJECT  |PARTITIONED|
      assign [$$21] <- [switch-case(true, is-array($$23), $$25, $$26)] [cardinality: 0.0, op-cost: 0.0, total-cost: 0.0]
      -- ASSIGN  |PARTITIONED|
        project ([$$23, $$25, $$26]) [cardinality: 0.0, op-cost: 0.0, total-cost: 0.0]
        -- STREAM_PROJECT  |PARTITIONED|
          exchange [cardinality: 0.0, op-cost: 0.0, total-cost: 0.0]
          -- SORT_MERGE_EXCHANGE [$$24(ASC) ]  |PARTITIONED|
            order (ASC, $$24) [cardinality: 0.0, op-cost: 0.0, total-cost: 0.0]
            -- STABLE_SORT [$$24(ASC)]  |PARTITIONED|
              exchange [cardinality: 0.0, op-cost: 0.0, total-cost: 0.0]
              -- ONE_TO_ONE_EXCHANGE  |PARTITIONED|
                assign [$$25, $$26] <- [array-star($$23).getField("text"), $$23.getField("text")] [cardinality: 0.0, op-cost: 0.0, total-cost: 0.0]
                -- ASSIGN  |PARTITIONED|
                  project ([$$23, $$24]) [cardinality: 0.0, op-cost: 0.0, total-cost: 0.0]
                  -- STREAM_PROJECT  |PARTITIONED|
                    assign [$$23, $$24] <- [$$p.getField("arrayOrObject"), $$p.getField("id")] [cardinality: 0.0, op-cost: 0.0, total-cost: 0.0]
=======
distribute result [$$20] [cardinality: 0.0, op-cost: 0.0, total-cost: 0.0]
-- DISTRIBUTE_RESULT  |PARTITIONED|
  exchange [cardinality: 0.0, op-cost: 0.0, total-cost: 0.0]
  -- ONE_TO_ONE_EXCHANGE  |PARTITIONED|
    project ([$$20]) [cardinality: 0.0, op-cost: 0.0, total-cost: 0.0]
    -- STREAM_PROJECT  |PARTITIONED|
      assign [$$20] <- [switch-case(true, is-array($$22), $$24, $$25)] [cardinality: 0.0, op-cost: 0.0, total-cost: 0.0]
      -- ASSIGN  |PARTITIONED|
        project ([$$22, $$24, $$25]) [cardinality: 0.0, op-cost: 0.0, total-cost: 0.0]
        -- STREAM_PROJECT  |PARTITIONED|
          exchange [cardinality: 0.0, op-cost: 0.0, total-cost: 0.0]
          -- SORT_MERGE_EXCHANGE [$$23(ASC) ]  |PARTITIONED|
            order (ASC, $$23) [cardinality: 0.0, op-cost: 0.0, total-cost: 0.0]
            -- STABLE_SORT [$$23(ASC)]  |PARTITIONED|
              exchange [cardinality: 0.0, op-cost: 0.0, total-cost: 0.0]
              -- ONE_TO_ONE_EXCHANGE  |PARTITIONED|
                assign [$$24, $$25] <- [array-star($$22).getField("text"), $$22.getField("text")] [cardinality: 0.0, op-cost: 0.0, total-cost: 0.0]
                -- ASSIGN  |PARTITIONED|
                  project ([$$22, $$23]) [cardinality: 0.0, op-cost: 0.0, total-cost: 0.0]
                  -- STREAM_PROJECT  |PARTITIONED|
                    assign [$$22, $$23] <- [$$p.getField("arrayOrObject"), $$p.getField("id")] [cardinality: 0.0, op-cost: 0.0, total-cost: 0.0]
>>>>>>> 5316f0ce
                    -- ASSIGN  |PARTITIONED|
                      exchange [cardinality: 0.0, op-cost: 0.0, total-cost: 0.0]
                      -- ONE_TO_ONE_EXCHANGE  |PARTITIONED|
                        data-scan []<-[$$p] <- test.ParquetDataset [cardinality: 0.0, op-cost: 0.0, total-cost: 0.0]
                        -- DATASOURCE_SCAN  |PARTITIONED|
                          exchange [cardinality: 0.0, op-cost: 0.0, total-cost: 0.0]
                          -- ONE_TO_ONE_EXCHANGE  |PARTITIONED|
                            empty-tuple-source [cardinality: 0.0, op-cost: 0.0, total-cost: 0.0]
                            -- EMPTY_TUPLE_SOURCE  |PARTITIONED|<|MERGE_RESOLUTION|>--- conflicted
+++ resolved
@@ -1,28 +1,3 @@
-<<<<<<< HEAD
-cardinality: 0.0
-cost: 0.0
-distribute result [$$21] [cardinality: 0.0, op-cost: 0.0, total-cost: 0.0]
--- DISTRIBUTE_RESULT  |PARTITIONED|
-  exchange [cardinality: 0.0, op-cost: 0.0, total-cost: 0.0]
-  -- ONE_TO_ONE_EXCHANGE  |PARTITIONED|
-    project ([$$21]) [cardinality: 0.0, op-cost: 0.0, total-cost: 0.0]
-    -- STREAM_PROJECT  |PARTITIONED|
-      assign [$$21] <- [switch-case(true, is-array($$23), $$25, $$26)] [cardinality: 0.0, op-cost: 0.0, total-cost: 0.0]
-      -- ASSIGN  |PARTITIONED|
-        project ([$$23, $$25, $$26]) [cardinality: 0.0, op-cost: 0.0, total-cost: 0.0]
-        -- STREAM_PROJECT  |PARTITIONED|
-          exchange [cardinality: 0.0, op-cost: 0.0, total-cost: 0.0]
-          -- SORT_MERGE_EXCHANGE [$$24(ASC) ]  |PARTITIONED|
-            order (ASC, $$24) [cardinality: 0.0, op-cost: 0.0, total-cost: 0.0]
-            -- STABLE_SORT [$$24(ASC)]  |PARTITIONED|
-              exchange [cardinality: 0.0, op-cost: 0.0, total-cost: 0.0]
-              -- ONE_TO_ONE_EXCHANGE  |PARTITIONED|
-                assign [$$25, $$26] <- [array-star($$23).getField("text"), $$23.getField("text")] [cardinality: 0.0, op-cost: 0.0, total-cost: 0.0]
-                -- ASSIGN  |PARTITIONED|
-                  project ([$$23, $$24]) [cardinality: 0.0, op-cost: 0.0, total-cost: 0.0]
-                  -- STREAM_PROJECT  |PARTITIONED|
-                    assign [$$23, $$24] <- [$$p.getField("arrayOrObject"), $$p.getField("id")] [cardinality: 0.0, op-cost: 0.0, total-cost: 0.0]
-=======
 distribute result [$$20] [cardinality: 0.0, op-cost: 0.0, total-cost: 0.0]
 -- DISTRIBUTE_RESULT  |PARTITIONED|
   exchange [cardinality: 0.0, op-cost: 0.0, total-cost: 0.0]
@@ -44,7 +19,6 @@
                   project ([$$22, $$23]) [cardinality: 0.0, op-cost: 0.0, total-cost: 0.0]
                   -- STREAM_PROJECT  |PARTITIONED|
                     assign [$$22, $$23] <- [$$p.getField("arrayOrObject"), $$p.getField("id")] [cardinality: 0.0, op-cost: 0.0, total-cost: 0.0]
->>>>>>> 5316f0ce
                     -- ASSIGN  |PARTITIONED|
                       exchange [cardinality: 0.0, op-cost: 0.0, total-cost: 0.0]
                       -- ONE_TO_ONE_EXCHANGE  |PARTITIONED|
