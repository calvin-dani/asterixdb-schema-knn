--- conflicted
+++ resolved
@@ -1,30 +1,3 @@
-<<<<<<< HEAD
-cardinality: 1000000.0
-cost: 6000000.0
-distribute result [$$30] [cardinality: 1000000.0, op-cost: 0.0, total-cost: 6000000.0]
--- DISTRIBUTE_RESULT  |PARTITIONED|
-  exchange [cardinality: 1000000.0, op-cost: 0.0, total-cost: 6000000.0]
-  -- ONE_TO_ONE_EXCHANGE  |PARTITIONED|
-    project ([$$30]) [cardinality: 1000000.0, op-cost: 0.0, total-cost: 6000000.0]
-    -- STREAM_PROJECT  |PARTITIONED|
-      assign [$$30] <- [{"p1": $$p1, "id": $$32}] [cardinality: 1000000.0, op-cost: 0.0, total-cost: 6000000.0]
-      -- ASSIGN  |PARTITIONED|
-        exchange [cardinality: 1000000.0, op-cost: 0.0, total-cost: 6000000.0]
-        -- SORT_MERGE_EXCHANGE [$$32(ASC) ]  |PARTITIONED|
-          order (ASC, $$32) [cardinality: 1000000.0, op-cost: 0.0, total-cost: 6000000.0]
-          -- STABLE_SORT [$$32(ASC)]  |PARTITIONED|
-            exchange [cardinality: 1000000.0, op-cost: 0.0, total-cost: 6000000.0]
-            -- ONE_TO_ONE_EXCHANGE  |PARTITIONED|
-              project ([$$p1, $$32]) [cardinality: 1000000.0, op-cost: 0.0, total-cost: 6000000.0]
-              -- STREAM_PROJECT  |PARTITIONED|
-                exchange [cardinality: 1000000.0, op-cost: 0.0, total-cost: 6000000.0]
-                -- ONE_TO_ONE_EXCHANGE  |PARTITIONED|
-                  join (eq($$33, $$32)) [cardinality: 1000000.0, op-cost: 2000000.0, total-cost: 6000000.0]
-                  -- HYBRID_HASH_JOIN [$$33][$$32]  |PARTITIONED|
-                    exchange [cardinality: 1000000.0, op-cost: 1000000.0, total-cost: 2000000.0]
-                    -- HASH_PARTITION_EXCHANGE [$$33]  |PARTITIONED|
-                      assign [$$33] <- [$$p1.getField("id")] [cardinality: 1000000.0, op-cost: 0.0, total-cost: 1000000.0]
-=======
 distribute result [$$28] [cardinality: 1000000.0, op-cost: 0.0, total-cost: 6000000.0]
 -- DISTRIBUTE_RESULT  |PARTITIONED|
   exchange [cardinality: 1000000.0, op-cost: 0.0, total-cost: 6000000.0]
@@ -48,7 +21,6 @@
                     exchange [cardinality: 1000000.0, op-cost: 1000000.0, total-cost: 2000000.0]
                     -- HASH_PARTITION_EXCHANGE [$$31]  |PARTITIONED|
                       assign [$$31] <- [$$p1.getField("id")] [cardinality: 1000000.0, op-cost: 0.0, total-cost: 1000000.0]
->>>>>>> 5316f0ce
                       -- ASSIGN  |PARTITIONED|
                         exchange [cardinality: 1000000.0, op-cost: 1000000.0, total-cost: 2000000.0]
                         -- ONE_TO_ONE_EXCHANGE  |PARTITIONED|
@@ -59,17 +31,10 @@
                               empty-tuple-source [cardinality: 0.0, op-cost: 0.0, total-cost: 0.0]
                               -- EMPTY_TUPLE_SOURCE  |PARTITIONED|
                     exchange [cardinality: 1000000.0, op-cost: 1000000.0, total-cost: 2000000.0]
-<<<<<<< HEAD
-                    -- HASH_PARTITION_EXCHANGE [$$32]  |PARTITIONED|
-                      project ([$$32]) [cardinality: 1000000.0, op-cost: 0.0, total-cost: 1000000.0]
-                      -- STREAM_PROJECT  |PARTITIONED|
-                        assign [$$32] <- [$$p2.getField("id")] [cardinality: 1000000.0, op-cost: 0.0, total-cost: 1000000.0]
-=======
                     -- HASH_PARTITION_EXCHANGE [$$30]  |PARTITIONED|
                       project ([$$30]) [cardinality: 1000000.0, op-cost: 0.0, total-cost: 1000000.0]
                       -- STREAM_PROJECT  |PARTITIONED|
                         assign [$$30] <- [$$p2.getField("id")] [cardinality: 1000000.0, op-cost: 0.0, total-cost: 1000000.0]
->>>>>>> 5316f0ce
                         -- ASSIGN  |PARTITIONED|
                           exchange [cardinality: 1000000.0, op-cost: 1000000.0, total-cost: 2000000.0]
                           -- ONE_TO_ONE_EXCHANGE  |PARTITIONED|
