<<<<<<< HEAD
cardinality: 1000000.0
cost: 6000000.0
distribute result [$$31] [cardinality: 1000000.0, op-cost: 0.0, total-cost: 6000000.0]
-- DISTRIBUTE_RESULT  |PARTITIONED|
  exchange [cardinality: 1000000.0, op-cost: 0.0, total-cost: 6000000.0]
  -- ONE_TO_ONE_EXCHANGE  |PARTITIONED|
    project ([$$31]) [cardinality: 1000000.0, op-cost: 0.0, total-cost: 6000000.0]
    -- STREAM_PROJECT  |PARTITIONED|
      assign [$$31] <- [{"age": $$36, "name": $$37}] [cardinality: 1000000.0, op-cost: 0.0, total-cost: 6000000.0]
      -- ASSIGN  |PARTITIONED|
        project ([$$36, $$37]) [cardinality: 1000000.0, op-cost: 0.0, total-cost: 6000000.0]
        -- STREAM_PROJECT  |PARTITIONED|
          exchange [cardinality: 1000000.0, op-cost: 0.0, total-cost: 6000000.0]
          -- SORT_MERGE_EXCHANGE [$$34(ASC) ]  |PARTITIONED|
            order (ASC, $$34) [cardinality: 1000000.0, op-cost: 0.0, total-cost: 6000000.0]
            -- STABLE_SORT [$$34(ASC)]  |PARTITIONED|
              exchange [cardinality: 1000000.0, op-cost: 0.0, total-cost: 6000000.0]
              -- ONE_TO_ONE_EXCHANGE  |PARTITIONED|
                project ([$$36, $$37, $$34]) [cardinality: 1000000.0, op-cost: 0.0, total-cost: 6000000.0]
                -- STREAM_PROJECT  |PARTITIONED|
                  exchange [cardinality: 1000000.0, op-cost: 0.0, total-cost: 6000000.0]
                  -- ONE_TO_ONE_EXCHANGE  |PARTITIONED|
                    join (eq($$33, $$34)) [cardinality: 1000000.0, op-cost: 2000000.0, total-cost: 6000000.0]
                    -- HYBRID_HASH_JOIN [$$33][$$34]  |PARTITIONED|
                      exchange [cardinality: 1000000.0, op-cost: 1000000.0, total-cost: 2000000.0]
                      -- HASH_PARTITION_EXCHANGE [$$33]  |PARTITIONED|
                        project ([$$36, $$33]) [cardinality: 1000000.0, op-cost: 0.0, total-cost: 1000000.0]
                        -- STREAM_PROJECT  |PARTITIONED|
                          assign [$$36, $$33] <- [$$p1.getField("age"), $$p1.getField("id")] [cardinality: 1000000.0, op-cost: 0.0, total-cost: 1000000.0]
=======
distribute result [$$29] [cardinality: 1000000.0, op-cost: 0.0, total-cost: 6000000.0]
-- DISTRIBUTE_RESULT  |PARTITIONED|
  exchange [cardinality: 1000000.0, op-cost: 0.0, total-cost: 6000000.0]
  -- ONE_TO_ONE_EXCHANGE  |PARTITIONED|
    project ([$$29]) [cardinality: 1000000.0, op-cost: 0.0, total-cost: 6000000.0]
    -- STREAM_PROJECT  |PARTITIONED|
      assign [$$29] <- [{"age": $$34, "name": $$35}] [cardinality: 1000000.0, op-cost: 0.0, total-cost: 6000000.0]
      -- ASSIGN  |PARTITIONED|
        project ([$$34, $$35]) [cardinality: 1000000.0, op-cost: 0.0, total-cost: 6000000.0]
        -- STREAM_PROJECT  |PARTITIONED|
          exchange [cardinality: 1000000.0, op-cost: 0.0, total-cost: 6000000.0]
          -- SORT_MERGE_EXCHANGE [$$32(ASC) ]  |PARTITIONED|
            order (ASC, $$32) [cardinality: 1000000.0, op-cost: 0.0, total-cost: 6000000.0]
            -- STABLE_SORT [$$32(ASC)]  |PARTITIONED|
              exchange [cardinality: 1000000.0, op-cost: 0.0, total-cost: 6000000.0]
              -- ONE_TO_ONE_EXCHANGE  |PARTITIONED|
                project ([$$34, $$35, $$32]) [cardinality: 1000000.0, op-cost: 0.0, total-cost: 6000000.0]
                -- STREAM_PROJECT  |PARTITIONED|
                  exchange [cardinality: 1000000.0, op-cost: 0.0, total-cost: 6000000.0]
                  -- ONE_TO_ONE_EXCHANGE  |PARTITIONED|
                    join (eq($$31, $$32)) [cardinality: 1000000.0, op-cost: 2000000.0, total-cost: 6000000.0]
                    -- HYBRID_HASH_JOIN [$$31][$$32]  |PARTITIONED|
                      exchange [cardinality: 1000000.0, op-cost: 1000000.0, total-cost: 2000000.0]
                      -- HASH_PARTITION_EXCHANGE [$$31]  |PARTITIONED|
                        project ([$$34, $$31]) [cardinality: 1000000.0, op-cost: 0.0, total-cost: 1000000.0]
                        -- STREAM_PROJECT  |PARTITIONED|
                          assign [$$34, $$31] <- [$$p1.getField("age"), $$p1.getField("id")] [cardinality: 1000000.0, op-cost: 0.0, total-cost: 1000000.0]
>>>>>>> 5316f0ce
                          -- ASSIGN  |PARTITIONED|
                            exchange [cardinality: 1000000.0, op-cost: 1000000.0, total-cost: 2000000.0]
                            -- ONE_TO_ONE_EXCHANGE  |PARTITIONED|
                              data-scan []<-[$$p1] <- test.ParquetDataset [cardinality: 1000000.0, op-cost: 1000000.0, total-cost: 1000000.0]
                              -- DATASOURCE_SCAN  |PARTITIONED|
                                exchange [cardinality: 0.0, op-cost: 0.0, total-cost: 0.0]
                                -- ONE_TO_ONE_EXCHANGE  |PARTITIONED|
                                  empty-tuple-source [cardinality: 0.0, op-cost: 0.0, total-cost: 0.0]
                                  -- EMPTY_TUPLE_SOURCE  |PARTITIONED|
                      exchange [cardinality: 1000000.0, op-cost: 1000000.0, total-cost: 2000000.0]
<<<<<<< HEAD
                      -- HASH_PARTITION_EXCHANGE [$$34]  |PARTITIONED|
                        project ([$$37, $$34]) [cardinality: 1000000.0, op-cost: 0.0, total-cost: 1000000.0]
                        -- STREAM_PROJECT  |PARTITIONED|
                          assign [$$37, $$34] <- [$$p2.getField("name"), $$p2.getField("id")] [cardinality: 1000000.0, op-cost: 0.0, total-cost: 1000000.0]
=======
                      -- HASH_PARTITION_EXCHANGE [$$32]  |PARTITIONED|
                        project ([$$35, $$32]) [cardinality: 1000000.0, op-cost: 0.0, total-cost: 1000000.0]
                        -- STREAM_PROJECT  |PARTITIONED|
                          assign [$$35, $$32] <- [$$p2.getField("name"), $$p2.getField("id")] [cardinality: 1000000.0, op-cost: 0.0, total-cost: 1000000.0]
>>>>>>> 5316f0ce
                          -- ASSIGN  |PARTITIONED|
                            exchange [cardinality: 1000000.0, op-cost: 1000000.0, total-cost: 2000000.0]
                            -- ONE_TO_ONE_EXCHANGE  |PARTITIONED|
                              data-scan []<-[$$p2] <- test.ParquetDataset3 [cardinality: 1000000.0, op-cost: 1000000.0, total-cost: 1000000.0]
                              -- DATASOURCE_SCAN  |PARTITIONED|
                                exchange [cardinality: 0.0, op-cost: 0.0, total-cost: 0.0]
                                -- ONE_TO_ONE_EXCHANGE  |PARTITIONED|
                                  empty-tuple-source [cardinality: 0.0, op-cost: 0.0, total-cost: 0.0]
                                  -- EMPTY_TUPLE_SOURCE  |PARTITIONED|<|MERGE_RESOLUTION|>--- conflicted
+++ resolved
@@ -1,34 +1,3 @@
-<<<<<<< HEAD
-cardinality: 1000000.0
-cost: 6000000.0
-distribute result [$$31] [cardinality: 1000000.0, op-cost: 0.0, total-cost: 6000000.0]
--- DISTRIBUTE_RESULT  |PARTITIONED|
-  exchange [cardinality: 1000000.0, op-cost: 0.0, total-cost: 6000000.0]
-  -- ONE_TO_ONE_EXCHANGE  |PARTITIONED|
-    project ([$$31]) [cardinality: 1000000.0, op-cost: 0.0, total-cost: 6000000.0]
-    -- STREAM_PROJECT  |PARTITIONED|
-      assign [$$31] <- [{"age": $$36, "name": $$37}] [cardinality: 1000000.0, op-cost: 0.0, total-cost: 6000000.0]
-      -- ASSIGN  |PARTITIONED|
-        project ([$$36, $$37]) [cardinality: 1000000.0, op-cost: 0.0, total-cost: 6000000.0]
-        -- STREAM_PROJECT  |PARTITIONED|
-          exchange [cardinality: 1000000.0, op-cost: 0.0, total-cost: 6000000.0]
-          -- SORT_MERGE_EXCHANGE [$$34(ASC) ]  |PARTITIONED|
-            order (ASC, $$34) [cardinality: 1000000.0, op-cost: 0.0, total-cost: 6000000.0]
-            -- STABLE_SORT [$$34(ASC)]  |PARTITIONED|
-              exchange [cardinality: 1000000.0, op-cost: 0.0, total-cost: 6000000.0]
-              -- ONE_TO_ONE_EXCHANGE  |PARTITIONED|
-                project ([$$36, $$37, $$34]) [cardinality: 1000000.0, op-cost: 0.0, total-cost: 6000000.0]
-                -- STREAM_PROJECT  |PARTITIONED|
-                  exchange [cardinality: 1000000.0, op-cost: 0.0, total-cost: 6000000.0]
-                  -- ONE_TO_ONE_EXCHANGE  |PARTITIONED|
-                    join (eq($$33, $$34)) [cardinality: 1000000.0, op-cost: 2000000.0, total-cost: 6000000.0]
-                    -- HYBRID_HASH_JOIN [$$33][$$34]  |PARTITIONED|
-                      exchange [cardinality: 1000000.0, op-cost: 1000000.0, total-cost: 2000000.0]
-                      -- HASH_PARTITION_EXCHANGE [$$33]  |PARTITIONED|
-                        project ([$$36, $$33]) [cardinality: 1000000.0, op-cost: 0.0, total-cost: 1000000.0]
-                        -- STREAM_PROJECT  |PARTITIONED|
-                          assign [$$36, $$33] <- [$$p1.getField("age"), $$p1.getField("id")] [cardinality: 1000000.0, op-cost: 0.0, total-cost: 1000000.0]
-=======
 distribute result [$$29] [cardinality: 1000000.0, op-cost: 0.0, total-cost: 6000000.0]
 -- DISTRIBUTE_RESULT  |PARTITIONED|
   exchange [cardinality: 1000000.0, op-cost: 0.0, total-cost: 6000000.0]
@@ -56,7 +25,6 @@
                         project ([$$34, $$31]) [cardinality: 1000000.0, op-cost: 0.0, total-cost: 1000000.0]
                         -- STREAM_PROJECT  |PARTITIONED|
                           assign [$$34, $$31] <- [$$p1.getField("age"), $$p1.getField("id")] [cardinality: 1000000.0, op-cost: 0.0, total-cost: 1000000.0]
->>>>>>> 5316f0ce
                           -- ASSIGN  |PARTITIONED|
                             exchange [cardinality: 1000000.0, op-cost: 1000000.0, total-cost: 2000000.0]
                             -- ONE_TO_ONE_EXCHANGE  |PARTITIONED|
@@ -67,17 +35,10 @@
                                   empty-tuple-source [cardinality: 0.0, op-cost: 0.0, total-cost: 0.0]
                                   -- EMPTY_TUPLE_SOURCE  |PARTITIONED|
                       exchange [cardinality: 1000000.0, op-cost: 1000000.0, total-cost: 2000000.0]
-<<<<<<< HEAD
-                      -- HASH_PARTITION_EXCHANGE [$$34]  |PARTITIONED|
-                        project ([$$37, $$34]) [cardinality: 1000000.0, op-cost: 0.0, total-cost: 1000000.0]
-                        -- STREAM_PROJECT  |PARTITIONED|
-                          assign [$$37, $$34] <- [$$p2.getField("name"), $$p2.getField("id")] [cardinality: 1000000.0, op-cost: 0.0, total-cost: 1000000.0]
-=======
                       -- HASH_PARTITION_EXCHANGE [$$32]  |PARTITIONED|
                         project ([$$35, $$32]) [cardinality: 1000000.0, op-cost: 0.0, total-cost: 1000000.0]
                         -- STREAM_PROJECT  |PARTITIONED|
                           assign [$$35, $$32] <- [$$p2.getField("name"), $$p2.getField("id")] [cardinality: 1000000.0, op-cost: 0.0, total-cost: 1000000.0]
->>>>>>> 5316f0ce
                           -- ASSIGN  |PARTITIONED|
                             exchange [cardinality: 1000000.0, op-cost: 1000000.0, total-cost: 2000000.0]
                             -- ONE_TO_ONE_EXCHANGE  |PARTITIONED|
