--- conflicted
+++ resolved
@@ -16,11 +16,7 @@
               -- ASSIGN  |PARTITIONED|
                 exchange [cardinality: 0.0, doc-size: 0.0, op-cost: 0.0, total-cost: 0.0]
                 -- ONE_TO_ONE_EXCHANGE  |PARTITIONED|
-<<<<<<< HEAD
-                  data-scan []<-[$$d] <- test.Department prefix-filter on: eq($$d.getField("department"), "accounting") [cardinality: 0.0, doc-size: 0.0, op-cost: 0.0, total-cost: 0.0]
-=======
-                  data-scan []<-[$$d] <- test.Department prefix-filter on: eq($$d.getField("department"), "accounting") row-group-filter on: eq($$d.getField("department"), "accounting") [cardinality: 0.0, op-cost: 0.0, total-cost: 0.0]
->>>>>>> ceb62bea
+                  data-scan []<-[$$d] <- test.Department prefix-filter on: eq($$d.getField("department"), "accounting") row-group-filter on: eq($$d.getField("department"), "accounting") [cardinality: 0.0, doc-size: 0.0, op-cost: 0.0, total-cost: 0.0]
                   -- DATASOURCE_SCAN  |PARTITIONED|
                     exchange [cardinality: 0.0, doc-size: 0.0, op-cost: 0.0, total-cost: 0.0]
                     -- ONE_TO_ONE_EXCHANGE  |PARTITIONED|
