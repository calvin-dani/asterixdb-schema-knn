--- conflicted
+++ resolved
@@ -1,16 +1,3 @@
-<<<<<<< HEAD
-cardinality: 0.0
-cost: 0.0
-distribute result [$$33] [cardinality: 0.0, op-cost: 0.0, total-cost: 0.0]
--- DISTRIBUTE_RESULT  |UNPARTITIONED|
-  exchange [cardinality: 0.0, op-cost: 0.0, total-cost: 0.0]
-  -- ONE_TO_ONE_EXCHANGE  |UNPARTITIONED|
-    aggregate [$$33] <- [agg-sql-sum($$34)] [cardinality: 0.0, op-cost: 0.0, total-cost: 0.0]
-    -- AGGREGATE  |UNPARTITIONED|
-      exchange [cardinality: 0.0, op-cost: 0.0, total-cost: 0.0]
-      -- RANDOM_MERGE_EXCHANGE  |PARTITIONED|
-        aggregate [$$34] <- [agg-sql-count(1)] [cardinality: 0.0, op-cost: 0.0, total-cost: 0.0]
-=======
 distribute result [$$31] [cardinality: 0.0, op-cost: 0.0, total-cost: 0.0]
 -- DISTRIBUTE_RESULT  |UNPARTITIONED|
   exchange [cardinality: 0.0, op-cost: 0.0, total-cost: 0.0]
@@ -20,7 +7,6 @@
       exchange [cardinality: 0.0, op-cost: 0.0, total-cost: 0.0]
       -- RANDOM_MERGE_EXCHANGE  |PARTITIONED|
         aggregate [$$32] <- [agg-sql-count(1)] [cardinality: 0.0, op-cost: 0.0, total-cost: 0.0]
->>>>>>> 5316f0ce
         -- AGGREGATE  |PARTITIONED|
           exchange [cardinality: 0.0, op-cost: 0.0, total-cost: 0.0]
           -- ONE_TO_ONE_EXCHANGE  |PARTITIONED|
