--- conflicted
+++ resolved
@@ -56,15 +56,9 @@
                                             -- ONE_TO_ONE_EXCHANGE  |PARTITIONED|
                                               join (eq($$195, $$206)) [cardinality: 0.0, doc-size: 0.0, op-cost: 0.0, total-cost: 0.0]
                                               -- HYBRID_HASH_JOIN [$$195][$$206]  |PARTITIONED|
-<<<<<<< HEAD
                                                 exchange [cardinality: 0.0, doc-size: 0.0, op-cost: 0.0, total-cost: 0.0]
-                                                -- HASH_PARTITION_EXCHANGE [$$195]  |PARTITIONED|
+                                                -- ONE_TO_ONE_EXCHANGE  |PARTITIONED|
                                                   assign [$$192, $$191, $$189, $$188, $$187, $$201] <- [$$c.getField(7), $$c.getField(2), $$c.getField(4), $$c.getField(5), $$c.getField(1), $$c.getField(3)] project: [$$195, $$187, $$188, $$189, $$191, $$192, $$201] [cardinality: 0.0, doc-size: 0.0, op-cost: 0.0, total-cost: 0.0]
-=======
-                                                exchange [cardinality: 0.0, op-cost: 0.0, total-cost: 0.0]
-                                                -- ONE_TO_ONE_EXCHANGE  |PARTITIONED|
-                                                  assign [$$192, $$191, $$189, $$188, $$187, $$201] <- [$$c.getField(7), $$c.getField(2), $$c.getField(4), $$c.getField(5), $$c.getField(1), $$c.getField(3)] project: [$$195, $$187, $$188, $$189, $$191, $$192, $$201] [cardinality: 0.0, op-cost: 0.0, total-cost: 0.0]
->>>>>>> 32627a47
                                                   -- ASSIGN  |PARTITIONED|
                                                     exchange [cardinality: 0.0, doc-size: 0.0, op-cost: 0.0, total-cost: 0.0]
                                                     -- ONE_TO_ONE_EXCHANGE  |PARTITIONED|
@@ -104,15 +98,9 @@
                                                     -- ONE_TO_ONE_EXCHANGE  |PARTITIONED|
                                                       empty-tuple-source [cardinality: 0.0, doc-size: 0.0, op-cost: 0.0, total-cost: 0.0]
                                                       -- EMPTY_TUPLE_SOURCE  |PARTITIONED|
-<<<<<<< HEAD
                                 exchange [cardinality: 0.0, doc-size: 0.0, op-cost: 0.0, total-cost: 0.0]
-                                -- HASH_PARTITION_EXCHANGE [$$199]  |PARTITIONED|
+                                -- ONE_TO_ONE_EXCHANGE  |PARTITIONED|
                                   assign [$$190] <- [$$n.getField(1)] project: [$$190, $$199] [cardinality: 0.0, doc-size: 0.0, op-cost: 0.0, total-cost: 0.0]
-=======
-                                exchange [cardinality: 0.0, op-cost: 0.0, total-cost: 0.0]
-                                -- ONE_TO_ONE_EXCHANGE  |PARTITIONED|
-                                  assign [$$190] <- [$$n.getField(1)] project: [$$190, $$199] [cardinality: 0.0, op-cost: 0.0, total-cost: 0.0]
->>>>>>> 32627a47
                                   -- ASSIGN  |PARTITIONED|
                                     exchange [cardinality: 0.0, doc-size: 0.0, op-cost: 0.0, total-cost: 0.0]
                                     -- ONE_TO_ONE_EXCHANGE  |PARTITIONED|
