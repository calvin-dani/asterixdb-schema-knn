--- conflicted
+++ resolved
@@ -62,15 +62,9 @@
                                     -- ONE_TO_ONE_EXCHANGE  |PARTITIONED|
                                       left outer join (eq($$79, $$77)) [cardinality: 15928.9, doc-size: 10.0, op-cost: 382625.54, total-cost: 1515823.09]
                                       -- HYBRID_HASH_JOIN [$$77][$$79]  |PARTITIONED|
-<<<<<<< HEAD
                                         exchange [cardinality: 6349.95, doc-size: 5.0, op-cost: 0.0, total-cost: 150000.0]
-                                        -- HASH_PARTITION_EXCHANGE [$$77]  |PARTITIONED|
+                                        -- ONE_TO_ONE_EXCHANGE  |PARTITIONED|
                                           select (and(ge($$76, "1996-05-01"), lt($$76, "1996-08-01"))) project: [$$75, $$77] [cardinality: 6349.95, doc-size: 5.0, op-cost: 0.0, total-cost: 150000.0]
-=======
-                                        exchange [cardinality: 6349.95, op-cost: 0.0, total-cost: 150000.0]
-                                        -- ONE_TO_ONE_EXCHANGE  |PARTITIONED|
-                                          select (and(ge($$76, "1996-05-01"), lt($$76, "1996-08-01"))) project: [$$75, $$77] [cardinality: 6349.95, op-cost: 0.0, total-cost: 150000.0]
->>>>>>> 32627a47
                                           -- STREAM_SELECT  |PARTITIONED|
                                             assign [$$75, $$76] <- [$$o.getField(5), $$o.getField(4)] project: [$$77, $$75, $$76] [cardinality: 150000.0, doc-size: 5.0, op-cost: 0.0, total-cost: 150000.0]
                                             -- ASSIGN  |PARTITIONED|
