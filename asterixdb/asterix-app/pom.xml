<!--
 ! Licensed to the Apache Software Foundation (ASF) under one
 ! or more contributor license agreements.  See the NOTICE file
 ! distributed with this work for additional information
 ! regarding copyright ownership.  The ASF licenses this file
 ! to you under the Apache License, Version 2.0 (the
 ! "License"); you may not use this file except in compliance
 ! with the License.  You may obtain a copy of the License at
 !
 !   http://www.apache.org/licenses/LICENSE-2.0
 !
 ! Unless required by applicable law or agreed to in writing,
 ! software distributed under the License is distributed on an
 ! "AS IS" BASIS, WITHOUT WARRANTIES OR CONDITIONS OF ANY
 ! KIND, either express or implied.  See the License for the
 ! specific language governing permissions and limitations
 ! under the License.
 !-->
<project xmlns="http://maven.apache.org/POM/4.0.0" xmlns:xsi="http://www.w3.org/2001/XMLSchema-instance"
  xsi:schemaLocation="http://maven.apache.org/POM/4.0.0 http://maven.apache.org/xsd/maven-4.0.0.xsd">
  <modelVersion>4.0.0</modelVersion>
  <parent>
    <artifactId>apache-asterixdb</artifactId>
    <groupId>org.apache.asterix</groupId>
    <version>0.9.6-SNAPSHOT</version>
  </parent>
  <artifactId>asterix-app</artifactId>
  <licenses>
    <license>
      <name>Apache License, Version 2.0</name>
      <url>http://www.apache.org/licenses/LICENSE-2.0.txt</url>
      <distribution>repo</distribution>
      <comments>A business-friendly OSS license</comments>
    </license>
  </licenses>
  <properties>
    <root.dir>${basedir}/..</root.dir>
    <appendedResourcesDirectory>${basedir}/src/main/appended-resources</appendedResourcesDirectory>
    <sonar.sources>pom.xml,src/main/java,src/main/resources</sonar.sources>
    <pip.path>${project.build.directory}/bin/pip3</pip.path>
    <shiv.path>${project.build.directory}/bin/shiv</shiv.path>
  </properties>
  <build>
    <plugins>
      <plugin>
        <groupId>org.apache.maven.plugins</groupId>
        <artifactId>maven-jar-plugin</artifactId>
        <executions>
          <execution>
            <goals>
              <goal>test-jar</goal>
            </goals>
          </execution>
        </executions>
      </plugin>
      <plugin>
        <groupId>pl.project13.maven</groupId>
        <artifactId>git-commit-id-plugin</artifactId>
        <executions>
          <execution>
            <goals>
              <goal>revision</goal>
            </goals>
          </execution>
        </executions>
        <configuration>
          <!--
              If you'd like to tell the plugin where your .git directory is,
              use this setting, otherwise we'll perform a search trying to
              figure out the right directory. It's better to add it explicite IMHO.
          -->
          <dotGitDirectory>${project.basedir}/.git</dotGitDirectory>
          <!-- this is false by default, forces the plugin to generate the git.properties file -->
          <generateGitPropertiesFile>true</generateGitPropertiesFile>

          <!-- The path for the to be generated properties file, it's relative to ${project.basedir} -->
          <generateGitPropertiesFilename>./target/classes/git.properties</generateGitPropertiesFilename>

          <!-- there is no .git directory when building from a source assembly- a static git.properties file (generated
               at source assembly time) is used in this case -->
          <failOnNoGitDirectory>false</failOnNoGitDirectory>
        </configuration>
      </plugin>
      <plugin>
        <artifactId>maven-resources-plugin</artifactId>
        <executions>
          <execution>
            <id>copy-external-data-resources</id>
            <phase>generate-resources</phase>
            <goals>
              <goal>copy-resources</goal>
            </goals>
            <configuration>
              <outputDirectory>target/data/csv</outputDirectory>
              <overwrite>true</overwrite>
              <resources>
                <resource>
                  <directory>../asterix-external-data/src/test/resources</directory>
                  <includes>
                    <include>change_feed.csv</include>
                  </includes>
                </resource>
              </resources>
            </configuration>
          </execution>
        </executions>
      </plugin>
      <plugin>
        <groupId>org.apache.asterix</groupId>
        <artifactId>asterix-test-datagenerator-maven-plugin</artifactId>
        <version>${project.version}</version>
        <executions>
          <execution>
            <id>replace-template-data</id>
            <phase>process-test-resources</phase>
            <goals>
              <goal>generate-testdata</goal>
            </goals>
            <configuration>
              <inputFiles>
                <directory>data</directory>
                <includes>
                  <include>**/*.template</include>
                </includes>
              </inputFiles>
              <outputDir>target/data</outputDir>
              <skip>${skip.testResources}</skip>
            </configuration>
          </execution>
        </executions>
      </plugin>
      <plugin>
        <groupId>org.apache.maven.plugins</groupId>
        <artifactId>maven-dependency-plugin</artifactId>
        <executions>
          <execution>
            <id>copy-external-testlib</id>
            <phase>pre-integration-test</phase>
            <goals>
              <goal>copy-dependencies</goal>
            </goals>
            <configuration>
              <includeClassifiers>testlib</includeClassifiers>
              <outputDirectory>target/data/externallib</outputDirectory>
              <overwrite>true</overwrite>
              <stripVersion>true</stripVersion>
            </configuration>
          </execution>
        </executions>
        <configuration>
          <ignoredUsedUndeclaredDependencies combine.children="append">
            <ignoredUsedUndeclaredDependency>commons-logging:commons-logging-api:*</ignoredUsedUndeclaredDependency>
            <ignoredUsedUndeclaredDependency>org.apache.hive:hive-exec:*</ignoredUsedUndeclaredDependency>
          </ignoredUsedUndeclaredDependencies>
          <usedDependencies combine.children="append">
            <usedDependency>org.apache.hadoop:hadoop-common</usedDependency>
            <usedDependency>org.apache.asterix:asterix-fuzzyjoin</usedDependency>
            <usedDependency>org.apache.asterix:asterix-geo</usedDependency>
          </usedDependencies>
          <ignoredUnusedDeclaredDependencies>
            <ignoredUnusedDeclaredDependency>org.apache.asterix:asterix-external-data:zip:*</ignoredUnusedDeclaredDependency>
            <ignoredUnusedDeclaredDependency>org.apache.asterix:asterix-external-data:test-jar:*</ignoredUnusedDeclaredDependency>
            <ignoredUnusedDeclaredDependency>org.postgresql:postgresql:jar:*</ignoredUnusedDeclaredDependency>
          </ignoredUnusedDeclaredDependencies>
        </configuration>
      </plugin>
      <plugin>
        <groupId>org.codehaus.mojo</groupId>
        <artifactId>exec-maven-plugin</artifactId>
        <executions>
          <execution>
            <id>venv</id>
            <phase>${prepare-env.stage}</phase>
            <goals>
              <goal>exec</goal>
            </goals>
            <configuration>
              <!--suppress UnresolvedMavenProperty -->
              <executable>${python.path}</executable>
              <workingDirectory>${project.build.directory}</workingDirectory>
              <arguments>
                <argument>-m</argument>
                <argument>venv</argument>
                <argument>${project.build.directory}</argument>
              </arguments>
            </configuration>
          </execution>
          <execution>
            <id>shiv-install</id>
            <phase>${prepare-env.stage}</phase>
            <goals>
              <goal>exec</goal>
            </goals>
            <configuration>
              <executable>${pip.path}</executable>
              <workingDirectory>${project.build.directory}</workingDirectory>
              <arguments>
                <argument>install</argument>
                <argument>--exists-action</argument>
                <argument>w</argument>
                <argument>--upgrade</argument>
                <argument>shiv</argument>
              </arguments>
              <environmentVariables>
                <VIRTUALENV>${project.build.directory}</VIRTUALENV>
                <PATH>${project.build.directory}${path.separator}${env.PATH}${file.separator}bin</PATH>
              </environmentVariables>
            </configuration>
          </execution>
          <execution>
            <id>shiv-msgpack-shim</id>
            <phase>${shim.stage}</phase>
            <goals>
              <goal>exec</goal>
            </goals>
            <configuration>
              <executable>${shiv.path}</executable>
              <workingDirectory>${project.build.directory}</workingDirectory>
              <arguments>
                <argument>-o </argument>
                <argument>${project.build.directory}${file.separator}classes${file.separator}msgpack.pyz</argument>
                <argument>msgpack</argument>
              </arguments>
              <environmentVariables>
                <VIRTUALENV>${project.build.directory}</VIRTUALENV>
                <PATH>${project.build.directory}${path.separator}${env.PATH}${file.separator}bin</PATH>
              </environmentVariables>
            </configuration>
          </execution>
          <execution>
            <id>shiv-test-lib</id>
            <phase>${pytestlib.stage}</phase>
            <goals>
              <goal>exec</goal>
            </goals>
            <configuration>
              <executable>${shiv.path}</executable>
              <workingDirectory>${project.build.directory}</workingDirectory>
              <arguments>
                <argument>-o </argument>
                <argument>${project.build.directory}${file.separator}TweetSent.pyz</argument>
                <argument>--site-packages</argument>
                <argument>${project.build.directory}${file.separator}..${file.separator}src${file.separator}test${file.separator}resources${file.separator}TweetSent</argument>
                <argument>scikit-learn</argument>
              </arguments>
              <environmentVariables>
                <VIRTUALENV>${project.build.directory}</VIRTUALENV>
                <PATH>${project.build.directory}${path.separator}${env.PATH}${file.separator}bin</PATH>
              </environmentVariables>
            </configuration>
          </execution>
        </executions>
      </plugin>
      <plugin>
        <groupId>org.apache.rat</groupId>
        <artifactId>apache-rat-plugin</artifactId>
        <executions>
          <execution>
            <id>default</id>
            <phase>validate</phase>
            <goals>
              <goal>check</goal>
            </goals>
            <configuration>
              <licenses combine.children="append">
                <license implementation="org.apache.rat.analysis.license.MITLicense" />
              </licenses>
              <excludes combine.children="append">
                <exclude>src/test/resources/**/results_parser_sqlpp/**</exclude>
                <exclude>src/test/resources/**/results/**</exclude>
                <exclude>src/test/resources/fuzzyjoin/pub/fuzzy-join-aql*.dot</exclude>
                <exclude>src/test/resources/fuzzyjoin/pub/fuzzy-join-aql*.json</exclude>
                <exclude>**/data/**</exclude>
                <exclude>src/test//resources/**/data/**</exclude>
                <exclude>src/main/resources/queryui/**</exclude>
                <exclude>src/main/resources/webui/**</exclude>
                <exclude>src/test/resources/**/only*.xml</exclude>
                <exclude>src/main/resources/sdk/**</exclude>
                <exclude>src/main/resources/dashboard/**</exclude>
                <exclude>src/test/resources/security/**</exclude>
              </excludes>
            </configuration>
          </execution>
          <execution>
            <id>webqueryui</id>
            <phase>validate</phase>
            <goals>
              <goal>check</goal>
            </goals>
            <configuration>
              <reportFile>${project.build.directory}/webqueryui-rat.txt</reportFile>
              <licenses combine.children="append">
                <license implementation="org.apache.rat.analysis.license.MITLicense" />
                <license implementation="org.apache.rat.analysis.license.SimplePatternBasedLicense">
                  <licenseFamilyCategory>MIT</licenseFamilyCategory>
                  <licenseFamilyName>JQuery</licenseFamilyName>
                  <patterns>(c) jQuery Foundation | jquery.org/license</patterns>
                </license>
                <license implementation="org.apache.rat.analysis.license.SimplePatternBasedLicense">
                  <licenseFamilyCategory>MIT</licenseFamilyCategory>
                  <licenseFamilyName>Bootstrap</licenseFamilyName>
                  <patterns>Licensed under MIT (https://github.com/twbs/bootstrap/blob/master/LICENSE)</patterns>
                </license>
                <license implementation="org.apache.rat.analysis.license.SimplePatternBasedLicense">
                  <licenseFamilyCategory>MIT</licenseFamilyCategory>
                  <licenseFamilyName>AngularJS</licenseFamilyName>
                  <patterns>http://angularjs.org | (c) 2010-2016 Google, Inc. | License: MIT</patterns>
                </license>
              </licenses>
              <licenseFamilies combine.children="append">
                <licenseFamily implementation="org.apache.rat.license.MITLicenseFamily" />
                <licenseFamily implementation="org.apache.rat.license.SimpleLicenseFamily">
                  <familyName>JQuery</familyName>
                </licenseFamily>
                <licenseFamily implementation="org.apache.rat.license.SimpleLicenseFamily">
                  <familyName>Bootstrap</familyName>
                </licenseFamily>
                <licenseFamily implementation="org.apache.rat.license.SimpleLicenseFamily">
                  <familyName>AngularJS</familyName>
                </licenseFamily>
              </licenseFamilies>
              <includes>
                <include>src/main/resources/queryui/**</include>
                <include>src/main/resources/webui/**</include>
              </includes>
              <excludes>src/main/resources/queryui/fonts/glyphicons-halflings-regular.svg</excludes>
            </configuration>
          </execution>
        </executions>
      </plugin>
    </plugins>
    <pluginManagement>
      <plugins>
            <!--This plugin's configuration is used to store Eclipse m2e settings only. It has no influence on the Maven build itself.-->
        <plugin>
          <groupId>org.eclipse.m2e</groupId>
          <artifactId>lifecycle-mapping</artifactId>
          <version>1.0.0</version>
          <configuration>
            <lifecycleMappingMetadata>
              <pluginExecutions>
                <pluginExecution>
                  <pluginExecutionFilter>
                    <groupId>org.apache.asterix</groupId>
                    <artifactId>asterix-test-datagenerator-maven-plugin</artifactId>
                    <versionRange>[0.0,)</versionRange>
                    <goals>
                      <goal>generate-testdata</goal>
                    </goals>
                  </pluginExecutionFilter>
                  <action>
                    <ignore />
                  </action>
                </pluginExecution>
              </pluginExecutions>
            </lifecycleMappingMetadata>
          </configuration>
        </plugin>
      </plugins>
    </pluginManagement>
  </build>
  <profiles>
    <profile>
      <id>skip.asterix-app.tests</id>
      <build>
        <plugins>
          <plugin>
            <groupId>org.apache.maven.plugins</groupId>
            <artifactId>maven-surefire-plugin</artifactId>
            <configuration>
              <skip>true</skip>
            </configuration>
          </plugin>
        </plugins>
      </build>
    </profile>
    <profile>
      <id>windows.python.envs</id>
      <activation>
        <os>
          <family>Windows</family>
        </os>
      </activation>
      <properties>
        <pip.path>${project.build.directory}\Scripts\pip3.exe</pip.path>
        <shiv.path>${project.build.directory}\Scripts\shiv.exe</shiv.path>
      </properties>
    </profile>
    <profile>
      <id>asterix-gerrit-asterix-app</id>
      <properties>
        <test.excludes>**/SqlppExecutionWithCancellationTest.java,**/DmlTest.java,**/RepeatedTest.java,**/SqlppExecutionTest.java,**/AqlExecutionTest.java,**/*Compression*Test.java,**/*Ssl*Test.java</test.excludes>
        <itest.excludes>**/*.java</itest.excludes>
      </properties>
      <build>
        <plugins>
          <plugin>
            <groupId>org.apache.maven.plugins</groupId>
            <artifactId>maven-surefire-plugin</artifactId>
            <executions>
              <execution>
                <id>SqlppExecutionTest</id>
                <configuration>
                  <excludes combine.self="override"/>
                  <argLine>
                    -enableassertions -Xmx${test.heap.size}m
                    -Dfile.encoding=UTF-8
                    -Xdebug
                    -Xrunjdwp:transport=dt_socket,server=y,address=8000,suspend=${debug.suspend.flag}
                    -Xloggc:"${project.build.directory}/surefire-reports/SqlppExecutionTest-%p-gc.log" -XX:+PrintGC -XX:+PrintGCDateStamps -XX:GCLogFileSize=10M
                  </argLine>
                </configuration>
                <goals>
                  <goal>test</goal>
                </goals>
              </execution>
            </executions>
          </plugin>
        </plugins>
      </build>
    </profile>
    <profile>
      <id>asterix-gerrit-asterix-app-sql-execution</id>
      <properties>
        <test.excludes>**/*.java</test.excludes>
        <itest.includes>**/SqlppExecution*IT.java,**/ExternalPythonFunctionIT.java</itest.includes>
        <failIfNoTests>false</failIfNoTests>
      </properties>
    </profile>
    <profile>
      <id>asterix-gerrit-asterix-app-sql-rqg</id>
      <properties>
        <test.excludes>**/*.java</test.excludes>
        <itest.includes>**/SqlppRQG*IT.java</itest.includes>
        <failIfNoTests>false</failIfNoTests>
      </properties>
    </profile>
    <profile>
      <id>asterix-gerrit-ssl-compression</id>
      <properties>
        <test.includes>**/*Compression*Test.java,**/*Ssl*Test.java</test.includes>
        <itest.excludes>**/*.java</itest.excludes>
        <failIfNoTests>false</failIfNoTests>
      </properties>
    </profile>
    <profile>
      <id>asterix-gerrit-verify-asterix-app</id>
      <properties>
        <test.includes>**/AqlExecutionTest.java</test.includes>
        <itest.excludes>**/External*IT.java,**/SqlppExecution*IT.java,**/SqlppRQG*IT.java,**/RebalanceWithCancellationIT.java</itest.excludes>
        <failIfNoTests>false</failIfNoTests>
      </properties>
    </profile>
    <profile>
      <id>asterix-gerrit-rebalance-cancellation</id>
      <properties>
        <test.excludes>**/*.java</test.excludes>
        <itest.includes>**/RebalanceWithCancellationIT.java</itest.includes>
        <failIfNoTests>false</failIfNoTests>
      </properties>
    </profile>
  </profiles>
  <dependencies>
    <dependency>
      <groupId>org.apache.hyracks</groupId>
      <artifactId>hyracks-control-cc</artifactId>
    </dependency>
    <dependency>
      <groupId>org.apache.hyracks</groupId>
      <artifactId>hyracks-control-nc</artifactId>
    </dependency>
    <dependency>
      <groupId>org.apache.hyracks</groupId>
      <artifactId>algebricks-compiler</artifactId>
    </dependency>
    <dependency>
      <groupId>org.apache.hyracks</groupId>
      <artifactId>hyracks-client</artifactId>
    </dependency>
    <dependency>
      <groupId>org.apache.hyracks</groupId>
      <artifactId>hyracks-api</artifactId>
    </dependency>
    <dependency>
      <groupId>org.apache.hyracks</groupId>
      <artifactId>hyracks-http</artifactId>
    </dependency>
    <dependency>
      <groupId>org.apache.asterix</groupId>
      <artifactId>asterix-algebra</artifactId>
      <version>${project.version}</version>
    </dependency>
    <dependency>
      <groupId>org.apache.asterix</groupId>
      <artifactId>asterix-om</artifactId>
      <version>${project.version}</version>
    </dependency>
    <dependency>
      <groupId>org.apache.asterix</groupId>
      <artifactId>asterix-metadata</artifactId>
      <version>${project.version}</version>
    </dependency>
    <dependency>
      <groupId>org.apache.asterix</groupId>
      <artifactId>asterix-common</artifactId>
      <version>${project.version}</version>
    </dependency>
    <dependency>
      <groupId>org.apache.asterix</groupId>
      <artifactId>asterix-common</artifactId>
      <version>${project.version}</version>
      <type>test-jar</type>
      <scope>test</scope>
    </dependency>
    <dependency>
      <groupId>org.apache.asterix</groupId>
      <artifactId>asterix-transactions</artifactId>
      <version>${project.version}</version>
    </dependency>
    <dependency>
      <groupId>org.apache.asterix</groupId>
      <artifactId>asterix-test-framework</artifactId>
      <version>${project.version}</version>
      <scope>test</scope>
    </dependency>
    <dependency>
      <groupId>org.mockito</groupId>
      <artifactId>mockito-core</artifactId>
      <scope>test</scope>
    </dependency>
    <dependency>
      <groupId>org.apache.asterix</groupId>
      <artifactId>asterix-replication</artifactId>
      <version>${project.version}</version>
    </dependency>
    <dependency>
      <groupId>org.apache.asterix</groupId>
      <artifactId>asterix-external-data</artifactId>
      <version>${project.version}</version>
      <type>test-jar</type>
      <scope>test</scope>
    </dependency>
    <dependency>
      <groupId>org.apache.asterix</groupId>
      <artifactId>asterix-external-data</artifactId>
      <version>${project.version}</version>
      <type>zip</type>
      <classifier>testlib</classifier>
      <scope>test</scope>
    </dependency>
    <dependency>
      <groupId>org.apache.asterix</groupId>
      <artifactId>asterix-external-data</artifactId>
      <version>${project.version}</version>
    </dependency>
    <dependency>
      <groupId>org.apache.hyracks</groupId>
      <artifactId>hyracks-test-support</artifactId>
      <scope>test</scope>
    </dependency>
    <dependency>
      <groupId>org.apache.hyracks</groupId>
      <artifactId>hyracks-api</artifactId>
      <type>test-jar</type>
      <scope>test</scope>
    </dependency>
    <dependency>
      <groupId>org.apache.hyracks</groupId>
      <artifactId>hyracks-dataflow-common</artifactId>
    </dependency>
    <dependency>
      <groupId>com.e-movimento.tinytools</groupId>
      <artifactId>privilegedaccessor</artifactId>
      <version>1.2.2</version>
      <scope>test</scope>
    </dependency>
    <dependency>
      <groupId>commons-io</groupId>
      <artifactId>commons-io</artifactId>
    </dependency>
    <dependency>
      <groupId>org.apache.hyracks</groupId>
      <artifactId>hyracks-storage-am-lsm-btree</artifactId>
    </dependency>
    <dependency>
      <groupId>org.apache.hadoop</groupId>
      <artifactId>hadoop-hdfs</artifactId>
      <classifier>tests</classifier>
      <scope>test</scope>
      <exclusions>
        <exclusion>
          <groupId>io.netty</groupId>
          <artifactId>netty</artifactId>
        </exclusion>
        <exclusion>
          <groupId>io.netty</groupId>
          <artifactId>netty-all</artifactId>
        </exclusion>
      </exclusions>
    </dependency>
    <dependency>
      <groupId>org.apache.hadoop</groupId>
      <artifactId>hadoop-hdfs-client</artifactId>
    </dependency>
    <dependency>
      <groupId>org.apache.hyracks</groupId>
      <artifactId>algebricks-data</artifactId>
    </dependency>
    <dependency>
      <groupId>org.apache.hyracks</groupId>
      <artifactId>algebricks-core</artifactId>
    </dependency>
    <dependency>
      <groupId>org.apache.hyracks</groupId>
      <artifactId>hyracks-net</artifactId>
    </dependency>
    <dependency>
      <groupId>org.apache.hyracks</groupId>
      <artifactId>hyracks-ipc</artifactId>
    </dependency>
    <dependency>
      <groupId>javax.xml.bind</groupId>
      <artifactId>jaxb-api</artifactId>
    </dependency>
    <dependency>
      <groupId>org.apache.commons</groupId>
      <artifactId>commons-compress</artifactId>
    </dependency>
    <dependency>
      <groupId>org.apache.hyracks</groupId>
      <artifactId>algebricks-runtime</artifactId>
    </dependency>
    <dependency>
      <groupId>org.apache.httpcomponents</groupId>
      <artifactId>httpcore</artifactId>
    </dependency>
    <dependency>
      <groupId>org.apache.httpcomponents</groupId>
      <artifactId>httpclient</artifactId>
    </dependency>
    <dependency>
      <groupId>org.apache.asterix</groupId>
      <artifactId>asterix-lang-common</artifactId>
      <version>${project.version}</version>
    </dependency>
    <dependency>
      <groupId>org.apache.hyracks</groupId>
      <artifactId>hyracks-storage-am-lsm-common</artifactId>
    </dependency>
    <dependency>
      <groupId>org.apache.asterix</groupId>
      <artifactId>asterix-runtime</artifactId>
      <version>${project.version}</version>
    </dependency>
    <dependency>
      <groupId>org.apache.hyracks</groupId>
      <artifactId>hyracks-storage-common</artifactId>
    </dependency>
    <dependency>
      <groupId>org.apache.hyracks</groupId>
      <artifactId>algebricks-common</artifactId>
    </dependency>
    <dependency>
      <groupId>org.apache.asterix</groupId>
      <artifactId>asterix-lang-sqlpp</artifactId>
      <version>${project.version}</version>
    </dependency>
    <dependency>
      <groupId>org.apache.hyracks</groupId>
      <artifactId>hyracks-util</artifactId>
    </dependency>
    <dependency>
      <groupId>args4j</groupId>
      <artifactId>args4j</artifactId>
    </dependency>
    <dependency>
      <groupId>org.apache.hadoop</groupId>
      <artifactId>hadoop-mapreduce-client-core</artifactId>
      <scope>test</scope>
    </dependency>
    <dependency>
      <groupId>org.apache.commons</groupId>
      <artifactId>commons-lang3</artifactId>
    </dependency>
    <dependency>
      <groupId>junit</groupId>
      <artifactId>junit</artifactId>
      <scope>test</scope>
    </dependency>
    <dependency>
      <groupId>org.apache.hyracks</groupId>
      <artifactId>hyracks-data-std</artifactId>
    </dependency>
    <dependency>
      <groupId>org.apache.hyracks</groupId>
      <artifactId>hyracks-dataflow-std</artifactId>
    </dependency>
    <dependency>
      <groupId>org.apache.hyracks</groupId>
      <artifactId>hyracks-storage-am-btree</artifactId>
    </dependency>
    <dependency>
      <groupId>com.google.guava</groupId>
      <artifactId>guava</artifactId>
    </dependency>
    <dependency>
      <groupId>org.apache.hyracks</groupId>
      <artifactId>hyracks-control-common</artifactId>
    </dependency>
    <dependency>
      <groupId>org.apache.hyracks</groupId>
      <artifactId>hyracks-storage-am-common</artifactId>
    </dependency>
    <dependency>
      <groupId>org.apache.hadoop</groupId>
      <artifactId>hadoop-common</artifactId>
      <scope>test</scope>
    </dependency>
    <dependency>
      <groupId>org.apache.asterix</groupId>
      <artifactId>asterix-active</artifactId>
      <version>${project.version}</version>
    </dependency>
    <dependency>
      <groupId>org.apache.hadoop</groupId>
      <artifactId>hadoop-hdfs</artifactId>
      <scope>test</scope>
      <exclusions>
        <exclusion>
          <groupId>io.netty</groupId>
          <artifactId>netty</artifactId>
        </exclusion>
        <exclusion>
          <groupId>io.netty</groupId>
          <artifactId>netty-all</artifactId>
        </exclusion>
      </exclusions>
    </dependency>
    <dependency>
      <groupId>com.fasterxml.jackson.core</groupId>
      <artifactId>jackson-databind</artifactId>
    </dependency>
    <dependency>
      <groupId>com.fasterxml.jackson.core</groupId>
      <artifactId>jackson-core</artifactId>
    </dependency>
    <dependency>
      <groupId>org.apache.hadoop</groupId>
      <artifactId>hadoop-common</artifactId>
      <classifier>tests</classifier>
      <scope>test</scope>
    </dependency>
    <dependency>
      <groupId>org.apache.hyracks</groupId>
      <artifactId>hyracks-storage-am-lsm-btree-test</artifactId>
      <type>test-jar</type>
      <scope>test</scope>
    </dependency>
    <dependency>
      <groupId>org.apache.hyracks</groupId>
      <artifactId>hyracks-comm</artifactId>
      <version>${hyracks.version}</version>
    </dependency>
    <dependency>
      <groupId>org.apache.logging.log4j</groupId>
      <artifactId>log4j-api</artifactId>
    </dependency>
    <dependency>
      <groupId>org.apache.logging.log4j</groupId>
      <artifactId>log4j-jul</artifactId>
    </dependency>
    <dependency>
      <groupId>org.apache.asterix</groupId>
      <artifactId>asterix-fuzzyjoin</artifactId>
      <version>${project.version}</version>
      <scope>test</scope>
    </dependency>
    <dependency>
      <groupId>org.apache.asterix</groupId>
      <artifactId>asterix-geo</artifactId>
      <version>${project.version}</version>
      <scope>test</scope>
    </dependency>
    <dependency>
      <groupId>org.apache.hyracks</groupId>
      <artifactId>hyracks-storage-am-rtree</artifactId>
      <version>${hyracks.version}</version>
    </dependency>
    <dependency>
      <groupId>org.apache.hyracks</groupId>
      <artifactId>hyracks-storage-am-lsm-rtree</artifactId>
      <version>${hyracks.version}</version>
    </dependency>
    <dependency>
      <groupId>org.apache.hyracks</groupId>
      <artifactId>hyracks-storage-am-lsm-invertedindex</artifactId>
    </dependency>
    <dependency>
      <groupId>org.testcontainers</groupId>
      <artifactId>postgresql</artifactId>
      <scope>test</scope>
    </dependency>
    <dependency>
      <groupId>org.postgresql</groupId>
      <artifactId>postgresql</artifactId>
      <scope>test</scope>
    </dependency>
    <dependency>
      <groupId>com.teradata.tpcds</groupId>
      <artifactId>tpcds</artifactId>
      <version>1.2</version>
      <exclusions>
        <exclusion>
          <groupId>org.testng</groupId>
          <artifactId>testng</artifactId>
        </exclusion>
        <exclusion>
          <groupId>com.google.code.findbugs</groupId>
          <artifactId>annotations</artifactId>
        </exclusion>
        <exclusion>
          <groupId>io.airlift</groupId>
          <artifactId>airline</artifactId>
        </exclusion>
        <exclusion>
          <groupId>javax.inject</groupId>
          <artifactId>javax.inject</artifactId>
        </exclusion>
      </exclusions>
    </dependency>
    <dependency>
<<<<<<< HEAD
      <groupId>org.mindrot</groupId>
      <artifactId>jbcrypt</artifactId>
    </dependency>
    <dependency>
      <groupId>org.apache.commons</groupId>
      <artifactId>commons-csv</artifactId>
    </dependency>
    <dependency>
      <groupId>org.apache.httpcomponents</groupId>
      <artifactId>httpmime</artifactId>
      <scope>test</scope>
=======
      <groupId>io.netty</groupId>
      <artifactId>netty-codec-http</artifactId>
    </dependency>
    <dependency>
      <groupId>io.netty</groupId>
      <artifactId>netty-buffer</artifactId>
    </dependency>
    <dependency>
      <groupId>io.netty</groupId>
      <artifactId>netty-common</artifactId>
>>>>>>> 8363dcb5
    </dependency>
    <!-- AWS -->
    <dependency>
      <groupId>software.amazon.awssdk</groupId>
      <artifactId>sdk-core</artifactId>
    </dependency>
    <dependency>
      <groupId>software.amazon.awssdk</groupId>
      <artifactId>s3</artifactId>
    </dependency>
    <dependency>
      <groupId>software.amazon.awssdk</groupId>
      <artifactId>regions</artifactId>
    </dependency>
    <dependency>
      <groupId>software.amazon.awssdk</groupId>
      <artifactId>auth</artifactId>
    </dependency>
    <!-- Mock for AWS S3 -->
    <dependency>
      <groupId>io.findify</groupId>
      <artifactId>s3mock_2.12</artifactId>
      <scope>test</scope>
    </dependency>
    <!-- Needed for the s3 mock -->
    <dependency>
      <groupId>com.typesafe.akka</groupId>
      <artifactId>akka-http-core_2.12</artifactId>
      <scope>test</scope>
    </dependency>
    <!-- Azure -->
    <dependency>
      <groupId>com.azure</groupId>
      <artifactId>azure-storage-blob</artifactId>
    </dependency>
    <dependency>
      <groupId>com.azure</groupId>
      <artifactId>azure-storage-common</artifactId>
    </dependency>
    <dependency>
      <groupId>org.apache.logging.log4j</groupId>
      <artifactId>log4j-1.2-api</artifactId>
    </dependency>
    <!-- Needed for inferring the schema for writing Parquet files -->
    <dependency>
      <groupId>org.kitesdk</groupId>
      <artifactId>kite-data-core</artifactId>
      <scope>test</scope>
    </dependency>
  </dependencies>
</project><|MERGE_RESOLUTION|>--- conflicted
+++ resolved
@@ -829,7 +829,18 @@
       </exclusions>
     </dependency>
     <dependency>
-<<<<<<< HEAD
+      <groupId>io.netty</groupId>
+      <artifactId>netty-codec-http</artifactId>
+    </dependency>
+    <dependency>
+      <groupId>io.netty</groupId>
+      <artifactId>netty-buffer</artifactId>
+    </dependency>
+    <dependency>
+      <groupId>io.netty</groupId>
+      <artifactId>netty-common</artifactId>
+    </dependency>
+    <dependency>
       <groupId>org.mindrot</groupId>
       <artifactId>jbcrypt</artifactId>
     </dependency>
@@ -841,18 +852,6 @@
       <groupId>org.apache.httpcomponents</groupId>
       <artifactId>httpmime</artifactId>
       <scope>test</scope>
-=======
-      <groupId>io.netty</groupId>
-      <artifactId>netty-codec-http</artifactId>
-    </dependency>
-    <dependency>
-      <groupId>io.netty</groupId>
-      <artifactId>netty-buffer</artifactId>
-    </dependency>
-    <dependency>
-      <groupId>io.netty</groupId>
-      <artifactId>netty-common</artifactId>
->>>>>>> 8363dcb5
     </dependency>
     <!-- AWS -->
     <dependency>
