--- conflicted
+++ resolved
@@ -27,12 +27,8 @@
 import org.apache.asterix.common.api.IApplicationContext;
 import org.apache.asterix.common.exceptions.CompilationException;
 import org.apache.asterix.external.util.ExternalDataConstants;
-<<<<<<< HEAD
+import org.apache.asterix.external.util.google.gcs.GCSAuthUtils;
 import org.apache.asterix.external.util.google.gcs.GCSConstants;
-import org.apache.asterix.external.util.google.gcs.GCSUtils;
-=======
-import org.apache.asterix.external.util.google.gcs.GCSAuthUtils;
->>>>>>> ceb62bea
 import org.apache.asterix.runtime.writer.ExternalFileWriterConfiguration;
 import org.apache.asterix.runtime.writer.IExternalFileWriter;
 import org.apache.asterix.runtime.writer.IExternalFileWriterFactory;
@@ -76,7 +72,6 @@
     }
 
     @Override
-<<<<<<< HEAD
     String getAdapterName() {
         return ExternalDataConstants.KEY_ADAPTER_NAME_GCS;
     }
@@ -87,17 +82,8 @@
     }
 
     @Override
-    boolean isNoContainerFoundException(IOException e) {
-        return e.getCause() instanceof StorageException;
-    }
-
-    @Override
-    boolean isSdkException(Throwable e) {
-        return e instanceof BaseServiceException;
-=======
     Optional<BaseServiceException> getSdkException(Throwable ex) {
         return ExceptionUtils.getCauseOfType(ex, BaseServiceException.class);
->>>>>>> ceb62bea
     }
 
     @Override
