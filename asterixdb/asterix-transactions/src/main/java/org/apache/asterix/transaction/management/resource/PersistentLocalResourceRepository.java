/*
 * Licensed to the Apache Software Foundation (ASF) under one
 * or more contributor license agreements.  See the NOTICE file
 * distributed with this work for additional information
 * regarding copyright ownership.  The ASF licenses this file
 * to you under the Apache License, Version 2.0 (the
 * "License"); you may not use this file except in compliance
 * with the License.  You may obtain a copy of the License at
 *
 *   http://www.apache.org/licenses/LICENSE-2.0
 *
 * Unless required by applicable law or agreed to in writing,
 * software distributed under the License is distributed on an
 * "AS IS" BASIS, WITHOUT WARRANTIES OR CONDITIONS OF ANY
 * KIND, either express or implied.  See the License for the
 * specific language governing permissions and limitations
 * under the License.
 */
package org.apache.asterix.transaction.management.resource;

import static org.apache.asterix.common.storage.ResourceReference.getComponentSequence;
import static org.apache.asterix.common.utils.StorageConstants.INDEX_NON_DATA_FILES_PREFIX;
import static org.apache.asterix.common.utils.StorageConstants.METADATA_FILE_NAME;
import static org.apache.asterix.common.utils.StorageConstants.STORAGE_ROOT_DIR_NAME;
import static org.apache.hyracks.api.exceptions.ErrorCode.CANNOT_CREATE_FILE;
import static org.apache.hyracks.storage.am.lsm.common.impls.AbstractLSMIndexFileManager.COMPONENT_FILES_FILTER;
import static org.apache.hyracks.storage.am.lsm.common.impls.AbstractLSMIndexFileManager.UNINITIALIZED_COMPONENT_SEQ;

import java.io.File;
import java.io.FilenameFilter;
import java.io.IOException;
import java.text.ParseException;
import java.util.ArrayList;
import java.util.Collection;
import java.util.Collections;
import java.util.HashMap;
import java.util.HashSet;
import java.util.List;
import java.util.Map;
import java.util.Optional;
import java.util.Set;
import java.util.function.Predicate;
import java.util.stream.Collectors;

import org.apache.asterix.common.dataflow.DatasetLocalResource;
import org.apache.asterix.common.exceptions.AsterixException;
import org.apache.asterix.common.replication.IReplicationManager;
import org.apache.asterix.common.replication.IReplicationStrategy;
import org.apache.asterix.common.replication.ReplicationJob;
import org.apache.asterix.common.storage.DatasetCopyIdentifier;
import org.apache.asterix.common.storage.DatasetResourceReference;
import org.apache.asterix.common.storage.IIndexCheckpointManager;
import org.apache.asterix.common.storage.IIndexCheckpointManagerProvider;
import org.apache.asterix.common.storage.ResourceReference;
import org.apache.asterix.common.storage.ResourceStorageStats;
import org.apache.asterix.common.utils.StorageConstants;
import org.apache.asterix.common.utils.StoragePathUtil;
import org.apache.hyracks.api.exceptions.HyracksDataException;
import org.apache.hyracks.api.io.FileReference;
import org.apache.hyracks.api.io.IIOManager;
import org.apache.hyracks.api.io.IODeviceHandle;
import org.apache.hyracks.api.io.IPersistedResourceRegistry;
import org.apache.hyracks.api.replication.IReplicationJob.ReplicationExecutionType;
import org.apache.hyracks.api.replication.IReplicationJob.ReplicationJobType;
import org.apache.hyracks.api.replication.IReplicationJob.ReplicationOperation;
import org.apache.hyracks.storage.am.common.api.ITreeIndexFrame;
import org.apache.hyracks.storage.am.lsm.common.impls.IndexComponentFileReference;
import org.apache.hyracks.storage.am.lsm.common.impls.LSMComponentId;
import org.apache.hyracks.storage.common.ILocalResourceRepository;
import org.apache.hyracks.storage.common.LocalResource;
import org.apache.hyracks.util.ExitUtil;
import org.apache.logging.log4j.LogManager;
import org.apache.logging.log4j.Logger;

import com.fasterxml.jackson.databind.JsonNode;
import com.fasterxml.jackson.databind.ObjectMapper;
import com.google.common.cache.Cache;
import com.google.common.cache.CacheBuilder;

public class PersistentLocalResourceRepository implements ILocalResourceRepository {

    private static final Logger LOGGER = LogManager.getLogger();
    private static final ObjectMapper OBJECT_MAPPER = new ObjectMapper();

    private static final String METADATA_FILE_MASK_NAME =
            StorageConstants.MASK_FILE_PREFIX + StorageConstants.METADATA_FILE_NAME;
    private static final FilenameFilter LSM_INDEX_FILES_FILTER =
            (dir, name) -> name.startsWith(METADATA_FILE_NAME) || !name.startsWith(INDEX_NON_DATA_FILES_PREFIX);
    private static final FilenameFilter MASK_FILES_FILTER =
            (dir, name) -> name.startsWith(StorageConstants.MASK_FILE_PREFIX);
    private static final FilenameFilter METADATA_FILES_FILTER =
            (dir, name) -> name.equals(StorageConstants.METADATA_FILE_NAME);
    private static final FilenameFilter METADATA_MASK_FILES_FILTER =
            (dir, name) -> name.equals(METADATA_FILE_MASK_NAME);

    private static final int MAX_CACHED_RESOURCES = 1000;

    // Finals
    private final IIOManager ioManager;
    private final Cache<String, LocalResource> resourceCache;
    // Mutables
    private boolean isReplicationEnabled = false;
    private Set<String> filesToBeReplicated;
    private IReplicationManager replicationManager;
    private final List<FileReference> storageRoots;
    private final IIndexCheckpointManagerProvider indexCheckpointManagerProvider;
    private final IPersistedResourceRegistry persistedResourceRegistry;

    public PersistentLocalResourceRepository(IIOManager ioManager,
            IIndexCheckpointManagerProvider indexCheckpointManagerProvider,
            IPersistedResourceRegistry persistedResourceRegistry) {
        this.ioManager = ioManager;
        this.indexCheckpointManagerProvider = indexCheckpointManagerProvider;
        this.persistedResourceRegistry = persistedResourceRegistry;
        storageRoots = new ArrayList<>();
        final List<IODeviceHandle> ioDevices = ioManager.getIODevices();
        for (int i = 0; i < ioDevices.size(); i++) {
            storageRoots.add(new FileReference(ioDevices.get(i), STORAGE_ROOT_DIR_NAME));
        }
        createStorageRoots();
        resourceCache = CacheBuilder.newBuilder().maximumSize(MAX_CACHED_RESOURCES).build();
    }

    @Override
    public String toString() {
        StringBuilder aString = new StringBuilder().append(PersistentLocalResourceRepository.class.getSimpleName())
                .append(Character.LINE_SEPARATOR).append(ioManager.getClass().getSimpleName()).append(':')
                .append(Character.LINE_SEPARATOR).append(ioManager).append(Character.LINE_SEPARATOR)
                .append("Cached Resources:").append(Character.LINE_SEPARATOR);
        resourceCache.asMap().forEach(
                (key, value) -> aString.append(key).append("->").append(value).append(Character.LINE_SEPARATOR));
        return aString.toString();
    }

    @Override
    public synchronized LocalResource get(String relativePath) throws HyracksDataException {
        LocalResource resource = resourceCache.getIfPresent(relativePath);
        if (resource == null) {
            FileReference resourceFile = getLocalResourceFileByName(ioManager, relativePath);
            resource = readLocalResource(resourceFile);
            if (resource != null) {
                resourceCache.put(relativePath, resource);
            }
        }
        return resource;
    }

    @SuppressWarnings("squid:S1181")
    @Override
    public void insert(LocalResource resource) throws HyracksDataException {
        FileReference resourceFile;
        synchronized (this) {
            String relativePath = getFileName(resource.getPath());
            resourceFile = ioManager.resolve(relativePath);
            if (resourceFile.getFile().exists()) {
                throw new HyracksDataException("Duplicate resource: " + resourceFile.getAbsolutePath());
            }

            final FileReference parent = resourceFile.getParent();
            if (!ioManager.exists(parent) && !ioManager.makeDirectories(parent)) {
                throw HyracksDataException.create(CANNOT_CREATE_FILE, parent.getAbsolutePath());
            }
            // The next block should be all or nothing
            try {
                createResourceFileMask(resourceFile);
                byte[] bytes = OBJECT_MAPPER.writeValueAsBytes(resource.toJson(persistedResourceRegistry));
                ioManager.overwrite(resourceFile, bytes);
                indexCheckpointManagerProvider.get(DatasetResourceReference.of(resource)).init(
                        UNINITIALIZED_COMPONENT_SEQ, 0, LSMComponentId.EMPTY_INDEX_LAST_COMPONENT_ID.getMaxId(), null);
                deleteResourceFileMask(resourceFile);
            } catch (Exception e) {
                cleanup(resourceFile);
                throw HyracksDataException.create(e);
            } catch (Throwable th) {
                LOGGER.error("Error creating resource {}", resourceFile, th);
                ExitUtil.halt(ExitUtil.EC_ERROR_CREATING_RESOURCES);
            }
            resourceCache.put(resource.getPath(), resource);
        }
        // do not do the replication operation on the synchronized to avoid blocking other threads
        // on network operations
        //if replication enabled, send resource metadata info to remote nodes
        if (isReplicationEnabled) {
            try {
                createReplicationJob(ReplicationOperation.REPLICATE, resourceFile);
            } catch (Exception e) {
                LOGGER.error("failed to send resource file {} to replicas", resourceFile);
            }
        }
    }

    @SuppressWarnings("squid:S1181")
    private void cleanup(FileReference resourceFile) {
        if (resourceFile.getFile().exists()) {
            try {
                ioManager.delete(resourceFile);
            } catch (Throwable th) {
                LOGGER.error("Error cleaning up corrupted resource {}", resourceFile, th);
                ExitUtil.halt(ExitUtil.EC_FAILED_TO_DELETE_CORRUPTED_RESOURCES);
            }
        }
    }

    @Override
    public void delete(String relativePath) throws HyracksDataException {
        FileReference resourceFile = getLocalResourceFileByName(ioManager, relativePath);
        final LocalResource localResource = readLocalResource(resourceFile);

        boolean resourceExists = localResource != null;
        if (isReplicationEnabled && resourceExists) {
            try {
                createReplicationJob(ReplicationOperation.DELETE, resourceFile);
            } catch (Exception e) {
                LOGGER.error("failed to delete resource file {} from replicas", resourceFile);
            }
        }
        synchronized (this) {
            try {
                if (resourceExists) {
                    ioManager.delete(resourceFile);
                    // delete all checkpoints
                    indexCheckpointManagerProvider.get(DatasetResourceReference.of(localResource)).delete();
                } else {
                    throw HyracksDataException
                            .create(org.apache.hyracks.api.exceptions.ErrorCode.RESOURCE_DOES_NOT_EXIST, relativePath);
                }
            } finally {
                invalidateResource(relativePath);
            }
        }
    }

    public static FileReference getLocalResourceFileByName(IIOManager ioManager, String resourcePath)
            throws HyracksDataException {
        String fileName = resourcePath + File.separator + StorageConstants.METADATA_FILE_NAME;
        return ioManager.resolve(fileName);
    }

    public synchronized Map<Long, LocalResource> getResources(Predicate<LocalResource> filter,
            List<FileReference> roots) throws HyracksDataException {
        Map<Long, LocalResource> resourcesMap = new HashMap<>();
        for (FileReference root : roots) {
            final Collection<FileReference> files = ioManager.getMatchingFiles(root, METADATA_FILES_FILTER);
            try {
                for (FileReference file : files) {
                    final LocalResource localResource = readLocalResource(file);
<<<<<<< HEAD
                    if (localResource != null && filter.test(localResource)) {
                        resourcesMap.put(localResource.getId(), localResource);
=======
                    if (filter.test(localResource)) {
                        LocalResource duplicate = resourcesMap.putIfAbsent(localResource.getId(), localResource);
                        if (duplicate != null) {
                            LOGGER.warn("found duplicate resource ids {} and {}", localResource, duplicate);
                        }
>>>>>>> 47aa7a5c
                    }
                }
            } catch (IOException e) {
                throw HyracksDataException.create(e);
            }
        }
        return resourcesMap;
    }

    public synchronized Map<Long, LocalResource> getResources(Predicate<LocalResource> filter)
            throws HyracksDataException {
        return getResources(filter, storageRoots);
    }

    public synchronized Map<Long, LocalResource> getResources(Predicate<LocalResource> filter, Set<Integer> partitions)
            throws HyracksDataException {
        List<FileReference> partitionsRoots = new ArrayList<>();
        for (Integer partition : partitions) {
            partitionsRoots.add(getPartitionRoot(partition));
        }
        return getResources(filter, partitionsRoots);
    }

    public synchronized void deleteInvalidIndexes(Predicate<LocalResource> filter) throws HyracksDataException {
        for (FileReference root : storageRoots) {
            final Collection<FileReference> files = ioManager.getMatchingFiles(root, METADATA_FILES_FILTER);
            try {
                for (FileReference file : files) {
                    final LocalResource localResource = readLocalResource(file);
                    if (localResource != null && filter.test(localResource)) {
                        FileReference parent = file.getParent();
                        LOGGER.warn("deleting invalid metadata index {}", parent);
                        ioManager.delete(parent);
                    }
                }
            } catch (IOException e) {
                throw HyracksDataException.create(e);
            }
        }
        resourceCache.invalidateAll();
    }

    public Map<Long, LocalResource> loadAndGetAllResources() throws HyracksDataException {
        return getResources(p -> true);
    }

    @Override
    public synchronized long maxId() throws HyracksDataException {
        final Map<Long, LocalResource> allResources = loadAndGetAllResources();
        final Optional<Long> max = allResources.keySet().stream().max(Long::compare);
        return max.isPresent() ? max.get() : 0;
    }

    public void invalidateResource(String relativePath) {
        resourceCache.invalidate(relativePath);
    }

    public void clearResourcesCache() {
        resourceCache.invalidateAll();
    }

    private static String getFileName(String path) {
        return path.endsWith(File.separator) ? (path + StorageConstants.METADATA_FILE_NAME)
                : (path + File.separator + StorageConstants.METADATA_FILE_NAME);
    }

    private LocalResource readLocalResource(FileReference fileRef) throws HyracksDataException {
        byte[] bytes = ioManager.readAllBytes(fileRef);
        if (bytes == null) {
            return null;
        }

        try {
            final JsonNode jsonNode = OBJECT_MAPPER.readValue(bytes, JsonNode.class);
            LocalResource resource = (LocalResource) persistedResourceRegistry.deserialize(jsonNode);
            if (resource.getVersion() == ITreeIndexFrame.Constants.VERSION) {
                return resource;
            } else {
                throw new AsterixException("Storage version mismatch.");
            }
        } catch (Exception e) {
            throw HyracksDataException.create(e);
        }
    }

    public synchronized void setReplicationManager(IReplicationManager replicationManager) {
        this.replicationManager = replicationManager;
        isReplicationEnabled = replicationManager.isReplicationEnabled();

        if (isReplicationEnabled) {
            filesToBeReplicated = new HashSet<>();
        }
    }

    private void createReplicationJob(ReplicationOperation operation, FileReference fileRef)
            throws HyracksDataException {
        filesToBeReplicated.clear();
        filesToBeReplicated.add(fileRef.getAbsolutePath());
        ReplicationJob job = new ReplicationJob(ReplicationJobType.METADATA, operation, ReplicationExecutionType.SYNC,
                filesToBeReplicated);
        try {
            replicationManager.submitJob(job);
        } catch (IOException e) {
            throw HyracksDataException.create(e);
        }
    }

    /**
     * Deletes physical files of all data verses.
     */
    public synchronized void deleteStorageData() throws HyracksDataException {
        for (FileReference root : storageRoots) {
            ioManager.deleteDirectory(root);
        }
        createStorageRoots();
    }

    public synchronized Set<Integer> getAllPartitions() throws HyracksDataException {
        return loadAndGetAllResources().values().stream().map(LocalResource::getResource)
                .map(DatasetLocalResource.class::cast).map(DatasetLocalResource::getPartition)
                .collect(Collectors.toSet());
    }

    public synchronized Optional<DatasetResourceReference> getLocalResourceReference(String absoluteFilePath)
            throws HyracksDataException {
        final String localResourcePath = StoragePathUtil.getIndexFileRelativePath(absoluteFilePath);
        final LocalResource lr = get(localResourcePath);
        return lr != null ? Optional.of(DatasetResourceReference.of(lr)) : Optional.empty();
    }

    /**
     * Gets a set of files for the indexes in partition {@code partition}. Each file points
     * to where the index's files are stored.
     *
     * @param partition
     * @return The set of indexes files
     * @throws HyracksDataException
     */
    public synchronized Set<FileReference> getPartitionIndexes(int partition) throws HyracksDataException {
        FileReference partitionRoot = getPartitionRoot(partition);
        final Map<Long, LocalResource> partitionResourcesMap = getResources(resource -> {
            DatasetLocalResource dsResource = (DatasetLocalResource) resource.getResource();
            return dsResource.getPartition() == partition;
        }, Collections.singletonList(partitionRoot));
        Set<FileReference> indexes = new HashSet<>();
        for (LocalResource localResource : partitionResourcesMap.values()) {
            indexes.add(ioManager.resolve(localResource.getPath()));
        }
        return indexes;
    }

    public synchronized Map<Long, LocalResource> getPartitionResources(int partition) throws HyracksDataException {
        return getResources(r -> true, Collections.singleton(partition));
    }

    public synchronized Map<String, Long> getPartitionReplicatedResources(int partition, IReplicationStrategy strategy)
            throws HyracksDataException {
        final Map<String, Long> partitionReplicatedResources = new HashMap<>();
        final Map<Long, LocalResource> partitionResources = getPartitionResources(partition);
        for (LocalResource lr : partitionResources.values()) {
            DatasetLocalResource datasetLocalResource = (DatasetLocalResource) lr.getResource();
            if (strategy.isMatch(datasetLocalResource.getDatasetId())) {
                DatasetResourceReference drr = DatasetResourceReference.of(lr);
                partitionReplicatedResources.put(drr.getFileRelativePath().toString(), lr.getId());
            }
        }
        return partitionReplicatedResources;
    }

    public synchronized List<String> getPartitionReplicatedFiles(int partition, IReplicationStrategy strategy)
            throws HyracksDataException {
        final List<String> partitionReplicatedFiles = new ArrayList<>();
        final Set<FileReference> replicatedIndexes = new HashSet<>();
        final Map<Long, LocalResource> partitionResources = getPartitionResources(partition);
        for (LocalResource lr : partitionResources.values()) {
            DatasetLocalResource datasetLocalResource = (DatasetLocalResource) lr.getResource();
            if (strategy.isMatch(datasetLocalResource.getDatasetId())) {
                replicatedIndexes.add(ioManager.resolve(lr.getPath()));
            }
        }
        for (FileReference indexDir : replicatedIndexes) {
            partitionReplicatedFiles.addAll(getIndexFiles(indexDir));
        }
        return partitionReplicatedFiles;
    }

    public synchronized long getReplicatedIndexesMaxComponentId(int partition, IReplicationStrategy strategy)
            throws HyracksDataException {
        long maxComponentId = LSMComponentId.MIN_VALID_COMPONENT_ID;
        final Map<Long, LocalResource> partitionResources = getPartitionResources(partition);
        for (LocalResource lr : partitionResources.values()) {
            DatasetLocalResource datasetLocalResource = (DatasetLocalResource) lr.getResource();
            if (strategy.isMatch(datasetLocalResource.getDatasetId())) {
                final IIndexCheckpointManager indexCheckpointManager =
                        indexCheckpointManagerProvider.get(DatasetResourceReference.of(lr));
                maxComponentId = Math.max(maxComponentId, indexCheckpointManager.getLatest().getLastComponentId());
            }
        }
        return maxComponentId;
    }

    private List<String> getIndexFiles(FileReference indexDir) throws HyracksDataException {
        final List<String> indexFiles = new ArrayList<>();
        Collection<FileReference> indexFilteredFiles = ioManager.getMatchingFiles(indexDir, LSM_INDEX_FILES_FILTER);
        indexFilteredFiles.stream().map(FileReference::getAbsolutePath).forEach(indexFiles::add);
        return indexFiles;
    }

    private void createStorageRoots() {
        for (FileReference root : storageRoots) {
            ioManager.makeDirectories(root);
        }
    }

    public synchronized void cleanup(int partition) throws HyracksDataException {
        final Set<FileReference> partitionIndexes = getPartitionIndexes(partition);
        try {
            for (FileReference index : partitionIndexes) {
                deleteIndexMaskedFiles(index);
                if (isValidIndex(index)) {
                    deleteIndexInvalidComponents(index);
                }
            }
        } catch (IOException | ParseException e) {
            throw HyracksDataException.create(e);
        }
    }

    public List<ResourceStorageStats> getStorageStats() throws HyracksDataException {
        final List<DatasetResourceReference> allResources = loadAndGetAllResources().values().stream()
                .map(DatasetResourceReference::of).collect(Collectors.toList());
        final List<ResourceStorageStats> resourcesStats = new ArrayList<>();
        for (DatasetResourceReference res : allResources) {
            final ResourceStorageStats resourceStats = getResourceStats(res);
            if (resourceStats != null) {
                resourcesStats.add(resourceStats);
            }
        }
        return resourcesStats;
    }

    public synchronized void deleteCorruptedResources() throws HyracksDataException {
        for (FileReference root : storageRoots) {
            final Collection<FileReference> metadataMaskFiles =
                    ioManager.getMatchingFiles(root, METADATA_MASK_FILES_FILTER);
            for (FileReference metadataMaskFile : metadataMaskFiles) {
                final FileReference resourceFile = metadataMaskFile.getParent().getChild(METADATA_FILE_NAME);
                ioManager.delete(resourceFile);
                ioManager.delete(metadataMaskFile);
            }
        }
    }

    private void deleteIndexMaskedFiles(FileReference index) throws IOException {
        Collection<FileReference> masks = ioManager.getMatchingFiles(index, MASK_FILES_FILTER);
        for (FileReference mask : masks) {
            deleteIndexMaskedFiles(index, mask);
            // delete the mask itself
            ioManager.delete(mask);
        }
    }

    private boolean isValidIndex(FileReference index) throws IOException {
        // any index without any checkpoint files is invalid
        // this can happen if a crash happens when the index metadata file is created
        // but before the initial checkpoint is persisted. The index metadata file will
        // be deleted and recreated when the index is created again
        return getIndexCheckpointManager(index).getCheckpointCount() != 0;
    }

    private void deleteIndexInvalidComponents(FileReference index) throws IOException, ParseException {
        final Collection<FileReference> indexComponentFiles = ioManager.getMatchingFiles(index, COMPONENT_FILES_FILTER);
        if (indexComponentFiles == null) {
            throw new IOException(index + " doesn't exist or an IO error occurred");
        }
        final long validComponentSequence = getIndexCheckpointManager(index).getValidComponentSequence();
        for (FileReference componentFileRef : indexComponentFiles) {
            // delete any file with start or end sequence > valid component sequence
            final long fileStart = IndexComponentFileReference.of(componentFileRef.getName()).getSequenceStart();
            final long fileEnd = IndexComponentFileReference.of(componentFileRef.getName()).getSequenceEnd();
            if (fileStart > validComponentSequence || fileEnd > validComponentSequence) {
                LOGGER.warn(() -> "Deleting invalid component file " + componentFileRef.getAbsolutePath()
                        + " based on valid sequence " + validComponentSequence);
                ioManager.delete(componentFileRef);
            }
        }
    }

    private IIndexCheckpointManager getIndexCheckpointManager(FileReference index) throws HyracksDataException {
        final String indexFile = index.getChild(METADATA_FILE_NAME).getAbsolutePath();
        final ResourceReference indexRef = ResourceReference.of(indexFile);
        return indexCheckpointManagerProvider.get(indexRef);
    }

    private void deleteIndexMaskedFiles(FileReference index, FileReference mask) throws IOException {
        if (!mask.getFile().getName().startsWith(StorageConstants.MASK_FILE_PREFIX)) {
            throw new IllegalArgumentException("Unrecognized mask file: " + mask);
        }
        Collection<FileReference> maskedFiles;
        if (isComponentMask(mask)) {
            final String componentId = mask.getName().substring(StorageConstants.COMPONENT_MASK_FILE_PREFIX.length());
            maskedFiles = ioManager.getMatchingFiles(index, (dir, name) -> name.startsWith(componentId));
        } else {
            final String maskedFileName = mask.getName().substring(StorageConstants.MASK_FILE_PREFIX.length());
            maskedFiles = ioManager.getMatchingFiles(index, (dir, name) -> name.equals(maskedFileName));
        }
        if (maskedFiles != null) {
            for (FileReference maskedFile : maskedFiles) {
                LOGGER.info(() -> "deleting masked file: " + maskedFile.getAbsolutePath());
                ioManager.delete(maskedFile);
            }
        }
    }

    private ResourceStorageStats getResourceStats(DatasetResourceReference resource) {
        try {
            final FileReference resolvedPath = ioManager.resolve(resource.getRelativePath().toString());
            long totalSize = 0;
            final Collection<FileReference> indexFiles = ioManager.list(resolvedPath);
            final Map<String, Long> componentsStats = new HashMap<>();
            if (indexFiles != null) {
                for (FileReference file : indexFiles) {
                    long fileSize = ioManager.getSize(file);
                    totalSize += fileSize;
                    if (isComponentFile(resolvedPath, file.getName())) {
                        String componentSeq = getComponentSequence(file.getAbsolutePath());
                        componentsStats.put(componentSeq, componentsStats.getOrDefault(componentSeq, 0L) + fileSize);
                    }
                }
            }
            return new ResourceStorageStats(resource, componentsStats, totalSize);
        } catch (Exception e) {
            LOGGER.warn("Couldn't get stats for resource {}", resource.getRelativePath(), e);
        }
        return null;
    }

    public long getDatasetSize(DatasetCopyIdentifier datasetIdentifier, Set<Integer> nodePartitions)
            throws HyracksDataException {
        long totalSize = 0;
        final Map<Long, LocalResource> dataverse = getResources(lr -> {
            final ResourceReference resourceReference = ResourceReference.ofIndex(lr.getPath());
            return datasetIdentifier.isMatch(resourceReference);
        }, nodePartitions);
        final List<DatasetResourceReference> allResources =
                dataverse.values().stream().map(DatasetResourceReference::of).collect(Collectors.toList());
        for (DatasetResourceReference res : allResources) {
            final ResourceStorageStats resourceStats = getResourceStats(res);
            if (resourceStats != null) {
                totalSize += resourceStats.getTotalSize();
            }
        }
        return totalSize;
    }

    private void createResourceFileMask(FileReference resourceFile) throws HyracksDataException {
        FileReference maskFile = getResourceMaskFilePath(resourceFile);
        try {
            ioManager.create(maskFile);
        } catch (IOException e) {
            throw HyracksDataException.create(e);
        }
    }

    private void deleteResourceFileMask(FileReference resourceFile) throws HyracksDataException {
        FileReference maskFile = getResourceMaskFilePath(resourceFile);
        ioManager.delete(maskFile);
    }

    private FileReference getResourceMaskFilePath(FileReference resourceFile) {
        FileReference resourceFileParent = resourceFile.getParent();
        return resourceFileParent.getChild(METADATA_FILE_MASK_NAME);
    }

    private static boolean isComponentMask(FileReference mask) {
        return mask.getName().startsWith(StorageConstants.COMPONENT_MASK_FILE_PREFIX);
    }

    private static boolean isComponentFile(FileReference indexDir, String fileName) {
        return COMPONENT_FILES_FILTER.accept(indexDir.getFile(), fileName);
    }

    public synchronized void keepPartitions(Set<Integer> keepPartitions) throws HyracksDataException {
        List<FileReference> onDiskPartitions = getOnDiskPartitions();
        for (FileReference onDiskPartition : onDiskPartitions) {
            int partitionNum = StoragePathUtil.getPartitionNumFromRelativePath(onDiskPartition.getAbsolutePath());
            if (!keepPartitions.contains(partitionNum)) {
                LOGGER.warn("deleting partition {} since it is not on partitions to keep {}", partitionNum,
                        keepPartitions);
                ioManager.delete(onDiskPartition);
            }
        }
    }

    public synchronized List<FileReference> getOnDiskPartitions() throws HyracksDataException {
        List<FileReference> onDiskPartitions = new ArrayList<>();
        for (FileReference root : storageRoots) {
            Collection<FileReference> partitions = ioManager.list(root,
                    (dir, name) -> dir.isDirectory() && name.startsWith(StorageConstants.PARTITION_DIR_PREFIX));
            if (partitions != null) {
                onDiskPartitions.addAll(partitions);
            }
        }
        return onDiskPartitions;
    }

    public FileReference getPartitionRoot(int partition) throws HyracksDataException {
        String path = StorageConstants.STORAGE_ROOT_DIR_NAME + File.separator + StorageConstants.PARTITION_DIR_PREFIX
                + partition;
        return ioManager.resolve(path);
    }

    public void deletePartition(int partitionId) throws HyracksDataException {
        Collection<FileReference> onDiskPartitions = getOnDiskPartitions();
        for (FileReference onDiskPartition : onDiskPartitions) {
            int partitionNum = StoragePathUtil.getPartitionNumFromRelativePath(onDiskPartition.getAbsolutePath());
            if (partitionNum == partitionId) {
                LOGGER.warn("deleting partition {}", partitionNum);
                ioManager.delete(onDiskPartition);
                return;
            }
        }
    }
}<|MERGE_RESOLUTION|>--- conflicted
+++ resolved
@@ -244,16 +244,11 @@
             try {
                 for (FileReference file : files) {
                     final LocalResource localResource = readLocalResource(file);
-<<<<<<< HEAD
                     if (localResource != null && filter.test(localResource)) {
-                        resourcesMap.put(localResource.getId(), localResource);
-=======
-                    if (filter.test(localResource)) {
                         LocalResource duplicate = resourcesMap.putIfAbsent(localResource.getId(), localResource);
                         if (duplicate != null) {
                             LOGGER.warn("found duplicate resource ids {} and {}", localResource, duplicate);
                         }
->>>>>>> 47aa7a5c
                     }
                 }
             } catch (IOException e) {
