/*
 * Licensed to the Apache Software Foundation (ASF) under one
 * or more contributor license agreements.  See the NOTICE file
 * distributed with this work for additional information
 * regarding copyright ownership.  The ASF licenses this file
 * to you under the Apache License, Version 2.0 (the
 * "License"); you may not use this file except in compliance
 * with the License.  You may obtain a copy of the License at
 *
 *   http://www.apache.org/licenses/LICENSE-2.0
 *
 * Unless required by applicable law or agreed to in writing,
 * software distributed under the License is distributed on an
 * "AS IS" BASIS, WITHOUT WARRANTIES OR CONDITIONS OF ANY
 * KIND, either express or implied.  See the License for the
 * specific language governing permissions and limitations
 * under the License.
 */
package org.apache.asterix.transaction.management.service.recovery;

import org.apache.asterix.common.transactions.ICheckpointManager;
import org.apache.asterix.common.transactions.ILogManager;
import org.apache.logging.log4j.LogManager;
import org.apache.logging.log4j.Logger;

/**
 * A daemon thread that periodically attempts to perform checkpoints.
 * A checkpoint attempt is made when the volume of transaction logs written
 * since the last successful checkpoint exceeds a certain threshold.
 */
public class CheckpointThread extends Thread {

    private static final Logger LOGGER = LogManager.getLogger();
    private long lsnThreshold;
    private long checkpointTermInSecs;

    private final ILogManager logManager;
    private final ICheckpointManager checkpointManager;
    private volatile boolean shouldRun = true;

    public CheckpointThread(ICheckpointManager checkpointManager, ILogManager logManager, long lsnThreshold,
            long checkpointTermInSecs) {
        this.checkpointManager = checkpointManager;
        this.logManager = logManager;
        this.lsnThreshold = lsnThreshold;
        this.checkpointTermInSecs = checkpointTermInSecs;
        setDaemon(true);
    }

    @Override
    public void run() {
        Thread.currentThread().setName("Checkpoint Thread (" + Thread.currentThread().getId() + ")");
        long currentCheckpointAttemptMinLSN;
        long lastCheckpointLSN = -1;
        long currentLogLSN;
        long targetCheckpointLSN;
        while (shouldRun) {
            try {
                sleep(checkpointTermInSecs * 1000);
                if (!shouldRun) {
                    return;
                }
                if (lastCheckpointLSN == -1) {
                    //Since the system just started up after sharp checkpoint,
                    //last checkpoint LSN is considered as the min LSN of the current log partition
                    lastCheckpointLSN = logManager.getReadableSmallestLSN();
                }
                checkpointManager.checkpointIdleDatasets();

                //1. get current log LSN
                currentLogLSN = logManager.getAppendLSN();

                //2. if current log LSN - previous checkpoint > threshold, do checkpoint
                if (currentLogLSN - lastCheckpointLSN > lsnThreshold) {

                    // in check point:
                    //1. get minimum first LSN (MFL) from open indexes.
                    //2. if current MinFirstLSN < targetCheckpointLSN, schedule async flush for any open index witch has first LSN < force flush delta
                    //3. next time checkpoint comes, it will be able to remove log files which have end range less than current targetCheckpointLSN

                    targetCheckpointLSN = lastCheckpointLSN + lsnThreshold;
                    currentCheckpointAttemptMinLSN = checkpointManager.tryCheckpoint(targetCheckpointLSN);

                    //checkpoint was completed at target LSN or above
                    if (currentCheckpointAttemptMinLSN >= targetCheckpointLSN) {
                        lastCheckpointLSN = currentCheckpointAttemptMinLSN;
                    }
<<<<<<< HEAD

=======
                } catch (Exception e) {
                    LOGGER.log(Level.ERROR, "checkpoint attempt failed", e);
>>>>>>> 8c993918
                }
            } catch (InterruptedException e) {
                LOGGER.info("Checkpoint thread interrupted", e);
                Thread.currentThread().interrupt();
            } catch (Exception e) {
                LOGGER.error("Error during checkpoint", e);
            }
        }
    }

    public void shutdown() {
        shouldRun = false;
    }
}<|MERGE_RESOLUTION|>--- conflicted
+++ resolved
@@ -85,18 +85,12 @@
                     if (currentCheckpointAttemptMinLSN >= targetCheckpointLSN) {
                         lastCheckpointLSN = currentCheckpointAttemptMinLSN;
                     }
-<<<<<<< HEAD
-
-=======
-                } catch (Exception e) {
-                    LOGGER.log(Level.ERROR, "checkpoint attempt failed", e);
->>>>>>> 8c993918
                 }
             } catch (InterruptedException e) {
                 LOGGER.info("Checkpoint thread interrupted", e);
                 Thread.currentThread().interrupt();
             } catch (Exception e) {
-                LOGGER.error("Error during checkpoint", e);
+                LOGGER.error("checkpoint attempt failed", e);
             }
         }
     }
