/*
 * Licensed to the Apache Software Foundation (ASF) under one
 * or more contributor license agreements.  See the NOTICE file
 * distributed with this work for additional information
 * regarding copyright ownership.  The ASF licenses this file
 * to you under the Apache License, Version 2.0 (the
 * "License"); you may not use this file except in compliance
 * with the License.  You may obtain a copy of the License at
 *
 *   http://www.apache.org/licenses/LICENSE-2.0
 *
 * Unless required by applicable law or agreed to in writing,
 * software distributed under the License is distributed on an
 * "AS IS" BASIS, WITHOUT WARRANTIES OR CONDITIONS OF ANY
 * KIND, either express or implied.  See the License for the
 * specific language governing permissions and limitations
 * under the License.
 */
package org.apache.asterix.common.config;

import org.apache.asterix.common.api.IPropertiesFactory;

public class PropertiesFactory implements IPropertiesFactory {

    protected final PropertiesAccessor propertiesAccessor;

    public PropertiesFactory(PropertiesAccessor propertiesAccessor) {
        this.propertiesAccessor = propertiesAccessor;
    }

    @Override
    public StorageProperties newStorageProperties() {
        return new StorageProperties(propertiesAccessor);
    }

    @Override
    public TransactionProperties newTransactionProperties() {
        return new TransactionProperties(propertiesAccessor);
    }

    @Override
    public CompilerProperties newCompilerProperties() {
        return new CompilerProperties(propertiesAccessor);
    }

    @Override
    public MetadataProperties newMetadataProperties() {
        return new MetadataProperties(propertiesAccessor);
    }

    @Override
    public ExternalProperties newExternalProperties() {
        return new ExternalProperties(propertiesAccessor);
    }

    @Override
    public ActiveProperties newActiveProperties() {
        return new ActiveProperties(propertiesAccessor);
    }

    @Override
    public BuildProperties newBuildProperties() {
        return new BuildProperties(propertiesAccessor);
    }

    @Override
    public ReplicationProperties newReplicationProperties() {
        return new ReplicationProperties(propertiesAccessor);
    }

    @Override
    public MessagingProperties newMessagingProperties() {
        return new MessagingProperties(propertiesAccessor);
    }

    @Override
    public NodeProperties newNodeProperties() {
        return new NodeProperties(propertiesAccessor);
    }

    @Override
<<<<<<< HEAD
    public CloudProperties newCloudProperties() {
        return new CloudProperties(propertiesAccessor);
=======
    public JacksonProperties newJacksonProperties() {
        return new JacksonProperties(propertiesAccessor);
>>>>>>> 8b342cc1
    }
}<|MERGE_RESOLUTION|>--- conflicted
+++ resolved
@@ -79,12 +79,12 @@
     }
 
     @Override
-<<<<<<< HEAD
+    public JacksonProperties newJacksonProperties() {
+        return new JacksonProperties(propertiesAccessor);
+    }
+
+    @Override
     public CloudProperties newCloudProperties() {
         return new CloudProperties(propertiesAccessor);
-=======
-    public JacksonProperties newJacksonProperties() {
-        return new JacksonProperties(propertiesAccessor);
->>>>>>> 8b342cc1
     }
 }