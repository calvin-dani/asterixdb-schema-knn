--- conflicted
+++ resolved
@@ -171,17 +171,12 @@
     AlgebricksAbsolutePartitionConstraint getClusterLocations();
 
     /**
-<<<<<<< HEAD
+     * @return the constraint representing all the partitions of the cluster sorted by node name
+     */
+    AlgebricksAbsolutePartitionConstraint getSortedClusterLocations();
+
+    /**
      * @param excludePendingRemoval true, if the desired set shouldn't have pending removal nodes
-=======
-     * @return the constraint representing all the partitions of the cluster sorted by node name
-     */
-    AlgebricksAbsolutePartitionConstraint getSortedClusterLocations();
-
-    /**
-     * @param excludePendingRemoval
-     *            true, if the desired set shouldn't have pending removal nodes
->>>>>>> c566be38
      * @return the set of participant nodes
      */
     Set<String> getParticipantNodes(boolean excludePendingRemoval);
