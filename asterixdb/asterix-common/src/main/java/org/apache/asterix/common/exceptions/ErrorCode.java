/*
 * Licensed to the Apache Software Foundation (ASF) under one
 * or more contributor license agreements.  See the NOTICE file
 * distributed with this work for additional information
 * regarding copyright ownership.  The ASF licenses this file
 * to you under the Apache License, Version 2.0 (the
 * "License"); you may not use this file except in compliance
 * with the License.  You may obtain a copy of the License at
 *
 *   http://www.apache.org/licenses/LICENSE-2.0
 *
 * Unless required by applicable law or agreed to in writing,
 * software distributed under the License is distributed on an
 * "AS IS" BASIS, WITHOUT WARRANTIES OR CONDITIONS OF ANY
 * KIND, either express or implied.  See the License for the
 * specific language governing permissions and limitations
 * under the License.
 */
package org.apache.asterix.common.exceptions;

import java.io.InputStream;
import java.util.Map;

import org.apache.hyracks.api.util.ErrorMessageUtil;

// Error code:
// 0 --- 999:  runtime errors
// 1000 ---- 1999: compilation errors
// 2000 ---- 2999: storage errors
// 3000 ---- 3999: feed errors
// 4000 ---- 4999: lifecycle management errors
public class ErrorCode {
    private static final String RESOURCE_PATH = "asx_errormsg/en.properties";
    public static final String ASTERIX = "ASX";

    // Runtime errors
    public static final int CASTING_FIELD = 1;
    public static final int TYPE_MISMATCH_FUNCTION = 2;
    public static final int TYPE_INCOMPATIBLE = 3;
    public static final int TYPE_UNSUPPORTED = 4;
    public static final int TYPE_ITEM = 5;
    public static final int INVALID_FORMAT = 6;
    public static final int OVERFLOW = 7;
    public static final int UNDERFLOW = 8;
    public static final int INJECTED_FAILURE = 9;
    public static final int NEGATIVE_VALUE = 10;
    public static final int OUT_OF_BOUND = 11;
    public static final int COERCION = 12;
    public static final int DUPLICATE_FIELD_NAME = 13;
    public static final int PROPERTY_NOT_SET = 14;
    public static final int ROOT_LOCAL_RESOURCE_EXISTS = 15;
    public static final int ROOT_LOCAL_RESOURCE_COULD_NOT_BE_CREATED = 16;
    public static final int UNKNOWN_EXTERNAL_FILE_PENDING_OP = 17;
    public static final int TYPE_CONVERT = 18;
    public static final int TYPE_CONVERT_INTEGER_SOURCE = 19;
    public static final int TYPE_CONVERT_INTEGER_TARGET = 20;
    public static final int TYPE_CONVERT_OUT_OF_BOUND = 21;
    public static final int FIELD_SHOULD_BE_TYPED = 22;
    public static final int NC_REQUEST_TIMEOUT = 23;
    public static final int POLYGON_INVALID_COORDINATE = 24;
    public static final int POLYGON_3_POINTS = 25;
    public static final int POLYGON_INVALID = 26;
    public static final int OPERATION_NOT_SUPPORTED = 27;
    public static final int INVALID_DURATION = 28;
    public static final int UNKNOWN_DURATION_UNIT = 29;
    public static final int REQUEST_TIMEOUT = 30;
    public static final int INVALID_TYPE_CASTING_MATH_FUNCTION = 31;
    public static final int REJECT_BAD_CLUSTER_STATE = 32;
    public static final int REJECT_NODE_UNREGISTERED = 33;
    public static final int UNSUPPORTED_MULTIPLE_STATEMENTS = 35;
    public static final int CANNOT_COMPARE_COMPLEX = 36;
    public static final int TYPE_MISMATCH_GENERIC = 37;
    public static final int DIFFERENT_LIST_TYPE_ARGS = 38;
    public static final int INTEGER_VALUE_EXPECTED = 39;
    public static final int NO_STATEMENT_PROVIDED = 40;
    public static final int REQUEST_CANCELLED = 41;
    public static final int TPCDS_INVALID_TABLE_NAME = 42;
    public static final int VALUE_OUT_OF_RANGE = 43;
    public static final int PROHIBITED_STATEMENT_CATEGORY = 44;
    public static final int INTEGER_VALUE_EXPECTED_FUNCTION = 45;
    public static final int INVALID_LIKE_PATTERN = 46;
    public static final int INVALID_REQ_PARAM_VAL = 47;
    public static final int INVALID_REQ_JSON_VAL = 48;
    public static final int PARAMETERS_REQUIRED = 49;
    public static final int INVALID_PARAM = 50;
    public static final int INCOMPARABLE_TYPES = 51;

    public static final int UNSUPPORTED_JRE = 100;

    public static final int EXTERNAL_UDF_RESULT_TYPE_ERROR = 200;

    // Compilation errors
    public static final int PARSE_ERROR = 1001;
    public static final int COMPILATION_TYPE_MISMATCH_FUNCTION = 1002;
    public static final int COMPILATION_TYPE_INCOMPATIBLE = 1003;
    public static final int COMPILATION_TYPE_UNSUPPORTED = 1004;
    public static final int COMPILATION_TYPE_ITEM = 1005;
    public static final int COMPILATION_DUPLICATE_FIELD_NAME = 1006;
    public static final int COMPILATION_INVALID_EXPRESSION = 1007;
    public static final int COMPILATION_INVALID_PARAMETER_NUMBER = 1008;
    public static final int COMPILATION_INVALID_RETURNING_EXPRESSION = 1009;
    public static final int COMPILATION_FULLTEXT_PHRASE_FOUND = 1010;
    public static final int COMPILATION_UNKNOWN_DATASET_TYPE = 1011;
    public static final int COMPILATION_UNKNOWN_INDEX_TYPE = 1012;
    public static final int COMPILATION_ILLEGAL_INDEX_NUM_OF_FIELD = 1013;
    public static final int COMPILATION_FIELD_NOT_FOUND = 1014;
    public static final int COMPILATION_ILLEGAL_INDEX_FOR_DATASET_WITH_COMPOSITE_PRIMARY_INDEX = 1015;
    public static final int COMPILATION_INDEX_TYPE_NOT_SUPPORTED_FOR_DATASET_TYPE = 1016;
    public static final int COMPILATION_FILTER_CANNOT_BE_NULLABLE = 1017;
    public static final int COMPILATION_ILLEGAL_FILTER_TYPE = 1018;
    public static final int COMPILATION_CANNOT_AUTOGENERATE_COMPOSITE_PRIMARY_KEY = 1019;
    public static final int COMPILATION_ILLEGAL_AUTOGENERATED_TYPE = 1020;
    public static final int COMPILATION_PRIMARY_KEY_CANNOT_BE_NULLABLE = 1021;
    public static final int COMPILATION_ILLEGAL_PRIMARY_KEY_TYPE = 1022;
    public static final int COMPILATION_CANT_DROP_ACTIVE_DATASET = 1023;
    public static final int COMPILATION_AQLPLUS_IDENTIFIER_NOT_FOUND = 1024;
    public static final int COMPILATION_AQLPLUS_NO_SUCH_JOIN_TYPE = 1025;
    public static final int COMPILATION_FUNC_EXPRESSION_CANNOT_UTILIZE_INDEX = 1026;
    public static final int COMPILATION_DATASET_TYPE_DOES_NOT_HAVE_PRIMARY_INDEX = 1027;
    public static final int COMPILATION_UNSUPPORTED_QUERY_PARAMETER = 1028;
    public static final int NO_METADATA_FOR_DATASET = 1029;
    public static final int SUBTREE_HAS_NO_DATA_SOURCE = 1030;
    public static final int SUBTREE_HAS_NO_ADDTIONAL_DATA_SOURCE = 1031;
    public static final int NO_INDEX_FIELD_NAME_FOR_GIVEN_FUNC_EXPR = 1032;
    public static final int NO_SUPPORTED_TYPE = 1033;
    public static final int NO_TOKENIZER_FOR_TYPE = 1034;
    public static final int INCOMPATIBLE_SEARCH_MODIFIER = 1035;
    public static final int UNKNOWN_SEARCH_MODIFIER = 1036;
    public static final int COMPILATION_BAD_QUERY_PARAMETER_VALUE = 1037;
    public static final int COMPILATION_ILLEGAL_STATE = 1038;
    public static final int COMPILATION_TWO_PHASE_LOCKING_VIOLATION = 1039;
    public static final int DATASET_ID_EXHAUSTED = 1040;
    public static final int INDEX_ILLEGAL_ENFORCED_NON_OPTIONAL = 1041;
    public static final int INDEX_ILLEGAL_NON_ENFORCED_TYPED = 1042;
    public static final int INDEX_RTREE_MULTIPLE_FIELDS_NOT_ALLOWED = 1043;
    public static final int REMOTE_EXCEPTION_WHEN_CALLING_METADATA_NODE = 1044;
    public static final int ILLEGAL_LOCK_UPGRADE_OPERATION = 1045;
    public static final int ILLEGAL_LOCK_DOWNGRADE_OPERATION = 1046;
    public static final int UPGRADE_FAILED_LOCK_WAS_NOT_ACQUIRED = 1047;
    public static final int DOWNGRADE_FAILED_LOCK_WAS_NOT_ACQUIRED = 1048;
    public static final int LOCK_WAS_ACQUIRED_DIFFERENT_OPERATION = 1049;
    public static final int UNKNOWN_DATASET_IN_DATAVERSE = 1050;
    public static final int INDEX_ILLEGAL_ENFORCED_ON_CLOSED_FIELD = 1051;
    public static final int INDEX_ILLEGAL_REPETITIVE_FIELD = 1052;
    public static final int CANNOT_CREATE_SEC_PRIMARY_IDX_ON_EXT_DATASET = 1053;
    public static final int COMPILATION_FAILED_DUE_TO_REPLICATE_OP = 1054;
    public static final int COMPILATION_INCOMPATIBLE_FUNCTION_LANGUAGE = 1055;
    public static final int TOO_MANY_OPTIONS_FOR_FUNCTION = 1056;
    public static final int EXPRESSION_NOT_SUPPORTED_IN_CONSTANT_RECORD = 1057;
    public static final int LITERAL_TYPE_NOT_SUPPORTED_IN_CONSTANT_RECORD = 1058;
    public static final int UNSUPPORTED_WITH_FIELD = 1059;
    public static final int WITH_FIELD_MUST_BE_OF_TYPE = 1060;
    public static final int WITH_FIELD_MUST_CONTAIN_SUB_FIELD = 1061;
    public static final int CONFIGURATION_PARAMETER_INVALID_TYPE = 1062;
    public static final int UNKNOWN_DATAVERSE = 1063;
    public static final int ERROR_OCCURRED_BETWEEN_TWO_TYPES_CONVERSION = 1064;
    public static final int CHOSEN_INDEX_COUNT_SHOULD_BE_GREATER_THAN_ONE = 1065;
    public static final int CANNOT_SERIALIZE_A_VALUE = 1066;
    public static final int CANNOT_FIND_NON_MISSING_SELECT_OPERATOR = 1067;
    public static final int CANNOT_GET_CONDITIONAL_SPLIT_KEY_VARIABLE = 1068;
    public static final int CANNOT_DROP_INDEX = 1069;
    public static final int METADATA_ERROR = 1070;
    public static final int DATAVERSE_EXISTS = 1071;
    public static final int DATASET_EXISTS = 1072;
    public static final int UNDEFINED_IDENTIFIER = 1073;
    public static final int AMBIGUOUS_IDENTIFIER = 1074;
    public static final int FORBIDDEN_SCOPE = 1075;
    public static final int NAME_RESOLVE_UNKNOWN_DATASET = 1076;
    public static final int NAME_RESOLVE_UNKNOWN_DATASET_IN_DATAVERSE = 1077;
    public static final int COMPILATION_UNEXPECTED_OPERATOR = 1078;
    public static final int COMPILATION_ERROR = 1079;
    public static final int UNKNOWN_NODEGROUP = 1080;
    public static final int UNKNOWN_FUNCTION = 1081;
    public static final int UNKNOWN_TYPE = 1082;
    public static final int UNKNOWN_INDEX = 1083;
    public static final int INDEX_EXISTS = 1084;
    public static final int TYPE_EXISTS = 1085;
    public static final int PARAMETER_NO_VALUE = 1086;
    public static final int COMPILATION_INVALID_NUM_OF_ARGS = 1087;
    public static final int FIELD_NOT_FOUND = 1088;
    public static final int FIELD_NOT_OF_TYPE = 1089;
    public static final int ARRAY_FIELD_ELEMENTS_MUST_BE_OF_TYPE = 1090;
    public static final int COMPILATION_TYPE_MISMATCH_GENERIC = 1091;
    public static final int ILLEGAL_SET_PARAMETER = 1092;
    public static final int COMPILATION_TRANSLATION_ERROR = 1093;
    public static final int RANGE_MAP_ERROR = 1094;
    public static final int COMPILATION_EXPECTED_FUNCTION_CALL = 1095;
    public static final int UNKNOWN_COMPRESSION_SCHEME = 1096;
    public static final int UNSUPPORTED_WITH_SUBFIELD = 1097;
    public static final int COMPILATION_INVALID_WINDOW_FRAME = 1098;
    public static final int COMPILATION_UNEXPECTED_WINDOW_FRAME = 1099;
    public static final int COMPILATION_UNEXPECTED_WINDOW_EXPRESSION = 1100;
    public static final int COMPILATION_UNEXPECTED_WINDOW_ORDERBY = 1101;
    public static final int COMPILATION_EXPECTED_WINDOW_FUNCTION = 1102;
    public static final int COMPILATION_ILLEGAL_USE_OF_IDENTIFIER = 1103;
    public static final int INVALID_FUNCTION_MODIFIER = 1104;
    public static final int OPERATION_NOT_SUPPORTED_ON_PRIMARY_INDEX = 1105;
    public static final int EXPECTED_CONSTANT_VALUE = 1106;
    public static final int UNEXPECTED_HINT = 1107;
    public static final int EXTERNAL_SOURCE_ERROR = 1108;
    public static final int EXTERNAL_SOURCE_CONTAINER_NOT_FOUND = 1109;
    public static final int PARAMETERS_NOT_ALLOWED_AT_SAME_TIME = 1110;
    public static final int PROPERTY_INVALID_VALUE_TYPE = 1111;
    public static final int INVALID_PROPERTY_FORMAT = 1112;
    public static final int INVALID_REGEX_PATTERN = 1113;
<<<<<<< HEAD
    public static final int SYNONYM_EXISTS = 1114;
    public static final int UNKNOWN_SYNONYM = 1115;
    public static final int UNKNOWN_LIBRARY = 1116;
    public static final int COMPILATION_GROUPING_SETS_OVERFLOW = 1117;
    public static final int COMPILATION_GROUPING_OPERATION_INVALID_ARG = 1118;
    public static final int COMPILATION_UNEXPECTED_ALIAS = 1119;
    public static final int COMPILATION_ILLEGAL_USE_OF_FILTER_CLAUSE = 1120;
=======
    public static final int EXTERNAL_SOURCE_CONFIGURATION_RETURNED_NO_FILES = 1114;
>>>>>>> c25c36d1

    // Feed errors
    public static final int DATAFLOW_ILLEGAL_STATE = 3001;
    public static final int UTIL_DATAFLOW_UTILS_TUPLE_TOO_LARGE = 3002;
    public static final int UTIL_DATAFLOW_UTILS_UNKNOWN_FORWARD_POLICY = 3003;
    public static final int OPERATORS_FEED_INTAKE_OPERATOR_DESCRIPTOR_CLASSLOADER_NOT_CONFIGURED = 3004;
    public static final int PARSER_DELIMITED_NONOPTIONAL_NULL = 3005;
    public static final int PARSER_DELIMITED_ILLEGAL_FIELD = 3006;
    public static final int ADAPTER_TWITTER_TWITTER4J_LIB_NOT_FOUND = 3007;
    public static final int OPERATORS_FEED_INTAKE_OPERATOR_NODE_PUSHABLE_FAIL_AT_INGESTION = 3008;
    public static final int FEED_CREATE_FEED_DATATYPE_ERROR = 3009;
    public static final int PARSER_HIVE_NON_PRIMITIVE_LIST_NOT_SUPPORT = 3010;
    public static final int PARSER_HIVE_FIELD_TYPE = 3011;
    public static final int PARSER_HIVE_GET_COLUMNS = 3012;
    public static final int PARSER_HIVE_NO_CLOSED_COLUMNS = 3013;
    public static final int PARSER_HIVE_NOT_SUPPORT_NON_OP_UNION = 3014;
    public static final int PARSER_HIVE_MISSING_FIELD_TYPE_INFO = 3015;
    public static final int PARSER_HIVE_NULL_FIELD = 3016;
    public static final int PARSER_HIVE_NULL_VALUE_IN_LIST = 3017;
    public static final int INPUT_RECORD_RECORD_WITH_METADATA_AND_PK_NULL_IN_NON_OPTIONAL = 3018;
    public static final int INPUT_RECORD_RECORD_WITH_METADATA_AND_PK_CANNT_GET_PKEY = 3019;
    public static final int FEED_CHANGE_FEED_CONNECTIVITY_ON_ALIVE_FEED = 3020;
    public static final int RECORD_READER_MALFORMED_INPUT_STREAM = 3021;
    public static final int PROVIDER_DATAFLOW_CONTROLLER_UNKNOWN_DATA_SOURCE = 3022;
    public static final int PROVIDER_DATASOURCE_FACTORY_UNKNOWN_INPUT_STREAM_FACTORY = 3023;
    public static final int UTIL_EXTERNAL_DATA_UTILS_FAIL_CREATE_STREAM_FACTORY = 3024;
    public static final int UNKNOWN_RECORD_READER_FACTORY = 3025;
    public static final int PROVIDER_STREAM_RECORD_READER_UNKNOWN_FORMAT = 3026;
    public static final int UNKNOWN_RECORD_FORMAT_FOR_META_PARSER = 3027;
    public static final int LIBRARY_JAVA_JOBJECTS_FIELD_ALREADY_DEFINED = 3028;
    public static final int LIBRARY_JAVA_JOBJECTS_UNKNOWN_FIELD = 3029;
    public static final int NODE_RESOLVER_NO_NODE_CONTROLLERS = 3031;
    public static final int NODE_RESOLVER_UNABLE_RESOLVE_HOST = 3032;
    public static final int INPUT_RECORD_CONVERTER_DCP_MSG_TO_RECORD_CONVERTER_UNKNOWN_DCP_REQUEST = 3033;
    public static final int FEED_DATAFLOW_FRAME_DISTR_REGISTER_FAILED_DATA_PROVIDER = 3034;
    public static final int INPUT_RECORD_READER_CHAR_ARRAY_RECORD_TOO_LARGE = 3038;
    public static final int LIBRARY_JOBJECT_ACCESSOR_CANNOT_PARSE_TYPE = 3039;
    public static final int LIBRARY_JOBJECT_UTIL_ILLEGAL_ARGU_TYPE = 3040;
    public static final int LIBRARY_EXTERNAL_FUNCTION_UNABLE_TO_LOAD_CLASS = 3041;
    public static final int LIBRARY_EXTERNAL_FUNCTION_UNSUPPORTED_KIND = 3042;
    public static final int LIBRARY_EXTERNAL_FUNCTION_UNKNOWN_KIND = 3043;
    public static final int LIBRARY_EXTERNAL_LIBRARY_CLASS_REGISTERED = 3044;
    public static final int LIBRARY_JAVA_FUNCTION_HELPER_CANNOT_HANDLE_ARGU_TYPE = 3045;
    public static final int LIBRARY_JAVA_FUNCTION_HELPER_OBJ_TYPE_NOT_SUPPORTED = 3046;
    public static final int LIBRARY_EXTERNAL_FUNCTION_UNSUPPORTED_NAME = 3047;
    public static final int OPERATORS_FEED_META_OPERATOR_DESCRIPTOR_INVALID_RUNTIME = 3048;
    public static final int INVALID_DELIMITER = 3049;
    public static final int INVALID_CHAR_LENGTH = 3050;
    public static final int QUOTE_DELIMITER_MISMATCH = 3051;
    public static final int INDEXING_EXTERNAL_FILE_INDEX_ACCESSOR_UNABLE_TO_FIND_FILE_INDEX = 3052;
    public static final int PARSER_ADM_DATA_PARSER_FIELD_NOT_NULL = 3053;
    public static final int PARSER_ADM_DATA_PARSER_TYPE_MISMATCH = 3054;
    public static final int PARSER_ADM_DATA_PARSER_UNEXPECTED_TOKEN_KIND = 3055;
    public static final int PARSER_ADM_DATA_PARSER_ILLEGAL_ESCAPE = 3056;
    public static final int PARSER_ADM_DATA_PARSER_RECORD_END_UNEXPECTED = 3057;
    public static final int PARSER_ADM_DATA_PARSER_EXTRA_FIELD_IN_CLOSED_RECORD = 3058;
    public static final int PARSER_ADM_DATA_PARSER_UNEXPECTED_TOKEN_WHEN_EXPECT_COMMA = 3059;
    public static final int PARSER_ADM_DATA_PARSER_FOUND_COMMA_WHEN = 3060;
    public static final int PARSER_ADM_DATA_PARSER_UNSUPPORTED_INTERVAL_TYPE = 3061;
    public static final int PARSER_ADM_DATA_PARSER_INTERVAL_NOT_CLOSED = 3062;
    public static final int PARSER_ADM_DATA_PARSER_INTERVAL_BEGIN_END_POINT_MISMATCH = 3063;
    public static final int PARSER_ADM_DATA_PARSER_INTERVAL_MISSING_COMMA = 3064;
    public static final int PARSER_ADM_DATA_PARSER_INTERVAL_INVALID_DATETIME = 3065;
    public static final int PARSER_ADM_DATA_PARSER_INTERVAL_UNSUPPORTED_TYPE = 3066;
    public static final int PARSER_ADM_DATA_PARSER_INTERVAL_INTERVAL_ARGUMENT_ERROR = 3067;
    public static final int PARSER_ADM_DATA_PARSER_LIST_FOUND_END_COLLECTION = 3068;
    public static final int PARSER_ADM_DATA_PARSER_LIST_FOUND_COMMA_BEFORE_LIST = 3069;
    public static final int PARSER_ADM_DATA_PARSER_LIST_FOUND_COMMA_EXPECTING_ITEM = 3070;
    public static final int PARSER_ADM_DATA_PARSER_LIST_FOUND_END_RECOD = 3071;
    public static final int PARSER_ADM_DATA_PARSER_CAST_ERROR = 3072;
    public static final int PARSER_ADM_DATA_PARSER_CONSTRUCTOR_MISSING_DESERIALIZER = 3073;
    public static final int PARSER_ADM_DATA_PARSER_WRONG_INSTANCE = 3074;
    public static final int PARSER_TWEET_PARSER_CLOSED_FIELD_NULL = 3075;
    public static final int UTIL_FILE_SYSTEM_WATCHER_NO_FILES_FOUND = 3076;
    public static final int UTIL_LOCAL_FILE_SYSTEM_UTILS_PATH_NOT_FOUND = 3077;
    public static final int UTIL_HDFS_UTILS_CANNOT_OBTAIN_HDFS_SCHEDULER = 3078;
    public static final int ACTIVE_MANAGER_SHUTDOWN = 3079;
    public static final int FEED_METADATA_UTIL_UNEXPECTED_FEED_DATATYPE = 3080;
    public static final int FEED_METADATA_SOCKET_ADAPTOR_SOCKET_NOT_PROPERLY_CONFIGURED = 3081;
    public static final int FEED_METADATA_SOCKET_ADAPTOR_SOCKET_INVALID_HOST_NC = 3082;
    public static final int PROVIDER_DATASOURCE_FACTORY_DUPLICATE_FORMAT_MAPPING = 3083;
    public static final int CANNOT_SUBSCRIBE_TO_FAILED_ACTIVE_ENTITY = 3084;
    public static final int FEED_UNKNOWN_ADAPTER_NAME = 3085;
    public static final int PROVIDER_STREAM_RECORD_READER_WRONG_CONFIGURATION = 3086;
    public static final int FEED_CONNECT_FEED_APPLIED_INVALID_FUNCTION = 3087;
    public static final int ACTIVE_MANAGER_INVALID_RUNTIME = 3088;
    public static final int ACTIVE_ENTITY_ALREADY_STARTED = 3089;
    public static final int ACTIVE_ENTITY_CANNOT_BE_STOPPED = 3090;
    public static final int CANNOT_ADD_DATASET_TO_ACTIVE_ENTITY = 3091;
    public static final int CANNOT_REMOVE_DATASET_FROM_ACTIVE_ENTITY = 3092;
    public static final int ACTIVE_ENTITY_IS_ALREADY_REGISTERED = 3093;
    public static final int CANNOT_ADD_INDEX_TO_DATASET_CONNECTED_TO_ACTIVE_ENTITY = 3094;
    public static final int CANNOT_REMOVE_INDEX_FROM_DATASET_CONNECTED_TO_ACTIVE_ENTITY = 3095;
    public static final int ACTIVE_NOTIFICATION_HANDLER_IS_SUSPENDED = 3096;
    public static final int ACTIVE_ENTITY_LISTENER_IS_NOT_REGISTERED = 3097;
    public static final int CANNOT_DERIGESTER_ACTIVE_ENTITY_LISTENER = 3098;
    public static final int DOUBLE_INITIALIZATION_OF_ACTIVE_NOTIFICATION_HANDLER = 3099;
    public static final int DOUBLE_RECOVERY_ATTEMPTS = 3101;
    public static final int UNREPORTED_TASK_FAILURE_EXCEPTION = 3102;
    public static final int ACTIVE_ENTITY_ALREADY_SUSPENDED = 3103;
    public static final int ACTIVE_ENTITY_CANNOT_RESUME_FROM_STATE = 3104;
    public static final int ACTIVE_RUNTIME_IS_ALREADY_REGISTERED = 3105;
    public static final int ACTIVE_RUNTIME_IS_NOT_REGISTERED = 3106;
    public static final int ACTIVE_EVENT_HANDLER_ALREADY_SUSPENDED = 3107;
    public static final int METADATA_DROP_FUCTION_IN_USE = 3109;
    public static final int FEED_FAILED_WHILE_GETTING_A_NEW_RECORD = 3110;
    public static final int FEED_START_FEED_WITHOUT_CONNECTION = 3111;
    public static final int PARSER_COLLECTION_ITEM_CANNOT_BE_NULL = 3112;
    public static final int FAILED_TO_PARSE_RECORD = 3113;
    public static final int FAILED_TO_PARSE_RECORD_CONTENT = 3114;
    public static final int FAILED_TO_PARSE_METADATA = 3115;
    public static final int INPUT_DECODE_FAILURE = 3116;
    public static final int FAILED_TO_PARSE_MALFORMED_LOG_RECORD = 3117;
    public static final int METADATA_DROP_LIBRARY_IN_USE = 3118;

    // Lifecycle management errors
    public static final int DUPLICATE_PARTITION_ID = 4000;

    // Extension errors
    public static final int EXTENSION_ID_CONFLICT = 4001;
    public static final int EXTENSION_COMPONENT_CONFLICT = 4002;
    public static final int UNSUPPORTED_MESSAGE_TYPE = 4003;
    public static final int INVALID_CONFIGURATION = 4004;
    public static final int UNSUPPORTED_REPLICATION_STRATEGY = 4005;

    // Lifecycle management errors pt.2
    public static final int CLUSTER_STATE_UNUSABLE = 4006;

    private ErrorCode() {
    }

    private static class Holder {
        private static final Map<Integer, String> errorMessageMap;

        static {
            // Loads the map that maps error codes to error message templates.
            try (InputStream resourceStream = ErrorCode.class.getClassLoader().getResourceAsStream(RESOURCE_PATH)) {
                errorMessageMap = ErrorMessageUtil.loadErrorMap(resourceStream);
            } catch (Exception e) {
                throw new IllegalStateException(e);
            }
        }

        private Holder() {
        }
    }

    public static String getErrorMessage(int errorCode) {
        String msg = Holder.errorMessageMap.get(errorCode);
        if (msg == null) {
            throw new IllegalStateException("Undefined error code: " + errorCode);
        }
        return msg;
    }
}<|MERGE_RESOLUTION|>--- conflicted
+++ resolved
@@ -203,17 +203,14 @@
     public static final int PROPERTY_INVALID_VALUE_TYPE = 1111;
     public static final int INVALID_PROPERTY_FORMAT = 1112;
     public static final int INVALID_REGEX_PATTERN = 1113;
-<<<<<<< HEAD
-    public static final int SYNONYM_EXISTS = 1114;
-    public static final int UNKNOWN_SYNONYM = 1115;
-    public static final int UNKNOWN_LIBRARY = 1116;
-    public static final int COMPILATION_GROUPING_SETS_OVERFLOW = 1117;
-    public static final int COMPILATION_GROUPING_OPERATION_INVALID_ARG = 1118;
-    public static final int COMPILATION_UNEXPECTED_ALIAS = 1119;
-    public static final int COMPILATION_ILLEGAL_USE_OF_FILTER_CLAUSE = 1120;
-=======
     public static final int EXTERNAL_SOURCE_CONFIGURATION_RETURNED_NO_FILES = 1114;
->>>>>>> c25c36d1
+    public static final int SYNONYM_EXISTS = 1115;
+    public static final int UNKNOWN_SYNONYM = 1116;
+    public static final int UNKNOWN_LIBRARY = 1117;
+    public static final int COMPILATION_GROUPING_SETS_OVERFLOW = 1118;
+    public static final int COMPILATION_GROUPING_OPERATION_INVALID_ARG = 1119;
+    public static final int COMPILATION_UNEXPECTED_ALIAS = 1120;
+    public static final int COMPILATION_ILLEGAL_USE_OF_FILTER_CLAUSE = 1121;
 
     // Feed errors
     public static final int DATAFLOW_ILLEGAL_STATE = 3001;
