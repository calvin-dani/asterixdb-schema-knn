/*
 * Licensed to the Apache Software Foundation (ASF) under one
 * or more contributor license agreements.  See the NOTICE file
 * distributed with this work for additional information
 * regarding copyright ownership.  The ASF licenses this file
 * to you under the Apache License, Version 2.0 (the
 * "License"); you may not use this file except in compliance
 * with the License.  You may obtain a copy of the License at
 *
 *   http://www.apache.org/licenses/LICENSE-2.0
 *
 * Unless required by applicable law or agreed to in writing,
 * software distributed under the License is distributed on an
 * "AS IS" BASIS, WITHOUT WARRANTIES OR CONDITIONS OF ANY
 * KIND, either express or implied.  See the License for the
 * specific language governing permissions and limitations
 * under the License.
 */
package org.apache.asterix.common.exceptions;

import java.io.InputStream;
import java.util.Map;

import org.apache.hyracks.api.util.ErrorMessageUtil;

// Error code:
// 0 --- 999:  runtime errors
// 1000 ---- 1999: compilation errors
// 2000 ---- 2999: storage errors
// 3000 ---- 3999: feed errors
// 4000 ---- 4999: lifecycle management errors
public class ErrorCode {
    private static final String RESOURCE_PATH = "asx_errormsg/en.properties";
    public static final String ASTERIX = "ASX";

    // Runtime errors
    public static final int CASTING_FIELD = 1;
    public static final int TYPE_MISMATCH_FUNCTION = 2;
    public static final int TYPE_INCOMPATIBLE = 3;
    public static final int TYPE_UNSUPPORTED = 4;
    public static final int TYPE_ITEM = 5;
    public static final int INVALID_FORMAT = 6;
    public static final int OVERFLOW = 7;
    public static final int UNDERFLOW = 8;
    public static final int INJECTED_FAILURE = 9;
    public static final int NEGATIVE_VALUE = 10;
    public static final int OUT_OF_BOUND = 11;
    public static final int COERCION = 12;
    public static final int DUPLICATE_FIELD_NAME = 13;
    public static final int PROPERTY_NOT_SET = 14;
    public static final int ROOT_LOCAL_RESOURCE_EXISTS = 15;
    public static final int ROOT_LOCAL_RESOURCE_COULD_NOT_BE_CREATED = 16;
    public static final int UNKNOWN_EXTERNAL_FILE_PENDING_OP = 17;
    public static final int TYPE_CONVERT = 18;
    public static final int TYPE_CONVERT_INTEGER_SOURCE = 19;
    public static final int TYPE_CONVERT_INTEGER_TARGET = 20;
    public static final int TYPE_CONVERT_OUT_OF_BOUND = 21;
    public static final int FIELD_SHOULD_BE_TYPED = 22;
    public static final int NC_REQUEST_TIMEOUT = 23;
    public static final int POLYGON_INVALID_COORDINATE = 24;
    public static final int POLYGON_3_POINTS = 25;
    public static final int POLYGON_INVALID = 26;
    public static final int OPERATION_NOT_SUPPORTED = 27;
    public static final int INVALID_DURATION = 28;
    public static final int UNKNOWN_DURATION_UNIT = 29;
    public static final int REQUEST_TIMEOUT = 30;
    public static final int INVALID_TYPE_CASTING_MATH_FUNCTION = 31;
    public static final int REJECT_BAD_CLUSTER_STATE = 32;
    public static final int REJECT_NODE_UNREGISTERED = 33;
    public static final int UNSUPPORTED_MULTIPLE_STATEMENTS = 35;
    public static final int CANNOT_COMPARE_COMPLEX = 36;
    public static final int TYPE_MISMATCH_GENERIC = 37;
    public static final int DIFFERENT_LIST_TYPE_ARGS = 38;
    public static final int INTEGER_VALUE_EXPECTED = 39;
    public static final int NO_STATEMENT_PROVIDED = 40;
    public static final int REQUEST_CANCELLED = 41;
    public static final int TPCDS_INVALID_TABLE_NAME = 42;
    public static final int VALUE_OUT_OF_RANGE = 43;
    public static final int PROHIBITED_STATEMENT_CATEGORY = 44;
    public static final int INTEGER_VALUE_EXPECTED_FUNCTION = 45;
    public static final int INVALID_LIKE_PATTERN = 46;
    public static final int INVALID_REQ_PARAM_VAL = 47;
    public static final int INVALID_REQ_JSON_VAL = 48;
    public static final int INCOMPARABLE_TYPES = 49;

    public static final int UNSUPPORTED_JRE = 100;

    public static final int EXTERNAL_UDF_RESULT_TYPE_ERROR = 200;

    // Compilation errors
    public static final int PARSE_ERROR = 1001;
    public static final int COMPILATION_TYPE_MISMATCH_FUNCTION = 1002;
    public static final int COMPILATION_TYPE_INCOMPATIBLE = 1003;
    public static final int COMPILATION_TYPE_UNSUPPORTED = 1004;
    public static final int COMPILATION_TYPE_ITEM = 1005;
    public static final int COMPILATION_DUPLICATE_FIELD_NAME = 1006;
    public static final int COMPILATION_INVALID_EXPRESSION = 1007;
    public static final int COMPILATION_INVALID_PARAMETER_NUMBER = 1008;
    public static final int COMPILATION_INVALID_RETURNING_EXPRESSION = 1009;
    public static final int COMPILATION_FULLTEXT_PHRASE_FOUND = 1010;
    public static final int COMPILATION_UNKNOWN_DATASET_TYPE = 1011;
    public static final int COMPILATION_UNKNOWN_INDEX_TYPE = 1012;
    public static final int COMPILATION_ILLEGAL_INDEX_NUM_OF_FIELD = 1013;
    public static final int COMPILATION_FIELD_NOT_FOUND = 1014;
    public static final int COMPILATION_ILLEGAL_INDEX_FOR_DATASET_WITH_COMPOSITE_PRIMARY_INDEX = 1015;
    public static final int COMPILATION_INDEX_TYPE_NOT_SUPPORTED_FOR_DATASET_TYPE = 1016;
    public static final int COMPILATION_FILTER_CANNOT_BE_NULLABLE = 1017;
    public static final int COMPILATION_ILLEGAL_FILTER_TYPE = 1018;
    public static final int COMPILATION_CANNOT_AUTOGENERATE_COMPOSITE_PRIMARY_KEY = 1019;
    public static final int COMPILATION_ILLEGAL_AUTOGENERATED_TYPE = 1020;
    public static final int COMPILATION_PRIMARY_KEY_CANNOT_BE_NULLABLE = 1021;
    public static final int COMPILATION_ILLEGAL_PRIMARY_KEY_TYPE = 1022;
    public static final int COMPILATION_CANT_DROP_ACTIVE_DATASET = 1023;
    public static final int COMPILATION_AQLPLUS_IDENTIFIER_NOT_FOUND = 1024;
    public static final int COMPILATION_AQLPLUS_NO_SUCH_JOIN_TYPE = 1025;
    public static final int COMPILATION_FUNC_EXPRESSION_CANNOT_UTILIZE_INDEX = 1026;
    public static final int COMPILATION_DATASET_TYPE_DOES_NOT_HAVE_PRIMARY_INDEX = 1027;
    public static final int COMPILATION_UNSUPPORTED_QUERY_PARAMETER = 1028;
    public static final int NO_METADATA_FOR_DATASET = 1029;
    public static final int SUBTREE_HAS_NO_DATA_SOURCE = 1030;
    public static final int SUBTREE_HAS_NO_ADDTIONAL_DATA_SOURCE = 1031;
    public static final int NO_INDEX_FIELD_NAME_FOR_GIVEN_FUNC_EXPR = 1032;
    public static final int NO_SUPPORTED_TYPE = 1033;
    public static final int NO_TOKENIZER_FOR_TYPE = 1034;
    public static final int INCOMPATIBLE_SEARCH_MODIFIER = 1035;
    public static final int UNKNOWN_SEARCH_MODIFIER = 1036;
    public static final int COMPILATION_BAD_QUERY_PARAMETER_VALUE = 1037;
    public static final int COMPILATION_ILLEGAL_STATE = 1038;
    public static final int COMPILATION_TWO_PHASE_LOCKING_VIOLATION = 1039;
    public static final int DATASET_ID_EXHAUSTED = 1040;
    public static final int INDEX_ILLEGAL_ENFORCED_NON_OPTIONAL = 1041;
    public static final int INDEX_ILLEGAL_NON_ENFORCED_TYPED = 1042;
    public static final int INDEX_RTREE_MULTIPLE_FIELDS_NOT_ALLOWED = 1043;
    public static final int REMOTE_EXCEPTION_WHEN_CALLING_METADATA_NODE = 1044;
    public static final int ILLEGAL_LOCK_UPGRADE_OPERATION = 1045;
    public static final int ILLEGAL_LOCK_DOWNGRADE_OPERATION = 1046;
    public static final int UPGRADE_FAILED_LOCK_WAS_NOT_ACQUIRED = 1047;
    public static final int DOWNGRADE_FAILED_LOCK_WAS_NOT_ACQUIRED = 1048;
    public static final int LOCK_WAS_ACQUIRED_DIFFERENT_OPERATION = 1049;
    public static final int UNKNOWN_DATASET_IN_DATAVERSE = 1050;
    public static final int INDEX_ILLEGAL_ENFORCED_ON_CLOSED_FIELD = 1051;
    public static final int INDEX_ILLEGAL_REPETITIVE_FIELD = 1052;
    public static final int CANNOT_CREATE_SEC_PRIMARY_IDX_ON_EXT_DATASET = 1053;
    public static final int COMPILATION_FAILED_DUE_TO_REPLICATE_OP = 1054;
    public static final int COMPILATION_INCOMPATIBLE_FUNCTION_LANGUAGE = 1055;
    public static final int TOO_MANY_OPTIONS_FOR_FUNCTION = 1056;
    public static final int EXPRESSION_NOT_SUPPORTED_IN_CONSTANT_RECORD = 1057;
    public static final int LITERAL_TYPE_NOT_SUPPORTED_IN_CONSTANT_RECORD = 1058;
    public static final int UNSUPPORTED_WITH_FIELD = 1059;
    public static final int WITH_FIELD_MUST_BE_OF_TYPE = 1060;
    public static final int WITH_FIELD_MUST_CONTAIN_SUB_FIELD = 1061;
    public static final int CONFIGURATION_PARAMETER_INVALID_TYPE = 1062;
    public static final int UNKNOWN_DATAVERSE = 1063;
    public static final int ERROR_OCCURRED_BETWEEN_TWO_TYPES_CONVERSION = 1064;
    public static final int CHOSEN_INDEX_COUNT_SHOULD_BE_GREATER_THAN_ONE = 1065;
    public static final int CANNOT_SERIALIZE_A_VALUE = 1066;
    public static final int CANNOT_FIND_NON_MISSING_SELECT_OPERATOR = 1067;
    public static final int CANNOT_GET_CONDITIONAL_SPLIT_KEY_VARIABLE = 1068;
    public static final int CANNOT_DROP_INDEX = 1069;
    public static final int METADATA_ERROR = 1070;
    public static final int DATAVERSE_EXISTS = 1071;
    public static final int DATASET_EXISTS = 1072;
    public static final int UNDEFINED_IDENTIFIER = 1073;
    public static final int AMBIGUOUS_IDENTIFIER = 1074;
    public static final int FORBIDDEN_SCOPE = 1075;
    public static final int NAME_RESOLVE_UNKNOWN_DATASET = 1076;
    public static final int NAME_RESOLVE_UNKNOWN_DATASET_IN_DATAVERSE = 1077;
    public static final int COMPILATION_UNEXPECTED_OPERATOR = 1078;
    public static final int COMPILATION_ERROR = 1079;
    public static final int UNKNOWN_NODEGROUP = 1080;
    public static final int UNKNOWN_FUNCTION = 1081;
    public static final int UNKNOWN_TYPE = 1082;
    public static final int UNKNOWN_INDEX = 1083;
    public static final int INDEX_EXISTS = 1084;
    public static final int TYPE_EXISTS = 1085;
    public static final int PARAMETER_NO_VALUE = 1086;
    public static final int COMPILATION_INVALID_NUM_OF_ARGS = 1087;
    public static final int FIELD_NOT_FOUND = 1088;
    public static final int FIELD_NOT_OF_TYPE = 1089;
    public static final int ARRAY_FIELD_ELEMENTS_MUST_BE_OF_TYPE = 1090;
    public static final int COMPILATION_TYPE_MISMATCH_GENERIC = 1091;
    public static final int ILLEGAL_SET_PARAMETER = 1092;
    public static final int COMPILATION_TRANSLATION_ERROR = 1093;
    public static final int RANGE_MAP_ERROR = 1094;
    public static final int COMPILATION_EXPECTED_FUNCTION_CALL = 1095;
    public static final int UNKNOWN_COMPRESSION_SCHEME = 1096;
    public static final int UNSUPPORTED_WITH_SUBFIELD = 1097;
    public static final int COMPILATION_INVALID_WINDOW_FRAME = 1098;
    public static final int COMPILATION_UNEXPECTED_WINDOW_FRAME = 1099;
    public static final int COMPILATION_UNEXPECTED_WINDOW_EXPRESSION = 1100;
    public static final int COMPILATION_UNEXPECTED_WINDOW_ORDERBY = 1101;
    public static final int COMPILATION_EXPECTED_WINDOW_FUNCTION = 1102;
    public static final int COMPILATION_ILLEGAL_USE_OF_IDENTIFIER = 1103;
    public static final int INVALID_FUNCTION_MODIFIER = 1104;
    public static final int OPERATION_NOT_SUPPORTED_ON_PRIMARY_INDEX = 1105;
    public static final int EXPECTED_CONSTANT_VALUE = 1106;
    public static final int UNEXPECTED_HINT = 1107;
    public static final int SYNONYM_EXISTS = 1108;
    public static final int UNKNOWN_SYNONYM = 1109;
    public static final int UNKNOWN_LIBRARY = 1110;
    public static final int COMPILATION_GROUPING_SETS_OVERFLOW = 1111;
    public static final int COMPILATION_GROUPING_OPERATION_INVALID_ARG = 1112;
    public static final int COMPILATION_UNEXPECTED_ALIAS = 1113;

    // Feed errors
    public static final int DATAFLOW_ILLEGAL_STATE = 3001;
    public static final int UTIL_DATAFLOW_UTILS_TUPLE_TOO_LARGE = 3002;
    public static final int UTIL_DATAFLOW_UTILS_UNKNOWN_FORWARD_POLICY = 3003;
    public static final int OPERATORS_FEED_INTAKE_OPERATOR_DESCRIPTOR_CLASSLOADER_NOT_CONFIGURED = 3004;
    public static final int PARSER_DELIMITED_NONOPTIONAL_NULL = 3005;
    public static final int PARSER_DELIMITED_ILLEGAL_FIELD = 3006;
    public static final int ADAPTER_TWITTER_TWITTER4J_LIB_NOT_FOUND = 3007;
    public static final int OPERATORS_FEED_INTAKE_OPERATOR_NODE_PUSHABLE_FAIL_AT_INGESTION = 3008;
    public static final int FEED_CREATE_FEED_DATATYPE_ERROR = 3009;
    public static final int PARSER_HIVE_NON_PRIMITIVE_LIST_NOT_SUPPORT = 3010;
    public static final int PARSER_HIVE_FIELD_TYPE = 3011;
    public static final int PARSER_HIVE_GET_COLUMNS = 3012;
    public static final int PARSER_HIVE_NO_CLOSED_COLUMNS = 3013;
    public static final int PARSER_HIVE_NOT_SUPPORT_NON_OP_UNION = 3014;
    public static final int PARSER_HIVE_MISSING_FIELD_TYPE_INFO = 3015;
    public static final int PARSER_HIVE_NULL_FIELD = 3016;
    public static final int PARSER_HIVE_NULL_VALUE_IN_LIST = 3017;
    public static final int INPUT_RECORD_RECORD_WITH_METADATA_AND_PK_NULL_IN_NON_OPTIONAL = 3018;
    public static final int INPUT_RECORD_RECORD_WITH_METADATA_AND_PK_CANNT_GET_PKEY = 3019;
    public static final int FEED_CHANGE_FEED_CONNECTIVITY_ON_ALIVE_FEED = 3020;
    public static final int RECORD_READER_MALFORMED_INPUT_STREAM = 3021;
    public static final int PROVIDER_DATAFLOW_CONTROLLER_UNKNOWN_DATA_SOURCE = 3022;
    public static final int PROVIDER_DATASOURCE_FACTORY_UNKNOWN_INPUT_STREAM_FACTORY = 3023;
    public static final int UTIL_EXTERNAL_DATA_UTILS_FAIL_CREATE_STREAM_FACTORY = 3024;
    public static final int UNKNOWN_RECORD_READER_FACTORY = 3025;
    public static final int PROVIDER_STREAM_RECORD_READER_UNKNOWN_FORMAT = 3026;
    public static final int UNKNOWN_RECORD_FORMAT_FOR_META_PARSER = 3027;
    public static final int LIBRARY_JAVA_JOBJECTS_FIELD_ALREADY_DEFINED = 3028;
    public static final int LIBRARY_JAVA_JOBJECTS_UNKNOWN_FIELD = 3029;
    public static final int NODE_RESOLVER_NO_NODE_CONTROLLERS = 3031;
    public static final int NODE_RESOLVER_UNABLE_RESOLVE_HOST = 3032;
    public static final int INPUT_RECORD_CONVERTER_DCP_MSG_TO_RECORD_CONVERTER_UNKNOWN_DCP_REQUEST = 3033;
    public static final int FEED_DATAFLOW_FRAME_DISTR_REGISTER_FAILED_DATA_PROVIDER = 3034;
    public static final int INPUT_RECORD_READER_CHAR_ARRAY_RECORD_TOO_LARGE = 3038;
    public static final int LIBRARY_JOBJECT_ACCESSOR_CANNOT_PARSE_TYPE = 3039;
    public static final int LIBRARY_JOBJECT_UTIL_ILLEGAL_ARGU_TYPE = 3040;
    public static final int LIBRARY_EXTERNAL_FUNCTION_UNABLE_TO_LOAD_CLASS = 3041;
    public static final int LIBRARY_EXTERNAL_FUNCTION_UNSUPPORTED_KIND = 3042;
    public static final int LIBRARY_EXTERNAL_FUNCTION_UNKNOWN_KIND = 3043;
    public static final int LIBRARY_EXTERNAL_LIBRARY_CLASS_REGISTERED = 3044;
    public static final int LIBRARY_JAVA_FUNCTION_HELPER_CANNOT_HANDLE_ARGU_TYPE = 3045;
    public static final int LIBRARY_JAVA_FUNCTION_HELPER_OBJ_TYPE_NOT_SUPPORTED = 3046;
    public static final int LIBRARY_EXTERNAL_FUNCTION_UNSUPPORTED_NAME = 3047;
    public static final int OPERATORS_FEED_META_OPERATOR_DESCRIPTOR_INVALID_RUNTIME = 3048;
    public static final int INVALID_DELIMITER = 3049;
    public static final int INVALID_CHAR_LENGTH = 3050;
    public static final int QUOTE_DELIMITER_MISMATCH = 3051;
    public static final int INDEXING_EXTERNAL_FILE_INDEX_ACCESSOR_UNABLE_TO_FIND_FILE_INDEX = 3052;
    public static final int PARSER_ADM_DATA_PARSER_FIELD_NOT_NULL = 3053;
    public static final int PARSER_ADM_DATA_PARSER_TYPE_MISMATCH = 3054;
    public static final int PARSER_ADM_DATA_PARSER_UNEXPECTED_TOKEN_KIND = 3055;
    public static final int PARSER_ADM_DATA_PARSER_ILLEGAL_ESCAPE = 3056;
    public static final int PARSER_ADM_DATA_PARSER_RECORD_END_UNEXPECTED = 3057;
    public static final int PARSER_ADM_DATA_PARSER_EXTRA_FIELD_IN_CLOSED_RECORD = 3058;
    public static final int PARSER_ADM_DATA_PARSER_UNEXPECTED_TOKEN_WHEN_EXPECT_COMMA = 3059;
    public static final int PARSER_ADM_DATA_PARSER_FOUND_COMMA_WHEN = 3060;
    public static final int PARSER_ADM_DATA_PARSER_UNSUPPORTED_INTERVAL_TYPE = 3061;
    public static final int PARSER_ADM_DATA_PARSER_INTERVAL_NOT_CLOSED = 3062;
    public static final int PARSER_ADM_DATA_PARSER_INTERVAL_BEGIN_END_POINT_MISMATCH = 3063;
    public static final int PARSER_ADM_DATA_PARSER_INTERVAL_MISSING_COMMA = 3064;
    public static final int PARSER_ADM_DATA_PARSER_INTERVAL_INVALID_DATETIME = 3065;
    public static final int PARSER_ADM_DATA_PARSER_INTERVAL_UNSUPPORTED_TYPE = 3066;
    public static final int PARSER_ADM_DATA_PARSER_INTERVAL_INTERVAL_ARGUMENT_ERROR = 3067;
    public static final int PARSER_ADM_DATA_PARSER_LIST_FOUND_END_COLLECTION = 3068;
    public static final int PARSER_ADM_DATA_PARSER_LIST_FOUND_COMMA_BEFORE_LIST = 3069;
    public static final int PARSER_ADM_DATA_PARSER_LIST_FOUND_COMMA_EXPECTING_ITEM = 3070;
    public static final int PARSER_ADM_DATA_PARSER_LIST_FOUND_END_RECOD = 3071;
    public static final int PARSER_ADM_DATA_PARSER_CAST_ERROR = 3072;
    public static final int PARSER_ADM_DATA_PARSER_CONSTRUCTOR_MISSING_DESERIALIZER = 3073;
    public static final int PARSER_ADM_DATA_PARSER_WRONG_INSTANCE = 3074;
    public static final int PARSER_TWEET_PARSER_CLOSED_FIELD_NULL = 3075;
    public static final int UTIL_FILE_SYSTEM_WATCHER_NO_FILES_FOUND = 3076;
    public static final int UTIL_LOCAL_FILE_SYSTEM_UTILS_PATH_NOT_FOUND = 3077;
    public static final int UTIL_HDFS_UTILS_CANNOT_OBTAIN_HDFS_SCHEDULER = 3078;
    public static final int ACTIVE_MANAGER_SHUTDOWN = 3079;
    public static final int FEED_METADATA_UTIL_UNEXPECTED_FEED_DATATYPE = 3080;
    public static final int FEED_METADATA_SOCKET_ADAPTOR_SOCKET_NOT_PROPERLY_CONFIGURED = 3081;
    public static final int FEED_METADATA_SOCKET_ADAPTOR_SOCKET_INVALID_HOST_NC = 3082;
    public static final int PROVIDER_DATASOURCE_FACTORY_DUPLICATE_FORMAT_MAPPING = 3083;
    public static final int CANNOT_SUBSCRIBE_TO_FAILED_ACTIVE_ENTITY = 3084;
    public static final int FEED_UNKNOWN_ADAPTER_NAME = 3085;
    public static final int PROVIDER_STREAM_RECORD_READER_WRONG_CONFIGURATION = 3086;
    public static final int FEED_CONNECT_FEED_APPLIED_INVALID_FUNCTION = 3087;
    public static final int ACTIVE_MANAGER_INVALID_RUNTIME = 3088;
    public static final int ACTIVE_ENTITY_ALREADY_STARTED = 3089;
    public static final int ACTIVE_ENTITY_CANNOT_BE_STOPPED = 3090;
    public static final int CANNOT_ADD_DATASET_TO_ACTIVE_ENTITY = 3091;
    public static final int CANNOT_REMOVE_DATASET_FROM_ACTIVE_ENTITY = 3092;
    public static final int ACTIVE_ENTITY_IS_ALREADY_REGISTERED = 3093;
    public static final int CANNOT_ADD_INDEX_TO_DATASET_CONNECTED_TO_ACTIVE_ENTITY = 3094;
    public static final int CANNOT_REMOVE_INDEX_FROM_DATASET_CONNECTED_TO_ACTIVE_ENTITY = 3095;
    public static final int ACTIVE_NOTIFICATION_HANDLER_IS_SUSPENDED = 3096;
    public static final int ACTIVE_ENTITY_LISTENER_IS_NOT_REGISTERED = 3097;
    public static final int CANNOT_DERIGESTER_ACTIVE_ENTITY_LISTENER = 3098;
    public static final int DOUBLE_INITIALIZATION_OF_ACTIVE_NOTIFICATION_HANDLER = 3099;
    public static final int DOUBLE_RECOVERY_ATTEMPTS = 3101;
    public static final int UNREPORTED_TASK_FAILURE_EXCEPTION = 3102;
    public static final int ACTIVE_ENTITY_ALREADY_SUSPENDED = 3103;
    public static final int ACTIVE_ENTITY_CANNOT_RESUME_FROM_STATE = 3104;
    public static final int ACTIVE_RUNTIME_IS_ALREADY_REGISTERED = 3105;
    public static final int ACTIVE_RUNTIME_IS_NOT_REGISTERED = 3106;
    public static final int ACTIVE_EVENT_HANDLER_ALREADY_SUSPENDED = 3107;
    public static final int METADATA_DROP_FUCTION_IN_USE = 3109;
    public static final int FEED_FAILED_WHILE_GETTING_A_NEW_RECORD = 3110;
    public static final int FEED_START_FEED_WITHOUT_CONNECTION = 3111;
    public static final int PARSER_COLLECTION_ITEM_CANNOT_BE_NULL = 3112;
    public static final int FAILED_TO_PARSE_RECORD = 3113;
    public static final int FAILED_TO_PARSE_RECORD_CONTENT = 3114;
    public static final int FAILED_TO_PARSE_METADATA = 3115;
    public static final int INPUT_DECODE_FAILURE = 3116;
    public static final int FAILED_TO_PARSE_MALFORMED_LOG_RECORD = 3117;
    public static final int PARAMETERS_REQUIRED = 3118;
<<<<<<< HEAD
    public static final int MALFORMED_RECORD = 3119;
    public static final int METADATA_DROP_LIBRARY_IN_USE = 3120;
=======
>>>>>>> aa7ff7bd

    // Lifecycle management errors
    public static final int DUPLICATE_PARTITION_ID = 4000;

    // Extension errors
    public static final int EXTENSION_ID_CONFLICT = 4001;
    public static final int EXTENSION_COMPONENT_CONFLICT = 4002;
    public static final int UNSUPPORTED_MESSAGE_TYPE = 4003;
    public static final int INVALID_CONFIGURATION = 4004;
    public static final int UNSUPPORTED_REPLICATION_STRATEGY = 4005;

    // Lifecycle management errors pt.2
    public static final int CLUSTER_STATE_UNUSABLE = 4006;

    private ErrorCode() {
    }

    private static class Holder {
        private static final Map<Integer, String> errorMessageMap;

        static {
            // Loads the map that maps error codes to error message templates.
            try (InputStream resourceStream = ErrorCode.class.getClassLoader().getResourceAsStream(RESOURCE_PATH)) {
                errorMessageMap = ErrorMessageUtil.loadErrorMap(resourceStream);
            } catch (Exception e) {
                throw new IllegalStateException(e);
            }
        }

        private Holder() {
        }
    }

    public static String getErrorMessage(int errorCode) {
        String msg = Holder.errorMessageMap.get(errorCode);
        if (msg == null) {
            throw new IllegalStateException("Undefined error code: " + errorCode);
        }
        return msg;
    }
}<|MERGE_RESOLUTION|>--- conflicted
+++ resolved
@@ -315,11 +315,8 @@
     public static final int INPUT_DECODE_FAILURE = 3116;
     public static final int FAILED_TO_PARSE_MALFORMED_LOG_RECORD = 3117;
     public static final int PARAMETERS_REQUIRED = 3118;
-<<<<<<< HEAD
     public static final int MALFORMED_RECORD = 3119;
     public static final int METADATA_DROP_LIBRARY_IN_USE = 3120;
-=======
->>>>>>> aa7ff7bd
 
     // Lifecycle management errors
     public static final int DUPLICATE_PARTITION_ID = 4000;
