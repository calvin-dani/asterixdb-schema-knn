--- conflicted
+++ resolved
@@ -199,20 +199,17 @@
     public static final int UNEXPECTED_HINT = 1107;
     public static final int EXTERNAL_SOURCE_ERROR = 1108;
     public static final int EXTERNAL_SOURCE_CONTAINER_NOT_FOUND = 1109;
-<<<<<<< HEAD
-    public static final int SYNONYM_EXISTS = 1110;
-    public static final int UNKNOWN_SYNONYM = 1111;
-    public static final int UNKNOWN_LIBRARY = 1112;
-    public static final int COMPILATION_GROUPING_SETS_OVERFLOW = 1113;
-    public static final int COMPILATION_GROUPING_OPERATION_INVALID_ARG = 1114;
-    public static final int COMPILATION_UNEXPECTED_ALIAS = 1115;
-    public static final int COMPILATION_ILLEGAL_USE_OF_FILTER_CLAUSE = 1116;
-=======
     public static final int PARAMETERS_NOT_ALLOWED_AT_SAME_TIME = 1110;
     public static final int PROPERTY_INVALID_VALUE_TYPE = 1111;
     public static final int INVALID_PROPERTY_FORMAT = 1112;
     public static final int INVALID_REGEX_PATTERN = 1113;
->>>>>>> 0163af68
+    public static final int SYNONYM_EXISTS = 1114;
+    public static final int UNKNOWN_SYNONYM = 1115;
+    public static final int UNKNOWN_LIBRARY = 1116;
+    public static final int COMPILATION_GROUPING_SETS_OVERFLOW = 1117;
+    public static final int COMPILATION_GROUPING_OPERATION_INVALID_ARG = 1118;
+    public static final int COMPILATION_UNEXPECTED_ALIAS = 1119;
+    public static final int COMPILATION_ILLEGAL_USE_OF_FILTER_CLAUSE = 1120;
 
     // Feed errors
     public static final int DATAFLOW_ILLEGAL_STATE = 3001;
