--- conflicted
+++ resolved
@@ -305,16 +305,12 @@
 1198 = Duplicate field '%1$s' in primary key
 1199 = Fields '%1$s' and '%2$s' are incompatible for primary key
 1200 = Prefix should not start with "/". Prefix: '%1$s'
-<<<<<<< HEAD
-1201 = Storage units expected for the field '%1$s' (e.g., 0.1KB, 100kb, 1mb, 3MB, 8.5GB ...). Provided '%2$s'
+1201 = Supported file format for 'delta' tables is 'parquet', but '%1$s' was provided.
 1202 = Unsupported compression scheme %1$s. Supported schemes for %2$s are %3$s
 1203 = Invalid schema provided: '%1$s'
 1204 = '%1$s' type not supported in parquet format
 1205 = Invalid Parquet Writer Version provided '%1$s'. Supported values: %2$s
-1206 = Supported file format for 'delta' tables is 'parquet', but '%1$s' was provided.
-=======
-1201 = Supported file format for 'delta' tables is 'parquet', but '%1$s' was provided.
->>>>>>> 7e7960c0
+1206 = Storage units expected for the field '%1$s' (e.g., 0.1KB, 100kb, 1mb, 3MB, 8.5GB ...). Provided '%2$s'
 
 # Feed Errors
 3001 = Illegal state.
