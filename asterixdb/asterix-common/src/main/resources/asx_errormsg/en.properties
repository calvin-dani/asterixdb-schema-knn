--- conflicted
+++ resolved
@@ -218,15 +218,12 @@
 1129 = Cannot compile SELECT variable.* with GROUP BY GROUPING SETS/ROLLUP/CUBE followed by ORDER BY/LIMIT
 1130 = Illegal use of RIGHT OUTER JOIN
 1131 = A synonym with this name %1$s already exists
-<<<<<<< HEAD
-1132 = Full-text config %1$s not found
+1132 = Invalid specification for hint %1$s. %2$s
 1133 = Full-text filter %1$s not found
 1134 = Default full-text config with a name of null cannot be deleted or created
 1135 = Full-text config %1$s already exists
 1136 = Full-text filter %1$s already exists
-=======
-1132 = Invalid specification for hint %1$s. %2$s
->>>>>>> 7c624520
+1137 = Full-text config %1$s not found
 
 # Feed Errors
 3001 = Illegal state.
