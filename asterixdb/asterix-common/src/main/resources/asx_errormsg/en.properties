--- conflicted
+++ resolved
@@ -219,16 +219,6 @@
 1130 = Illegal use of RIGHT OUTER JOIN
 1131 = A synonym with this name %1$s already exists
 1132 = Invalid specification for hint %1$s. %2$s
-<<<<<<< HEAD
-1133 = Full-text filter %1$s not found
-1134 = Default full-text config with a name of null cannot be deleted or created
-1135 = Full-text config %1$s already exists
-1136 = Full-text filter %1$s already exists
-1137 = Full-text config %1$s not found
-1138 = Only a single authentication method is allowed: connectionString, accountName & accountKey, or accountName & sharedAccessSignature
-1139 = No authentication parameters provided
-1140 = Incompatible index type %1$s
-=======
 1133 = Only a single authentication method is allowed: connectionString, accountName & accountKey, or accountName & sharedAccessSignature
 1134 = No authentication parameters provided
 1135 = A node with this name %1$s already exists
@@ -245,7 +235,12 @@
 1146 = Cannot find feed policy with name %1$s
 1147 = Cannot drop dataverse: %1$s %2$s being used by %3$s %4$s
 1148 = Cannot drop %1$s %2$s being used by %3$s %4$s
->>>>>>> e3e4220c
+1149 = Full-text config %1$s already exists
+1150 = Full-text filter %1$s already exists
+1151 = Full-text config %1$s not found
+1152 = Full-text filter %1$s not found
+1153 = Default full-text config with a name of null cannot be deleted or created
+1154 = Incompatible index type %1$s
 
 # Feed Errors
 3001 = Illegal state.
