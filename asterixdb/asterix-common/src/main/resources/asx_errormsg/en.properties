#
# Licensed to the Apache Software Foundation (ASF) under one
# or more contributor license agreements.  See the NOTICE file
# distributed with this work for additional information
# regarding copyright ownership.  The ASF licenses this file
# to you under the Apache License, Version 2.0 (the
# "License"); you may not use this file except in compliance
# with the License.  You may obtain a copy of the License at
#
#   http://www.apache.org/licenses/LICENSE-2.0
#
# Unless required by applicable law or agreed to in writing,
# software distributed under the License is distributed on an
# "AS IS" BASIS, WITHOUT WARRANTIES OR CONDITIONS OF ANY
# KIND, either express or implied.  See the License for the
# specific language governing permissions and limitations
# under the License.
#

# Error code:
# 0 --- 999:  runtime errors
# 1000 ---- 1999: compilation errors
# 2000 ---- 2999: storage errors
# 3000 ---- 3999: feed errors
# 4000 ---- 4999: lifecycle management errors

# For the extension lifecycle
4001 = Two Extensions share the same Id: %1$s
4002 = Extension Conflict between %1$s and %2$s both extensions extend %3$s
4003 = Unsupported message type: %1$s
4004 = Invalid configuration: %1$s
4005 = Unsupported replication strategy %1$s

# Type errors
1 = Field type %1$s cannot be promoted to type %2$s
2,1002 = Type mismatch: function %1$s expects its %2$s input parameter to be of type %3$s, but the actual input type is %4$s
3,1003 = Type incompatibility: function %1$s gets incompatible input values: %2$s and %3$s
4,1004 = Unsupported type: %1$s cannot process input type %2$s
5,1005 = Invalid item type: function %1$s cannot process item type %2$s in an input array (or multiset)
13,1006 = Duplicate field name '%1$s'
1009 = A returning expression cannot contain dataset access
37,1091 = Type mismatch: expected value of type %1$s, but got the value of type %2$s
51 = Incomparable input types: %1$s and %2$s

# Data errors
6 = Invalid format for %1$s in %2$s
7 = Overflow in %1$s
8 = Underflow in %1$s
9 = Injected failure in %1$s
10 = Invalid value: function %1$s expects its %2$s input parameter to be a non-negative value, got %3$s
11 = Index out of bound in %1$s: %2$s
12 = Invalid implicit scalar to collection coercion in %1$s
14 = Property %1$s not set
15 = Storage metadata directory of %1$s in %2$s already exists
16 = Storage metadata directory of %1$s in %2$s could not be created
17 = Unknown external file pending operation %1$s
18 = Cannot convert the %1$s type to the %2$s type.
19 = Cannot convert integer types. The source type should be one of %1$s.
20 = Cannot convert integer types. The target type should be one of %1$s.
21 = Source value %1$s is out of range that %2$s can hold - %2$s.MAX_VALUE: %3$s, %2$s.MIN_VALUE: %4$s
22 = The accessed field is untyped, but should be typed
23 = %1$ss passed before getting back the responses from NCs
24 = Invalid coordinate
25 = Polygon must have at least 3 points
26 = %1$s can not be an instance of polygon
27 = Operation not supported
28 = Invalid duration '%1$s'
29 = Unknown duration unit %1$s
30 = Request timed out and will be cancelled
31 = Invalid type-casting math function: %1$s for converting %2$s to %3$s
32 = Cannot execute request, cluster is %1$s
33 = Node is not registered with the CC
35 = Unsupported multiple statements.
36 = Cannot compare non-primitive values
38 = Input contains different list types
39 = Expected integer value, got %1$s
40 = No statement provided
41 = Request %1$s has been cancelled
42 = %1$s: '%2$s' is not a TPC-DS table name
43 = Value out of range, function %1$s expects its %2$s input parameter value to be between %3$s and %4$s, received %5$s
44 = %1$s statement is not supported in read-only mode
45 = Invalid value: function %1$s expects its %2$s input parameter to be an integer value, got %3$s
46 = Invalid pattern '%1$s' for LIKE
47 = Invalid value for parameter '%1$s': %2$s
48 = Unable to process JSON content in request
49 = Parameter(s) %1$s must be specified
50 = Invalid parameter '%1$s'
#51 is used
52 = Illegal state. %1$s
53 = Unsupported Parquet type '%1$s'
54 = Parquet type '%1$s' is not supported by default. To enable type conversion, recreate the external dataset with the option '%2$s' enabled
55 = Parquet decimal precision loss: precision '%1$s' is greater than the maximum supported precision '%2$s'
56 = Parquet file(s) contain values of the temporal type '%1$s' that are adjusted to UTC. Recreate the external dataset and set the option '%2$s' to get the local-adjusted '%1$s' value
57 = Parquet file(s) contain unsigned integer that is larger than the '%1$s' range
58 = Error encountered: %1$s
59 = Invalid Parquet file: %1$s. Reason: %2$s

100 = Unsupported JRE: %1$s

200 = External UDF cannot produce expected result. Please check the UDF configuration
201 = External UDF returned exception. Returned exception was: %1$s
202 = External UDF protocol encountered an unexpected return result.

# Compile-time check errors
1001 = Syntax error: %1$s
1007 = Invalid expression: function %1$s expects its %2$s input parameter to be a %3$s expression, but the actual expression is %4$s
1008 = Invalid parameter number: function %1$s cannot take %2$s parameters
1010 = Phrase search in Full-text is not yet supported. Only one keyword per expression is permitted
1011 = Unknown dataset type %1$s
1012 = Unknown index type %1$s
1013 = Cannot use %1$s fields as a key for the %2$s index. The index can only support keys of size %3$s
1014 = Field '%1$s' is not found
1015 = Index of type %1$s is not supported for dataset '%2$s' since it has composite primary keys
1016 = Index of type %1$s is not supported for dataset of type %2$s
1017 = The filter field '%1$s' cannot be an optional field
1018 = Field of type %1$s cannot be used as a filter field
1019 = Cannot autogenerate a composite %1$s key
1020 = Cannot autogenerate a %1$s key for %1$s key of type %2$s. Autogenerated %1$s keys must be of type %3$s
1021 = The %1$s key field '%2$s' cannot be nullable
1022 = Field of type %1$s cannot be used as a %2$s key field
1023 = Cannot drop dataset %1$s since it is connected to active entity: %2$s
#1024 is no longer used
#1025 is no longer used
1026 = The given function expression %1$s cannot utilize index
1027 = Dataset of type %1$s does not have a primary index
1028 = Query parameter %1$s is not supported
1029 = No metadata exists for dataset %1$s
1030 = The subtree does not have any data source
1031 = The subtree does not have any additional data source
1032 = Could not match the given optimizable function expression to any index field name
1033 = Only strings, ordered and unordered list types are supported
1034 = Tokenizer is not applicable to the given index kind %1$s
1035 = Incompatible search modifier %1$s for index type %2$s
1036 = Unknown search modifier type %1$s
1037 = Invalid query parameter %1$s -- value has to be greater than or equal to %2$s %3$s
1038 = Illegal state. %1$s
1039 = Two-phase locking violation -- locks can not be acquired after unlocking
1040 = Dataset id space is exhausted
1041 = Cannot create enforced index on '%1$s' field with non-optional type
1042 = Cannot create non-enforced typed index of this kind: %1$s
1043 = Cannot use %1$s fields as key for the R-tree index. There can be only one field as a key for the R-tree index.
1044 = Communication-related exception occurred during the execution of a remote method call
1045 = Illegal attempt to upgrade metadata lock from %1$s to %2$s
1046 = Illegal attempt to downgrade metadata lock from %1$s to %2$s
1047 = Metadata lock cannot be upgraded! because it was not acquired before
1048 = Metadata lock cannot be downgraded! because it was not acquired before
1049 = Metadata lock cannot be acquired for %1$s since it is already acquired for %2$s
1050 = Cannot find dataset with name %1$s in dataverse %2$s
1051 = Cannot create enforced index on '%1$s' field. The field is closed type.
1052 = Cannot create index with the same field '%1$s' specified more than once.
1053 = Cannot create primary index on external dataset.
1054 = Compilation failed due to some problem in the query plan.
1055 = Incompatible implementation language %1$s for function %2$s. Expected language %3$s.
1056 = Too many options were specified for %1$s
1057 = Expression of type %1$s is not supported in constant record
1058 = Literal of type %1$s is not supported in constant record
1059 = Field(s) %1$s unsupported in the with clause
1060 = Field '%1$s' in the with clause must be of type %2$s, but found %3$s
1061 = Field '%1$s' in the with clause cannot be null or missing
1062 = Configuration parameter cannot be of type %1$s
1063 = Cannot find dataverse with name %1$s
1064 = An error was occurred while converting type %1$s to type %2$s.
1065 = There should be at least two applicable indexes.
1066 = Cannot serialize a value.
1067 = Cannot find a non-missing SELECT operator in GROUP operator for a left-outer-join plan optimization.
1068 = Cannot get the conditional split variable for the given UNNESTMAP operator.
1069 = Cannot drop index '%1$s'. Drop dataset '%1$s' to remove this index
1070 = Metadata error. %1$s
1071 = A dataverse with this name %1$s already exists.
1072 = A dataset with name %1$s already exists in dataverse %2$s
1073 = Cannot resolve alias reference for undefined identifier %1$s
1074 = Cannot resolve ambiguous alias reference for identifier %1$s
1075 = Inside limit clauses, it is disallowed to reference a variable having the same name as any variable bound in the same scope as the limit clause.
1076 = Cannot find dataset %1$s because there is no dataverse declared, nor an alias with name %1$s
1077 = Cannot find dataset %1$s in dataverse %2$s nor an alias with name %1$s
1078 = Unexpected operator %1$s in an OperatorExpr starting with %2$s
1079 = Compilation error: %1$s
1080 = Cannot find node group with name %1$s
1081 = Cannot find function with signature %1$s
1082 = Cannot find datatype with name %1$s
1083 = Cannot find index with name %1$s
1084 = An index with this name %1$s already exists
1085 = A datatype with this name %1$s already exists
1086 = No value for parameter: %1$s
1087 = Invalid number of arguments for function %1$s
1088 = Required field %1$s was not found
1089 = Field %1$s must be of type %2$s but found to be of type %3$s
1090 = Field %1$s must be of an array of type %2$s but found to contain an item of type %3$s
1092 = Parameter %1$s cannot be set
1093 = A parser error has occurred. The detail exception: %1$s
1094 = Cannot parse range map: %1$s
1095 = Expected function call
1096 = Unknown compression scheme %1$s. Supported schemes are %2$s
1097 = Subfield(s) %1$s in '%2$s' unsupported in the with clause
1098 = Invalid window frame definition
1099 = Unexpected window frame definition
1100 = Unexpected window expression
1101 = Unexpected ORDER BY clause in window expression
1102 = Expected window or aggregate function, got: %1$s
1103 = Illegal use of identifier: %1$s
1104 = Invalid modifier %1$s for function %2$s
1105 = Operation not supported on primary index %1$s
1106 = Expected constant value
1107 = Unexpected hint: %1$s. %2$s expected at this location
1108 = External source error. %1$s
1109 = External source container %1$s not found
1110 = The parameters '%1$s' and '%2$s' cannot be provided at the same time
1111 = Property '%1$s' expects value(s) of type %2$s
1112 = Invalid format for property '%1$s'
1113 = Invalid pattern %1$s
1114 = The provided external dataset configuration returned no files from the external source
1115 = Invalid name for a database object: '%1$s'
1116 = Cannot find synonym with name %1$s
1117 = Cannot find library with name %1$s
1118 = Too many grouping sets in group by clause: %1$s. Maximum allowed: %2$s.
1119 = Invalid argument to grouping() function
1120 = Unexpected alias: %1$s
1121 = Illegal use of aggregate FILTER clause
1122 = Error compiling function %1$s. %2$s
1123 = A function with this name %1$s already exists
1124 = An adapter with this name %1$s already exists
1125 = Cannot find adapter with name %1$s
1126 = Invalid number of elements in external identifier. Expected %1$s elements for %2$s language
1127 = Unsupported adapter language: %1$s
1128 = Filter field is not defined properly
1129 = Cannot compile SELECT variable.* with GROUP BY GROUPING SETS/ROLLUP/CUBE followed by ORDER BY/LIMIT
1130 = Illegal use of RIGHT OUTER JOIN
1131 = A synonym with this name %1$s already exists
1132 = Invalid specification for hint %1$s. %2$s
1133 = Only a single authentication method is allowed: connectionString, accountName & accountKey, or accountName & sharedAccessSignature
1134 = No authentication parameters provided
1135 = A node with this name %1$s already exists
1136 = A node group with this name %1$s already exists
1137 = A compaction policy with this name %1$s already exists
1138 = A external file with this number %1$s already exists in dataset %2$s
1139 = A feed with this name %1$s already exists
1140 = A feed policy with this name %1$s already exists
1141 = A feed connection between feed %1$s and dataset %2$s already exists
1142 = A library with this name %1$s already exists
1143 = Cannot find external file with number %1$s in dataset %2$s
1144 = Cannot find feed with name %1$s
1145 = Cannot find feed connection between feed %1$s and dataset %2$s
1146 = Cannot find feed policy with name %1$s
1147 = Cannot drop dataverse: %1$s %2$s being used by %3$s %4$s
1148 = Cannot drop %1$s %2$s being used by %3$s %4$s
1149 = Illegal function or view recursion
1150 = Illegal use of function %1$s
1151 = No authentication credentials provided, '%1$s' field is required for anonymous access
1152 = Full-text config %1$s not found
1153 = Full-text filter %1$s not found
1154 = Default full-text config with a name of null cannot be deleted or created
1155 = Incompatible index type %1$s
1156 = Full-text config %1$s already exists
1157 = Full-text filter %1$s already exists
1158 = Error compiling view %1$s. %2$s
1159 = Cannot find view with name %1$s
1160 = A view with this name %1$s already exists
1161 = Type '%1$s' contains declared fields, which is not supported for 'parquet' format
1162 = Invalid primary key definition
1163 = Authenticating with '%1$s' is not supported for '%2$s' format
1164 = Invalid foreign key definition
1165 = Invalid foreign key definition: %1$s %2$s does not have a primary key
1166 = Invalid foreign key definition: foreign key does not match primary key of %1$s %2$s
1167 = Cannot change primary key of %1$s %2$s
1168 = Ambiguous projection in SELECT clause
1169 = Unable to do subquery coercion. %1$s
1170 = Provided S3 region is not supported: '%1$s'
1171 = Unable to process %1$s clause. %2$s
1172 = Provided timezone is invalid: '%1$s'
1173 = Invalid value for parameter '%1$s', allowed value(s): %2$s
<<<<<<< HEAD
=======
1174 = Sample has zero rows
>>>>>>> 5316f0ce

# Feed Errors
3001 = Illegal state.
3002 = Tuple is too large for a frame
3003 = Unknown tuple forward policy
3004 = Unable to create adapter as class loader not configured for library %1$s in dataverse %2$s
3005 = At record: %1$s - Field %2$s is not privatean optional type so it cannot accept null value
3006 = Illegal field %1$s in closed type %2$s
3007 = Twitter4J library not found!
3008 = Unable to ingest data
3009 = Exception in get record type %1$s for feed
3010 = Does not support Hive data with list of non-primitive types
3011 = Cannot get hive type for field of type %1$s
3012 = Failed to get columns of record
3013 = Cannot deserialize Hive records with no closed columns
3014 = Non-optional UNION type is not supported.
3015 = Failed to get the type information for field %1$s
3016 = Cannot parse null field
3017 = Cannot parse hive list with null values
3018 = Field %1$s of meta record is not an optional type so it cannot accept null value
3019 = Cannot get PK from record part
3020 = This operation cannot be done when Feed %1$s is alive
3021 = Malformed input stream
3022 = Unknown data source type: %1$s
3023 = Unknown input stream factory: %1$s
3024 = Failed to create stream factory
3025 = Unknown record reader factory: %1$s
3026 = Unknown format: %1$s
3027 = Unknown record format for a record with meta parser. Did you specify the parameter %1$s
3028 = Field already defined in %1$s part
3029 = Unknown field: %1$s
3031 = No node controllers found at the address: %1$s
3032 = Unable to resolve hostname '%1$s' to an IP address
3033 = Unknown DCP request: %1$s
3034 = Attempt to register to a failed feed data provider
3035 = Feed already has an intake job
3036 = Feed job already registered in intake jobs
3037 = Feed job already registered in all jobs
3038 = Record is too large. Maximum record size is %1$s
3039 = Cannot parse list item of type %1$s
3040 = Argument type: %1$s
3041 = Unable to load/instantiate class %1$s
3042 = Unsupported function language %1$s
3043 = Unknown function kind %1$s
3044 = Library class loader already registered!
3045 = Cannot handle a function argument of type %1$s
3046 = Object of type %1$s not supported
3047 = External %1$s not supported
3048 = Invalid feed runtime: %1$s
3049 = '%1$s' is not a valid delimiter. The length of a delimiter should be 1
3050 = '%1$s' is not a valid %2$s. The length of %2$s should be 1
3051 = Quote '%1$s' cannot be used with the delimiter '%2$s'
3052 = Was not able to find a file in the files index
3053 = Field %1$s can not be null
3054 = Mismatch Type, expecting a value of type %1$s
3055 = Unexpected ADM token kind: %1$s
3056 = Illegal escape '\%1$s'
3057 = Found END_RECORD while expecting a record field.
3058 = This record is closed, you can not add extra fields! new field name: %1$s
3059 = Unexpected ADM token kind: %1$s while expecting ':'
3060 = Found COMMA %1$s %2$s record field
3061 = Unsupported interval type: %1$s
3062 = Interval was not closed
3063 = The interval start and end point types do not match: %1$s != %2$s
3064 = Missing COMMA before interval end point
3065 = This can not be an instance of interval: missing T for a datetime value
3066 = Unsupported interval type: %1$s
3067 = Interval argument not properly constructed
3068 = Found END_COLLECTION while expecting a list item
3069 = Found COMMA before any list item
3070 = Found COMMA while expecting a list item
3071 = Found END_RECORD while expecting a list item
3072 = Cannot cast the %1$s type to the %2$s type
3073 = Missing deserializer method for constructor: %1$s
3074 = %1$s cannot be an instance of %2$s
3075 = Closed field %1$s has null value
3076 = %1$s: no files found
3077 = %1$s: path not found
3078 = Cannot obtain hdfs scheduler
3079 = Cannot register runtime, active manager has been shutdown
3080 = Unexpected feed datatype '%1$s'
3081 = socket is not properly configured
3082 = Invalid %1$s %2$s as it is not part of the AsterixDB cluster. Valid choices are %3$s
3083 = Duplicate feed adaptor name: %1$s
3084 = Cannot subscribe to events of a failed active entity
3085 = Unknown Adapter Name.
3086 = Cannot find record reader %1$s with specified configuration
3087 = Cannot find function %1$s
3088 = %1$s is not a valid runtime Id
3089 = %1$s is already started and has state %2$s
3090 = %1$s cannot be stopped because its state is %2$s
3091 = Cannot add dataset to %1$s because its state is %2$s
3092 = Cannot remove dataset from %1$s because its state is %2$s
3093 = %1$s is already registered
3094 = Cannot create index on dataset %1$s because it is connected to %2$s with state %3$s
3095 = Cannot drop index of dataset %1$s because it is connected to %2$s with state %3$s
3096 = Active Notification Handler is suspended
3097 = Active Entity %1$s has not been registered
3098 = Cannot deregister %1$s because it is active
3099 = Attempt to initialize an initialized Active Notification Handler
3101 = Recovery request while recovery is currently ongoing
3102 = Unreported exception causing task failure
3103 = %1$s is already suspended and has state %2$s
3104 = %1$s cannot be resumed from state %2$s
3105 = %1$s is already registered
3106 = %1$s is not registered
3107 = Active Notification Handler is already suspended
3110 = Feed failed while reading a new record
3111 = Feed %1$s is not connected to any dataset
3112 = Array/Multiset item cannot be null
3113 = Failed to parse record
3114 = Failed to parse record content
3115 = Failed to parse record metadata
3116 = Failed to decode input
3117 = Failed to parse record, malformed log record
3118 = Active Entity %1$s is not running (it is %2$s)
3119 = Parameter '%1$s' is required if '%2$s' is provided
3120 = Unexpected token %s: was expecting %s
3121 = Parameter '%1$s' or '%2$s' is required if '%3$s' is provided
3122 = Parameter '%1$s' is not allowed if '%2$s' is provided

# Lifecycle management errors
4000 = Partition id %1$s for node %2$s already in use by node %3$s
4006 = Not all node controllers required for request execution have joined the cluster. Nodes %1$s appear missing, double check the logs on these machines and the cluster configuration<|MERGE_RESOLUTION|>--- conflicted
+++ resolved
@@ -268,10 +268,7 @@
 1171 = Unable to process %1$s clause. %2$s
 1172 = Provided timezone is invalid: '%1$s'
 1173 = Invalid value for parameter '%1$s', allowed value(s): %2$s
-<<<<<<< HEAD
-=======
 1174 = Sample has zero rows
->>>>>>> 5316f0ce
 
 # Feed Errors
 3001 = Illegal state.
