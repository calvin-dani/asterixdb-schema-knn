--- conflicted
+++ resolved
@@ -34,10 +34,7 @@
 import java.util.Map;
 import java.util.Set;
 import java.util.stream.Collectors;
-<<<<<<< HEAD
 import java.util.stream.IntStream;
-=======
->>>>>>> 5316f0ce
 
 import org.apache.asterix.algebra.operators.physical.ExternalDataLookupPOperator;
 import org.apache.asterix.common.annotations.AbstractExpressionAnnotationWithIndexNames;
@@ -3110,7 +3107,6 @@
                     optFuncExpr.setSourceVar(funcVarIndex, ((AssignOperator) op).getVariables().get(assignVarIndex));
                 }
 
-<<<<<<< HEAD
                 if (!isIndexOnFunction) {
                     //add fieldName to the nested fieldName, return
                     if (nestedAccessFieldName != null) {
@@ -3120,11 +3116,6 @@
                     }
                     return (parentFieldNames);
 
-=======
-                //add fieldName to the nested fieldName, return
-                if (nestedAccessFieldName != null) {
-                    parentFieldNames.first.addAll(nestedAccessFieldName);
->>>>>>> 5316f0ce
                 } else {
                     if (nestedAccessFieldName != null) {
                         return new Pair<>(nestedAccessFieldName, sourceIndicator.getValue());
