/*
 * Licensed to the Apache Software Foundation (ASF) under one
 * or more contributor license agreements.  See the NOTICE file
 * distributed with this work for additional information
 * regarding copyright ownership.  The ASF licenses this file
 * to you under the Apache License, Version 2.0 (the
 * "License"); you may not use this file except in compliance
 * with the License.  You may obtain a copy of the License at
 *
 *   http://www.apache.org/licenses/LICENSE-2.0
 *
 * Unless required by applicable law or agreed to in writing,
 * software distributed under the License is distributed on an
 * "AS IS" BASIS, WITHOUT WARRANTIES OR CONDITIONS OF ANY
 * KIND, either express or implied.  See the License for the
 * specific language governing permissions and limitations
 * under the License.
 */

package org.apache.asterix.optimizer.rules;

import java.io.DataInputStream;
import java.nio.ByteBuffer;
import java.util.Iterator;
import java.util.List;
import java.util.Map;

import org.apache.asterix.common.config.GlobalConfig;
import org.apache.asterix.common.dataflow.ICcApplicationContext;
import org.apache.asterix.common.exceptions.CompilationException;
import org.apache.asterix.common.exceptions.ErrorCode;
import org.apache.asterix.common.exceptions.NoOpWarningCollector;
import org.apache.asterix.common.exceptions.WarningCollector;
import org.apache.asterix.common.exceptions.WarningUtil;
import org.apache.asterix.dataflow.data.common.ExpressionTypeComputer;
import org.apache.asterix.dataflow.data.nontagged.MissingWriterFactory;
import org.apache.asterix.formats.nontagged.ADMPrinterFactoryProvider;
import org.apache.asterix.formats.nontagged.BinaryBooleanInspector;
import org.apache.asterix.formats.nontagged.BinaryComparatorFactoryProvider;
import org.apache.asterix.formats.nontagged.BinaryHashFunctionFactoryProvider;
import org.apache.asterix.formats.nontagged.BinaryHashFunctionFamilyProvider;
import org.apache.asterix.formats.nontagged.BinaryIntegerInspector;
import org.apache.asterix.formats.nontagged.SerializerDeserializerProvider;
import org.apache.asterix.formats.nontagged.TypeTraitProvider;
import org.apache.asterix.jobgen.QueryLogicalExpressionJobGen;
import org.apache.asterix.metadata.declared.MetadataProvider;
import org.apache.asterix.om.base.ADouble;
import org.apache.asterix.om.base.IAObject;
import org.apache.asterix.om.constants.AsterixConstantValue;
import org.apache.asterix.om.functions.BuiltinFunctions;
import org.apache.asterix.om.functions.IExternalFunctionInfo;
import org.apache.asterix.om.typecomputer.impl.TypeComputeUtils;
import org.apache.asterix.om.types.ARecordType;
import org.apache.asterix.om.types.ATypeTag;
import org.apache.asterix.om.types.AUnionType;
import org.apache.asterix.om.types.AbstractCollectionType;
import org.apache.asterix.om.types.IAType;
import org.apache.asterix.om.types.TypeTagUtil;
import org.apache.asterix.om.utils.ConstantExpressionUtil;
import org.apache.asterix.runtime.evaluators.functions.PointableHelper;
import org.apache.commons.lang3.mutable.Mutable;
import org.apache.hyracks.algebricks.common.exceptions.AlgebricksException;
import org.apache.hyracks.algebricks.common.utils.Pair;
import org.apache.hyracks.algebricks.core.algebra.base.ILogicalExpression;
import org.apache.hyracks.algebricks.core.algebra.base.ILogicalOperator;
import org.apache.hyracks.algebricks.core.algebra.base.IOptimizationContext;
import org.apache.hyracks.algebricks.core.algebra.base.LogicalExpressionTag;
import org.apache.hyracks.algebricks.core.algebra.base.LogicalVariable;
import org.apache.hyracks.algebricks.core.algebra.expressions.AbstractFunctionCallExpression;
import org.apache.hyracks.algebricks.core.algebra.expressions.AbstractLogicalExpression;
import org.apache.hyracks.algebricks.core.algebra.expressions.AggregateFunctionCallExpression;
import org.apache.hyracks.algebricks.core.algebra.expressions.ConstantExpression;
import org.apache.hyracks.algebricks.core.algebra.expressions.ExpressionRuntimeProvider;
import org.apache.hyracks.algebricks.core.algebra.expressions.IAlgebricksConstantValue;
import org.apache.hyracks.algebricks.core.algebra.expressions.IVariableTypeEnvironment;
import org.apache.hyracks.algebricks.core.algebra.expressions.ScalarFunctionCallExpression;
import org.apache.hyracks.algebricks.core.algebra.expressions.StatefulFunctionCallExpression;
import org.apache.hyracks.algebricks.core.algebra.expressions.UnnestingFunctionCallExpression;
import org.apache.hyracks.algebricks.core.algebra.expressions.VariableReferenceExpression;
import org.apache.hyracks.algebricks.core.algebra.functions.FunctionIdentifier;
import org.apache.hyracks.algebricks.core.algebra.functions.IFunctionInfo;
import org.apache.hyracks.algebricks.core.algebra.operators.logical.IOperatorSchema;
import org.apache.hyracks.algebricks.core.algebra.visitors.ILogicalExpressionReferenceTransform;
import org.apache.hyracks.algebricks.core.algebra.visitors.ILogicalExpressionVisitor;
import org.apache.hyracks.algebricks.core.config.AlgebricksConfig;
import org.apache.hyracks.algebricks.core.jobgen.impl.JobGenContext;
import org.apache.hyracks.algebricks.core.rewriter.base.IAlgebraicRewriteRule;
import org.apache.hyracks.algebricks.runtime.base.IEvaluatorContext;
import org.apache.hyracks.algebricks.runtime.base.IScalarEvaluator;
import org.apache.hyracks.algebricks.runtime.base.IScalarEvaluatorFactory;
import org.apache.hyracks.api.application.IServiceContext;
import org.apache.hyracks.api.context.IHyracksTaskContext;
import org.apache.hyracks.api.dataflow.value.ISerializerDeserializer;
import org.apache.hyracks.api.exceptions.HyracksDataException;
import org.apache.hyracks.api.exceptions.IWarningCollector;
import org.apache.hyracks.data.std.api.IPointable;
import org.apache.hyracks.data.std.primitive.VoidPointable;
import org.apache.hyracks.dataflow.common.comm.util.ByteBufferInputStream;

import com.google.common.collect.ImmutableMap;

public class ConstantFoldingRule implements IAlgebraicRewriteRule {

    private final ConstantFoldingVisitor cfv = new ConstantFoldingVisitor();
    private final JobGenContext jobGenCtx;

    private static final Map<FunctionIdentifier, IAObject> FUNC_ID_TO_CONSTANT = ImmutableMap
            .of(BuiltinFunctions.NUMERIC_E, new ADouble(Math.E), BuiltinFunctions.NUMERIC_PI, new ADouble(Math.PI));

    /**
     * Throws exceptions in substituteProducedVariable, setVarType, and one getVarType method.
     */
    private static final IVariableTypeEnvironment _emptyTypeEnv = new IVariableTypeEnvironment() {

        @Override
        public boolean substituteProducedVariable(LogicalVariable v1, LogicalVariable v2) {
            throw new IllegalStateException();
        }

        @Override
        public void setVarType(LogicalVariable var, Object type) {
            throw new IllegalStateException();
        }

        @Override
        public Object getVarType(LogicalVariable var, List<LogicalVariable> nonNullVariables,
                List<List<LogicalVariable>> correlatedNullableVariableLists) {
            throw new IllegalStateException();
        }

        @Override
        public Object getVarType(LogicalVariable var) {
            throw new IllegalStateException();
        }

        @Override
        public Object getType(ILogicalExpression expr) throws AlgebricksException {
            return ExpressionTypeComputer.INSTANCE.getType(expr, null, this);
        }
    };

    private static final IOperatorSchema[] _emptySchemas = new IOperatorSchema[] {};

    public ConstantFoldingRule(ICcApplicationContext appCtx) {
        MetadataProvider metadataProvider = MetadataProvider.create(appCtx, null);
        jobGenCtx = new JobGenContext(null, metadataProvider, appCtx, SerializerDeserializerProvider.INSTANCE,
                BinaryHashFunctionFactoryProvider.INSTANCE, BinaryHashFunctionFamilyProvider.INSTANCE,
                BinaryComparatorFactoryProvider.INSTANCE, TypeTraitProvider.INSTANCE, BinaryBooleanInspector.FACTORY,
                BinaryIntegerInspector.FACTORY, ADMPrinterFactoryProvider.INSTANCE, MissingWriterFactory.INSTANCE, null,
                new ExpressionRuntimeProvider(new QueryLogicalExpressionJobGen(metadataProvider.getFunctionManager())),
                ExpressionTypeComputer.INSTANCE, null, null, null, null, GlobalConfig.DEFAULT_FRAME_SIZE, null,
                NoOpWarningCollector.INSTANCE, 0);
    }

    @Override
    public boolean rewritePre(Mutable<ILogicalOperator> opRef, IOptimizationContext context)
            throws AlgebricksException {
        return false;
    }

    @Override
    public boolean rewritePost(Mutable<ILogicalOperator> opRef, IOptimizationContext context)
            throws AlgebricksException {
        ILogicalOperator op = opRef.getValue();
        if (context.checkIfInDontApplySet(this, op)) {
            return false;
        }
        cfv.reset(context);
        return op.acceptExpressionTransform(cfv);
    }

    private class ConstantFoldingVisitor implements ILogicalExpressionVisitor<Pair<Boolean, ILogicalExpression>, Void>,
            ILogicalExpressionReferenceTransform, IEvaluatorContext {

        private final IPointable p = VoidPointable.FACTORY.createPointable();
        private final ByteBufferInputStream bbis = new ByteBufferInputStream();
        private final DataInputStream dis = new DataInputStream(bbis);
        private final WarningCollector warningCollector = new WarningCollector();
        private IOptimizationContext optContext;
        private IServiceContext serviceContext;

        private void reset(IOptimizationContext context) {
            optContext = context;
            serviceContext =
                    ((MetadataProvider) context.getMetadataProvider()).getApplicationContext().getServiceContext();
        }

        @Override
        public boolean transform(Mutable<ILogicalExpression> exprRef) throws AlgebricksException {
            AbstractLogicalExpression expr = (AbstractLogicalExpression) exprRef.getValue();
            Pair<Boolean, ILogicalExpression> newExpression = expr.accept(this, null);
            if (newExpression.first) {
                exprRef.setValue(newExpression.second);
            }
            return newExpression.first;
        }

        @Override
        public Pair<Boolean, ILogicalExpression> visitConstantExpression(ConstantExpression expr, Void arg) {
            return new Pair<>(false, expr);
        }

        @Override
        public Pair<Boolean, ILogicalExpression> visitVariableReferenceExpression(VariableReferenceExpression expr,
                Void arg) {
            return new Pair<>(false, expr);
        }

        @Override
        public Pair<Boolean, ILogicalExpression> visitScalarFunctionCallExpression(ScalarFunctionCallExpression expr,
                Void arg) throws AlgebricksException {
            boolean changed = constantFoldArgs(expr, arg);
            List<Mutable<ILogicalExpression>> argList = expr.getArguments();
            int argConstantCount = countConstantArgs(argList);
            if (argConstantCount != argList.size()) {
                if (argConstantCount > 0 && expr.getFunctionIdentifier().equals(BuiltinFunctions.OR)
                        && expr.isFunctional()) {
                    if (foldOrArgs(expr)) {
                        ILogicalExpression changedExpr =
                                expr.getArguments().size() == 1 ? expr.getArguments().get(0).getValue() : expr;
                        return new Pair<>(true, changedExpr);
                    }
                }
                return new Pair<>(changed, expr);
            }

            if (!expr.isFunctional() || !canConstantFold(expr)) {
                return new Pair<>(changed, expr);
            }

            try {
                if (expr.getFunctionIdentifier().equals(BuiltinFunctions.FIELD_ACCESS_BY_NAME)) {
                    ARecordType rt = (ARecordType) _emptyTypeEnv.getType(expr.getArguments().get(0).getValue());
                    String str = ConstantExpressionUtil.getStringConstant(expr.getArguments().get(1).getValue());
                    int k = rt.getFieldIndex(str);
                    if (k >= 0) {
                        // wait for the ByNameToByIndex rule to apply
                        return new Pair<>(changed, expr);
                    }
                }
                IAObject c = FUNC_ID_TO_CONSTANT.get(expr.getFunctionIdentifier());
                if (c != null) {
                    ConstantExpression constantExpression = new ConstantExpression(new AsterixConstantValue(c));
                    constantExpression.setSourceLocation(expr.getSourceLocation());
                    return new Pair<>(true, constantExpression);
                }

                IScalarEvaluatorFactory fact = jobGenCtx.getExpressionRuntimeProvider().createEvaluatorFactory(expr,
                        _emptyTypeEnv, _emptySchemas, jobGenCtx);

                warningCollector.clear();
                IScalarEvaluator eval = fact.createScalarEvaluator(this);
                eval.evaluate(null, p);
                IAType returnType = (IAType) _emptyTypeEnv.getType(expr);
                ATypeTag runtimeType = PointableHelper.getTypeTag(p);
                if (runtimeType.isDerivedType()) {
                    returnType = TypeComputeUtils.getActualType(returnType);
                } else {
                    returnType = TypeTagUtil.getBuiltinTypeByTag(runtimeType);
                }
                @SuppressWarnings("rawtypes")
                ISerializerDeserializer serde =
                        jobGenCtx.getSerializerDeserializerProvider().getSerializerDeserializer(returnType);
                bbis.setByteBuffer(ByteBuffer.wrap(p.getByteArray(), p.getStartOffset(), p.getLength()), 0);
                IAObject o = (IAObject) serde.deserialize(dis);
                warningCollector.getWarnings(optContext.getWarningCollector());
                ConstantExpression constantExpression = new ConstantExpression(new AsterixConstantValue(o));
                constantExpression.setSourceLocation(expr.getSourceLocation());
                return new Pair<>(true, constantExpression);
            } catch (HyracksDataException | AlgebricksException e) {
                if (AlgebricksConfig.ALGEBRICKS_LOGGER.isTraceEnabled()) {
                    AlgebricksConfig.ALGEBRICKS_LOGGER.trace("Exception caught at constant folding: " + e, e);
                }
                return new Pair<>(false, null);
            }
        }

        @Override
        public Pair<Boolean, ILogicalExpression> visitAggregateFunctionCallExpression(
                AggregateFunctionCallExpression expr, Void arg) throws AlgebricksException {
            boolean changed = constantFoldArgs(expr, arg);
            return new Pair<>(changed, expr);
        }

        @Override
        public Pair<Boolean, ILogicalExpression> visitStatefulFunctionCallExpression(
                StatefulFunctionCallExpression expr, Void arg) throws AlgebricksException {
            boolean changed = constantFoldArgs(expr, arg);
            return new Pair<>(changed, expr);
        }

        @Override
        public Pair<Boolean, ILogicalExpression> visitUnnestingFunctionCallExpression(
                UnnestingFunctionCallExpression expr, Void arg) throws AlgebricksException {
            boolean changed = constantFoldArgs(expr, arg);
            return new Pair<>(changed, expr);
        }

        private boolean constantFoldArgs(AbstractFunctionCallExpression expr, Void arg) throws AlgebricksException {
            return expr.getFunctionIdentifier().equals(BuiltinFunctions.OPEN_RECORD_CONSTRUCTOR)
                    ? foldRecordArgs(expr, arg) : foldFunctionArgs(expr, arg);
        }

        private boolean foldFunctionArgs(AbstractFunctionCallExpression expr, Void arg) throws AlgebricksException {
            boolean changed = false;
            for (Mutable<ILogicalExpression> exprArgRef : expr.getArguments()) {
                changed |= foldArg(exprArgRef, arg);
            }
            return changed;
        }

        private boolean foldRecordArgs(AbstractFunctionCallExpression expr, Void arg) throws AlgebricksException {
            if (expr.getArguments().size() % 2 != 0) {
                String functionName = expr.getFunctionIdentifier().getName();
                throw CompilationException.create(ErrorCode.COMPILATION_INVALID_NUM_OF_ARGS, expr.getSourceLocation(),
                        functionName);
            }
            boolean changed = false;
            Iterator<Mutable<ILogicalExpression>> iterator = expr.getArguments().iterator();
            int fieldNameIdx = 0;
            while (iterator.hasNext()) {
                Mutable<ILogicalExpression> fieldNameExprRef = iterator.next();
                Pair<Boolean, ILogicalExpression> fieldNameExpr = fieldNameExprRef.getValue().accept(this, arg);
                boolean isDuplicate = false;
                if (fieldNameExpr.first) {
                    String fieldName = ConstantExpressionUtil.getStringConstant(fieldNameExpr.second);
                    if (fieldName != null) {
                        isDuplicate = isDuplicateField(fieldName, fieldNameIdx, expr.getArguments());
                    }
                    if (isDuplicate) {
                        IWarningCollector warningCollector = optContext.getWarningCollector();
                        if (warningCollector.shouldWarn()) {
                            warningCollector.warn(WarningUtil.forAsterix(fieldNameExpr.second.getSourceLocation(),
                                    ErrorCode.COMPILATION_DUPLICATE_FIELD_NAME, fieldName));
                        }
                        iterator.remove();
                        iterator.next();
                        iterator.remove();
                    } else {
                        fieldNameExprRef.setValue(fieldNameExpr.second);
                    }
                    changed = true;
                }
                if (!isDuplicate) {
                    Mutable<ILogicalExpression> fieldValue = iterator.next();
                    changed |= foldArg(fieldValue, arg);
                    fieldNameIdx += 2;
                }
            }
            return changed;
        }

        private boolean isDuplicateField(String fName, int fIdx, List<Mutable<ILogicalExpression>> args) {
            for (int i = 0, size = args.size(); i < size; i += 2) {
                if (i != fIdx && fName.equals(ConstantExpressionUtil.getStringConstant(args.get(i).getValue()))) {
                    return true;
                }
            }
            return false;
        }

        private boolean foldArg(Mutable<ILogicalExpression> exprArgRef, Void arg) throws AlgebricksException {
            Pair<Boolean, ILogicalExpression> newExpr = exprArgRef.getValue().accept(this, arg);
            if (newExpr.first) {
                exprArgRef.setValue(newExpr.second);
                return true;
            }
            return false;
        }

        private int countConstantArgs(List<Mutable<ILogicalExpression>> argList) {
            int n = 0;
            for (Mutable<ILogicalExpression> r : argList) {
                if (r.getValue().getExpressionTag() == LogicalExpressionTag.CONSTANT) {
                    n++;
                }
            }
            return n;
        }

        private boolean canConstantFold(ScalarFunctionCallExpression function) throws AlgebricksException {
            // skip external functions because they're not available at compile time (on CC)
            IFunctionInfo fi = function.getFunctionInfo();
            if (fi instanceof IExternalFunctionInfo) {
                return false;
            }
            // skip all functions that would produce records/arrays/multisets (derived types) in their open format
            // this is because constant folding them will make them closed (currently)
            if (function.getFunctionIdentifier().equals(BuiltinFunctions.OPEN_RECORD_CONSTRUCTOR)) {
                return false;
            }
            IAType returnType = (IAType) _emptyTypeEnv.getType(function);
            return canConstantFoldType(returnType);
        }

        private boolean canConstantFoldType(IAType returnType) {
            ATypeTag tag = returnType.getTypeTag();
            if (tag == ATypeTag.ANY) {
                // if the function is to return a record (or derived data), that record would (should) be an open record
                return false;
            } else if (tag == ATypeTag.OBJECT) {
                ARecordType recordType = (ARecordType) returnType;
                if (recordType.isOpen()) {
                    return false;
                }
                IAType[] fieldTypes = recordType.getFieldTypes();
                for (int i = 0; i < fieldTypes.length; i++) {
                    if (!canConstantFoldType(fieldTypes[i])) {
                        return false;
                    }
                }
            } else if (tag.isListType()) {
                AbstractCollectionType listType = (AbstractCollectionType) returnType;
                return canConstantFoldType(listType.getItemType());
            } else if (tag == ATypeTag.UNION) {
                return canConstantFoldType(((AUnionType) returnType).getActualType());
            }
            return true;
        }

<<<<<<< HEAD
        // IEvaluatorContext

        @Override
        public IServiceContext getServiceContext() {
            return serviceContext;
        }

        @Override
        public IHyracksTaskContext getTaskContext() {
            return null;
        }

        @Override
        public IWarningCollector getWarningCollector() {
            return warningCollector;
=======
        private boolean foldOrArgs(ScalarFunctionCallExpression expr) {
            // or(true,x,y) -> true; or(false,x,y) -> or(x,y)
            boolean changed = false;
            List<Mutable<ILogicalExpression>> argList = expr.getArguments();
            Iterator<Mutable<ILogicalExpression>> argIter = argList.iterator();
            Mutable<ILogicalExpression> argFalse = null;
            while (argIter.hasNext()) {
                Mutable<ILogicalExpression> argExprRef = argIter.next();
                ILogicalExpression argExpr = argExprRef.getValue();
                if (argExpr.getExpressionTag() != LogicalExpressionTag.CONSTANT) {
                    continue;
                }
                ConstantExpression cExpr = (ConstantExpression) argExpr;
                IAlgebricksConstantValue cValue = cExpr.getValue();
                if (cValue.isTrue()) {
                    // or(true,x,y) -> true;
                    argList.clear();
                    argList.add(argExprRef);
                    return true;
                } else if (cValue.isFalse()) {
                    // remove 'false' from arg list, but save the expression.
                    argFalse = argExprRef;
                    argIter.remove();
                    changed = true;
                }
            }
            if (argList.isEmpty() && argFalse != null) {
                argList.add(argFalse);
            }
            return changed;
>>>>>>> 0e432a00
        }
    }
}<|MERGE_RESOLUTION|>--- conflicted
+++ resolved
@@ -418,23 +418,6 @@
             return true;
         }
 
-<<<<<<< HEAD
-        // IEvaluatorContext
-
-        @Override
-        public IServiceContext getServiceContext() {
-            return serviceContext;
-        }
-
-        @Override
-        public IHyracksTaskContext getTaskContext() {
-            return null;
-        }
-
-        @Override
-        public IWarningCollector getWarningCollector() {
-            return warningCollector;
-=======
         private boolean foldOrArgs(ScalarFunctionCallExpression expr) {
             // or(true,x,y) -> true; or(false,x,y) -> or(x,y)
             boolean changed = false;
@@ -465,7 +448,23 @@
                 argList.add(argFalse);
             }
             return changed;
->>>>>>> 0e432a00
+        }
+
+        // IEvaluatorContext
+
+        @Override
+        public IServiceContext getServiceContext() {
+            return serviceContext;
+        }
+
+        @Override
+        public IHyracksTaskContext getTaskContext() {
+            return null;
+        }
+
+        @Override
+        public IWarningCollector getWarningCollector() {
+            return warningCollector;
         }
     }
 }