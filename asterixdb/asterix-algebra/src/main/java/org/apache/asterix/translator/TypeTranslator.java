--- conflicted
+++ resolved
@@ -28,12 +28,9 @@
 
 import org.apache.asterix.common.annotations.IRecordFieldDataGen;
 import org.apache.asterix.common.annotations.RecordDataGenAnnotation;
-<<<<<<< HEAD
-import org.apache.asterix.common.metadata.DataverseName;
-=======
 import org.apache.asterix.common.exceptions.CompilationException;
 import org.apache.asterix.common.exceptions.ErrorCode;
->>>>>>> 6c239e71
+import org.apache.asterix.common.metadata.DataverseName;
 import org.apache.asterix.lang.common.expression.OrderedListTypeDefinition;
 import org.apache.asterix.lang.common.expression.RecordTypeDefinition;
 import org.apache.asterix.lang.common.expression.RecordTypeDefinition.RecordKind;
@@ -56,11 +53,8 @@
 import org.apache.asterix.om.types.IAType;
 import org.apache.asterix.om.types.TypeSignature;
 import org.apache.hyracks.algebricks.common.exceptions.AlgebricksException;
-<<<<<<< HEAD
 import org.apache.hyracks.algebricks.common.utils.Pair;
-=======
 import org.apache.hyracks.api.exceptions.SourceLocation;
->>>>>>> 6c239e71
 
 public class TypeTranslator {
 
@@ -81,17 +75,10 @@
         Map<String, Map<ARecordType, List<Integer>>> incompleteFieldTypes = new HashMap<>();
         Map<TypeSignature, List<AbstractCollectionType>> incompleteItemTypes = new HashMap<>();
         Map<TypeSignature, List<TypeSignature>> incompleteTopLevelTypeReferences = new HashMap<>();
-<<<<<<< HEAD
         firstPass(typeDataverse, typeName, typeExpr, outTypeMap, incompleteFieldTypes, incompleteItemTypes,
-                incompleteTopLevelTypeReferences, defaultDataverse);
+                incompleteTopLevelTypeReferences, typeDataverse);
         secondPass(mdTxnCtx, outTypeMap, incompleteFieldTypes, incompleteItemTypes, incompleteTopLevelTypeReferences,
-                typeDataverse);
-=======
-        firstPass(typeExpr, typeName, typeMap, incompleteFieldTypes, incompleteItemTypes,
-                incompleteTopLevelTypeReferences, typeDataverse);
-        secondPass(mdTxnCtx, typeMap, incompleteFieldTypes, incompleteItemTypes, incompleteTopLevelTypeReferences,
                 typeDataverse, typeExpr.getSourceLocation());
->>>>>>> 6c239e71
 
         for (IAType type : outTypeMap.values()) {
             if (type.getTypeTag().isDerivedType()) {
@@ -153,13 +140,8 @@
     private static void secondPass(MetadataTransactionContext mdTxnCtx, Map<TypeSignature, IAType> typeMap,
             Map<String, Map<ARecordType, List<Integer>>> incompleteFieldTypes,
             Map<TypeSignature, List<AbstractCollectionType>> incompleteItemTypes,
-<<<<<<< HEAD
-            Map<TypeSignature, List<TypeSignature>> incompleteTopLevelTypeReferences, DataverseName typeDataverse)
-            throws AlgebricksException {
-=======
-            Map<TypeSignature, List<TypeSignature>> incompleteTopLevelTypeReferences, String typeDataverse,
+            Map<TypeSignature, List<TypeSignature>> incompleteTopLevelTypeReferences, DataverseName typeDataverse,
             SourceLocation sourceLoc) throws AlgebricksException {
->>>>>>> 6c239e71
         // solve remaining top level references
         for (TypeSignature typeSignature : incompleteTopLevelTypeReferences.keySet()) {
             IAType t;
