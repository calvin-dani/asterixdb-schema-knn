<!--
 ! Licensed to the Apache Software Foundation (ASF) under one
 ! or more contributor license agreements.  See the NOTICE file
 ! distributed with this work for additional information
 ! regarding copyright ownership.  The ASF licenses this file
 ! to you under the Apache License, Version 2.0 (the
 ! "License"); you may not use this file except in compliance
 ! with the License.  You may obtain a copy of the License at
 !
 !   http://www.apache.org/licenses/LICENSE-2.0
 !
 ! Unless required by applicable law or agreed to in writing,
 ! software distributed under the License is distributed on an
 ! "AS IS" BASIS, WITHOUT WARRANTIES OR CONDITIONS OF ANY
 ! KIND, either express or implied.  See the License for the
 ! specific language governing permissions and limitations
 ! under the License.
 !-->

<project xmlns="http://maven.apache.org/POM/4.0.0" xmlns:xsi="http://www.w3.org/2001/XMLSchema-instance" xsi:schemaLocation="http://maven.apache.org/POM/4.0.0 http://maven.apache.org/maven-v4_0_0.xsd">
  <modelVersion>4.0.0</modelVersion>
  <artifactId>hyracks-storage-am-lsm-rtree-test</artifactId>

  <parent>
    <groupId>org.apache.hyracks</groupId>
    <artifactId>hyracks-tests</artifactId>
    <version>0.2.18-SNAPSHOT</version>
  </parent>

<<<<<<< HEAD
=======
  <build>
    <plugins>
      <plugin>
        <groupId>org.apache.maven.plugins</groupId>
        <artifactId>maven-compiler-plugin</artifactId>
        <version>2.0.2</version>
        <configuration>
          <source>1.7</source>
          <target>1.7</target>
        </configuration>
      </plugin>
      <plugin>
      <groupId>org.apache.maven.plugins</groupId>
      <artifactId>maven-deploy-plugin</artifactId>
      <configuration>
          <skip>true</skip>
      </configuration>
    </plugin>
   </plugins>
  </build>

  <properties>
      <root.dir>${basedir}/../../..</root.dir>
  </properties>
>>>>>>> 14be946e

  <dependencies>  	
  	<dependency>
  		<groupId>org.apache.hyracks</groupId>
  		<artifactId>hyracks-storage-am-lsm-rtree</artifactId>
  		<version>0.2.18-SNAPSHOT</version>
  		<type>jar</type>
  		<scope>compile</scope>
  	</dependency>
  	<dependency>
  		<groupId>org.apache.hyracks</groupId>
  		<artifactId>hyracks-test-support</artifactId>
  		<version>0.2.18-SNAPSHOT</version>
  		<type>jar</type>
  		<scope>compile</scope>
  	</dependency>
  </dependencies>
</project><|MERGE_RESOLUTION|>--- conflicted
+++ resolved
@@ -27,19 +27,8 @@
     <version>0.2.18-SNAPSHOT</version>
   </parent>
 
-<<<<<<< HEAD
-=======
   <build>
     <plugins>
-      <plugin>
-        <groupId>org.apache.maven.plugins</groupId>
-        <artifactId>maven-compiler-plugin</artifactId>
-        <version>2.0.2</version>
-        <configuration>
-          <source>1.7</source>
-          <target>1.7</target>
-        </configuration>
-      </plugin>
       <plugin>
       <groupId>org.apache.maven.plugins</groupId>
       <artifactId>maven-deploy-plugin</artifactId>
@@ -53,7 +42,6 @@
   <properties>
       <root.dir>${basedir}/../../..</root.dir>
   </properties>
->>>>>>> 14be946e
 
   <dependencies>  	
   	<dependency>
