--- conflicted
+++ resolved
@@ -254,30 +254,12 @@
     public void scheduleFlush(ILSMIndexOperationContext ctx, ILSMIOOperationCallback callback)
             throws HyracksDataException {
         if (!getAndEnterComponents(ctx, LSMOperationType.FLUSH, true)) {
-<<<<<<< HEAD
-            nullIOOperationCallback(callback);
-            return;
-        }
-
-        lsmIndex.setFlushStatus(false);
-
-        if (!lsmIndex.scheduleFlush(ctx, callback)) {
-            nullIOOperationCallback(callback);
-            exitComponents(ctx, LSMOperationType.FLUSH, false);
-=======
             callback.beforeOperation();
             callback.afterOperation(null, null);
             callback.afterFinalize(null);
             return;
->>>>>>> 7ec10c16
         }
         lsmIndex.scheduleFlush(ctx, callback);
-    }
-
-    private void nullIOOperationCallback(ILSMIOOperationCallback cb) throws HyracksDataException {
-        cb.beforeOperation();
-        cb.afterOperation(null, null);
-        cb.afterFinalize(null);
     }
 
     @Override
