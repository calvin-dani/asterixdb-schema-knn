--- conflicted
+++ resolved
@@ -32,19 +32,11 @@
     private static final long serialVersionUID = 1L;
 
     public PartitionedLSMInvertedIndexDataflowHelperFactory(IVirtualBufferCacheProvider virtualBufferCacheProvider,
-<<<<<<< HEAD
             ILSMMergePolicyFactory mergePolicyFactory, Map<String, String> mergePolicyProperties,
             ILSMOperationTrackerProvider opTrackerProvider, ILSMIOOperationSchedulerProvider ioSchedulerProvider,
-            ILSMIOOperationCallbackProvider ioOpCallbackProvider, double bloomFilterFalsePositiveRate) {
+            ILSMIOOperationCallbackFactory ioOpCallbackFactory, double bloomFilterFalsePositiveRate) {
         super(virtualBufferCacheProvider, mergePolicyFactory, mergePolicyProperties, opTrackerProvider,
-                ioSchedulerProvider, ioOpCallbackProvider, bloomFilterFalsePositiveRate);
-=======
-            ILSMMergePolicyProvider mergePolicyProvider, ILSMOperationTrackerProvider opTrackerProvider,
-            ILSMIOOperationSchedulerProvider ioSchedulerProvider, ILSMIOOperationCallbackFactory ioOpCallbackFactory,
-            double bloomFilterFalsePositiveRate) {
-        super(virtualBufferCacheProvider, mergePolicyProvider, opTrackerProvider, ioSchedulerProvider,
-                ioOpCallbackFactory, bloomFilterFalsePositiveRate);
->>>>>>> 4abf8666
+                ioSchedulerProvider, ioOpCallbackFactory, bloomFilterFalsePositiveRate);
     }
 
     @Override
@@ -52,12 +44,7 @@
             int partition) {
         return new PartitionedLSMInvertedIndexDataflowHelper(opDesc, ctx, partition,
                 virtualBufferCacheProvider.getVirtualBufferCaches(ctx), bloomFilterFalsePositiveRate,
-<<<<<<< HEAD
                 mergePolicyFactory.createMergePolicy(mergePolicyProperties), opTrackerFactory,
-                ioSchedulerProvider.getIOScheduler(ctx), ioOpCallbackProvider);
-=======
-                mergePolicyProvider.getMergePolicy(ctx), opTrackerFactory, ioSchedulerProvider.getIOScheduler(ctx),
-                ioOpCallbackFactory);
->>>>>>> 4abf8666
+                ioSchedulerProvider.getIOScheduler(ctx), ioOpCallbackFactory);
     }
 }