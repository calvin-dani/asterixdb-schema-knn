<project xmlns="http://maven.apache.org/POM/4.0.0" xmlns:xsi="http://www.w3.org/2001/XMLSchema-instance" xsi:schemaLocation="http://maven.apache.org/POM/4.0.0 http://maven.apache.org/maven-v4_0_0.xsd">
  <modelVersion>4.0.0</modelVersion>
  <artifactId>hyracks-storage-common</artifactId>
  <name>hyracks-storage-common</name>

  <parent>
    <groupId>edu.uci.ics.hyracks</groupId>
    <artifactId>hyracks</artifactId>
<<<<<<< HEAD
    <version>0.2.4-SNAPSHOT</version>
=======
    <version>0.2.5-SNAPSHOT</version>
>>>>>>> 8867a1a8
  </parent>

  <build>
    <plugins>
      <plugin>
        <groupId>org.apache.maven.plugins</groupId>
        <artifactId>maven-compiler-plugin</artifactId>
        <version>2.0.2</version>
        <configuration>
          <source>1.7</source>
          <target>1.7</target>
          <fork>true</fork>
        </configuration>
      </plugin>
    </plugins>
  </build>
  <dependencies>
  	<dependency>
  		<groupId>edu.uci.ics.hyracks</groupId>
  		<artifactId>hyracks-api</artifactId>
<<<<<<< HEAD
  		<version>0.2.4-SNAPSHOT</version>
=======
  		<version>0.2.5-SNAPSHOT</version>
>>>>>>> 8867a1a8
  		<type>jar</type>
  		<scope>compile</scope>
  	</dependency>
  </dependencies>
</project><|MERGE_RESOLUTION|>--- conflicted
+++ resolved
@@ -6,11 +6,7 @@
   <parent>
     <groupId>edu.uci.ics.hyracks</groupId>
     <artifactId>hyracks</artifactId>
-<<<<<<< HEAD
-    <version>0.2.4-SNAPSHOT</version>
-=======
     <version>0.2.5-SNAPSHOT</version>
->>>>>>> 8867a1a8
   </parent>
 
   <build>
@@ -31,11 +27,7 @@
   	<dependency>
   		<groupId>edu.uci.ics.hyracks</groupId>
   		<artifactId>hyracks-api</artifactId>
-<<<<<<< HEAD
-  		<version>0.2.4-SNAPSHOT</version>
-=======
   		<version>0.2.5-SNAPSHOT</version>
->>>>>>> 8867a1a8
   		<type>jar</type>
   		<scope>compile</scope>
   	</dependency>
