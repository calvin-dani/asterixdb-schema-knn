package edu.uci.ics.asterix.tools.datagen;

import java.io.BufferedOutputStream;
import java.io.BufferedReader;
import java.io.DataInputStream;
import java.io.File;
import java.io.FileInputStream;
import java.io.FileOutputStream;
import java.io.FileReader;
import java.io.IOException;
import java.io.InputStreamReader;
import java.io.PrintStream;
import java.util.ArrayList;
import java.util.HashMap;
import java.util.List;
import java.util.Map;
import java.util.Random;

import edu.uci.ics.asterix.aql.base.Statement;
import edu.uci.ics.asterix.aql.expression.Query;
import edu.uci.ics.asterix.aql.parser.AQLParser;
import edu.uci.ics.asterix.aql.parser.ParseException;
import edu.uci.ics.asterix.common.annotations.AutoDataGen;
import edu.uci.ics.asterix.common.annotations.DateBetweenYearsDataGen;
import edu.uci.ics.asterix.common.annotations.DatetimeAddRandHoursDataGen;
import edu.uci.ics.asterix.common.annotations.DatetimeBetweenYearsDataGen;
import edu.uci.ics.asterix.common.annotations.FieldIntervalDataGen;
import edu.uci.ics.asterix.common.annotations.FieldValFileDataGen;
import edu.uci.ics.asterix.common.annotations.FieldValFileSameIndexDataGen;
import edu.uci.ics.asterix.common.annotations.IRecordFieldDataGen;
import edu.uci.ics.asterix.common.annotations.IRecordTypeAnnotation;
import edu.uci.ics.asterix.common.annotations.IRecordTypeAnnotation.Kind;
import edu.uci.ics.asterix.common.annotations.InsertRandIntDataGen;
import edu.uci.ics.asterix.common.annotations.ListDataGen;
import edu.uci.ics.asterix.common.annotations.ListValFileDataGen;
import edu.uci.ics.asterix.common.annotations.RecordDataGenAnnotation;
import edu.uci.ics.asterix.common.annotations.TypeDataGen;
import edu.uci.ics.asterix.common.annotations.UndeclaredFieldsDataGen;
import edu.uci.ics.asterix.common.exceptions.AsterixException;
import edu.uci.ics.asterix.metadata.MetadataException;
import edu.uci.ics.asterix.metadata.MetadataTransactionContext;
import edu.uci.ics.asterix.om.types.ARecordType;
import edu.uci.ics.asterix.om.types.ATypeTag;
import edu.uci.ics.asterix.om.types.AUnionType;
import edu.uci.ics.asterix.om.types.AbstractCollectionType;
import edu.uci.ics.asterix.om.types.BuiltinType;
import edu.uci.ics.asterix.om.types.IAType;
import edu.uci.ics.asterix.om.types.TypeSignature;
import edu.uci.ics.asterix.tools.translator.ADGenDmlTranslator;
import edu.uci.ics.asterix.transaction.management.exception.ACIDException;
import edu.uci.ics.asterix.transaction.management.service.transaction.JobId;
import edu.uci.ics.hyracks.algebricks.common.exceptions.AlgebricksException;
import edu.uci.ics.hyracks.algebricks.common.exceptions.NotImplementedException;
import edu.uci.ics.hyracks.algebricks.data.utils.WriteValueTools;

public class AdmDataGen {

    class DataGeneratorContext {
        private Map<File, String[]> fileToLoadedDataMap = new HashMap<File, String[]>();

        public Map<File, String[]> getFileToLoadedDataMap() {
            return fileToLoadedDataMap;
        }
    }

    public static void printDate(int year, int month, int day, PrintStream out) throws IOException {
        WriteValueTools.writeInt(year, out);
        out.print("-");
        if (month < 10) {
            out.print("0");
        }
        WriteValueTools.writeInt(month, out);
        out.print("-");
        if (day < 10) {
            out.print("0");
        }
        WriteValueTools.writeInt(day, out);
    }

    abstract class AbstractValueGenerator {
        protected PrintStream out;
        protected DataGeneratorContext ctx;

        public void init(PrintStream out, DataGeneratorContext ctx) throws Exception {
            this.out = out;
            this.ctx = ctx;
        }

        public abstract void generate() throws IOException;
    }

    abstract class RandomValueGenerator extends AbstractValueGenerator {
        protected Random rnd;

        @Override
        public void init(PrintStream out, DataGeneratorContext ctx) throws Exception {
            super.init(out, ctx);
            this.rnd = new Random(51);
        }

    }

    class IntAutoGenerator extends AbstractValueGenerator {

        private final int initValue;
        private int val;

        public IntAutoGenerator(int initValue) {
            this.initValue = initValue;
        }

        @Override
        public void init(PrintStream out, DataGeneratorContext ctx) throws Exception {
            super.init(out, ctx);
            val = initValue;
        }

        @Override
        public void generate() throws IOException {
            WriteValueTools.writeInt(val, out);
            val++;
        }

    }

    class LongAutoGenerator extends AbstractValueGenerator {

        private final long initValue;
        private long val;

        public LongAutoGenerator(long initValue) {
            this.initValue = initValue;
        }

        @Override
        public void init(PrintStream out, DataGeneratorContext ctx) throws Exception {
            super.init(out, ctx);
            val = initValue;
        }

        @Override
        public void generate() throws IOException {
            WriteValueTools.writeLong(val, out);
            out.print("i64");
            val++;
        }

    }

    class StringFromArrayGenerator extends RandomValueGenerator {
        private final String[][] array;
        private int lastIndex;
        private final String constructor;
        private String[] chosen;

        public StringFromArrayGenerator(String[][] array, String constructor) {
            this.array = array;
            this.constructor = constructor;
        }

        @Override
        public void init(PrintStream out, DataGeneratorContext ctx) throws Exception {
            super.init(out, ctx);
            this.lastIndex = -1;
            this.chosen = new String[array.length];
        }

        @Override
        public void generate() throws IOException {
            for (int i = 0; i < array.length; i++) {
                lastIndex = Math.abs(rnd.nextInt()) % array[i].length;
                chosen[i] = array[i][lastIndex];
            }
            if (constructor != null) {
                out.print(constructor);
                out.print("(");
            }
            out.print("\"");
            for (int i = 0; i < chosen.length; i++) {
                out.print(chosen[i]);
            }
            out.print("\"");
            if (constructor != null) {
                out.print(")");
            }
        }

        public int getLastIndex() {
            return lastIndex;
        }
    }

    abstract class AbstractCollectionDataGenerator extends RandomValueGenerator {
        protected final AbstractCollectionType act;
        protected final int min;
        protected final int max;
        protected final String startList;
        protected final String endList;

        public AbstractCollectionDataGenerator(AbstractCollectionType act, int min, int max) {
            this.act = act;
            this.min = min;
            this.max = max;
            if (act.getTypeTag() == ATypeTag.ORDEREDLIST) {
                startList = "[";
                endList = "]";
            } else {
                startList = "{{";
                endList = "}}";
            }
        }

    }

    class ListDataGenerator extends AbstractCollectionDataGenerator {

        private AbstractValueGenerator itemGen;

        public ListDataGenerator(AbstractCollectionType act, int min, int max) {
            super(act, min, max);
        }

        @Override
        public void init(PrintStream out, DataGeneratorContext ctx) throws Exception {
            super.init(out, ctx);
            IAType t = act.getItemType();
            if (t.getTypeTag() != ATypeTag.RECORD) {
                throw new NotImplementedException("list annotation only works with record item types for now.");
            }
            ARecordType rt = (ARecordType) t;
            RecordDataGenAnnotation dga = firstDataGenAnnotation(rt);
            if (dga == null) {
                throw new Exception("No annotation on item type " + t);
            }
            itemGen = new RecordGenerator(rt, dga, null);
            itemGen.init(out, ctx);
        }

        @Override
        public void generate() throws IOException {
            out.print(startList);
            int numItems = rnd.nextInt(max - min + 1) + min;
            for (int i = 0; i < numItems; i++) {
                if (i > 0) {
                    out.print(", ");
                }
                itemGen.generate();
            }
            out.print(endList);
        }

    }

    class ListFromArrayGenerator extends AbstractCollectionDataGenerator {

        private final String[] array;
        private String constructor;

        public ListFromArrayGenerator(AbstractCollectionType act, String[] array, int min, int max) {
            super(act, min, max);
            this.array = array;
        }

        @Override
        public void init(PrintStream out, DataGeneratorContext ctx) throws Exception {
            super.init(out, ctx);
            if (act.getItemType().getTypeTag() == ATypeTag.STRING) {
                constructor = null;
            } else {
                constructor = getConstructor(act.getItemType());
            }
        }

        @Override
        public void generate() throws IOException {
            out.print(startList);
            int numItems = rnd.nextInt(max - min + 1) + min;
            for (int i = 0; i < numItems; i++) {
                if (i > 0) {
                    out.print(", ");
                }
                int c = Math.abs(rnd.nextInt()) % array.length;
                if (constructor != null) {
                    out.print(constructor);
                    out.print("(");
                }
                out.print("\"");
                out.print(array[c]);
                out.print("\"");
                if (constructor != null) {
                    out.print(")");
                }
            }
            out.print(endList);
        }

    }

    class StringFromArraySameIndexGenerator extends AbstractValueGenerator {
        private final String[] array;
        private final StringFromArrayGenerator sfag;
        private final String constructor;

        public StringFromArraySameIndexGenerator(String[] array, StringFromArrayGenerator sfag, String constructor) {
            this.array = array;
            this.sfag = sfag;
            this.constructor = constructor;
        }

        @Override
        public void generate() throws IOException {
            String val = array[sfag.getLastIndex()];
            if (constructor != null) {
                out.print(constructor);
                out.print("(");
            }
            out.print("\"");
            out.print(val);
            out.print("\"");
            if (constructor != null) {
                out.print(")");
            }
        }
    }

    class IntIntervalGenerator extends RandomValueGenerator {

        private final int min;
        private final int max;
        private final String prefix;
        private final String suffix;

        public IntIntervalGenerator(int min, int max, String prefix, String suffix) {
            this.min = min;
            this.max = max;
            this.prefix = prefix;
            this.suffix = suffix;
        }

        @Override
        public void generate() throws IOException {
            int v = Math.abs(rnd.nextInt() % (max - min + 1)) + min;
            if (prefix != null) {
                out.print(prefix);
            }
            WriteValueTools.writeInt(v, out);
            if (suffix != null) {
                out.print(suffix);
            }
        }

    }

    class LongIntervalGenerator extends RandomValueGenerator {

        private final long min;
        private final long max;
        private final String prefix;
        private final String suffix;

        public LongIntervalGenerator(long min, long max, String prefix, String suffix) {
            this.min = min;
            this.max = max;
            this.prefix = prefix;
            this.suffix = suffix;
        }

        @Override
        public void generate() throws IOException {
            long v = Math.abs(rnd.nextLong() % (max - min + 1)) + min;
            if (prefix != null) {
                out.print(prefix);
            }
            WriteValueTools.writeLong(v, out);
            if (suffix != null) {
                out.print(suffix);
            }
        }

    }

    class DoubleIntervalGenerator extends RandomValueGenerator {

        private final double min;
        private final double max;
        private final String prefix;
        private final String suffix;

        public DoubleIntervalGenerator(double min, double max, String prefix, String suffix) {
            this.min = min;
            this.max = max;
            this.prefix = prefix;
            this.suffix = suffix;
        }

        @Override
        public void generate() throws IOException {
            double v = Math.abs(rnd.nextDouble() % (max - min)) + min;
            if (prefix != null) {
                out.print(prefix);
            }
            out.print(v);
            if (suffix != null) {
                out.print(suffix);
            }
        }

    }

    class InsertRandIntGenerator extends RandomValueGenerator {

        private final String str1;
        private final String str2;

        public InsertRandIntGenerator(String str1, String str2) {
            this.str1 = "\"" + str1;
            this.str2 = str2 + "\"";
        }

        @Override
        public void generate() throws IOException {
            int v = Math.abs(rnd.nextInt());
            out.print(str1);
            WriteValueTools.writeInt(v, out);
            out.print(str2);
        }

    }

    interface AccessibleDateGenerator {
        public int getYear();

        public int getMonth();

        public int getDay();
    }

    abstract class DateGenerator extends RandomValueGenerator implements AccessibleDateGenerator {

        private int year;
        private int month;
        private int day;

        protected void generateDate(int minYear, int maxYear) throws IOException {
            year = rnd.nextInt(maxYear - minYear + 1) + minYear;
            month = Math.abs(rnd.nextInt()) % 12 + 1;
            day = Math.abs(rnd.nextInt()) % 28 + 1;
            printDate(year, month, day, out);
        }

        @Override
        public int getYear() {
            return year;
        }

        @Override
        public int getMonth() {
            return month;
        }

        @Override
        public int getDay() {
            return day;
        }
    }

    class DateBetweenYearsGenerator extends DateGenerator {

        private final int minYear;
        private final int maxYear;

        public DateBetweenYearsGenerator(int minYear, int maxYear) {
            this.minYear = minYear;
            this.maxYear = maxYear;
        }

        @Override
        public void generate() throws IOException {
            out.print("date(\"");
            generateDate(minYear, maxYear);
            out.print("\")");
        }

    }

    interface AccessibleDatetimeGenerator extends AccessibleDateGenerator {
        public int getHour();

        public int getMinute();

        public int getSecond();
    }

    class DatetimeBetweenYearsGenerator extends DateGenerator implements AccessibleDatetimeGenerator {
        private final int minYear;
        private final int maxYear;
        private int hour;

        public DatetimeBetweenYearsGenerator(int minYear, int maxYear) {
            this.minYear = minYear;
            this.maxYear = maxYear;
        }

        @Override
        public void generate() throws IOException {
            out.print("datetime(\"");
            generateDate(minYear, maxYear);
            out.print("T");
            hour = rnd.nextInt(24);
            if (hour < 10) {
                out.print("0");
            }
            WriteValueTools.writeInt(hour, out);
            out.print(":00:00\")");
        }

        @Override
        public int getHour() {
            return hour;
        }

        @Override
        public int getMinute() {
            return 0;
        }

        @Override
        public int getSecond() {
            return 0;
        }

    }

    class DatetimeAddRandHoursGenerator extends RandomValueGenerator {

        private final int minHours;
        private final int maxHours;
        private final AccessibleDatetimeGenerator adtg;

        public DatetimeAddRandHoursGenerator(int minHours, int maxHours, AccessibleDatetimeGenerator adtg) {
            this.minHours = minHours;
            this.maxHours = maxHours;
            this.adtg = adtg;
        }

        @Override
        public void generate() throws IOException {
            int addHours = rnd.nextInt(maxHours - minHours + 1) + minHours;

            out.print("datetime(\"");
            printDate(adtg.getYear(), adtg.getMonth(), adtg.getDay(), out);
            out.print("T");
            int h = adtg.getHour() + addHours;
            if (h > 23) {
                h = 23;
            }
            if (h < 10) {
                out.print("0");
            }
            WriteValueTools.writeInt(h, out);
            out.print(":");
            int m = adtg.getMinute();
            if (m < 10) {
                out.print("0");
            }
            WriteValueTools.writeInt(m, out);
            out.print(":");
            int s = adtg.getSecond();
            if (s < 10) {
                out.print("0");
            }
            WriteValueTools.writeInt(s, out);
            out.print("\")");
        }

    }

    class GenFieldsIntGenerator extends RandomValueGenerator {
        private final int minFields;
        private final int maxFields;
        private final String prefix;
        private final int startIndex;
        private String[] fieldNames;
        private int[] id;
        private int[] x;

        public GenFieldsIntGenerator(int startIndex, int minFields, int maxFields, String prefix) {
            this.startIndex = startIndex;
            this.minFields = minFields;
            this.maxFields = maxFields;
            this.prefix = prefix;
        }

        @Override
        public void init(PrintStream out, DataGeneratorContext ctx) throws Exception {
            super.init(out, ctx);
            fieldNames = new String[maxFields];
            for (int i = 0; i < maxFields; i++) {
                fieldNames[i] = prefix + "_" + i;
            }
            id = new int[maxFields];
            for (int i = 0; i < maxFields; i++) {
                id[i] = i;
            }
            x = new int[maxFields];
        }

        @Override
        public void generate() throws IOException {
            int numFields = rnd.nextInt(maxFields - minFields + 1) + minFields;
            System.arraycopy(id, 0, x, 0, maxFields);
            int n = numFields;
            boolean first = startIndex < 1;
            while (n > 0) {
                int c = rnd.nextInt(n);
                if (first) {
                    first = false;
                } else {
                    out.print(",");
                }
                out.print(" \"");
                out.print(fieldNames[x[c]]);
                out.print("\": ");
                WriteValueTools.writeInt(Math.abs(rnd.nextInt()), out);
                x[c] = x[n - 1];
                n--;
            }
        }
    }

    class RecordGenerator extends RandomValueGenerator {

        private AbstractValueGenerator[] declaredFieldsGenerators;
        private boolean[] nullable;
        private AbstractValueGenerator undeclaredFieldsGenerator;
        private final ARecordType recType;
        private final RecordDataGenAnnotation annot;
        private final String printAfter;

        public RecordGenerator(ARecordType type, RecordDataGenAnnotation annot, String printAfter) {
            this.recType = type;
            this.annot = annot;
            this.printAfter = printAfter;
        }

        @Override
        public void init(PrintStream out, DataGeneratorContext ctx) throws Exception {
            super.init(out, ctx);
            if (declaredFieldsGenerators == null) {
                int m = annot.getDeclaredFieldsDatagen().length;
                declaredFieldsGenerators = new AbstractValueGenerator[m];
                nullable = new boolean[m];
                for (int i = 0; i < m; i++) {
                    IAType ti = recType.getFieldTypes()[i];
                    if (ti.getTypeTag() == ATypeTag.UNION) {
                        AUnionType ut = (AUnionType) ti;
                        if (ut.isNullableType()) {
                            ti = ut.getUnionList().get(1);
                            nullable[i] = true;
                        }
                    }
                    IRecordFieldDataGen rfdg = annot.getDeclaredFieldsDatagen()[i];
                    if (rfdg == null) {
                        if (ti.getTypeTag() == ATypeTag.RECORD) {
                            ARecordType rt = (ARecordType) ti;
                            RecordDataGenAnnotation dga = null;
                            for (IRecordTypeAnnotation annot : rt.getAnnotations()) {
                                if (annot.getKind() == Kind.RECORD_DATA_GEN) {
                                    dga = (RecordDataGenAnnotation) annot;
                                    break;
                                }
                            }
                            if (dga != null) {
                                declaredFieldsGenerators[i] = new RecordGenerator(rt, dga, null);
                                continue;
                            }
                        }
                        if (declaredFieldsGenerators[i] == null) {
                            throw new Exception("No data generator annotation for field " + recType.getFieldNames()[i]
                                    + " in type " + recType);
                        }
                    }
                    switch (rfdg.getKind()) {
                        case VALFILE: {
                            FieldValFileDataGen vf = (FieldValFileDataGen) rfdg;
                            int numFiles = vf.getFiles().length;
                            String[][] a = new String[numFiles][];
                            for (int k = 0; k < numFiles; k++) {
                                File f = vf.getFiles()[k];
                                a[k] = ctx.getFileToLoadedDataMap().get(f);
                                if (a[k] == null) {
                                    a[k] = readFileAsStringArray(f);
                                    ctx.getFileToLoadedDataMap().put(f, a[k]);
                                }
                            }
                            String constructor;
                            if (ti.getTypeTag() == ATypeTag.STRING) {
                                constructor = null;
                            } else {
                                constructor = getConstructor(ti);
                            }
                            declaredFieldsGenerators[i] = new StringFromArrayGenerator(a, constructor);
                            break;
                        }
                        case LISTVALFILE: {
                            ListValFileDataGen lvf = (ListValFileDataGen) rfdg;
                            String[] a = ctx.getFileToLoadedDataMap().get(lvf.getFile());
                            if (a == null) {
                                a = readFileAsStringArray(lvf.getFile());
                                ctx.getFileToLoadedDataMap().put(lvf.getFile(), a);
                            }
                            if (ti.getTypeTag() != ATypeTag.ORDEREDLIST && ti.getTypeTag() != ATypeTag.UNORDEREDLIST) {
                                throw new Exception("list-val-file annotation cannot be used for field of type "
                                        + ti.getTypeTag());
                            }
                            AbstractCollectionType act = (AbstractCollectionType) ti;
                            declaredFieldsGenerators[i] = new ListFromArrayGenerator(act, a, lvf.getMin(), lvf.getMax());
                            break;
                        }
                        case VALFILESAMEINDEX: {
                            FieldValFileSameIndexDataGen vfsi = (FieldValFileSameIndexDataGen) rfdg;
                            String[] a = ctx.getFileToLoadedDataMap().get(vfsi.getFile());
                            if (a == null) {
                                a = readFileAsStringArray(vfsi.getFile());
                                ctx.getFileToLoadedDataMap().put(vfsi.getFile(), a);
                            }
                            StringFromArrayGenerator sfag = null;
                            for (int j = 0; j < i; j++) {
                                if (recType.getFieldNames()[j].equals(vfsi.getSameAsField())) {
                                    if (declaredFieldsGenerators[j] instanceof StringFromArrayGenerator) {
                                        sfag = (StringFromArrayGenerator) declaredFieldsGenerators[j];
                                        break;
                                    } else {
                                        throw new Exception(
                                                "Data generator for field "
                                                        + recType.getFieldNames()[j]
                                                        + " is not based on values from a text file, as required by generator for field "
                                                        + recType.getFieldNames()[i]);
                                    }
                                }
                            }
                            if (sfag == null) {
                                throw new Exception("Couldn't find field " + vfsi.getSameAsField() + " before field "
                                        + recType.getFieldNames()[i]);
                            }
                            String constructor;
                            if (ti.getTypeTag() == ATypeTag.STRING) {
                                constructor = null;
                            } else {
                                constructor = getConstructor(ti);
                            }
                            declaredFieldsGenerators[i] = new StringFromArraySameIndexGenerator(a, sfag, constructor);
                            break;
                        }
                        case INTERVAL: {
                            FieldIntervalDataGen fi = (FieldIntervalDataGen) rfdg;
                            String prefix = null;
                            String suffix = null;
                            if (ti.getTypeTag() == ATypeTag.STRING) {
                                prefix = "\"";
                                suffix = "\"";
                            }
                            switch (fi.getValueType()) {
                                case INT: {
                                    declaredFieldsGenerators[i] = new IntIntervalGenerator(
                                            Integer.parseInt(fi.getMin()), Integer.parseInt(fi.getMax()), prefix,
                                            suffix);
                                    break;
                                }
                                case LONG: {
                                    declaredFieldsGenerators[i] = new LongIntervalGenerator(
                                            Long.parseLong(fi.getMin()), Long.parseLong(fi.getMax()), prefix, suffix);
                                    break;
                                }
                                case DOUBLE: {
                                    declaredFieldsGenerators[i] = new DoubleIntervalGenerator(Double.parseDouble(fi
                                            .getMin()), Double.parseDouble(fi.getMax()), prefix, suffix);
                                    break;
                                }
                                default: {
                                    throw new NotImplementedException();
                                }
                            }
                            break;
                        }
                        case INSERTRANDINT: {
                            InsertRandIntDataGen iri = (InsertRandIntDataGen) rfdg;
                            declaredFieldsGenerators[i] = new InsertRandIntGenerator(iri.getStr1(), iri.getStr2());
                            break;
                        }
                        case LIST: {
                            ListDataGen l = (ListDataGen) rfdg;
                            if (ti.getTypeTag() != ATypeTag.ORDEREDLIST && ti.getTypeTag() != ATypeTag.UNORDEREDLIST) {
                                throw new Exception("list-val-file annotation cannot be used for field of type "
                                        + ti.getTypeTag());
                            }
                            AbstractCollectionType act = (AbstractCollectionType) ti;
                            declaredFieldsGenerators[i] = new ListDataGenerator(act, l.getMin(), l.getMax());
                            break;
                        }
                        case DATEBETWEENYEARS: {
                            DateBetweenYearsDataGen dby = (DateBetweenYearsDataGen) rfdg;
                            declaredFieldsGenerators[i] = new DateBetweenYearsGenerator(dby.getMinYear(),
                                    dby.getMaxYear());
                            break;
                        }
                        case DATETIMEBETWEENYEARS: {
                            DatetimeBetweenYearsDataGen dtby = (DatetimeBetweenYearsDataGen) rfdg;
                            declaredFieldsGenerators[i] = new DatetimeBetweenYearsGenerator(dtby.getMinYear(),
                                    dtby.getMaxYear());
                            break;
                        }
                        case DATETIMEADDRANDHOURS: {
                            DatetimeAddRandHoursDataGen dtarh = (DatetimeAddRandHoursDataGen) rfdg;
                            AccessibleDatetimeGenerator adtg = null;
                            for (int j = 0; j < i; j++) {
                                if (recType.getFieldNames()[j].equals(dtarh.getAddToField())) {
                                    if (declaredFieldsGenerators[j] instanceof AccessibleDatetimeGenerator) {
                                        adtg = (AccessibleDatetimeGenerator) declaredFieldsGenerators[j];
                                        break;
                                    } else {
                                        throw new Exception(
                                                "Data generator for field "
                                                        + recType.getFieldNames()[j]
                                                        + " is not based on accessible datetime values, as required by generator for field "
                                                        + recType.getFieldNames()[i]);
                                    }
                                }
                            }
                            if (adtg == null) {
                                throw new Exception("Couldn't find field " + dtarh.getAddToField() + " before field "
                                        + recType.getFieldNames()[i]);
                            }
                            declaredFieldsGenerators[i] = new DatetimeAddRandHoursGenerator(dtarh.getMinHour(),
                                    dtarh.getMaxHour(), adtg);
                            break;
                        }
                        case AUTO: {
                            AutoDataGen auto = (AutoDataGen) rfdg;
                            switch (ti.getTypeTag()) {
                                case INT32: {
                                    declaredFieldsGenerators[i] = new IntAutoGenerator(Integer.parseInt(auto
                                            .getInitValueStr()));
                                    break;
                                }
                                case INT64: {
                                    declaredFieldsGenerators[i] = new LongAutoGenerator(Long.parseLong(auto
                                            .getInitValueStr()));
                                    break;
                                }
                                default: {
                                    throw new IllegalStateException(rfdg.getKind()
                                            + " annotation is not implemented for type " + ti.getTypeTag());
                                }
                            }
                            break;
                        }
                        default: {
                            throw new NotImplementedException(rfdg.getKind() + " is not implemented");
                        }
                    }
                }
            }
            for (int i = 0; i < declaredFieldsGenerators.length; i++) {
                declaredFieldsGenerators[i].init(out, ctx);
            }
            if (undeclaredFieldsGenerator == null) {
                UndeclaredFieldsDataGen ufdg = annot.getUndeclaredFieldsDataGen();
                if (ufdg != null) {
                    if (!recType.isOpen()) {
                        throw new Exception("Cannot generate undeclared fields for closed type " + recType);
                    }
                    undeclaredFieldsGenerator = new GenFieldsIntGenerator(declaredFieldsGenerators.length,
                            ufdg.getMinUndeclaredFields(), ufdg.getMaxUndeclaredFields(),
                            ufdg.getUndeclaredFieldsPrefix());
                }
            }
            if (undeclaredFieldsGenerator != null) {
                undeclaredFieldsGenerator.init(out, ctx);
            }
        }

        @Override
        public void generate() throws IOException {
            out.print("{");
            boolean first = true;
            for (int i = 0; i < declaredFieldsGenerators.length; i++) {
                boolean pick;
                if (nullable[i]) {
                    pick = rnd.nextBoolean();
                } else {
                    pick = true;
                }
                if (pick) {
                    if (first) {
                        first = false;
                    } else {
                        out.print(",");
                    }
                    out.print(" \"");
                    out.print(this.recType.getFieldNames()[i]);
                    out.print("\": ");
                    declaredFieldsGenerators[i].generate();
                }
            }
            if (undeclaredFieldsGenerator != null) {
                undeclaredFieldsGenerator.generate();
            }
            out.print(" }");
            if (printAfter != null) {
                out.print(printAfter);
            }
        }

    }

    private final File schemaFile;
    private final File outputDir;
    private Map<TypeSignature, IAType> typeMap;
    private Map<TypeSignature, TypeDataGen> typeAnnotMap;
    private DataGeneratorContext dgCtx;

    public AdmDataGen(File schemaFile, File outputDir) {
        this.schemaFile = schemaFile;
        this.outputDir = outputDir;
    }

    public void init() throws IOException, ParseException, AsterixException, ACIDException, MetadataException,
            AlgebricksException {
        FileReader aql = new FileReader(schemaFile);
        AQLParser parser = new AQLParser(aql);
        List<Statement> statements = parser.Statement();
        aql.close();
        // TODO: Need to fix how to use transactions here.
<<<<<<< HEAD
        MetadataTransactionContext mdTxnCtx = new MetadataTransactionContext(new JobId(-1));
        ADGenDmlTranslator dmlt = new ADGenDmlTranslator(mdTxnCtx, q.getPrologDeclList());
=======
        MetadataTransactionContext mdTxnCtx = new MetadataTransactionContext(-1);
        ADGenDmlTranslator dmlt = new ADGenDmlTranslator(mdTxnCtx, statements);
>>>>>>> 58cf330f
        dmlt.translate();
        typeMap = dmlt.getTypeMap();
        typeAnnotMap = dmlt.getTypeDataGenMap();
        dgCtx = new DataGeneratorContext();
    }

    public void dataGen() throws Exception {
        for (Map.Entry<TypeSignature, IAType> me : typeMap.entrySet()) {
            TypeSignature tn = me.getKey();
            TypeDataGen tdg = typeAnnotMap.get(tn);
            if (tdg.isDataGen()) {
                IAType t = me.getValue();

                if (t.getTypeTag() != ATypeTag.RECORD) {
                    throw new NotImplementedException();
                }
                ARecordType rt = (ARecordType) t;
                RecordDataGenAnnotation dga = firstDataGenAnnotation(rt);
                if (dga == null) {
                    throw new Exception("No data generator annotations for type " + tn);
                }
                File outFile = new File(outputDir + File.separator + tdg.getOutputFileName());
                PrintStream outStream = new PrintStream(new BufferedOutputStream(new FileOutputStream(outFile)));
                RecordGenerator rg = new RecordGenerator(rt, dga, "\n");
                rg.init(outStream, dgCtx);
                for (long i = 0; i < tdg.getNumValues(); i++) {
                    rg.generate();
                }
                outStream.close();
            }
        }
    }

    private static RecordDataGenAnnotation firstDataGenAnnotation(ARecordType rt) {
        for (IRecordTypeAnnotation annot : rt.getAnnotations()) {
            if (annot.getKind() == Kind.RECORD_DATA_GEN) {
                return (RecordDataGenAnnotation) annot;
            }
        }
        return null;
    }

    private static String[] readFileAsStringArray(File file) throws IOException {
        List<String> tmp = new ArrayList<String>();
        FileInputStream fstream = new FileInputStream(file);
        DataInputStream in = new DataInputStream(fstream);
        BufferedReader br = new BufferedReader(new InputStreamReader(in));
        String strLine;
        while ((strLine = br.readLine()) != null) {
            tmp.add(strLine);
        }
        in.close();
        return tmp.toArray(new String[0]);
    }

    private static String getConstructor(IAType t) throws Exception {
        if (t instanceof BuiltinType) {
            String s = ((BuiltinType) t).getConstructor();
            if (s == null) {
                throw new Exception("Type " + t + " has no constructors.");
            }
            return s;
        } else {
            throw new Exception("No string constructor for type " + t);
        }
    }

}<|MERGE_RESOLUTION|>--- conflicted
+++ resolved
@@ -932,13 +932,8 @@
         List<Statement> statements = parser.Statement();
         aql.close();
         // TODO: Need to fix how to use transactions here.
-<<<<<<< HEAD
         MetadataTransactionContext mdTxnCtx = new MetadataTransactionContext(new JobId(-1));
-        ADGenDmlTranslator dmlt = new ADGenDmlTranslator(mdTxnCtx, q.getPrologDeclList());
-=======
-        MetadataTransactionContext mdTxnCtx = new MetadataTransactionContext(-1);
         ADGenDmlTranslator dmlt = new ADGenDmlTranslator(mdTxnCtx, statements);
->>>>>>> 58cf330f
         dmlt.translate();
         typeMap = dmlt.getTypeMap();
         typeAnnotMap = dmlt.getTypeDataGenMap();
