/*
 * Copyright 2009-2013 by The Regents of the University of California
 * Licensed under the Apache License, Version 2.0 (the "License");
 * you may not use this file except in compliance with the License.
 * you may obtain a copy of the License from
 * 
 *     http://www.apache.org/licenses/LICENSE-2.0
 * 
 * Unless required by applicable law or agreed to in writing, software
 * distributed under the License is distributed on an "AS IS" BASIS,
 * WITHOUT WARRANTIES OR CONDITIONS OF ANY KIND, either express or implied.
 * See the License for the specific language governing permissions and
 * limitations under the License.
 */
package edu.uci.ics.asterix.tools.external.data;

import java.io.IOException;
import java.io.InputStream;
import java.util.Map;

import edu.uci.ics.asterix.common.exceptions.AsterixException;
import edu.uci.ics.asterix.external.dataset.adapter.FileSystemBasedAdapter;
import edu.uci.ics.asterix.metadata.feeds.IGenericDatasetAdapterFactory;
import edu.uci.ics.asterix.metadata.feeds.IManagedFeedAdapter;
import edu.uci.ics.asterix.metadata.feeds.ITypedDatasourceAdapter;
import edu.uci.ics.asterix.om.types.ARecordType;
import edu.uci.ics.asterix.om.types.ATypeTag;
import edu.uci.ics.asterix.runtime.operators.file.ADMDataParser;
import edu.uci.ics.asterix.runtime.operators.file.AbstractTupleParser;
import edu.uci.ics.asterix.runtime.operators.file.DelimitedDataParser;
import edu.uci.ics.asterix.runtime.operators.file.IDataParser;
import edu.uci.ics.hyracks.algebricks.common.constraints.AlgebricksPartitionConstraint;
import edu.uci.ics.hyracks.algebricks.common.exceptions.NotImplementedException;
import edu.uci.ics.hyracks.api.comm.IFrameWriter;
import edu.uci.ics.hyracks.api.context.IHyracksTaskContext;
import edu.uci.ics.hyracks.api.exceptions.HyracksDataException;
import edu.uci.ics.hyracks.dataflow.common.comm.util.FrameUtils;
import edu.uci.ics.hyracks.dataflow.common.data.parsers.IValueParserFactory;
import edu.uci.ics.hyracks.dataflow.std.file.ITupleParser;
import edu.uci.ics.hyracks.dataflow.std.file.ITupleParserFactory;

/**
 * An adapter that simulates a feed from the contents of a source file. The file
 * can be on the local file system or on HDFS. The feed ends when the content of
 * the source file has been ingested.
 */
<<<<<<< HEAD
public class RateControlledFileSystemBasedAdapter extends
		FileSystemBasedAdapter implements ITypedDatasourceAdapter,
		IManagedFeedAdapter {

	private static final long serialVersionUID = 1L;

	public static final String KEY_FILE_SYSTEM = "fs";
	public static final String LOCAL_FS = "localfs";
	public static final String HDFS = "hdfs";

	private final FileSystemBasedAdapter coreAdapter;
	private final Map<String, String> configuration;
	private final String fileSystem;
	private final String format;

	public RateControlledFileSystemBasedAdapter(ARecordType atype,
			Map<String, String> configuration) throws Exception {
		super(atype);
		checkRequiredArgs(configuration);
		fileSystem = configuration.get(KEY_FILE_SYSTEM);
		String adapterFactoryClass = null;
		if (fileSystem.equalsIgnoreCase(LOCAL_FS)) {
			adapterFactoryClass = "edu.uci.ics.asterix.external.adapter.factory.NCFileSystemAdapterFactory";
		} else if (fileSystem.equals(HDFS)) {
			adapterFactoryClass = "edu.uci.ics.asterix.external.adapter.factory.HDFSAdapterFactory";
		} else {
			throw new AsterixException("Unsupported file system type "
					+ fileSystem);
		}
		format = configuration.get(KEY_FORMAT);
		IGenericDatasetAdapterFactory adapterFactory = (IGenericDatasetAdapterFactory) Class
				.forName(adapterFactoryClass).newInstance();
		coreAdapter = (FileSystemBasedAdapter) adapterFactory.createAdapter(
				configuration, atype);
		this.configuration = configuration;
	}

	private void checkRequiredArgs(Map<String, String> configuration)
			throws Exception {
		if (configuration.get(KEY_FILE_SYSTEM) == null) {
			throw new Exception(
					"File system type not specified. (fs=?) File system could be 'localfs' or 'hdfs'");
		}
		if (configuration.get(IGenericDatasetAdapterFactory.KEY_TYPE_NAME) == null) {
			throw new Exception(
					"Record type not specified (output-type-name=?)");
		}
		if (configuration.get(KEY_PATH) == null) {
			throw new Exception("File path not specified (path=?)");
		}
		if (configuration.get(KEY_FORMAT) == null) {
			throw new Exception("File format not specified (format=?)");
		}
	}

	@Override
	public InputStream getInputStream(int partition) throws IOException {
		return coreAdapter.getInputStream(partition);
	}

	@Override
	public void initialize(IHyracksTaskContext ctx) throws Exception {
		coreAdapter.initialize(ctx);
		this.ctx = ctx;
	}

	@Override
	public void configure(Map<String, String> arguments) throws Exception {
		coreAdapter.configure(arguments);
	}

	@Override
	public AdapterType getAdapterType() {
		return coreAdapter.getAdapterType();
	}

	@Override
	protected ITupleParser getTupleParser() throws Exception {
		ITupleParser parser = null;
		if (format.equals(FORMAT_DELIMITED_TEXT)) {
			parser = getRateControlledDelimitedDataTupleParser((ARecordType) atype);
		} else if (format.equals(FORMAT_ADM)) {
			parser = getRateControlledADMDataTupleParser((ARecordType) atype);
		} else {
			throw new IllegalArgumentException(" format "
					+ configuration.get(KEY_FORMAT) + " not supported");
		}
		return parser;

	}

	protected ITupleParser getRateControlledDelimitedDataTupleParser(
			ARecordType recordType) throws AsterixException {
		ITupleParser parser;
		int n = recordType.getFieldTypes().length;
		IValueParserFactory[] fieldParserFactories = new IValueParserFactory[n];
		for (int i = 0; i < n; i++) {
			ATypeTag tag = recordType.getFieldTypes()[i].getTypeTag();
			IValueParserFactory vpf = typeToValueParserFactMap.get(tag);
			if (vpf == null) {
				throw new NotImplementedException(
						"No value parser factory for delimited fields of type "
								+ tag);
			}
			fieldParserFactories[i] = vpf;

		}
		String delimiterValue = (String) configuration.get(KEY_DELIMITER);
		if (delimiterValue != null && delimiterValue.length() > 1) {
			throw new AsterixException("improper delimiter");
		}

		Character delimiter = delimiterValue.charAt(0);
		parser = new RateControlledTupleParserFactory(recordType,
				fieldParserFactories, delimiter, configuration)
				.createTupleParser(ctx);
		return parser;
	}

	protected ITupleParser getRateControlledADMDataTupleParser(
			ARecordType recordType) throws AsterixException {
		ITupleParser parser = null;
		try {
			parser = new RateControlledTupleParserFactory(recordType,
					configuration).createTupleParser(ctx);
			return parser;
		} catch (Exception e) {
			throw new AsterixException(e);
		}

	}

	@Override
	public ARecordType getAdapterOutputType() {
		return (ARecordType) atype;
	}

	@Override
	public void alter(Map<String, String> properties) {
		((RateControlledTupleParser) parser).setInterTupleInterval(Long
				.parseLong(properties
						.get(RateControlledTupleParser.INTER_TUPLE_INTERVAL)));
	}

	@Override
	public void stop() {
		((RateControlledTupleParser) parser).stop();
	}

	@Override
	public AlgebricksPartitionConstraint getPartitionConstraint()
			throws Exception {
		return coreAdapter.getPartitionConstraint();
	}
=======
public class RateControlledFileSystemBasedAdapter extends FileSystemBasedAdapter implements ITypedDatasourceAdapter,
        IManagedFeedAdapter {

    private static final long serialVersionUID = 1L;
    private FileSystemBasedAdapter coreAdapter;
    private String format;

    public RateControlledFileSystemBasedAdapter(ARecordType atype, Map<String, Object> configuration,
            FileSystemBasedAdapter coreAdapter, String format) throws Exception {
        super(atype);
        this.configuration = configuration;
        this.coreAdapter = coreAdapter;
        this.format = format;
    }

    @Override
    public InputStream getInputStream(int partition) throws IOException {
        return coreAdapter.getInputStream(partition);
    }

    @Override
    public void initialize(IHyracksTaskContext ctx) throws Exception {
        coreAdapter.initialize(ctx);
        this.ctx = ctx;
    }

    @Override
    public void configure(Map<String, Object> arguments) throws Exception {
        coreAdapter.configure(arguments);
    }

    @Override
    public AdapterType getAdapterType() {
        return coreAdapter.getAdapterType();
    }

    @Override
    protected ITupleParser getTupleParser() throws Exception {
        ITupleParser parser = null;
        if (format.equals(FORMAT_DELIMITED_TEXT)) {
            parser = getRateControlledDelimitedDataTupleParser((ARecordType) atype);
        } else if (format.equals(FORMAT_ADM)) {
            parser = getRateControlledADMDataTupleParser((ARecordType) atype);
        } else {
            throw new IllegalArgumentException(" format " + configuration.get(KEY_FORMAT) + " not supported");
        }
        return parser;

    }

    protected ITupleParser getRateControlledDelimitedDataTupleParser(ARecordType recordType) throws AsterixException {
        ITupleParser parser;
        int n = recordType.getFieldTypes().length;
        IValueParserFactory[] fieldParserFactories = new IValueParserFactory[n];
        for (int i = 0; i < n; i++) {
            ATypeTag tag = recordType.getFieldTypes()[i].getTypeTag();
            IValueParserFactory vpf = typeToValueParserFactMap.get(tag);
            if (vpf == null) {
                throw new NotImplementedException("No value parser factory for delimited fields of type " + tag);
            }
            fieldParserFactories[i] = vpf;

        }
        String delimiterValue = (String) configuration.get(KEY_DELIMITER);
        if (delimiterValue != null && delimiterValue.length() > 1) {
            throw new AsterixException("improper delimiter");
        }

        Character delimiter = delimiterValue.charAt(0);
        parser = new RateControlledTupleParserFactory(recordType, fieldParserFactories, delimiter, configuration)
                .createTupleParser(ctx);
        return parser;
    }

    protected ITupleParser getRateControlledADMDataTupleParser(ARecordType recordType) throws AsterixException {
        ITupleParser parser = null;
        try {
            parser = new RateControlledTupleParserFactory(recordType, configuration).createTupleParser(ctx);
            return parser;
        } catch (Exception e) {
            throw new AsterixException(e);
        }

    }

    @Override
    public ARecordType getAdapterOutputType() {
        return (ARecordType) atype;
    }

    @Override
    public void alter(Map<String, String> properties) {
        ((RateControlledTupleParser) parser).setInterTupleInterval(Long.parseLong(properties
                .get(RateControlledTupleParser.INTER_TUPLE_INTERVAL)));
    }

    @Override
    public void stop() {
        ((RateControlledTupleParser) parser).stop();
    }

    @Override
    public AlgebricksPartitionConstraint getPartitionConstraint() throws Exception {
        return coreAdapter.getPartitionConstraint();
    }
>>>>>>> 9876d107
}

class RateControlledTupleParserFactory implements ITupleParserFactory {

<<<<<<< HEAD
	private static final long serialVersionUID = 1L;

	private final ARecordType recordType;
	private final IDataParser dataParser;
	private final Map<String, String> configuration;

	public RateControlledTupleParserFactory(ARecordType recordType,
			IValueParserFactory[] valueParserFactories, char fieldDelimiter,
			Map<String, String> configuration) {
		this.recordType = recordType;
		dataParser = new DelimitedDataParser(recordType, valueParserFactories,
				fieldDelimiter);
		this.configuration = configuration;
	}

	public RateControlledTupleParserFactory(ARecordType recordType,
			Map<String, String> configuration) {
		this.recordType = recordType;
		dataParser = new ADMDataParser();
		this.configuration = configuration;
	}

	@Override
	public ITupleParser createTupleParser(IHyracksTaskContext ctx) {
		return new RateControlledTupleParser(ctx, recordType, dataParser,
				configuration);
	}
=======
    private static final long serialVersionUID = 1L;

    private final ARecordType recordType;
    private final IDataParser dataParser;
    private final Map<String, Object> configuration;

    public RateControlledTupleParserFactory(ARecordType recordType, IValueParserFactory[] valueParserFactories,
            char fieldDelimiter, Map<String, Object> configuration) {
        this.recordType = recordType;
        dataParser = new DelimitedDataParser(recordType, valueParserFactories, fieldDelimiter);
        this.configuration = configuration;
    }

    public RateControlledTupleParserFactory(ARecordType recordType, Map<String, Object> configuration) {
        this.recordType = recordType;
        dataParser = new ADMDataParser();
        this.configuration = configuration;
    }

    @Override
    public ITupleParser createTupleParser(IHyracksTaskContext ctx) {
        return new RateControlledTupleParser(ctx, recordType, dataParser, configuration);
    }
>>>>>>> 9876d107

}

class RateControlledTupleParser extends AbstractTupleParser {

<<<<<<< HEAD
	private final IDataParser dataParser;
	private long interTupleInterval;
	private int failAfterNRecords = NO_FAILURE;
	private boolean delayConfigured;
	private boolean continueIngestion = true;
	private boolean failureConfigured = false;
	private int tupleCount = 0;
	private FailurePattern failurePattern = null;

	public static final int NO_FAILURE = -1;
	public static final String INTER_TUPLE_INTERVAL = "tuple-interval";
	public static final String FAIL_AFTER = "fail-after";
	public static final String FAIL_PATTERN = "failure-pattern";

	public enum FailurePattern {
		ONCE, REPEAT
	}

	public RateControlledTupleParser(IHyracksTaskContext ctx,
			ARecordType recType, IDataParser dataParser,
			Map<String, String> configuration) {
		super(ctx, recType);
		this.dataParser = dataParser;
		String propValue = configuration.get(INTER_TUPLE_INTERVAL);
		if (propValue != null) {
			interTupleInterval = Long.parseLong(propValue);
		} else {
			interTupleInterval = 0;
		}
		delayConfigured = interTupleInterval != 0;

		propValue = configuration.get(FAIL_AFTER);

		if (propValue != null) {
			failAfterNRecords = Integer.parseInt(propValue);
			failureConfigured = failAfterNRecords != NO_FAILURE;
		}
	}

	public void setInterTupleInterval(long val) {
		this.interTupleInterval = val;
		this.delayConfigured = val > 0;
	}

	public void stop() {
		continueIngestion = false;
	}

	@Override
	public IDataParser getDataParser() {
		return dataParser;
	}

	@Override
	public void parse(InputStream in, IFrameWriter writer)
			throws HyracksDataException {

		appender.reset(frame, true);
		IDataParser parser = getDataParser();
		try {
			parser.initialize(in, recType, true);
			while (continueIngestion) {
				tb.reset();
				if (!parser.parse(tb.getDataOutput())) {
					break;
				}
				tb.addFieldEndOffset();
				if (delayConfigured) {
					Thread.sleep(interTupleInterval);
				}
				addTupleToFrame(writer);
				tupleCount++;
				if (failureConfigured) {
					if (tupleCount > failAfterNRecords) {
						throw new HyracksDataException(
								" inject failure at tuple no " + tupleCount);
					}
				}
			}
			if (appender.getTupleCount() > 0) {
				FrameUtils.flushFrame(frame, writer);
			}
		} catch (AsterixException ae) {
			throw new HyracksDataException(ae);
		} catch (IOException ioe) {
			throw new HyracksDataException(ioe);
		} catch (InterruptedException ie) {
			throw new HyracksDataException(ie);
		}
	}
=======
    private final IDataParser dataParser;
    private long interTupleInterval;
    private boolean delayConfigured;
    private boolean continueIngestion = true;

    public static final String INTER_TUPLE_INTERVAL = "tuple-interval";

    public RateControlledTupleParser(IHyracksTaskContext ctx, ARecordType recType, IDataParser dataParser,
            Map<String, Object> configuration) {
        super(ctx, recType);
        this.dataParser = dataParser;
        String propValue = (String) configuration.get(INTER_TUPLE_INTERVAL);
        if (propValue != null) {
            interTupleInterval = Long.parseLong(propValue);
        } else {
            interTupleInterval = 0;
        }
        delayConfigured = interTupleInterval != 0;
    }

    public void setInterTupleInterval(long val) {
        this.interTupleInterval = val;
        this.delayConfigured = val > 0;
    }

    public void stop() {
        continueIngestion = false;
    }

    @Override
    public IDataParser getDataParser() {
        return dataParser;
    }

    @Override
    public void parse(InputStream in, IFrameWriter writer) throws HyracksDataException {

        appender.reset(frame, true);
        IDataParser parser = getDataParser();
        try {
            parser.initialize(in, recType, true);
            while (continueIngestion) {
                tb.reset();
                if (!parser.parse(tb.getDataOutput())) {
                    break;
                }
                tb.addFieldEndOffset();
                if (delayConfigured) {
                    Thread.sleep(interTupleInterval);
                }
                addTupleToFrame(writer);
            }
            if (appender.getTupleCount() > 0) {
                FrameUtils.flushFrame(frame, writer);
            }
        } catch (AsterixException ae) {
            throw new HyracksDataException(ae);
        } catch (IOException ioe) {
            throw new HyracksDataException(ioe);
        } catch (InterruptedException ie) {
            throw new HyracksDataException(ie);
        }
    }
>>>>>>> 9876d107
}<|MERGE_RESOLUTION|>--- conflicted
+++ resolved
@@ -44,162 +44,7 @@
  * can be on the local file system or on HDFS. The feed ends when the content of
  * the source file has been ingested.
  */
-<<<<<<< HEAD
-public class RateControlledFileSystemBasedAdapter extends
-		FileSystemBasedAdapter implements ITypedDatasourceAdapter,
-		IManagedFeedAdapter {
-
-	private static final long serialVersionUID = 1L;
-
-	public static final String KEY_FILE_SYSTEM = "fs";
-	public static final String LOCAL_FS = "localfs";
-	public static final String HDFS = "hdfs";
-
-	private final FileSystemBasedAdapter coreAdapter;
-	private final Map<String, String> configuration;
-	private final String fileSystem;
-	private final String format;
-
-	public RateControlledFileSystemBasedAdapter(ARecordType atype,
-			Map<String, String> configuration) throws Exception {
-		super(atype);
-		checkRequiredArgs(configuration);
-		fileSystem = configuration.get(KEY_FILE_SYSTEM);
-		String adapterFactoryClass = null;
-		if (fileSystem.equalsIgnoreCase(LOCAL_FS)) {
-			adapterFactoryClass = "edu.uci.ics.asterix.external.adapter.factory.NCFileSystemAdapterFactory";
-		} else if (fileSystem.equals(HDFS)) {
-			adapterFactoryClass = "edu.uci.ics.asterix.external.adapter.factory.HDFSAdapterFactory";
-		} else {
-			throw new AsterixException("Unsupported file system type "
-					+ fileSystem);
-		}
-		format = configuration.get(KEY_FORMAT);
-		IGenericDatasetAdapterFactory adapterFactory = (IGenericDatasetAdapterFactory) Class
-				.forName(adapterFactoryClass).newInstance();
-		coreAdapter = (FileSystemBasedAdapter) adapterFactory.createAdapter(
-				configuration, atype);
-		this.configuration = configuration;
-	}
-
-	private void checkRequiredArgs(Map<String, String> configuration)
-			throws Exception {
-		if (configuration.get(KEY_FILE_SYSTEM) == null) {
-			throw new Exception(
-					"File system type not specified. (fs=?) File system could be 'localfs' or 'hdfs'");
-		}
-		if (configuration.get(IGenericDatasetAdapterFactory.KEY_TYPE_NAME) == null) {
-			throw new Exception(
-					"Record type not specified (output-type-name=?)");
-		}
-		if (configuration.get(KEY_PATH) == null) {
-			throw new Exception("File path not specified (path=?)");
-		}
-		if (configuration.get(KEY_FORMAT) == null) {
-			throw new Exception("File format not specified (format=?)");
-		}
-	}
-
-	@Override
-	public InputStream getInputStream(int partition) throws IOException {
-		return coreAdapter.getInputStream(partition);
-	}
-
-	@Override
-	public void initialize(IHyracksTaskContext ctx) throws Exception {
-		coreAdapter.initialize(ctx);
-		this.ctx = ctx;
-	}
-
-	@Override
-	public void configure(Map<String, String> arguments) throws Exception {
-		coreAdapter.configure(arguments);
-	}
-
-	@Override
-	public AdapterType getAdapterType() {
-		return coreAdapter.getAdapterType();
-	}
-
-	@Override
-	protected ITupleParser getTupleParser() throws Exception {
-		ITupleParser parser = null;
-		if (format.equals(FORMAT_DELIMITED_TEXT)) {
-			parser = getRateControlledDelimitedDataTupleParser((ARecordType) atype);
-		} else if (format.equals(FORMAT_ADM)) {
-			parser = getRateControlledADMDataTupleParser((ARecordType) atype);
-		} else {
-			throw new IllegalArgumentException(" format "
-					+ configuration.get(KEY_FORMAT) + " not supported");
-		}
-		return parser;
-
-	}
-
-	protected ITupleParser getRateControlledDelimitedDataTupleParser(
-			ARecordType recordType) throws AsterixException {
-		ITupleParser parser;
-		int n = recordType.getFieldTypes().length;
-		IValueParserFactory[] fieldParserFactories = new IValueParserFactory[n];
-		for (int i = 0; i < n; i++) {
-			ATypeTag tag = recordType.getFieldTypes()[i].getTypeTag();
-			IValueParserFactory vpf = typeToValueParserFactMap.get(tag);
-			if (vpf == null) {
-				throw new NotImplementedException(
-						"No value parser factory for delimited fields of type "
-								+ tag);
-			}
-			fieldParserFactories[i] = vpf;
-
-		}
-		String delimiterValue = (String) configuration.get(KEY_DELIMITER);
-		if (delimiterValue != null && delimiterValue.length() > 1) {
-			throw new AsterixException("improper delimiter");
-		}
-
-		Character delimiter = delimiterValue.charAt(0);
-		parser = new RateControlledTupleParserFactory(recordType,
-				fieldParserFactories, delimiter, configuration)
-				.createTupleParser(ctx);
-		return parser;
-	}
-
-	protected ITupleParser getRateControlledADMDataTupleParser(
-			ARecordType recordType) throws AsterixException {
-		ITupleParser parser = null;
-		try {
-			parser = new RateControlledTupleParserFactory(recordType,
-					configuration).createTupleParser(ctx);
-			return parser;
-		} catch (Exception e) {
-			throw new AsterixException(e);
-		}
-
-	}
-
-	@Override
-	public ARecordType getAdapterOutputType() {
-		return (ARecordType) atype;
-	}
-
-	@Override
-	public void alter(Map<String, String> properties) {
-		((RateControlledTupleParser) parser).setInterTupleInterval(Long
-				.parseLong(properties
-						.get(RateControlledTupleParser.INTER_TUPLE_INTERVAL)));
-	}
-
-	@Override
-	public void stop() {
-		((RateControlledTupleParser) parser).stop();
-	}
-
-	@Override
-	public AlgebricksPartitionConstraint getPartitionConstraint()
-			throws Exception {
-		return coreAdapter.getPartitionConstraint();
-	}
-=======
+
 public class RateControlledFileSystemBasedAdapter extends FileSystemBasedAdapter implements ITypedDatasourceAdapter,
         IManagedFeedAdapter {
 
@@ -305,40 +150,10 @@
     public AlgebricksPartitionConstraint getPartitionConstraint() throws Exception {
         return coreAdapter.getPartitionConstraint();
     }
->>>>>>> 9876d107
 }
 
 class RateControlledTupleParserFactory implements ITupleParserFactory {
 
-<<<<<<< HEAD
-	private static final long serialVersionUID = 1L;
-
-	private final ARecordType recordType;
-	private final IDataParser dataParser;
-	private final Map<String, String> configuration;
-
-	public RateControlledTupleParserFactory(ARecordType recordType,
-			IValueParserFactory[] valueParserFactories, char fieldDelimiter,
-			Map<String, String> configuration) {
-		this.recordType = recordType;
-		dataParser = new DelimitedDataParser(recordType, valueParserFactories,
-				fieldDelimiter);
-		this.configuration = configuration;
-	}
-
-	public RateControlledTupleParserFactory(ARecordType recordType,
-			Map<String, String> configuration) {
-		this.recordType = recordType;
-		dataParser = new ADMDataParser();
-		this.configuration = configuration;
-	}
-
-	@Override
-	public ITupleParser createTupleParser(IHyracksTaskContext ctx) {
-		return new RateControlledTupleParser(ctx, recordType, dataParser,
-				configuration);
-	}
-=======
     private static final long serialVersionUID = 1L;
 
     private final ARecordType recordType;
@@ -362,104 +177,11 @@
     public ITupleParser createTupleParser(IHyracksTaskContext ctx) {
         return new RateControlledTupleParser(ctx, recordType, dataParser, configuration);
     }
->>>>>>> 9876d107
 
 }
 
 class RateControlledTupleParser extends AbstractTupleParser {
 
-<<<<<<< HEAD
-	private final IDataParser dataParser;
-	private long interTupleInterval;
-	private int failAfterNRecords = NO_FAILURE;
-	private boolean delayConfigured;
-	private boolean continueIngestion = true;
-	private boolean failureConfigured = false;
-	private int tupleCount = 0;
-	private FailurePattern failurePattern = null;
-
-	public static final int NO_FAILURE = -1;
-	public static final String INTER_TUPLE_INTERVAL = "tuple-interval";
-	public static final String FAIL_AFTER = "fail-after";
-	public static final String FAIL_PATTERN = "failure-pattern";
-
-	public enum FailurePattern {
-		ONCE, REPEAT
-	}
-
-	public RateControlledTupleParser(IHyracksTaskContext ctx,
-			ARecordType recType, IDataParser dataParser,
-			Map<String, String> configuration) {
-		super(ctx, recType);
-		this.dataParser = dataParser;
-		String propValue = configuration.get(INTER_TUPLE_INTERVAL);
-		if (propValue != null) {
-			interTupleInterval = Long.parseLong(propValue);
-		} else {
-			interTupleInterval = 0;
-		}
-		delayConfigured = interTupleInterval != 0;
-
-		propValue = configuration.get(FAIL_AFTER);
-
-		if (propValue != null) {
-			failAfterNRecords = Integer.parseInt(propValue);
-			failureConfigured = failAfterNRecords != NO_FAILURE;
-		}
-	}
-
-	public void setInterTupleInterval(long val) {
-		this.interTupleInterval = val;
-		this.delayConfigured = val > 0;
-	}
-
-	public void stop() {
-		continueIngestion = false;
-	}
-
-	@Override
-	public IDataParser getDataParser() {
-		return dataParser;
-	}
-
-	@Override
-	public void parse(InputStream in, IFrameWriter writer)
-			throws HyracksDataException {
-
-		appender.reset(frame, true);
-		IDataParser parser = getDataParser();
-		try {
-			parser.initialize(in, recType, true);
-			while (continueIngestion) {
-				tb.reset();
-				if (!parser.parse(tb.getDataOutput())) {
-					break;
-				}
-				tb.addFieldEndOffset();
-				if (delayConfigured) {
-					Thread.sleep(interTupleInterval);
-				}
-				addTupleToFrame(writer);
-				tupleCount++;
-				if (failureConfigured) {
-					if (tupleCount > failAfterNRecords) {
-						throw new HyracksDataException(
-								" inject failure at tuple no " + tupleCount);
-					}
-				}
-			}
-			if (appender.getTupleCount() > 0) {
-				FrameUtils.flushFrame(frame, writer);
-			}
-		} catch (AsterixException ae) {
-			throw new HyracksDataException(ae);
-		} catch (IOException ioe) {
-			throw new HyracksDataException(ioe);
-		} catch (InterruptedException ie) {
-			throw new HyracksDataException(ie);
-		}
-	}
-=======
     private final IDataParser dataParser;
     private long interTupleInterval;
     private boolean delayConfigured;
@@ -523,5 +245,4 @@
             throw new HyracksDataException(ie);
         }
     }
->>>>>>> 9876d107
 }