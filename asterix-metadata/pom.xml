--- conflicted
+++ resolved
@@ -1,18 +1,14 @@
-<!--
- ! Copyright 2009-2013 by The Regents of the University of California
- ! Licensed under the Apache License, Version 2.0 (the "License");
- ! you may not use this file except in compliance with the License.
- ! you may obtain a copy of the License from
- ! 
- !     http://www.apache.org/licenses/LICENSE-2.0
- ! 
- ! Unless required by applicable law or agreed to in writing, software
- ! distributed under the License is distributed on an "AS IS" BASIS,
- ! WITHOUT WARRANTIES OR CONDITIONS OF ANY KIND, either express or implied.
- ! See the License for the specific language governing permissions and
- ! limitations under the License.
- !-->
-<project xmlns="http://maven.apache.org/POM/4.0.0" xmlns:xsi="http://www.w3.org/2001/XMLSchema-instance" xsi:schemaLocation="http://maven.apache.org/POM/4.0.0 http://maven.apache.org/xsd/maven-4.0.0.xsd">
+<!-- ! Copyright 2009-2013 by The Regents of the University of California 
+	! Licensed under the Apache License, Version 2.0 (the "License"); ! you may 
+	not use this file except in compliance with the License. ! you may obtain 
+	a copy of the License from ! ! http://www.apache.org/licenses/LICENSE-2.0 
+	! ! Unless required by applicable law or agreed to in writing, software ! 
+	distributed under the License is distributed on an "AS IS" BASIS, ! WITHOUT 
+	WARRANTIES OR CONDITIONS OF ANY KIND, either express or implied. ! See the 
+	License for the specific language governing permissions and ! limitations 
+	under the License. ! -->
+<project xmlns="http://maven.apache.org/POM/4.0.0" xmlns:xsi="http://www.w3.org/2001/XMLSchema-instance"
+	xsi:schemaLocation="http://maven.apache.org/POM/4.0.0 http://maven.apache.org/xsd/maven-4.0.0.xsd">
 	<modelVersion>4.0.0</modelVersion>
 	<parent>
 		<artifactId>asterix</artifactId>
@@ -51,24 +47,14 @@
 		</dependency>
 		<dependency>
 			<groupId>edu.uci.ics.asterix</groupId>
-<<<<<<< HEAD
-			<artifactId>asterix-runtime</artifactId>
-			<version>0.0.6-SNAPSHOT</version>
-=======
 			<artifactId>asterix-external-data</artifactId>
 			<version>0.8.1-SNAPSHOT</version>
->>>>>>> 9876d107
 			<scope>compile</scope>
 		</dependency>
 		<dependency>
 			<groupId>edu.uci.ics.asterix</groupId>
-<<<<<<< HEAD
-			<artifactId>asterix-events</artifactId>
-			<version>0.0.6-SNAPSHOT</version>
-=======
 			<artifactId>asterix-runtime</artifactId>
 			<version>0.8.1-SNAPSHOT</version>
->>>>>>> 9876d107
 			<scope>compile</scope>
 		</dependency>
 		<dependency>
