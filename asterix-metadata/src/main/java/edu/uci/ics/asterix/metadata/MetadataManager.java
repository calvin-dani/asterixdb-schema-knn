/*
 * Copyright 2009-2013 by The Regents of the University of California
 * Licensed under the Apache License, Version 2.0 (the "License");
 * you may not use this file except in compliance with the License.
 * you may obtain a copy of the License from
 * 
 *     http://www.apache.org/licenses/LICENSE-2.0
 * 
 * Unless required by applicable law or agreed to in writing, software
 * distributed under the License is distributed on an "AS IS" BASIS,
 * WITHOUT WARRANTIES OR CONDITIONS OF ANY KIND, either express or implied.
 * See the License for the specific language governing permissions and
 * limitations under the License.
 */

package edu.uci.ics.asterix.metadata;

import java.rmi.RemoteException;
import java.util.List;
import java.util.concurrent.locks.ReadWriteLock;
import java.util.concurrent.locks.ReentrantReadWriteLock;

import edu.uci.ics.asterix.common.config.AsterixMetadataProperties;
import edu.uci.ics.asterix.common.exceptions.ACIDException;
<<<<<<< HEAD
=======
import edu.uci.ics.asterix.common.exceptions.AsterixException;
>>>>>>> 0a1f2241
import edu.uci.ics.asterix.common.feeds.FeedConnectionId;
import edu.uci.ics.asterix.common.functions.FunctionSignature;
import edu.uci.ics.asterix.common.transactions.JobId;
import edu.uci.ics.asterix.metadata.api.IAsterixStateProxy;
import edu.uci.ics.asterix.metadata.api.IMetadataManager;
import edu.uci.ics.asterix.metadata.api.IMetadataNode;
import edu.uci.ics.asterix.metadata.entities.CompactionPolicy;
import edu.uci.ics.asterix.metadata.entities.Dataset;
import edu.uci.ics.asterix.metadata.entities.DatasourceAdapter;
import edu.uci.ics.asterix.metadata.entities.Datatype;
import edu.uci.ics.asterix.metadata.entities.Dataverse;
import edu.uci.ics.asterix.metadata.entities.Feed;
import edu.uci.ics.asterix.metadata.entities.FeedActivity;
import edu.uci.ics.asterix.metadata.entities.FeedActivity.FeedActivityType;
import edu.uci.ics.asterix.metadata.entities.FeedPolicy;
import edu.uci.ics.asterix.metadata.entities.Function;
import edu.uci.ics.asterix.metadata.entities.Index;
import edu.uci.ics.asterix.metadata.entities.Library;
import edu.uci.ics.asterix.metadata.entities.Node;
import edu.uci.ics.asterix.metadata.entities.NodeGroup;
import edu.uci.ics.asterix.om.types.ARecordType;
import edu.uci.ics.asterix.transaction.management.service.transaction.JobIdFactory;
import edu.uci.ics.hyracks.api.client.IHyracksClientConnection;

/**
 * Provides access to Asterix metadata via remote methods to the metadata node.
 * This metadata manager maintains a local cache of metadata Java objects
 * received from the metadata node, to avoid contacting the metadata node
 * repeatedly. We assume that this metadata manager is the only metadata manager
 * in an Asterix cluster. Therefore, no separate cache-invalidation mechanism is
 * needed at this point. Assumptions/Limitations: The metadata subsystem is
 * started during NC Bootstrap start, i.e., when Asterix is deployed. The
 * metadata subsystem is destroyed in NC Bootstrap end, i.e., when Asterix is
 * undeployed. The metadata subsystem consists of the MetadataManager and the
 * MatadataNode. The MetadataManager provides users access to the metadata. The
 * MetadataNode implements direct access to the storage layer on behalf of the
 * MetadataManager, and translates the binary representation of ADM into Java
 * objects for consumption by the MetadataManager's users. There is exactly one
 * instance of the MetadataManager and of the MetadataNode in the cluster, which
 * may or may not be co-located on the same machine (or in the same JVM). The
 * MetadataManager exists in the same JVM as its user's (e.g., the query
 * compiler). The MetadataNode exists in the same JVM as it's transactional
 * components (LockManager, LogManager, etc.) Users shall access the metadata
 * only through the MetadataManager, and never via the MetadataNode directly.
 * Multiple threads may issue requests to the MetadataManager concurrently. For
 * the sake of accessing metadata, we assume a transaction consists of one
 * thread. Users are responsible for locking the metadata (using the
 * MetadataManager API) before issuing requests. The MetadataNode is responsible
 * for acquiring finer-grained locks on behalf of requests from the
 * MetadataManager. Currently, locks are acquired per BTree, since the BTree
 * does not acquire even finer-grained locks yet internally. The metadata can be
 * queried with AQL DML like any other dataset, but can only be changed with AQL
 * DDL. The transaction ids for metadata transactions must be unique across the
 * cluster, i.e., metadata transaction ids shall never "accidentally" overlap
 * with transaction ids of regular jobs or other metadata transactions.
 */
public class MetadataManager implements IMetadataManager {

    private static final int INITIAL_SLEEP_TIME = 64;
    private static final int RETRY_MULTIPLIER = 4;
    private static final int MAX_RETRY_COUNT = 6;
<<<<<<< HEAD
    
=======

>>>>>>> 0a1f2241
    // Set in init().
    public static MetadataManager INSTANCE;
    private final MetadataCache cache = new MetadataCache();
    private IAsterixStateProxy proxy;
    private IMetadataNode metadataNode;
    private final ReadWriteLock metadataLatch;
    private final AsterixMetadataProperties metadataProperties;
    private IHyracksClientConnection hcc;

    public MetadataManager(IAsterixStateProxy proxy, AsterixMetadataProperties metadataProperties) {
        if (proxy == null) {
            throw new Error("Null proxy given to MetadataManager.");
        }
        this.proxy = proxy;
        this.metadataProperties = metadataProperties;
        this.metadataNode = null;
        this.metadataLatch = new ReentrantReadWriteLock(true);
    }

    public MetadataManager(IAsterixStateProxy proxy, IMetadataNode metadataNode) {
        if (metadataNode == null) {
            throw new Error("Null metadataNode given to MetadataManager.");
        }
        this.proxy = proxy;
        this.metadataProperties = null;
        this.metadataNode = metadataNode;
        this.metadataLatch = new ReentrantReadWriteLock(true);
    }

    @Override
    public void init() throws RemoteException, MetadataException {
        // Could be synchronized on any object. Arbitrarily chose proxy.
        synchronized (proxy) {
            if (metadataNode != null) {
                return;
            }
            try {
                int retry = 0;
                int sleep = INITIAL_SLEEP_TIME;
                while (retry++ < MAX_RETRY_COUNT) {
                    metadataNode = proxy.getMetadataNode();
                    if (metadataNode != null) {
                        break;
                    }
                    Thread.sleep(sleep);
                    sleep *= RETRY_MULTIPLIER;
                }
            } catch (InterruptedException e) {
                throw new MetadataException(e);
            }
            if (metadataNode == null) {
                throw new Error("Failed to get the MetadataNode.\n" + "The MetadataNode was configured to run on NC: "
                        + metadataProperties.getMetadataNodeName());
            }
        }
    }

    @Override
    public MetadataTransactionContext beginTransaction() throws RemoteException, ACIDException {
        JobId jobId = JobIdFactory.generateJobId();
        metadataNode.beginTransaction(jobId);
        return new MetadataTransactionContext(jobId);
    }

    @Override
    public void commitTransaction(MetadataTransactionContext ctx) throws RemoteException, ACIDException {
        metadataNode.commitTransaction(ctx.getJobId());
        cache.commit(ctx);
    }

    @Override
    public void abortTransaction(MetadataTransactionContext ctx) throws RemoteException, ACIDException {
        metadataNode.abortTransaction(ctx.getJobId());
    }

    @Override
    public void lock(MetadataTransactionContext ctx, byte lockMode) throws RemoteException, ACIDException {
        metadataNode.lock(ctx.getJobId(), lockMode);
    }

    @Override
    public void unlock(MetadataTransactionContext ctx, byte lockMode) throws RemoteException, ACIDException {
        metadataNode.unlock(ctx.getJobId(), lockMode);
    }

    @Override
    public void addDataverse(MetadataTransactionContext ctx, Dataverse dataverse) throws MetadataException {
        try {
            metadataNode.addDataverse(ctx.getJobId(), dataverse);
        } catch (RemoteException e) {
            throw new MetadataException(e);
        }
        ctx.addDataverse(dataverse);
    }

    @Override
    public void dropDataverse(MetadataTransactionContext ctx, String dataverseName) throws MetadataException {
        try {
            metadataNode.dropDataverse(ctx.getJobId(), dataverseName);
        } catch (RemoteException e) {
            throw new MetadataException(e);
        }
        ctx.dropDataverse(dataverseName);
    }

    @Override
    public List<Dataverse> getDataverses(MetadataTransactionContext ctx) throws MetadataException {
        try {
            return metadataNode.getDataverses(ctx.getJobId());
        } catch (RemoteException e) {
            throw new MetadataException(e);
        }
    }

    @Override
    public Dataverse getDataverse(MetadataTransactionContext ctx, String dataverseName) throws MetadataException {
        // First look in the context to see if this transaction created the
        // requested dataverse itself (but the dataverse is still uncommitted).
        Dataverse dataverse = ctx.getDataverse(dataverseName);
        if (dataverse != null) {
            // Don't add this dataverse to the cache, since it is still
            // uncommitted.
            return dataverse;
        }
        if (ctx.dataverseIsDropped(dataverseName)) {
            // Dataverse has been dropped by this transaction but could still be
            // in the cache.
            return null;
        }
        dataverse = cache.getDataverse(dataverseName);
        if (dataverse != null) {
            // Dataverse is already in the cache, don't add it again.
            return dataverse;
        }
        try {
            dataverse = metadataNode.getDataverse(ctx.getJobId(), dataverseName);
        } catch (RemoteException e) {
            throw new MetadataException(e);
        }
        // We fetched the dataverse from the MetadataNode. Add it to the cache
        // when this transaction commits.
        if (dataverse != null) {
            ctx.addDataverse(dataverse);
        }
        return dataverse;
    }

    @Override
    public List<Dataset> getDataverseDatasets(MetadataTransactionContext ctx, String dataverseName)
            throws MetadataException {
        List<Dataset> dataverseDatasets;
        try {
            // Assuming that the transaction can read its own writes on the
            // metadata node.
            dataverseDatasets = metadataNode.getDataverseDatasets(ctx.getJobId(), dataverseName);
        } catch (RemoteException e) {
            throw new MetadataException(e);
        }
        // Don't update the cache to avoid checking against the transaction's
        // uncommitted datasets.
        return dataverseDatasets;
    }

    @Override
    public void addDataset(MetadataTransactionContext ctx, Dataset dataset) throws MetadataException {
        // add dataset into metadataNode
        try {
            metadataNode.addDataset(ctx.getJobId(), dataset);
        } catch (RemoteException e) {
            throw new MetadataException(e);
        }

        // reflect the dataset into the cache
        ctx.addDataset(dataset);
    }

    @Override
    public void dropDataset(MetadataTransactionContext ctx, String dataverseName, String datasetName)
            throws MetadataException {
        try {
            metadataNode.dropDataset(ctx.getJobId(), dataverseName, datasetName);
        } catch (RemoteException e) {
            throw new MetadataException(e);
        }
        ctx.dropDataset(dataverseName, datasetName);
    }

    @Override
    public Dataset getDataset(MetadataTransactionContext ctx, String dataverseName, String datasetName)
            throws MetadataException {

        // First look in the context to see if this transaction created the
        // requested dataset itself (but the dataset is still uncommitted).
        Dataset dataset = ctx.getDataset(dataverseName, datasetName);
        if (dataset != null) {
            // Don't add this dataverse to the cache, since it is still
            // uncommitted.
            return dataset;
        }
        if (ctx.datasetIsDropped(dataverseName, datasetName)) {
            // Dataset has been dropped by this transaction but could still be
            // in the cache.
            return null;
        }

        dataset = cache.getDataset(dataverseName, datasetName);
        if (dataset != null) {
            // Dataset is already in the cache, don't add it again.
            return dataset;
        }
        try {
            dataset = metadataNode.getDataset(ctx.getJobId(), dataverseName, datasetName);
        } catch (RemoteException e) {
            throw new MetadataException(e);
        }
        // We fetched the dataset from the MetadataNode. Add it to the cache
        // when this transaction commits.
        if (dataset != null) {
            ctx.addDataset(dataset);
        }
        return dataset;
    }

    @Override
    public List<Index> getDatasetIndexes(MetadataTransactionContext ctx, String dataverseName, String datasetName)
            throws MetadataException {
        List<Index> datsetIndexes;
        try {
            datsetIndexes = metadataNode.getDatasetIndexes(ctx.getJobId(), dataverseName, datasetName);
        } catch (RemoteException e) {
            throw new MetadataException(e);
        }
        return datsetIndexes;
    }

    @Override
    public void addCompactionPolicy(MetadataTransactionContext mdTxnCtx, CompactionPolicy compactionPolicy)
            throws MetadataException {
        try {
            metadataNode.addCompactionPolicy(mdTxnCtx.getJobId(), compactionPolicy);
        } catch (RemoteException e) {
            throw new MetadataException(e);
        }
        mdTxnCtx.addCompactionPolicy(compactionPolicy);
    }

    @Override
    public CompactionPolicy getCompactionPolicy(MetadataTransactionContext ctx, String dataverse, String policyName)
            throws MetadataException {

        CompactionPolicy compactionPolicy = null;
        try {
            compactionPolicy = metadataNode.getCompactionPolicy(ctx.getJobId(), dataverse, policyName);
        } catch (RemoteException e) {
            throw new MetadataException(e);
        }
        return compactionPolicy;
    }

    @Override
    public void addDatatype(MetadataTransactionContext ctx, Datatype datatype) throws MetadataException {
        try {
            metadataNode.addDatatype(ctx.getJobId(), datatype);
        } catch (RemoteException e) {
            throw new MetadataException(e);
        }
        ctx.addDatatype(datatype);
    }

    @Override
    public void dropDatatype(MetadataTransactionContext ctx, String dataverseName, String datatypeName)
            throws MetadataException {
        try {
            metadataNode.dropDatatype(ctx.getJobId(), dataverseName, datatypeName);
        } catch (RemoteException e) {
            throw new MetadataException(e);
        }
        ctx.dropDataDatatype(dataverseName, datatypeName);
    }

    @Override
    public Datatype getDatatype(MetadataTransactionContext ctx, String dataverseName, String datatypeName)
            throws MetadataException {
        // First look in the context to see if this transaction created the
        // requested datatype itself (but the datatype is still uncommitted).
        Datatype datatype = ctx.getDatatype(dataverseName, datatypeName);
        if (datatype != null) {
            // Don't add this dataverse to the cache, since it is still
            // uncommitted.
            return datatype;
        }
        if (ctx.datatypeIsDropped(dataverseName, datatypeName)) {
            // Datatype has been dropped by this transaction but could still be
            // in the cache.
            return null;
        }

        datatype = cache.getDatatype(dataverseName, datatypeName);
        if (datatype != null) {
            // Datatype is already in the cache, don't add it again.
            try {
                //create a new Datatype object with a new ARecordType object in order to avoid
                //concurrent access to UTF8StringPointable comparator in ARecordType object.
                //see issue 510
                ARecordType aRecType = (ARecordType) datatype.getDatatype();
                return new Datatype(datatype.getDataverseName(), datatype.getDatatypeName(), new ARecordType(
                        aRecType.getTypeName(), aRecType.getFieldNames(), aRecType.getFieldTypes(), aRecType.isOpen()),
                        datatype.getIsAnonymous());
            } catch (AsterixException e) {
                throw new MetadataException(e);
            }
        }
        try {
            datatype = metadataNode.getDatatype(ctx.getJobId(), dataverseName, datatypeName);
        } catch (RemoteException e) {
            throw new MetadataException(e);
        }
        // We fetched the datatype from the MetadataNode. Add it to the cache
        // when this transaction commits.
        if (datatype != null) {
            ctx.addDatatype(datatype);
        }
        return datatype;
    }

    @Override
    public void addIndex(MetadataTransactionContext ctx, Index index) throws MetadataException {
        try {
            metadataNode.addIndex(ctx.getJobId(), index);
        } catch (RemoteException e) {
            throw new MetadataException(e);
        }
        ctx.addIndex(index);
    }

    @Override
    public void addAdapter(MetadataTransactionContext mdTxnCtx, DatasourceAdapter adapter) throws MetadataException {
        try {
            metadataNode.addAdapter(mdTxnCtx.getJobId(), adapter);
        } catch (RemoteException e) {
            throw new MetadataException(e);
        }
        mdTxnCtx.addAdapter(adapter);

    }

    @Override
    public void dropIndex(MetadataTransactionContext ctx, String dataverseName, String datasetName, String indexName)
            throws MetadataException {
        try {
            metadataNode.dropIndex(ctx.getJobId(), dataverseName, datasetName, indexName);
        } catch (RemoteException e) {
            throw new MetadataException(e);
        }
        ctx.dropIndex(dataverseName, datasetName, indexName);
    }

    @Override
    public Index getIndex(MetadataTransactionContext ctx, String dataverseName, String datasetName, String indexName)
            throws MetadataException {

        // First look in the context to see if this transaction created the
        // requested index itself (but the index is still uncommitted).
        Index index = ctx.getIndex(dataverseName, datasetName, indexName);
        if (index != null) {
            // Don't add this index to the cache, since it is still
            // uncommitted.
            return index;
        }

        if (ctx.indexIsDropped(dataverseName, datasetName, indexName)) {
            // Index has been dropped by this transaction but could still be
            // in the cache.
            return null;
        }

        index = cache.getIndex(dataverseName, datasetName, indexName);
        if (index != null) {
            // Index is already in the cache, don't add it again.
            return index;
        }
        try {
            index = metadataNode.getIndex(ctx.getJobId(), dataverseName, datasetName, indexName);
        } catch (RemoteException e) {
            throw new MetadataException(e);
        }
        // We fetched the index from the MetadataNode. Add it to the cache
        // when this transaction commits.
        if (index != null) {
            ctx.addIndex(index);
        }
        return index;
    }

    @Override
    public void addNode(MetadataTransactionContext ctx, Node node) throws MetadataException {
        try {
            metadataNode.addNode(ctx.getJobId(), node);
        } catch (RemoteException e) {
            throw new MetadataException(e);
        }
    }

    @Override
    public void addNodegroup(MetadataTransactionContext ctx, NodeGroup nodeGroup) throws MetadataException {
        try {
            metadataNode.addNodeGroup(ctx.getJobId(), nodeGroup);
        } catch (RemoteException e) {
            throw new MetadataException(e);
        }
        ctx.addNogeGroup(nodeGroup);
    }

    @Override
    public void dropNodegroup(MetadataTransactionContext ctx, String nodeGroupName) throws MetadataException {
        try {
            metadataNode.dropNodegroup(ctx.getJobId(), nodeGroupName);
        } catch (RemoteException e) {
            throw new MetadataException(e);
        }
        ctx.dropNodeGroup(nodeGroupName);
    }

    @Override
    public NodeGroup getNodegroup(MetadataTransactionContext ctx, String nodeGroupName) throws MetadataException {
        // First look in the context to see if this transaction created the
        // requested dataverse itself (but the dataverse is still uncommitted).
        NodeGroup nodeGroup = ctx.getNodeGroup(nodeGroupName);
        if (nodeGroup != null) {
            // Don't add this dataverse to the cache, since it is still
            // uncommitted.
            return nodeGroup;
        }
        if (ctx.nodeGroupIsDropped(nodeGroupName)) {
            // NodeGroup has been dropped by this transaction but could still be
            // in the cache.
            return null;
        }
        nodeGroup = cache.getNodeGroup(nodeGroupName);
        if (nodeGroup != null) {
            // NodeGroup is already in the cache, don't add it again.
            return nodeGroup;
        }
        try {
            nodeGroup = metadataNode.getNodeGroup(ctx.getJobId(), nodeGroupName);
        } catch (RemoteException e) {
            throw new MetadataException(e);
        }
        // We fetched the nodeGroup from the MetadataNode. Add it to the cache
        // when this transaction commits.
        if (nodeGroup != null) {
            ctx.addNogeGroup(nodeGroup);
        }
        return nodeGroup;
    }

    @Override
    public void addFunction(MetadataTransactionContext mdTxnCtx, Function function) throws MetadataException {
        try {
            metadataNode.addFunction(mdTxnCtx.getJobId(), function);
        } catch (RemoteException e) {
            throw new MetadataException(e);
        }
        mdTxnCtx.addFunction(function);
    }

    @Override
    public void dropFunction(MetadataTransactionContext ctx, FunctionSignature functionSignature)
            throws MetadataException {
        try {
            metadataNode.dropFunction(ctx.getJobId(), functionSignature);
        } catch (RemoteException e) {
            throw new MetadataException(e);
        }
        ctx.dropFunction(functionSignature);
    }

    @Override
    public Function getFunction(MetadataTransactionContext ctx, FunctionSignature functionSignature)
            throws MetadataException {
        // First look in the context to see if this transaction created the
        // requested dataset itself (but the dataset is still uncommitted).
        Function function = ctx.getFunction(functionSignature);
        if (function != null) {
            // Don't add this dataverse to the cache, since it is still
            // uncommitted.
            return function;
        }
        if (ctx.functionIsDropped(functionSignature)) {
            // Function has been dropped by this transaction but could still be
            // in the cache.
            return null;
        }
        if (ctx.getDataverse(functionSignature.getNamespace()) != null) {
            // This transaction has dropped and subsequently created the same
            // dataverse.
            return null;
        }
        function = cache.getFunction(functionSignature);
        if (function != null) {
            // Function is already in the cache, don't add it again.
            return function;
        }
        try {
            function = metadataNode.getFunction(ctx.getJobId(), functionSignature);
        } catch (RemoteException e) {
            throw new MetadataException(e);
        }
        // We fetched the function from the MetadataNode. Add it to the cache
        // when this transaction commits.
        if (function != null) {
            ctx.addFunction(function);
        }
        return function;

    }

    @Override
    public void addFeedPolicy(MetadataTransactionContext mdTxnCtx, FeedPolicy feedPolicy) throws MetadataException {
        try {
            metadataNode.addFeedPolicy(mdTxnCtx.getJobId(), feedPolicy);
        } catch (RemoteException e) {
            throw new MetadataException(e);
        }
        mdTxnCtx.addFeedPolicy(feedPolicy);
    }

    @Override
    public void initializeDatasetIdFactory(MetadataTransactionContext ctx) throws MetadataException {
        try {
            metadataNode.initializeDatasetIdFactory(ctx.getJobId());
        } catch (RemoteException e) {
            throw new MetadataException(e);
        }
    }

    @Override
    public int getMostRecentDatasetId() throws MetadataException {
        try {
            return metadataNode.getMostRecentDatasetId();
        } catch (RemoteException e) {
            throw new MetadataException(e);
        }
    }

    @Override
    public List<Function> getDataverseFunctions(MetadataTransactionContext ctx, String dataverseName)
            throws MetadataException {
        List<Function> dataverseFunctions;
        try {
            // Assuming that the transaction can read its own writes on the
            // metadata node.
            dataverseFunctions = metadataNode.getDataverseFunctions(ctx.getJobId(), dataverseName);
        } catch (RemoteException e) {
            throw new MetadataException(e);
        }
        // Don't update the cache to avoid checking against the transaction's
        // uncommitted functions.
        return dataverseFunctions;
    }

    @Override
    public void dropAdapter(MetadataTransactionContext ctx, String dataverseName, String name) throws MetadataException {
        try {
            metadataNode.dropAdapter(ctx.getJobId(), dataverseName, name);
        } catch (RemoteException e) {
            throw new MetadataException(e);
        }
    }

    @Override
    public DatasourceAdapter getAdapter(MetadataTransactionContext ctx, String dataverseName, String name)
            throws MetadataException {
        DatasourceAdapter adapter = null;
        try {
            adapter = metadataNode.getAdapter(ctx.getJobId(), dataverseName, name);
        } catch (RemoteException e) {
            throw new MetadataException(e);
        }
        return adapter;
    }

    @Override
    public void registerFeedActivity(MetadataTransactionContext ctx, FeedConnectionId feedId, FeedActivity feedActivity)
            throws MetadataException {
        try {
            metadataNode.registerFeedActivity(ctx.getJobId(), feedId, feedActivity);
        } catch (RemoteException e) {
            throw new MetadataException(e);
        }
    }

    @Override
    public FeedActivity getRecentActivityOnFeedConnection(MetadataTransactionContext ctx, FeedConnectionId feedId,
            FeedActivityType... feedActivityTypes) throws MetadataException {

        FeedActivity feedActivity = null;
        try {
            feedActivity = metadataNode.getRecentFeedActivity(ctx.getJobId(), feedId, feedActivityTypes);
        } catch (RemoteException e) {
            throw new MetadataException(e);
        }
        return feedActivity;
    }

    public void dropLibrary(MetadataTransactionContext ctx, String dataverseName, String libraryName)
            throws MetadataException {
        try {
            metadataNode.dropLibrary(ctx.getJobId(), dataverseName, libraryName);
        } catch (RemoteException e) {
            throw new MetadataException(e);
        }
        ctx.dropLibrary(dataverseName, libraryName);
    }

    @Override
    public List<Library> getDataverseLibraries(MetadataTransactionContext ctx, String dataverseName)
            throws MetadataException {
        List<Library> dataverseLibaries = null;
        try {
            // Assuming that the transaction can read its own writes on the
            // metadata node.
            dataverseLibaries = metadataNode.getDataverseLibraries(ctx.getJobId(), dataverseName);
        } catch (RemoteException e) {
            throw new MetadataException(e);
        }
        // Don't update the cache to avoid checking against the transaction's
        // uncommitted functions.
        return dataverseLibaries;
    }

    @Override
    public void addLibrary(MetadataTransactionContext ctx, Library library) throws MetadataException {
        try {
            metadataNode.addLibrary(ctx.getJobId(), library);
        } catch (RemoteException e) {
            throw new MetadataException(e);
        }
        ctx.addLibrary(library);
    }

    @Override
    public Library getLibrary(MetadataTransactionContext ctx, String dataverseName, String libraryName)
            throws MetadataException, RemoteException {
        Library library = null;
        try {
            library = metadataNode.getLibrary(ctx.getJobId(), dataverseName, libraryName);
        } catch (RemoteException e) {
            throw new MetadataException(e);
        }
        return library;
    }

    @Override
    public void acquireWriteLatch() {
        metadataLatch.writeLock().lock();
    }

    @Override
    public void releaseWriteLatch() {
        metadataLatch.writeLock().unlock();
    }

    @Override
    public void acquireReadLatch() {
        metadataLatch.readLock().lock();
    }

    @Override
    public void releaseReadLatch() {
        metadataLatch.readLock().unlock();
    }

    @Override
    public FeedPolicy getFeedPolicy(MetadataTransactionContext ctx, String dataverse, String policyName)
            throws MetadataException {

        FeedPolicy FeedPolicy = null;
        try {
            FeedPolicy = metadataNode.getFeedPolicy(ctx.getJobId(), dataverse, policyName);
        } catch (RemoteException e) {
            throw new MetadataException(e);
        }
        return FeedPolicy;
    }

    @Override
    public List<FeedActivity> getActiveFeeds(MetadataTransactionContext ctx, String dataverse, String dataset)
            throws MetadataException {
        List<FeedActivity> feedActivities = null;
        try {
            feedActivities = metadataNode.getActiveFeeds(ctx.getJobId(), dataverse, dataset);
        } catch (RemoteException e) {
            throw new MetadataException(e);
        }
        return feedActivities;
    }

    @Override
    public Feed getFeed(MetadataTransactionContext ctx, String dataverse, String feedName) throws MetadataException {
        Feed feed = null;
        try {
            feed = metadataNode.getFeed(ctx.getJobId(), dataverse, feedName);
        } catch (RemoteException e) {
            throw new MetadataException(e);
        }
        return feed;
    }

    @Override
    public void dropFeed(MetadataTransactionContext ctx, String dataverse, String feedName) throws MetadataException {
        try {
            metadataNode.dropFeed(ctx.getJobId(), dataverse, feedName);
        } catch (RemoteException e) {
            throw new MetadataException(e);
        }
        ctx.dropFeed(dataverse, feedName);
    }

    @Override
    public void addFeed(MetadataTransactionContext ctx, Feed feed) throws MetadataException {
        try {
            metadataNode.addFeed(ctx.getJobId(), feed);
        } catch (RemoteException e) {
            throw new MetadataException(e);
        }
        ctx.addFeed(feed);
    }

    public List<FeedActivity> getConnectFeedActivitiesForFeed(MetadataTransactionContext ctx, String dataverse,
            String feedName) throws MetadataException {
        List<FeedActivity> feedActivities = null;
        try {
            feedActivities = metadataNode.getDatasetsServedByFeed(ctx.getJobId(), dataverse, feedName);
        } catch (RemoteException e) {
            throw new MetadataException(e);
        }
        return feedActivities;
    }

    public List<DatasourceAdapter> getDataverseAdapters(MetadataTransactionContext mdTxnCtx, String dataverse)
            throws MetadataException {
        List<DatasourceAdapter> dataverseAdapters;
        try {
            dataverseAdapters = metadataNode.getDataverseAdapters(mdTxnCtx.getJobId(), dataverse);
        } catch (RemoteException e) {
            throw new MetadataException(e);
        }
        return dataverseAdapters;
    }

}<|MERGE_RESOLUTION|>--- conflicted
+++ resolved
@@ -22,10 +22,7 @@
 
 import edu.uci.ics.asterix.common.config.AsterixMetadataProperties;
 import edu.uci.ics.asterix.common.exceptions.ACIDException;
-<<<<<<< HEAD
-=======
 import edu.uci.ics.asterix.common.exceptions.AsterixException;
->>>>>>> 0a1f2241
 import edu.uci.ics.asterix.common.feeds.FeedConnectionId;
 import edu.uci.ics.asterix.common.functions.FunctionSignature;
 import edu.uci.ics.asterix.common.transactions.JobId;
@@ -83,15 +80,10 @@
  * with transaction ids of regular jobs or other metadata transactions.
  */
 public class MetadataManager implements IMetadataManager {
-
     private static final int INITIAL_SLEEP_TIME = 64;
     private static final int RETRY_MULTIPLIER = 4;
     private static final int MAX_RETRY_COUNT = 6;
-<<<<<<< HEAD
-    
-=======
-
->>>>>>> 0a1f2241
+
     // Set in init().
     public static MetadataManager INSTANCE;
     private final MetadataCache cache = new MetadataCache();
