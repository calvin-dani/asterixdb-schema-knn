/*
 * Copyright 2009-2010 by The Regents of the University of California
 * Licensed under the Apache License, Version 2.0 (the "License");
 * you may not use this file except in compliance with the License.
 * you may obtain a copy of the License from
 * 
 *     http://www.apache.org/licenses/LICENSE-2.0
 * 
 * Unless required by applicable law or agreed to in writing, software
 * distributed under the License is distributed on an "AS IS" BASIS,
 * WITHOUT WARRANTIES OR CONDITIONS OF ANY KIND, either express or implied.
 * See the License for the specific language governing permissions and
 * limitations under the License.
 */

package edu.uci.ics.asterix.metadata;

import java.util.ArrayList;

import edu.uci.ics.asterix.common.functions.FunctionSignature;
import edu.uci.ics.asterix.external.dataset.adapter.AdapterIdentifier;
import edu.uci.ics.asterix.metadata.entities.DatasourceAdapter;
import edu.uci.ics.asterix.metadata.entities.Dataset;
import edu.uci.ics.asterix.metadata.entities.Datatype;
import edu.uci.ics.asterix.metadata.entities.Dataverse;
import edu.uci.ics.asterix.metadata.entities.Function;
import edu.uci.ics.asterix.metadata.entities.NodeGroup;
<<<<<<< HEAD
import edu.uci.ics.asterix.transaction.management.service.transaction.JobId;
=======
import edu.uci.ics.asterix.om.functions.AsterixFunction;
>>>>>>> 58cf330f

/**
 * Used to implement serializable transactions against the MetadataCache.
 * Assumes that the MetadataNode also provides serializable transactions. If the
 * MetadataNode provides weaker guarantees than serializable, then you can
 * expect update anomalies in the MetadataManager, e.g., because the
 * MetadataCache could get polluted by a transaction reading an uncommitted
 * write of another transaction, and putting the uncommitted entity in the
 * MetadataCache. Logs the logical operations of a single transaction against
 * the metadata. Once the transaction decides to commit, its log will be forward
 * rolled against the MetadataCache. If it decides to abort, then its logs are
 * simply discarded without changing the MetadataCache. Also provides a
 * transaction-local "view" of its own uncommitted changes to the MetadataCache,
 * to allow metadata transactions to read their uncommitted writes, without
 * changing the MetadataCache. For example, think of what would happen if a
 * transactions read its own uncommitted addDataset(), causing an update to the
 * MetadataCache (the MetadataCache is immediately updated on reads, following
 * the assumption that the MetadataNode won't allow reading uncommitted values).
 * Another transaction might see this uncommitted dataset in the MetadataCache.
 * This class is not thread safe. We assume that a metadata transaction consists
 * of only one thread.
 */
public class MetadataTransactionContext extends MetadataCache {

<<<<<<< HEAD
	// Keeps track of deleted metadata entities.
	// An entity can either be in the droppedCache or in the inherited members
	// of MetadataCache (the "added" entities).
	// The APIs in this class make sure that these two caches are kept in sync.
	protected MetadataCache droppedCache = new MetadataCache();

	protected ArrayList<MetadataLogicalOperation> opLog = new ArrayList<MetadataLogicalOperation>();
	private final JobId jobId;

	public MetadataTransactionContext(JobId jobId) {
		this.jobId = jobId;
	}

	public JobId getJobId() {
		return jobId;
	}

	public void addDataverse(Dataverse dataverse) {
		droppedCache.dropDataverse(dataverse);
		logAndApply(new MetadataLogicalOperation(dataverse, true));
	}

	public void addDataset(Dataset dataset) {
		droppedCache.dropDataset(dataset);
		logAndApply(new MetadataLogicalOperation(dataset, true));
	}

	public void addDatatype(Datatype datatype) {
		droppedCache.dropDatatype(datatype);
		logAndApply(new MetadataLogicalOperation(datatype, true));
	}

	public void addNogeGroup(NodeGroup nodeGroup) {
		droppedCache.dropNodeGroup(nodeGroup);
		logAndApply(new MetadataLogicalOperation(nodeGroup, true));
	}

	public void addFunction(Function function) {
		droppedCache.dropFunction(function);
		logAndApply(new MetadataLogicalOperation(function, true));
	}

	public void dropDataverse(String dataverseName) {
		Dataverse dataverse = new Dataverse(dataverseName, null);
		droppedCache.addDataverseIfNotExists(dataverse);
		logAndApply(new MetadataLogicalOperation(dataverse, false));
	}

	public void dropDataset(String dataverseName, String datasetName) {
		Dataset dataset = new Dataset(dataverseName, datasetName, null, null,
				null, -1);
		droppedCache.addDatasetIfNotExists(dataset);
		logAndApply(new MetadataLogicalOperation(dataset, false));
	}

	public void dropDataDatatype(String dataverseName, String datatypeName) {
		Datatype datatype = new Datatype(dataverseName, datatypeName, null,
				false);
		droppedCache.addDatatypeIfNotExists(datatype);
		logAndApply(new MetadataLogicalOperation(datatype, false));
	}

	public void dropNodeGroup(String nodeGroupName) {
		NodeGroup nodeGroup = new NodeGroup(nodeGroupName, null);
		droppedCache.addNodeGroupIfNotExists(nodeGroup);
		logAndApply(new MetadataLogicalOperation(nodeGroup, false));
	}

	public void dropFunction(String dataverseName, String functionName,
			int arity) {
		Function function = new Function(dataverseName, functionName, arity,
				null, null);
		droppedCache.addFunctionIfNotExists(function);
		logAndApply(new MetadataLogicalOperation(function, false));
	}

	public void logAndApply(MetadataLogicalOperation op) {
		opLog.add(op);
		doOperation(op);
	}

	public boolean dataverseIsDropped(String dataverseName) {
		return droppedCache.getDataverse(dataverseName) != null;
	}

	public boolean datasetIsDropped(String dataverseName, String datasetName) {
		if (droppedCache.getDataverse(dataverseName) != null) {
			return true;
		}
		return droppedCache.getDataset(dataverseName, datasetName) != null;
	}

	public boolean datatypeIsDropped(String dataverseName, String datatypeName) {
		if (droppedCache.getDataverse(dataverseName) != null) {
			return true;
		}
		return droppedCache.getDatatype(dataverseName, datatypeName) != null;
	}

	public boolean nodeGroupIsDropped(String nodeGroup) {
		return droppedCache.getNodeGroup(nodeGroup) != null;
	}


	public boolean functionIsDropped(String dataverseName, String functionName,
			int arity) {
		return droppedCache.getFunction(dataverseName, functionName, arity) != null;
	}
	
	public ArrayList<MetadataLogicalOperation> getOpLog() {
		return opLog;
	}

	@Override
	public void clear() {
		super.clear();
		droppedCache.clear();
		opLog.clear();
	}
=======
    // Keeps track of deleted metadata entities.
    // An entity can either be in the droppedCache or in the inherited members
    // of MetadataCache (the "added" entities).
    // The APIs in this class make sure that these two caches are kept in sync.
    protected MetadataCache droppedCache = new MetadataCache();

    protected ArrayList<MetadataLogicalOperation> opLog = new ArrayList<MetadataLogicalOperation>();
    private final long txnId;

    public MetadataTransactionContext(long txnId) {
        this.txnId = txnId;
    }

    public long getTxnId() {
        return txnId;
    }

    public void addDataverse(Dataverse dataverse) {
        droppedCache.dropDataverse(dataverse);
        logAndApply(new MetadataLogicalOperation(dataverse, true));
    }

    public void addDataset(Dataset dataset) {
        droppedCache.dropDataset(dataset);
        logAndApply(new MetadataLogicalOperation(dataset, true));
    }

    public void addDatatype(Datatype datatype) {
        droppedCache.dropDatatype(datatype);
        logAndApply(new MetadataLogicalOperation(datatype, true));
    }

    public void addNogeGroup(NodeGroup nodeGroup) {
        droppedCache.dropNodeGroup(nodeGroup);
        logAndApply(new MetadataLogicalOperation(nodeGroup, true));
    }

    public void addFunction(Function function) {
        droppedCache.dropFunction(function);
        logAndApply(new MetadataLogicalOperation(function, true));
    }

    public void addAdapter(DatasourceAdapter adapter) {
        droppedCache.dropAdapter(adapter);
        logAndApply(new MetadataLogicalOperation(adapter, true));
    }

    public void dropDataverse(String dataverseName) {
        Dataverse dataverse = new Dataverse(dataverseName, null);
        droppedCache.addDataverseIfNotExists(dataverse);
        logAndApply(new MetadataLogicalOperation(dataverse, false));
    }

    public void dropDataset(String dataverseName, String datasetName) {
        Dataset dataset = new Dataset(dataverseName, datasetName, null, null, null);
        droppedCache.addDatasetIfNotExists(dataset);
        logAndApply(new MetadataLogicalOperation(dataset, false));
    }

    public void dropDataDatatype(String dataverseName, String datatypeName) {
        Datatype datatype = new Datatype(dataverseName, datatypeName, null, false);
        droppedCache.addDatatypeIfNotExists(datatype);
        logAndApply(new MetadataLogicalOperation(datatype, false));
    }

    public void dropNodeGroup(String nodeGroupName) {
        NodeGroup nodeGroup = new NodeGroup(nodeGroupName, null);
        droppedCache.addNodeGroupIfNotExists(nodeGroup);
        logAndApply(new MetadataLogicalOperation(nodeGroup, false));
    }

    public void dropFunction(FunctionSignature signature) {
        Function function = new Function(signature.getNamespace(), signature.getName(), signature.getArity(), null,
                null, null, null, null);
        droppedCache.addFunctionIfNotExists(function);
        logAndApply(new MetadataLogicalOperation(function, false));
    }

    public void dropAdapter(String dataverseName, String adapterName) {
        AdapterIdentifier adapterIdentifier = new AdapterIdentifier(dataverseName, adapterName);
        DatasourceAdapter adapter = new DatasourceAdapter(adapterIdentifier, null, null);
        droppedCache.addAdapterIfNotExists(adapter);
        logAndApply(new MetadataLogicalOperation(adapter, false));
    }

    public void logAndApply(MetadataLogicalOperation op) {
        opLog.add(op);
        doOperation(op);
    }

    public boolean dataverseIsDropped(String dataverseName) {
        return droppedCache.getDataverse(dataverseName) != null;
    }

    public boolean datasetIsDropped(String dataverseName, String datasetName) {
        if (droppedCache.getDataverse(dataverseName) != null) {
            return true;
        }
        return droppedCache.getDataset(dataverseName, datasetName) != null;
    }

    public boolean datatypeIsDropped(String dataverseName, String datatypeName) {
        if (droppedCache.getDataverse(dataverseName) != null) {
            return true;
        }
        return droppedCache.getDatatype(dataverseName, datatypeName) != null;
    }

    public boolean nodeGroupIsDropped(String nodeGroup) {
        return droppedCache.getNodeGroup(nodeGroup) != null;
    }

    public boolean functionIsDropped(FunctionSignature functionSignature) {
        return droppedCache.getFunction(functionSignature) != null;
    }

    public ArrayList<MetadataLogicalOperation> getOpLog() {
        return opLog;
    }

    @Override
    public void clear() {
        super.clear();
        droppedCache.clear();
        opLog.clear();
    }
>>>>>>> 58cf330f
}<|MERGE_RESOLUTION|>--- conflicted
+++ resolved
@@ -19,17 +19,13 @@
 
 import edu.uci.ics.asterix.common.functions.FunctionSignature;
 import edu.uci.ics.asterix.external.dataset.adapter.AdapterIdentifier;
+import edu.uci.ics.asterix.metadata.entities.Dataset;
 import edu.uci.ics.asterix.metadata.entities.DatasourceAdapter;
-import edu.uci.ics.asterix.metadata.entities.Dataset;
 import edu.uci.ics.asterix.metadata.entities.Datatype;
 import edu.uci.ics.asterix.metadata.entities.Dataverse;
 import edu.uci.ics.asterix.metadata.entities.Function;
 import edu.uci.ics.asterix.metadata.entities.NodeGroup;
-<<<<<<< HEAD
 import edu.uci.ics.asterix.transaction.management.service.transaction.JobId;
-=======
-import edu.uci.ics.asterix.om.functions.AsterixFunction;
->>>>>>> 58cf330f
 
 /**
  * Used to implement serializable transactions against the MetadataCache.
@@ -54,12 +50,11 @@
  */
 public class MetadataTransactionContext extends MetadataCache {
 
-<<<<<<< HEAD
-	// Keeps track of deleted metadata entities.
-	// An entity can either be in the droppedCache or in the inherited members
-	// of MetadataCache (the "added" entities).
-	// The APIs in this class make sure that these two caches are kept in sync.
-	protected MetadataCache droppedCache = new MetadataCache();
+    // Keeps track of deleted metadata entities.
+    // An entity can either be in the droppedCache or in the inherited members
+    // of MetadataCache (the "added" entities).
+    // The APIs in this class make sure that these two caches are kept in sync.
+    protected MetadataCache droppedCache = new MetadataCache();
 
 	protected ArrayList<MetadataLogicalOperation> opLog = new ArrayList<MetadataLogicalOperation>();
 	private final JobId jobId;
@@ -71,126 +66,6 @@
 	public JobId getJobId() {
 		return jobId;
 	}
-
-	public void addDataverse(Dataverse dataverse) {
-		droppedCache.dropDataverse(dataverse);
-		logAndApply(new MetadataLogicalOperation(dataverse, true));
-	}
-
-	public void addDataset(Dataset dataset) {
-		droppedCache.dropDataset(dataset);
-		logAndApply(new MetadataLogicalOperation(dataset, true));
-	}
-
-	public void addDatatype(Datatype datatype) {
-		droppedCache.dropDatatype(datatype);
-		logAndApply(new MetadataLogicalOperation(datatype, true));
-	}
-
-	public void addNogeGroup(NodeGroup nodeGroup) {
-		droppedCache.dropNodeGroup(nodeGroup);
-		logAndApply(new MetadataLogicalOperation(nodeGroup, true));
-	}
-
-	public void addFunction(Function function) {
-		droppedCache.dropFunction(function);
-		logAndApply(new MetadataLogicalOperation(function, true));
-	}
-
-	public void dropDataverse(String dataverseName) {
-		Dataverse dataverse = new Dataverse(dataverseName, null);
-		droppedCache.addDataverseIfNotExists(dataverse);
-		logAndApply(new MetadataLogicalOperation(dataverse, false));
-	}
-
-	public void dropDataset(String dataverseName, String datasetName) {
-		Dataset dataset = new Dataset(dataverseName, datasetName, null, null,
-				null, -1);
-		droppedCache.addDatasetIfNotExists(dataset);
-		logAndApply(new MetadataLogicalOperation(dataset, false));
-	}
-
-	public void dropDataDatatype(String dataverseName, String datatypeName) {
-		Datatype datatype = new Datatype(dataverseName, datatypeName, null,
-				false);
-		droppedCache.addDatatypeIfNotExists(datatype);
-		logAndApply(new MetadataLogicalOperation(datatype, false));
-	}
-
-	public void dropNodeGroup(String nodeGroupName) {
-		NodeGroup nodeGroup = new NodeGroup(nodeGroupName, null);
-		droppedCache.addNodeGroupIfNotExists(nodeGroup);
-		logAndApply(new MetadataLogicalOperation(nodeGroup, false));
-	}
-
-	public void dropFunction(String dataverseName, String functionName,
-			int arity) {
-		Function function = new Function(dataverseName, functionName, arity,
-				null, null);
-		droppedCache.addFunctionIfNotExists(function);
-		logAndApply(new MetadataLogicalOperation(function, false));
-	}
-
-	public void logAndApply(MetadataLogicalOperation op) {
-		opLog.add(op);
-		doOperation(op);
-	}
-
-	public boolean dataverseIsDropped(String dataverseName) {
-		return droppedCache.getDataverse(dataverseName) != null;
-	}
-
-	public boolean datasetIsDropped(String dataverseName, String datasetName) {
-		if (droppedCache.getDataverse(dataverseName) != null) {
-			return true;
-		}
-		return droppedCache.getDataset(dataverseName, datasetName) != null;
-	}
-
-	public boolean datatypeIsDropped(String dataverseName, String datatypeName) {
-		if (droppedCache.getDataverse(dataverseName) != null) {
-			return true;
-		}
-		return droppedCache.getDatatype(dataverseName, datatypeName) != null;
-	}
-
-	public boolean nodeGroupIsDropped(String nodeGroup) {
-		return droppedCache.getNodeGroup(nodeGroup) != null;
-	}
-
-
-	public boolean functionIsDropped(String dataverseName, String functionName,
-			int arity) {
-		return droppedCache.getFunction(dataverseName, functionName, arity) != null;
-	}
-	
-	public ArrayList<MetadataLogicalOperation> getOpLog() {
-		return opLog;
-	}
-
-	@Override
-	public void clear() {
-		super.clear();
-		droppedCache.clear();
-		opLog.clear();
-	}
-=======
-    // Keeps track of deleted metadata entities.
-    // An entity can either be in the droppedCache or in the inherited members
-    // of MetadataCache (the "added" entities).
-    // The APIs in this class make sure that these two caches are kept in sync.
-    protected MetadataCache droppedCache = new MetadataCache();
-
-    protected ArrayList<MetadataLogicalOperation> opLog = new ArrayList<MetadataLogicalOperation>();
-    private final long txnId;
-
-    public MetadataTransactionContext(long txnId) {
-        this.txnId = txnId;
-    }
-
-    public long getTxnId() {
-        return txnId;
-    }
 
     public void addDataverse(Dataverse dataverse) {
         droppedCache.dropDataverse(dataverse);
@@ -222,16 +97,16 @@
         logAndApply(new MetadataLogicalOperation(adapter, true));
     }
 
+	public void dropDataset(String dataverseName, String datasetName) {
+		Dataset dataset = new Dataset(dataverseName, datasetName, null, null,
+				null, -1);
+		droppedCache.addDatasetIfNotExists(dataset);
+		logAndApply(new MetadataLogicalOperation(dataset, false));
+	}
     public void dropDataverse(String dataverseName) {
         Dataverse dataverse = new Dataverse(dataverseName, null);
         droppedCache.addDataverseIfNotExists(dataverse);
         logAndApply(new MetadataLogicalOperation(dataverse, false));
-    }
-
-    public void dropDataset(String dataverseName, String datasetName) {
-        Dataset dataset = new Dataset(dataverseName, datasetName, null, null, null);
-        droppedCache.addDatasetIfNotExists(dataset);
-        logAndApply(new MetadataLogicalOperation(dataset, false));
     }
 
     public void dropDataDatatype(String dataverseName, String datatypeName) {
@@ -301,5 +176,4 @@
         droppedCache.clear();
         opLog.clear();
     }
->>>>>>> 58cf330f
 }