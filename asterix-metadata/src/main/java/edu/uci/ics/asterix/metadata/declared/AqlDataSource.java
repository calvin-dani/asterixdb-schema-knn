--- conflicted
+++ resolved
@@ -15,13 +15,19 @@
 
 package edu.uci.ics.asterix.metadata.declared;
 
+import java.io.IOException;
 import java.io.Serializable;
 import java.util.ArrayList;
 import java.util.HashMap;
+import java.util.HashSet;
 import java.util.List;
 import java.util.Map;
 import java.util.Set;
 
+import edu.uci.ics.asterix.metadata.entities.Dataset;
+import edu.uci.ics.asterix.metadata.entities.ExternalDatasetDetails;
+import edu.uci.ics.asterix.metadata.utils.DatasetUtils;
+import edu.uci.ics.asterix.om.types.ARecordType;
 import edu.uci.ics.asterix.om.types.IAType;
 import edu.uci.ics.hyracks.algebricks.common.exceptions.AlgebricksException;
 import edu.uci.ics.hyracks.algebricks.common.utils.ListSet;
@@ -29,10 +35,7 @@
 import edu.uci.ics.hyracks.algebricks.core.algebra.metadata.IDataSource;
 import edu.uci.ics.hyracks.algebricks.core.algebra.metadata.IDataSourcePropertiesProvider;
 import edu.uci.ics.hyracks.algebricks.core.algebra.operators.logical.OrderOperator.IOrder.OrderKind;
-<<<<<<< HEAD
-=======
 import edu.uci.ics.hyracks.algebricks.core.algebra.properties.DefaultNodeGroupDomain;
->>>>>>> 0942597b
 import edu.uci.ics.hyracks.algebricks.core.algebra.properties.FunctionalDependency;
 import edu.uci.ics.hyracks.algebricks.core.algebra.properties.ILocalStructuralProperty;
 import edu.uci.ics.hyracks.algebricks.core.algebra.properties.INodeDomain;
@@ -68,14 +71,14 @@
         this.datasourceType = datasourceType;
     }
 
-<<<<<<< HEAD
     public String getDatasourceDataverse() {
         return datasourceDataverse;
     }
 
     public String getDatasourceName() {
         return datasourceName;
-=======
+    }
+
     // TODO: Seems like initFeedDataset() could simply call this method.
     private void initInternalDataset(IAType itemType) throws IOException {
         List<String> partitioningKeys = DatasetUtils.getPartitioningKeys(dataset);
@@ -103,7 +106,6 @@
             schemaTypes[n] = itemType;
             domain = new DefaultNodeGroupDomain(DatasetUtils.getNodegroupName(dataset));
         }
->>>>>>> 0942597b
     }
 
     public abstract IAType[] getSchemaTypes();
@@ -165,7 +167,7 @@
                     if (n < 2) {
                         pp = new RandomPartitioningProperty(domain);
                     } else {
-                        Set<LogicalVariable> pvars = new ListSet<LogicalVariable>();
+                        Set<LogicalVariable> pvars = new HashSet<LogicalVariable>();
                         int i = 0;
                         for (LogicalVariable v : scanVariables) {
                             pvars.add(v);
@@ -187,7 +189,7 @@
                     if (n < 2) {
                         pp = new RandomPartitioningProperty(domain);
                     } else {
-                        Set<LogicalVariable> pvars = new ListSet<LogicalVariable>();
+                        Set<LogicalVariable> pvars = new HashSet<LogicalVariable>();
                         int i = 0;
                         for (LogicalVariable v : scanVariables) {
                             pvars.add(v);
