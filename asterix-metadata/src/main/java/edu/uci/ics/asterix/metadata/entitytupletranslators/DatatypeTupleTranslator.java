/*
 * Copyright 2009-2010 by The Regents of the University of California
 * Licensed under the Apache License, Version 2.0 (the "License");
 * you may not use this file except in compliance with the License.
 * you may obtain a copy of the License from
 * 
 *     http://www.apache.org/licenses/LICENSE-2.0
 * 
 * Unless required by applicable law or agreed to in writing, software
 * distributed under the License is distributed on an "AS IS" BASIS,
 * WITHOUT WARRANTIES OR CONDITIONS OF ANY KIND, either express or implied.
 * See the License for the specific language governing permissions and
 * limitations under the License.
 */

package edu.uci.ics.asterix.metadata.entitytupletranslators;

import java.io.ByteArrayInputStream;
import java.io.DataInput;
import java.io.DataInputStream;
import java.io.DataOutput;
import java.io.IOException;
import java.rmi.RemoteException;
import java.util.ArrayList;
import java.util.Calendar;
import java.util.List;

import edu.uci.ics.asterix.builders.IAOrderedListBuilder;
import edu.uci.ics.asterix.builders.IARecordBuilder;
import edu.uci.ics.asterix.builders.OrderedListBuilder;
import edu.uci.ics.asterix.builders.RecordBuilder;
import edu.uci.ics.asterix.formats.nontagged.AqlSerializerDeserializerProvider;
import edu.uci.ics.asterix.metadata.MetadataException;
import edu.uci.ics.asterix.metadata.MetadataNode;
import edu.uci.ics.asterix.metadata.bootstrap.MetadataPrimaryIndexes;
import edu.uci.ics.asterix.metadata.bootstrap.MetadataRecordTypes;
import edu.uci.ics.asterix.metadata.entities.AsterixBuiltinTypeMap;
import edu.uci.ics.asterix.metadata.entities.Datatype;
import edu.uci.ics.asterix.om.base.ABoolean;
import edu.uci.ics.asterix.om.base.AOrderedList;
import edu.uci.ics.asterix.om.base.ARecord;
import edu.uci.ics.asterix.om.base.AString;
import edu.uci.ics.asterix.om.base.IACursor;
import edu.uci.ics.asterix.om.types.AOrderedListType;
import edu.uci.ics.asterix.om.types.ARecordType;
import edu.uci.ics.asterix.om.types.ATypeTag;
import edu.uci.ics.asterix.om.types.AUnionType;
import edu.uci.ics.asterix.om.types.AUnorderedListType;
import edu.uci.ics.asterix.om.types.AbstractCollectionType;
import edu.uci.ics.asterix.om.types.BuiltinType;
import edu.uci.ics.asterix.om.types.IAType;
import edu.uci.ics.asterix.transaction.management.service.transaction.JobId;
import edu.uci.ics.hyracks.algebricks.common.exceptions.AlgebricksException;
import edu.uci.ics.hyracks.algebricks.common.exceptions.NotImplementedException;
import edu.uci.ics.hyracks.api.dataflow.value.ISerializerDeserializer;
import edu.uci.ics.hyracks.api.exceptions.HyracksDataException;
import edu.uci.ics.hyracks.data.std.util.ArrayBackedValueStorage;
import edu.uci.ics.hyracks.dataflow.common.data.accessors.ITupleReference;
import edu.uci.ics.hyracks.storage.am.btree.exceptions.BTreeDuplicateKeyException;

/**
 * Translates a Datatype metadata entity to an ITupleReference and vice versa.
 */
public class DatatypeTupleTranslator extends AbstractTupleTranslator<Datatype> {
    // Field indexes of serialized Dataset in a tuple.
    // First key field.
    public static final int DATATYPE_DATAVERSENAME_TUPLE_FIELD_INDEX = 0;
    // Second key field.
    public static final int DATATYPE_DATATYPE_TUPLE_FIELD_INDEX = 1;
    // Payload field containing serialized Datatype.
    public static final int DATATYPE_PAYLOAD_TUPLE_FIELD_INDEX = 2;

    public enum DerivedTypeTag {
        ENUM,
        RECORD,
        UNION,
        UNORDEREDLIST,
        ORDEREDLIST
    };

    @SuppressWarnings("unchecked")
    private ISerializerDeserializer<ARecord> recordSerDes = AqlSerializerDeserializerProvider.INSTANCE
            .getSerializerDeserializer(MetadataRecordTypes.DATATYPE_RECORDTYPE);
    private final MetadataNode metadataNode;
    private final JobId jobId;

    public DatatypeTupleTranslator(JobId jobId, MetadataNode metadataNode, boolean getTuple) {
        super(getTuple, MetadataPrimaryIndexes.DATATYPE_DATASET.getFieldCount());
        this.jobId = jobId;
        this.metadataNode = metadataNode;
    }

    @Override
    public Datatype getMetadataEntytiFromTuple(ITupleReference frameTuple) throws MetadataException, IOException {
        byte[] serRecord = frameTuple.getFieldData(DATATYPE_PAYLOAD_TUPLE_FIELD_INDEX);
        int recordStartOffset = frameTuple.getFieldStart(DATATYPE_PAYLOAD_TUPLE_FIELD_INDEX);
        int recordLength = frameTuple.getFieldLength(DATATYPE_PAYLOAD_TUPLE_FIELD_INDEX);
        ByteArrayInputStream stream = new ByteArrayInputStream(serRecord, recordStartOffset, recordLength);
        DataInput in = new DataInputStream(stream);
        ARecord datatypeRecord = (ARecord) recordSerDes.deserialize(in);
        return createDataTypeFromARecord(datatypeRecord);
    }

    private Datatype createDataTypeFromARecord(ARecord datatypeRecord) throws MetadataException {
        String dataverseName = ((AString) datatypeRecord
                .getValueByPos(MetadataRecordTypes.DATATYPE_ARECORD_DATAVERSENAME_FIELD_INDEX)).getStringValue();
        String datatypeName = ((AString) datatypeRecord
                .getValueByPos(MetadataRecordTypes.DATATYPE_ARECORD_DATATYPENAME_FIELD_INDEX)).getStringValue();
        IAType type = AsterixBuiltinTypeMap.getBuiltinTypes().get(datatypeName);
        if (type == null) {
            // Derived Type
            ARecord derivedTypeRecord = (ARecord) datatypeRecord
                    .getValueByPos(MetadataRecordTypes.DATATYPE_ARECORD_DERIVED_FIELD_INDEX);
            DerivedTypeTag tag = DerivedTypeTag.valueOf(((AString) derivedTypeRecord
                    .getValueByPos(MetadataRecordTypes.DERIVEDTYPE_ARECORD_TAG_FIELD_INDEX)).getStringValue());
            boolean isAnonymous = ((ABoolean) derivedTypeRecord
                    .getValueByPos(MetadataRecordTypes.DERIVEDTYPE_ARECORD_ISANONYMOUS_FIELD_INDEX)).getBoolean();
            switch (tag) {
                case ENUM:
                    throw new NotImplementedException("Enum type");
                case RECORD: {
                    ARecord recordType = (ARecord) derivedTypeRecord
                            .getValueByPos(MetadataRecordTypes.DERIVEDTYPE_ARECORD_RECORD_FIELD_INDEX);
                    boolean isOpen = ((ABoolean) recordType
                            .getValueByPos(MetadataRecordTypes.RECORDTYPE_ARECORD_ISOPEN_FIELD_INDEX)).getBoolean()
                            .booleanValue();
                    int numberOfFields = ((AOrderedList) recordType
                            .getValueByPos(MetadataRecordTypes.RECORDTYPE_ARECORD_FIELDS_FIELD_INDEX)).size();
                    IACursor cursor = ((AOrderedList) recordType
                            .getValueByPos(MetadataRecordTypes.RECORDTYPE_ARECORD_FIELDS_FIELD_INDEX)).getCursor();
                    String[] fieldNames = new String[numberOfFields];
                    IAType[] fieldTypes = new IAType[numberOfFields];
                    int fieldId = 0;
                    String fieldTypeName;
                    while (cursor.next()) {
                        ARecord field = (ARecord) cursor.get();
                        fieldNames[fieldId] = ((AString) field
                                .getValueByPos(MetadataRecordTypes.FIELD_ARECORD_FIELDNAME_FIELD_INDEX))
                                .getStringValue();
                        fieldTypeName = ((AString) field
                                .getValueByPos(MetadataRecordTypes.FIELD_ARECORD_FIELDTYPE_FIELD_INDEX))
                                .getStringValue();
                        fieldTypes[fieldId] = getTypeFromTypeName(dataverseName, fieldTypeName);
                        fieldId++;
                    }
                    return new Datatype(dataverseName, datatypeName, new ARecordType(datatypeName, fieldNames,
                            fieldTypes, isOpen), isAnonymous);
                }
                case UNION: {
                    IACursor cursor = ((AOrderedList) derivedTypeRecord
                            .getValueByPos(MetadataRecordTypes.DERIVEDTYPE_ARECORD_UNION_FIELD_INDEX)).getCursor();
                    List<IAType> unionList = new ArrayList<IAType>();
                    String itemTypeName;
                    while (cursor.next()) {
                        itemTypeName = ((AString) cursor.get()).getStringValue();
                        unionList.add(getTypeFromTypeName(dataverseName, itemTypeName));
                    }
                    return new Datatype(dataverseName, datatypeName, new AUnionType(unionList, datatypeName),
                            isAnonymous);
                }
                case UNORDEREDLIST: {
                    String unorderedlistTypeName = ((AString) derivedTypeRecord
                            .getValueByPos(MetadataRecordTypes.DERIVEDTYPE_ARECORD_UNORDEREDLIST_FIELD_INDEX))
                            .getStringValue();
                    return new Datatype(dataverseName, datatypeName, new AUnorderedListType(getTypeFromTypeName(
                            dataverseName, unorderedlistTypeName), datatypeName), isAnonymous);
                }
                case ORDEREDLIST: {
                    String orderedlistTypeName = ((AString) derivedTypeRecord
                            .getValueByPos(MetadataRecordTypes.DERIVEDTYPE_ARECORD_ORDEREDLIST_FIELD_INDEX))
                            .getStringValue();
                    return new Datatype(dataverseName, datatypeName, new AOrderedListType(getTypeFromTypeName(
                            dataverseName, orderedlistTypeName), datatypeName), isAnonymous);
                }
                default:
                    throw new UnsupportedOperationException("Unsupported derived type: " + tag);
            }
        }
        return new Datatype(dataverseName, datatypeName, type, false);
    }

    private IAType getTypeFromTypeName(String dataverseName, String typeName) throws MetadataException {
        IAType type = AsterixBuiltinTypeMap.getBuiltinTypes().get(typeName);
        if (type == null) {
            try {
                return metadataNode.getDatatype(jobId, dataverseName, typeName).getDatatype();
            } catch (RemoteException e) {
                throw new MetadataException(e);
            }
        }
        return type;
    }

    @Override
    public ITupleReference getTupleFromMetadataEntity(Datatype dataType) throws IOException {
        // write the key in the first two fields of the tuple
        tupleBuilder.reset();
        aString.setValue(dataType.getDataverseName());
        stringSerde.serialize(aString, tupleBuilder.getDataOutput());
        tupleBuilder.addFieldEndOffset();
        aString.setValue(dataType.getDatatypeName());
        stringSerde.serialize(aString, tupleBuilder.getDataOutput());
        tupleBuilder.addFieldEndOffset();

        // write the payload in the third field of the tuple
        recordBuilder.reset(MetadataRecordTypes.DATATYPE_RECORDTYPE);

        // write field 0
        fieldValue.reset();
        aString.setValue(dataType.getDataverseName());
        stringSerde.serialize(aString, fieldValue.getDataOutput());
        recordBuilder.addField(MetadataRecordTypes.DATATYPE_ARECORD_DATAVERSENAME_FIELD_INDEX, fieldValue);

        // write field 1
        fieldValue.reset();
        aString.setValue(dataType.getDatatypeName());
        stringSerde.serialize(aString, fieldValue.getDataOutput());
        recordBuilder.addField(MetadataRecordTypes.DATATYPE_ARECORD_DATATYPENAME_FIELD_INDEX, fieldValue);

        // write field 2
        ATypeTag tag = dataType.getDatatype().getTypeTag();
        if (isDerivedType(tag)) {
            fieldValue.reset();
            writeDerivedTypeRecord(dataType, fieldValue.getDataOutput());
            recordBuilder.addField(MetadataRecordTypes.DATATYPE_ARECORD_DERIVED_FIELD_INDEX, fieldValue);
        }

        // write field 3
        fieldValue.reset();
        aString.setValue(Calendar.getInstance().getTime().toString());
        stringSerde.serialize(aString, fieldValue.getDataOutput());
        recordBuilder.addField(MetadataRecordTypes.DATATYPE_ARECORD_TIMESTAMP_FIELD_INDEX, fieldValue);

        // write record
        recordBuilder.write(tupleBuilder.getDataOutput(), true);
        tupleBuilder.addFieldEndOffset();

        tuple.reset(tupleBuilder.getFieldEndOffsets(), tupleBuilder.getByteArray());
        return tuple;
    }

    public void writeDerivedTypeRecord(Datatype type, DataOutput out) throws IOException {
        DerivedTypeTag tag;
        IARecordBuilder derivedRecordBuilder = new RecordBuilder();
        ArrayBackedValueStorage fieldValue = new ArrayBackedValueStorage();
        switch (type.getDatatype().getTypeTag()) {
            case UNION:
                tag = DerivedTypeTag.UNION;
                break;
            case ORDEREDLIST:
                tag = DerivedTypeTag.ORDEREDLIST;
                break;
            case UNORDEREDLIST:
                tag = DerivedTypeTag.UNORDEREDLIST;
                break;
            case RECORD:
                tag = DerivedTypeTag.RECORD;
                break;
            default:
                throw new UnsupportedOperationException("No metadata record Type for"
                        + type.getDatatype().getDisplayName());
        }

        derivedRecordBuilder.reset(MetadataRecordTypes.DERIVEDTYPE_RECORDTYPE);

        // write field 0
        fieldValue.reset();
        aString.setValue(tag.toString());
        stringSerde.serialize(aString, fieldValue.getDataOutput());
        derivedRecordBuilder.addField(MetadataRecordTypes.DERIVEDTYPE_ARECORD_TAG_FIELD_INDEX, fieldValue);

        // write field 1
        fieldValue.reset();
        booleanSerde.serialize(type.getIsAnonymous() ? ABoolean.TRUE : ABoolean.FALSE, fieldValue.getDataOutput());
        derivedRecordBuilder.addField(MetadataRecordTypes.DERIVEDTYPE_ARECORD_ISANONYMOUS_FIELD_INDEX, fieldValue);

        switch (tag) {
            case ENUM:
                break;
            case RECORD:
                fieldValue.reset();
                writeRecordType(type, fieldValue.getDataOutput());
                derivedRecordBuilder.addField(MetadataRecordTypes.DERIVEDTYPE_ARECORD_RECORD_FIELD_INDEX, fieldValue);
                break;
            case UNION:
                fieldValue.reset();
                writeUnionType(type, fieldValue.getDataOutput());
                derivedRecordBuilder.addField(MetadataRecordTypes.DERIVEDTYPE_ARECORD_UNION_FIELD_INDEX, fieldValue);
                break;
            case UNORDEREDLIST:
                fieldValue.reset();
                writeCollectionType(type, fieldValue.getDataOutput());
                derivedRecordBuilder.addField(MetadataRecordTypes.DERIVEDTYPE_ARECORD_UNORDEREDLIST_FIELD_INDEX,
                        fieldValue);
                break;
            case ORDEREDLIST:
                fieldValue.reset();
                writeCollectionType(type, fieldValue.getDataOutput());
                derivedRecordBuilder.addField(MetadataRecordTypes.DERIVEDTYPE_ARECORD_ORDEREDLIST_FIELD_INDEX,
                        fieldValue);
                break;
        }
        derivedRecordBuilder.write(out, true);
    }

    private void writeCollectionType(Datatype instance, DataOutput out) throws HyracksDataException {
        AbstractCollectionType listType = (AbstractCollectionType) instance.getDatatype();
        String itemTypeName = listType.getItemType().getTypeName();
        if (isDerivedType(listType.getItemType().getTypeTag())) {
            try {
                itemTypeName = handleNestedDerivedType(itemTypeName, instance.getDatatypeName() + "_ItemType",
                        listType.getItemType(), instance);
            } catch (Exception e) {
                // TODO: This should not be a HyracksDataException. Can't
                // fix this currently because of BTree exception model whose
                // fixes must get in.
                throw new HyracksDataException(e);
            }
        }
        aString.setValue(itemTypeName);
        stringSerde.serialize(aString, out);
    }

    private void writeUnionType(Datatype instance, DataOutput dataOutput) throws HyracksDataException {
        List<IAType> unionList = ((AUnionType) instance.getDatatype()).getUnionList();
        IAOrderedListBuilder listBuilder = new OrderedListBuilder();
        listBuilder.reset(new AOrderedListType(BuiltinType.ASTRING, null));
        ArrayBackedValueStorage itemValue = new ArrayBackedValueStorage();
        String typeName = null;

        int i = 0;
        for (IAType t : unionList) {
            typeName = t.getTypeName();
            if (isDerivedType(t.getTypeTag())) {
                try {
                    typeName = handleNestedDerivedType(typeName,
                            "Type_#" + i + "_UnionType_" + instance.getDatatypeName(), t, instance);
                } catch (Exception e) {
                    // TODO: This should not be a HyracksDataException. Can't
                    // fix this currently because of BTree exception model whose
                    // fixes must get in.
                    throw new HyracksDataException(e);
                }
            }
            itemValue.reset();
            aString.setValue(typeName);
            stringSerde.serialize(aString, itemValue.getDataOutput());
            listBuilder.addItem(itemValue);
            i++;
        }
        listBuilder.write(dataOutput, true);
    }

    public void writeRecordType(Datatype instance, DataOutput out) throws IOException {

        ArrayBackedValueStorage fieldValue = new ArrayBackedValueStorage();
        ArrayBackedValueStorage itemValue = new ArrayBackedValueStorage();
        IARecordBuilder recordRecordBuilder = new RecordBuilder();
        IARecordBuilder fieldRecordBuilder = new RecordBuilder();

        ARecordType recType = (ARecordType) instance.getDatatype();
        IAOrderedListBuilder listBuilder = new OrderedListBuilder();
        listBuilder.reset(new AOrderedListType(MetadataRecordTypes.FIELD_RECORDTYPE, null));
        String fieldTypeName = null;
        for (int i = 0; i < recType.getFieldNames().length; i++) {
            fieldTypeName = recType.getFieldTypes()[i].getTypeName();
            if (isDerivedType(recType.getFieldTypes()[i].getTypeTag())) {
                try {
                    fieldTypeName = handleNestedDerivedType(fieldTypeName, "Field_" + recType.getFieldNames()[i]
                            + "_in_" + instance.getDatatypeName(), recType.getFieldTypes()[i], instance);
                } catch (Exception e) {
                    // TODO: This should not be a HyracksDataException. Can't
                    // fix this currently because of BTree exception model whose
                    // fixes must get in.
                    throw new HyracksDataException(e);
                }
            }

            itemValue.reset();
            fieldRecordBuilder.reset(MetadataRecordTypes.FIELD_RECORDTYPE);

            // write field 0
            fieldValue.reset();
            aString.setValue(recType.getFieldNames()[i]);
            stringSerde.serialize(aString, fieldValue.getDataOutput());
            fieldRecordBuilder.addField(MetadataRecordTypes.FIELD_ARECORD_FIELDNAME_FIELD_INDEX, fieldValue);

            // write field 1
            fieldValue.reset();
            aString.setValue(fieldTypeName);
            stringSerde.serialize(aString, fieldValue.getDataOutput());
            fieldRecordBuilder.addField(MetadataRecordTypes.FIELD_ARECORD_FIELDTYPE_FIELD_INDEX, fieldValue);

            // write record
            fieldRecordBuilder.write(itemValue.getDataOutput(), true);

            // add item to the list of fields
            listBuilder.addItem(itemValue);
        }

        recordRecordBuilder.reset(MetadataRecordTypes.RECORD_RECORDTYPE);
        // write field 0
        fieldValue.reset();
        booleanSerde.serialize(recType.isOpen() ? ABoolean.TRUE : ABoolean.FALSE, fieldValue.getDataOutput());
        recordRecordBuilder.addField(MetadataRecordTypes.RECORDTYPE_ARECORD_ISOPEN_FIELD_INDEX, fieldValue);

        // write field 1
        fieldValue.reset();
        listBuilder.write(fieldValue.getDataOutput(), true);
        recordRecordBuilder.addField(MetadataRecordTypes.RECORDTYPE_ARECORD_FIELDS_FIELD_INDEX, fieldValue);

        // write record
        recordRecordBuilder.write(out, true);
    }

    private String handleNestedDerivedType(String typeName, String suggestedTypeName, IAType nestedType,
            Datatype topLevelType) throws Exception {
        MetadataNode mn = MetadataNode.INSTANCE;
<<<<<<< HEAD
        if (typeName == null) {
            typeName = suggestedTypeName;
            metadataNode.addDatatype(jobId, new Datatype(topLevelType.getDataverseName(), typeName, nestedType, true));
            try {
                mn.insertIntoDatatypeSecondaryIndex(jobId, topLevelType.getDataverseName(), typeName,
                        topLevelType.getDatatypeName());
            } catch (BTreeDuplicateKeyException e) {
                // The key may have been inserted by a previous DDL statement or
                // by a previous nested type.
            }
            return typeName;
        }
        Datatype dt = mn.getDatatype(jobId, topLevelType.getDataverseName(), typeName);
        if (dt == null) {
            throw new AlgebricksException("There is no datatype with this name " + typeName + ".");
        }
        try {
            mn.insertIntoDatatypeSecondaryIndex(jobId, topLevelType.getDataverseName(), typeName,
=======
        try {
            if (typeName == null) {
                typeName = suggestedTypeName;
                metadataNode.addDatatype(txnId, new Datatype(topLevelType.getDataverseName(), typeName, nestedType,
                        true));

            }
            mn.insertIntoDatatypeSecondaryIndex(txnId, topLevelType.getDataverseName(), typeName,
>>>>>>> 58cf330f
                    topLevelType.getDatatypeName());

        } catch (BTreeDuplicateKeyException e) {
            // The key may have been inserted by a previous DDL statement or by
            // a previous nested type.
        }
        return typeName;

    }

    private boolean isDerivedType(ATypeTag tag) {
        if (tag == ATypeTag.RECORD || tag == ATypeTag.ORDEREDLIST || tag == ATypeTag.UNORDEREDLIST
                || tag == ATypeTag.UNION)
            return true;
        return false;
    }
}<|MERGE_RESOLUTION|>--- conflicted
+++ resolved
@@ -50,7 +50,6 @@
 import edu.uci.ics.asterix.om.types.BuiltinType;
 import edu.uci.ics.asterix.om.types.IAType;
 import edu.uci.ics.asterix.transaction.management.service.transaction.JobId;
-import edu.uci.ics.hyracks.algebricks.common.exceptions.AlgebricksException;
 import edu.uci.ics.hyracks.algebricks.common.exceptions.NotImplementedException;
 import edu.uci.ics.hyracks.api.dataflow.value.ISerializerDeserializer;
 import edu.uci.ics.hyracks.api.exceptions.HyracksDataException;
@@ -416,35 +415,14 @@
     private String handleNestedDerivedType(String typeName, String suggestedTypeName, IAType nestedType,
             Datatype topLevelType) throws Exception {
         MetadataNode mn = MetadataNode.INSTANCE;
-<<<<<<< HEAD
-        if (typeName == null) {
-            typeName = suggestedTypeName;
-            metadataNode.addDatatype(jobId, new Datatype(topLevelType.getDataverseName(), typeName, nestedType, true));
-            try {
-                mn.insertIntoDatatypeSecondaryIndex(jobId, topLevelType.getDataverseName(), typeName,
-                        topLevelType.getDatatypeName());
-            } catch (BTreeDuplicateKeyException e) {
-                // The key may have been inserted by a previous DDL statement or
-                // by a previous nested type.
-            }
-            return typeName;
-        }
-        Datatype dt = mn.getDatatype(jobId, topLevelType.getDataverseName(), typeName);
-        if (dt == null) {
-            throw new AlgebricksException("There is no datatype with this name " + typeName + ".");
-        }
-        try {
-            mn.insertIntoDatatypeSecondaryIndex(jobId, topLevelType.getDataverseName(), typeName,
-=======
         try {
             if (typeName == null) {
                 typeName = suggestedTypeName;
-                metadataNode.addDatatype(txnId, new Datatype(topLevelType.getDataverseName(), typeName, nestedType,
+                metadataNode.addDatatype(jobId, new Datatype(topLevelType.getDataverseName(), typeName, nestedType,
                         true));
 
             }
-            mn.insertIntoDatatypeSecondaryIndex(txnId, topLevelType.getDataverseName(), typeName,
->>>>>>> 58cf330f
+            mn.insertIntoDatatypeSecondaryIndex(jobId, topLevelType.getDataverseName(), typeName,
                     topLevelType.getDatatypeName());
 
         } catch (BTreeDuplicateKeyException e) {
@@ -452,7 +430,6 @@
             // a previous nested type.
         }
         return typeName;
-
     }
 
     private boolean isDerivedType(ATypeTag tag) {
