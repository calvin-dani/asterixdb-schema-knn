--- conflicted
+++ resolved
@@ -306,11 +306,7 @@
         String dataverseName = asid.getDataverseName();
         String datasetName = asid.getDatasetName();
         Index primaryIndex = MetadataManager.INSTANCE.getIndex(mdTxnCtx, dataverseName, datasetName, datasetName);
-<<<<<<< HEAD
         return buildBtreeRuntime(jobSpec, outputVars, opSchema, typeEnv, context, true,
-=======
-        return buildBtreeRuntime(jobSpec, outputVars, opSchema, typeEnv, context, false,
->>>>>>> 0a1f2241
                 ((DatasetDataSource) dataSource).getDataset(), primaryIndex.getIndexName(), null, null, true, true,
                 implConfig);
     }
@@ -1527,13 +1523,8 @@
     private Map<String, Object> wrapProperties(Map<String, String> properties) {
         Map<String, Object> wrappedProperties = new HashMap<String, Object>();
         wrappedProperties.putAll(properties);
-<<<<<<< HEAD
         // wrappedProperties.put(SCHEDULER, hdfsScheduler);
         // wrappedProperties.put(CLUSTER_LOCATIONS, getClusterLocations());
-=======
-        //wrappedProperties.put(SCHEDULER, hdfsScheduler);
-        //wrappedProperties.put(CLUSTER_LOCATIONS, getClusterLocations());
->>>>>>> 0a1f2241
         return wrappedProperties;
     }
 
