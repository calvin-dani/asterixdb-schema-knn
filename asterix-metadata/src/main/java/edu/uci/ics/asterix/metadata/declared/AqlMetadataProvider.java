/*
 * Copyright 2009-2013 by The Regents of the University of California
 * Licensed under the Apache License, Version 2.0 (the "License");
 * you may not use this file except in compliance with the License.
 * you may obtain a copy of the License from
 * 
 *     http://www.apache.org/licenses/LICENSE-2.0
 * 
 * Unless required by applicable law or agreed to in writing, software
 * distributed under the License is distributed on an "AS IS" BASIS,
 * WITHOUT WARRANTIES OR CONDITIONS OF ANY KIND, either express or implied.
 * See the License for the specific language governing permissions and
 * limitations under the License.
 */

package edu.uci.ics.asterix.metadata.declared;

import java.io.File;
import java.io.IOException;
import java.util.ArrayList;
import java.util.HashMap;
import java.util.List;
import java.util.Map;
import java.util.logging.Logger;

import edu.uci.ics.asterix.common.config.DatasetConfig.DatasetType;
import edu.uci.ics.asterix.common.config.GlobalConfig;
import edu.uci.ics.asterix.common.context.AsterixRuntimeComponentsProvider;
import edu.uci.ics.asterix.common.context.TransactionSubsystemProvider;
import edu.uci.ics.asterix.common.dataflow.IAsterixApplicationContextInfo;
import edu.uci.ics.asterix.common.parse.IParseFileSplitsDecl;
import edu.uci.ics.asterix.dataflow.data.nontagged.valueproviders.AqlPrimitiveValueProviderFactory;
import edu.uci.ics.asterix.external.adapter.factory.IAdapterFactory;
import edu.uci.ics.asterix.external.adapter.factory.IGenericDatasetAdapterFactory;
import edu.uci.ics.asterix.external.adapter.factory.ITypedDatasetAdapterFactory;
import edu.uci.ics.asterix.external.data.operator.ExternalDataScanOperatorDescriptor;
import edu.uci.ics.asterix.external.data.operator.FeedIntakeOperatorDescriptor;
import edu.uci.ics.asterix.external.data.operator.FeedMessageOperatorDescriptor;
import edu.uci.ics.asterix.external.dataset.adapter.IDatasourceAdapter;
import edu.uci.ics.asterix.external.dataset.adapter.ITypedDatasourceAdapter;
import edu.uci.ics.asterix.external.feed.lifecycle.FeedId;
import edu.uci.ics.asterix.external.feed.lifecycle.IFeedMessage;
import edu.uci.ics.asterix.formats.base.IDataFormat;
import edu.uci.ics.asterix.formats.nontagged.AqlBinaryComparatorFactoryProvider;
import edu.uci.ics.asterix.formats.nontagged.AqlTypeTraitProvider;
import edu.uci.ics.asterix.metadata.MetadataException;
import edu.uci.ics.asterix.metadata.MetadataManager;
import edu.uci.ics.asterix.metadata.MetadataTransactionContext;
import edu.uci.ics.asterix.metadata.bootstrap.AsterixProperties;
import edu.uci.ics.asterix.metadata.bootstrap.MetadataConstants;
import edu.uci.ics.asterix.metadata.entities.Dataset;
import edu.uci.ics.asterix.metadata.entities.DatasourceAdapter;
import edu.uci.ics.asterix.metadata.entities.Datatype;
import edu.uci.ics.asterix.metadata.entities.Dataverse;
import edu.uci.ics.asterix.metadata.entities.ExternalDatasetDetails;
import edu.uci.ics.asterix.metadata.entities.FeedDatasetDetails;
import edu.uci.ics.asterix.metadata.entities.Index;
import edu.uci.ics.asterix.metadata.entities.InternalDatasetDetails;
import edu.uci.ics.asterix.metadata.utils.DatasetUtils;
import edu.uci.ics.asterix.om.functions.AsterixBuiltinFunctions;
import edu.uci.ics.asterix.om.types.ARecordType;
import edu.uci.ics.asterix.om.types.ATypeTag;
import edu.uci.ics.asterix.om.types.IAType;
import edu.uci.ics.asterix.om.util.NonTaggedFormatUtil;
import edu.uci.ics.asterix.runtime.base.AsterixTupleFilterFactory;
import edu.uci.ics.asterix.runtime.formats.FormatUtils;
import edu.uci.ics.asterix.runtime.formats.NonTaggedDataFormat;
import edu.uci.ics.asterix.runtime.job.listener.JobEventListenerFactory;
import edu.uci.ics.asterix.transaction.management.opcallbacks.PrimaryIndexModificationOperationCallbackFactory;
import edu.uci.ics.asterix.transaction.management.opcallbacks.PrimaryIndexSearchOperationCallbackFactory;
import edu.uci.ics.asterix.transaction.management.opcallbacks.SecondaryIndexModificationOperationCallbackFactory;
import edu.uci.ics.asterix.transaction.management.opcallbacks.SecondaryIndexSearchOperationCallbackFactory;
import edu.uci.ics.asterix.transaction.management.service.transaction.IResourceManager.ResourceType;
import edu.uci.ics.asterix.transaction.management.service.transaction.JobId;
import edu.uci.ics.hyracks.algebricks.common.constraints.AlgebricksAbsolutePartitionConstraint;
import edu.uci.ics.hyracks.algebricks.common.constraints.AlgebricksPartitionConstraint;
import edu.uci.ics.hyracks.algebricks.common.exceptions.AlgebricksException;
import edu.uci.ics.hyracks.algebricks.common.utils.Pair;
import edu.uci.ics.hyracks.algebricks.core.algebra.base.ILogicalExpression;
import edu.uci.ics.hyracks.algebricks.core.algebra.base.LogicalVariable;
import edu.uci.ics.hyracks.algebricks.core.algebra.expressions.IExpressionRuntimeProvider;
import edu.uci.ics.hyracks.algebricks.core.algebra.expressions.IVariableTypeEnvironment;
import edu.uci.ics.hyracks.algebricks.core.algebra.functions.FunctionIdentifier;
import edu.uci.ics.hyracks.algebricks.core.algebra.functions.IFunctionInfo;
import edu.uci.ics.hyracks.algebricks.core.algebra.metadata.IDataSink;
import edu.uci.ics.hyracks.algebricks.core.algebra.metadata.IDataSource;
import edu.uci.ics.hyracks.algebricks.core.algebra.metadata.IDataSourceIndex;
import edu.uci.ics.hyracks.algebricks.core.algebra.metadata.IMetadataProvider;
import edu.uci.ics.hyracks.algebricks.core.algebra.operators.logical.IOperatorSchema;
import edu.uci.ics.hyracks.algebricks.core.jobgen.impl.JobGenContext;
import edu.uci.ics.hyracks.algebricks.core.jobgen.impl.JobGenHelper;
import edu.uci.ics.hyracks.algebricks.data.IAWriterFactory;
import edu.uci.ics.hyracks.algebricks.data.IPrinterFactory;
import edu.uci.ics.hyracks.algebricks.runtime.base.IPushRuntimeFactory;
import edu.uci.ics.hyracks.algebricks.runtime.base.IScalarEvaluatorFactory;
import edu.uci.ics.hyracks.algebricks.runtime.operators.std.SinkWriterRuntimeFactory;
import edu.uci.ics.hyracks.api.dataflow.IOperatorDescriptor;
import edu.uci.ics.hyracks.api.dataflow.value.IBinaryComparatorFactory;
import edu.uci.ics.hyracks.api.dataflow.value.IBinaryHashFunctionFactory;
import edu.uci.ics.hyracks.api.dataflow.value.ILinearizeComparatorFactory;
import edu.uci.ics.hyracks.api.dataflow.value.ISerializerDeserializer;
import edu.uci.ics.hyracks.api.dataflow.value.ITypeTraits;
import edu.uci.ics.hyracks.api.dataflow.value.RecordDescriptor;
import edu.uci.ics.hyracks.api.io.FileReference;
import edu.uci.ics.hyracks.api.job.JobSpecification;
import edu.uci.ics.hyracks.dataflow.std.file.ConstantFileSplitProvider;
import edu.uci.ics.hyracks.dataflow.std.file.FileScanOperatorDescriptor;
import edu.uci.ics.hyracks.dataflow.std.file.FileSplit;
import edu.uci.ics.hyracks.dataflow.std.file.IFileSplitProvider;
import edu.uci.ics.hyracks.dataflow.std.file.ITupleParserFactory;
import edu.uci.ics.hyracks.storage.am.btree.dataflow.BTreeSearchOperatorDescriptor;
import edu.uci.ics.hyracks.storage.am.btree.frames.BTreeNSMInteriorFrameFactory;
import edu.uci.ics.hyracks.storage.am.common.api.IPrimitiveValueProviderFactory;
import edu.uci.ics.hyracks.storage.am.common.api.ISearchOperationCallbackFactory;
import edu.uci.ics.hyracks.storage.am.common.api.ITreeIndexFrameFactory;
import edu.uci.ics.hyracks.storage.am.common.dataflow.TreeIndexBulkLoadOperatorDescriptor;
import edu.uci.ics.hyracks.storage.am.common.impls.NoOpOperationCallbackFactory;
import edu.uci.ics.hyracks.storage.am.common.ophelpers.IndexOperation;
import edu.uci.ics.hyracks.storage.am.common.tuples.TypeAwareTupleWriterFactory;
import edu.uci.ics.hyracks.storage.am.lsm.btree.dataflow.LSMBTreeDataflowHelperFactory;
import edu.uci.ics.hyracks.storage.am.lsm.common.dataflow.LSMTreeIndexInsertUpdateDeleteOperatorDescriptor;
import edu.uci.ics.hyracks.storage.am.lsm.rtree.dataflow.LSMRTreeDataflowHelperFactory;
import edu.uci.ics.hyracks.storage.am.rtree.dataflow.RTreeSearchOperatorDescriptor;
import edu.uci.ics.hyracks.storage.am.rtree.frames.RTreePolicyType;
import edu.uci.ics.hyracks.storage.am.rtree.linearize.HilbertDoubleComparatorFactory;
import edu.uci.ics.hyracks.storage.am.rtree.linearize.ZCurveDoubleComparatorFactory;
import edu.uci.ics.hyracks.storage.am.rtree.linearize.ZCurveIntComparatorFactory;

public class AqlMetadataProvider implements IMetadataProvider<AqlSourceId, String> {
    private static Logger LOGGER = Logger.getLogger(AqlMetadataProvider.class.getName());
    private MetadataTransactionContext mdTxnCtx;
    private boolean isWriteTransaction;
    private Map<String, String[]> stores;
    private Map<String, String> config;
    private IAWriterFactory writerFactory;
    private FileSplit outputFile;
    private final Dataverse defaultDataverse;
    private JobId jobId;

    private static final Map<String, String> adapterFactoryMapping = initializeAdapterFactoryMapping();

    public String getPropertyValue(String propertyName) {
        return config.get(propertyName);
    }

    public void setConfig(Map<String, String> config) {
        this.config = config;
    }

    public Map<String, String[]> getAllStores() {
        return stores;
    }

    public Map<String, String> getConfig() {
        return config;
    }

    public AqlMetadataProvider(Dataverse defaultDataverse) {
        this.defaultDataverse = defaultDataverse;
        this.stores = AsterixProperties.INSTANCE.getStores();
    }

<<<<<<< HEAD
    public void setJobId(JobId jobId) {
        this.jobId = jobId;
=======
    public void setJobTxnId(long txnId) {
        this.jobTxnId = txnId;
>>>>>>> 153992b2
    }

    public Dataverse getDefaultDataverse() {
        return defaultDataverse;
    }

    public String getDefaultDataverseName() {
        return defaultDataverse == null ? null : defaultDataverse.getDataverseName();
    }

    public void setWriteTransaction(boolean writeTransaction) {
        this.isWriteTransaction = writeTransaction;
    }

    public void setWriterFactory(IAWriterFactory writerFactory) {
        this.writerFactory = writerFactory;
    }

    public void setMetadataTxnContext(MetadataTransactionContext mdTxnCtx) {
        this.mdTxnCtx = mdTxnCtx;
    }

    public MetadataTransactionContext getMetadataTxnContext() {
        return mdTxnCtx;
    }

    public IAWriterFactory getWriterFactory() {
        return this.writerFactory;
    }

    public FileSplit getOutputFile() {
        return outputFile;
    }

    public void setOutputFile(FileSplit outputFile) {
        this.outputFile = outputFile;
    }

    @Override
    public AqlDataSource findDataSource(AqlSourceId id) throws AlgebricksException {
        AqlSourceId aqlId = (AqlSourceId) id;
        try {
            return lookupSourceInMetadata(aqlId);
        } catch (MetadataException e) {
            throw new AlgebricksException(e);
        }
    }

    public boolean isWriteTransaction() {
        return isWriteTransaction;
    }

    @Override
    public Pair<IOperatorDescriptor, AlgebricksPartitionConstraint> getScannerRuntime(
            IDataSource<AqlSourceId> dataSource, List<LogicalVariable> scanVariables,
            List<LogicalVariable> projectVariables, boolean projectPushed, IOperatorSchema opSchema,
            IVariableTypeEnvironment typeEnv, JobGenContext context, JobSpecification jobSpec)
            throws AlgebricksException {
        Dataset dataset;
        try {
            dataset = MetadataManager.INSTANCE.getDataset(mdTxnCtx, dataSource.getId().getDataverseName(), dataSource
                    .getId().getDatasetName());

            if (dataset == null) {
                throw new AlgebricksException("Unknown dataset " + dataSource.getId().getDatasetName()
                        + " in dataverse " + dataSource.getId().getDataverseName());
            }
            switch (dataset.getDatasetType()) {
                case FEED:
                    if (dataSource instanceof ExternalFeedDataSource) {
                        return buildExternalDatasetScan(jobSpec, dataset, dataSource);
                    } else {
                        return buildInternalDatasetScan(jobSpec, scanVariables, opSchema, typeEnv, dataset, dataSource,
                                context);

                    }
                case INTERNAL: {
                    return buildInternalDatasetScan(jobSpec, scanVariables, opSchema, typeEnv, dataset, dataSource,
                            context);
                }
                case EXTERNAL: {
                    return buildExternalDatasetScan(jobSpec, dataset, dataSource);
                }
                default: {
                    throw new IllegalArgumentException();
                }
            }
        } catch (MetadataException e) {
            throw new AlgebricksException(e);
        }
    }

    private Pair<IOperatorDescriptor, AlgebricksPartitionConstraint> buildInternalDatasetScan(JobSpecification jobSpec,
            List<LogicalVariable> outputVars, IOperatorSchema opSchema, IVariableTypeEnvironment typeEnv,
            Dataset dataset, IDataSource<AqlSourceId> dataSource, JobGenContext context) throws AlgebricksException,
            MetadataException {
        AqlSourceId asid = dataSource.getId();
        String dataverseName = asid.getDataverseName();
        String datasetName = asid.getDatasetName();
        Index primaryIndex = MetadataManager.INSTANCE.getIndex(mdTxnCtx, dataverseName, datasetName, datasetName);
        return buildBtreeRuntime(jobSpec, outputVars, opSchema, typeEnv, context, false, dataset,
                primaryIndex.getIndexName(), null, null, true, true);
    }

    private Pair<IOperatorDescriptor, AlgebricksPartitionConstraint> buildExternalDatasetScan(JobSpecification jobSpec,
            Dataset dataset, IDataSource<AqlSourceId> dataSource) throws AlgebricksException, MetadataException {
        String itemTypeName = dataset.getItemTypeName();
        IAType itemType = MetadataManager.INSTANCE.getDatatype(mdTxnCtx, dataset.getDataverseName(), itemTypeName)
                .getDatatype();
        if (dataSource instanceof ExternalFeedDataSource) {
            return buildFeedIntakeRuntime(jobSpec, dataset);
        } else {
            return buildExternalDataScannerRuntime(jobSpec, itemType,
                    (ExternalDatasetDetails) dataset.getDatasetDetails(), NonTaggedDataFormat.INSTANCE);
        }
    }

    @SuppressWarnings("rawtypes")
    public Pair<IOperatorDescriptor, AlgebricksPartitionConstraint> buildExternalDataScannerRuntime(
            JobSpecification jobSpec, IAType itemType, ExternalDatasetDetails datasetDetails, IDataFormat format)
            throws AlgebricksException {
        if (itemType.getTypeTag() != ATypeTag.RECORD) {
            throw new AlgebricksException("Can only scan datasets of records.");
        }

        IGenericDatasetAdapterFactory adapterFactory;
        IDatasourceAdapter adapter;
        String adapterName;
        DatasourceAdapter adapterEntity;
        String adapterFactoryClassname;
        try {
            adapterName = datasetDetails.getAdapter();
            adapterEntity = MetadataManager.INSTANCE.getAdapter(mdTxnCtx, MetadataConstants.METADATA_DATAVERSE_NAME,
                    adapterName);
            if (adapterEntity != null) {
                adapterFactoryClassname = adapterEntity.getClassname();
                adapterFactory = (IGenericDatasetAdapterFactory) Class.forName(adapterFactoryClassname).newInstance();
            } else {
                adapterFactoryClassname = adapterFactoryMapping.get(adapterName);
                if (adapterFactoryClassname == null) {
                    throw new AlgebricksException(" Unknown adapter :" + adapterName);
                }
                adapterFactory = (IGenericDatasetAdapterFactory) Class.forName(adapterFactoryClassname).newInstance();
            }

            adapter = ((IGenericDatasetAdapterFactory) adapterFactory).createAdapter(datasetDetails.getProperties(),
                    itemType);
        } catch (AlgebricksException ae) {
            throw ae;
        } catch (Exception e) {
            e.printStackTrace();
            throw new AlgebricksException("Unable to create adapter " + e);
        }

        if (!(adapter.getAdapterType().equals(IDatasourceAdapter.AdapterType.READ) || adapter.getAdapterType().equals(
                IDatasourceAdapter.AdapterType.READ_WRITE))) {
            throw new AlgebricksException("external dataset adapter does not support read operation");
        }
        ARecordType rt = (ARecordType) itemType;

        ISerializerDeserializer payloadSerde = format.getSerdeProvider().getSerializerDeserializer(itemType);
        RecordDescriptor scannerDesc = new RecordDescriptor(new ISerializerDeserializer[] { payloadSerde });

        ExternalDataScanOperatorDescriptor dataScanner = new ExternalDataScanOperatorDescriptor(jobSpec,
                adapterFactoryClassname, datasetDetails.getProperties(), rt, scannerDesc);

        AlgebricksPartitionConstraint constraint;
        try {
            constraint = adapter.getPartitionConstraint();
        } catch (Exception e) {
            throw new AlgebricksException(e);
        }

        return new Pair<IOperatorDescriptor, AlgebricksPartitionConstraint>(dataScanner, constraint);
    }

    @SuppressWarnings("rawtypes")
    public Pair<IOperatorDescriptor, AlgebricksPartitionConstraint> buildScannerRuntime(JobSpecification jobSpec,
            IAType itemType, IParseFileSplitsDecl decl, IDataFormat format) throws AlgebricksException {
        if (itemType.getTypeTag() != ATypeTag.RECORD) {
            throw new AlgebricksException("Can only scan datasets of records.");
        }
        ARecordType rt = (ARecordType) itemType;
        ITupleParserFactory tupleParser = format.createTupleParser(rt, decl);
        FileSplit[] splits = decl.getSplits();
        IFileSplitProvider scannerSplitProvider = new ConstantFileSplitProvider(splits);
        ISerializerDeserializer payloadSerde = format.getSerdeProvider().getSerializerDeserializer(itemType);
        RecordDescriptor scannerDesc = new RecordDescriptor(new ISerializerDeserializer[] { payloadSerde });
        IOperatorDescriptor scanner = new FileScanOperatorDescriptor(jobSpec, scannerSplitProvider, tupleParser,
                scannerDesc);
        String[] locs = new String[splits.length];
        for (int i = 0; i < splits.length; i++) {
            locs[i] = splits[i].getNodeName();
        }
        AlgebricksPartitionConstraint apc = new AlgebricksAbsolutePartitionConstraint(locs);
        return new Pair<IOperatorDescriptor, AlgebricksPartitionConstraint>(scanner, apc);
    }

    @SuppressWarnings("rawtypes")
    public Pair<IOperatorDescriptor, AlgebricksPartitionConstraint> buildFeedIntakeRuntime(JobSpecification jobSpec,
            Dataset dataset) throws AlgebricksException {

        FeedDatasetDetails datasetDetails = (FeedDatasetDetails) dataset.getDatasetDetails();
        DatasourceAdapter adapterEntity;
        IDatasourceAdapter adapter;
        IAdapterFactory adapterFactory;
        IAType adapterOutputType;
        String adapterName;
        String adapterFactoryClassname;

        try {
            adapterName = datasetDetails.getAdapterFactory();
            adapterEntity = MetadataManager.INSTANCE.getAdapter(mdTxnCtx, MetadataConstants.METADATA_DATAVERSE_NAME,
                    adapterName);
            if (adapterEntity != null) {
                adapterFactoryClassname = adapterEntity.getClassname();
                adapterFactory = (IAdapterFactory) Class.forName(adapterFactoryClassname).newInstance();
            } else {
                adapterFactoryClassname = adapterFactoryMapping.get(adapterName);
                if (adapterFactoryClassname != null) {
                } else {
                    // adapterName has been provided as a fully qualified classname 
                    adapterFactoryClassname = adapterName;
                }
                adapterFactory = (IAdapterFactory) Class.forName(adapterFactoryClassname).newInstance();
            }

            if (adapterFactory instanceof ITypedDatasetAdapterFactory) {
                adapter = ((ITypedDatasetAdapterFactory) adapterFactory).createAdapter(datasetDetails.getProperties());
                adapterOutputType = ((ITypedDatasourceAdapter) adapter).getAdapterOutputType();
            } else if (adapterFactory instanceof IGenericDatasetAdapterFactory) {
                String outputTypeName = datasetDetails.getProperties().get(IGenericDatasetAdapterFactory.KEY_TYPE_NAME);
                adapterOutputType = MetadataManager.INSTANCE.getDatatype(mdTxnCtx, dataset.getDataverseName(),
                        outputTypeName).getDatatype();
                adapter = ((IGenericDatasetAdapterFactory) adapterFactory).createAdapter(
                        datasetDetails.getProperties(), adapterOutputType);
            } else {
                throw new IllegalStateException(" Unknown factory type for " + adapterFactoryClassname);
            }
        } catch (AlgebricksException ae) {
            throw ae;
        } catch (Exception e) {
            e.printStackTrace();
            throw new AlgebricksException("unable to create adapter  " + e);
        }

        ISerializerDeserializer payloadSerde = NonTaggedDataFormat.INSTANCE.getSerdeProvider()
                .getSerializerDeserializer(adapterOutputType);
        RecordDescriptor feedDesc = new RecordDescriptor(new ISerializerDeserializer[] { payloadSerde });

        FeedIntakeOperatorDescriptor feedIngestor = new FeedIntakeOperatorDescriptor(jobSpec, new FeedId(
                dataset.getDataverseName(), dataset.getDatasetName()), adapterFactoryClassname,
                datasetDetails.getProperties(), (ARecordType) adapterOutputType, feedDesc);

        AlgebricksPartitionConstraint constraint = null;
        try {
            constraint = adapter.getPartitionConstraint();
        } catch (Exception e) {
            throw new AlgebricksException(e);
        }
        return new Pair<IOperatorDescriptor, AlgebricksPartitionConstraint>(feedIngestor, constraint);
    }

    public Pair<IOperatorDescriptor, AlgebricksPartitionConstraint> buildFeedMessengerRuntime(
            AqlMetadataProvider metadataProvider, JobSpecification jobSpec, FeedDatasetDetails datasetDetails,
            String dataverse, String dataset, List<IFeedMessage> feedMessages) throws AlgebricksException {
        Pair<IFileSplitProvider, AlgebricksPartitionConstraint> spPc = metadataProvider
                .splitProviderAndPartitionConstraintsForInternalOrFeedDataset(dataverse, dataset, dataset);
        FeedMessageOperatorDescriptor feedMessenger = new FeedMessageOperatorDescriptor(jobSpec, dataverse, dataset,
                feedMessages);
        return new Pair<IOperatorDescriptor, AlgebricksPartitionConstraint>(feedMessenger, spPc.second);
    }

    public Pair<IOperatorDescriptor, AlgebricksPartitionConstraint> buildBtreeRuntime(JobSpecification jobSpec,
            List<LogicalVariable> outputVars, IOperatorSchema opSchema, IVariableTypeEnvironment typeEnv,
            JobGenContext context, boolean retainInput, Dataset dataset, String indexName, int[] lowKeyFields,
            int[] highKeyFields, boolean lowKeyInclusive, boolean highKeyInclusive) throws AlgebricksException {
        boolean isSecondary = true;
        try {
            Index primaryIndex = MetadataManager.INSTANCE.getIndex(mdTxnCtx, dataset.getDataverseName(),
                    dataset.getDatasetName(), dataset.getDatasetName());
            if (primaryIndex != null) {
                isSecondary = !indexName.equals(primaryIndex.getIndexName());
            }
            int numPrimaryKeys = DatasetUtils.getPartitioningKeys(dataset).size();
            RecordDescriptor outputRecDesc = JobGenHelper.mkRecordDescriptor(typeEnv, opSchema, context);
            int numKeys = numPrimaryKeys;
            int keysStartIndex = outputRecDesc.getFieldCount() - numKeys - 1;
            ITypeTraits[] typeTraits = null;
            int[] bloomFilterKeyFields;
            if (isSecondary) {
                Index secondaryIndex = MetadataManager.INSTANCE.getIndex(mdTxnCtx, dataset.getDataverseName(),
                        dataset.getDatasetName(), indexName);
                int numSecondaryKeys = secondaryIndex.getKeyFieldNames().size();
                numKeys += numSecondaryKeys;
                keysStartIndex = outputVars.size() - numKeys;
                typeTraits = JobGenHelper.variablesToTypeTraits(outputVars, keysStartIndex, numKeys, typeEnv, context);
                bloomFilterKeyFields = new int[numSecondaryKeys];
                for (int i = 0; i < numSecondaryKeys; i++) {
                    bloomFilterKeyFields[i] = i;
                }
            } else {
                typeTraits = JobGenHelper.variablesToTypeTraits(outputVars, keysStartIndex, numKeys + 1, typeEnv,
                        context);
                bloomFilterKeyFields = new int[numPrimaryKeys];
                for (int i = 0; i < numPrimaryKeys; i++) {
                    bloomFilterKeyFields[i] = i;
                }
            }
            IBinaryComparatorFactory[] comparatorFactories = JobGenHelper.variablesToAscBinaryComparatorFactories(
                    outputVars, keysStartIndex, numKeys, typeEnv, context);

            IAsterixApplicationContextInfo appContext = (IAsterixApplicationContextInfo) context.getAppContext();
            Pair<IFileSplitProvider, AlgebricksPartitionConstraint> spPc;
            try {
                spPc = splitProviderAndPartitionConstraintsForInternalOrFeedDataset(dataset.getDataverseName(),
                        dataset.getDatasetName(), indexName);
            } catch (Exception e) {
                throw new AlgebricksException(e);
            }

            ISearchOperationCallbackFactory searchCallbackFactory = null;
            if (isSecondary) {
                searchCallbackFactory = new SecondaryIndexSearchOperationCallbackFactory();
            } else {
                JobId jobId = ((JobEventListenerFactory) jobSpec.getJobletEventListenerFactory()).getJobId();
                int datasetId = dataset.getDatasetId();
                int[] primaryKeyFields = new int[numPrimaryKeys];
                List<LogicalVariable> primaryKeyVars = new ArrayList<LogicalVariable>();
                int varIndexOffset = outputVars.size() - numPrimaryKeys - 1;
                for (int i = 0; i < numPrimaryKeys; i++) {
                    primaryKeyFields[i] = i;
                    primaryKeyVars.add(new LogicalVariable(outputVars.get(varIndexOffset + i).getId()));
                }
                IBinaryHashFunctionFactory[] entityIdFieldHashFunctionFactories = JobGenHelper
                        .variablesToBinaryHashFunctionFactories(primaryKeyVars, typeEnv, context);

                TransactionSubsystemProvider txnSubsystemProvider = new TransactionSubsystemProvider();
                searchCallbackFactory = new PrimaryIndexSearchOperationCallbackFactory(jobId, datasetId,
                        primaryKeyFields, entityIdFieldHashFunctionFactories, txnSubsystemProvider,
                        ResourceType.LSM_BTREE);
            }

            BTreeSearchOperatorDescriptor btreeSearchOp = new BTreeSearchOperatorDescriptor(jobSpec, outputRecDesc,
                    appContext.getStorageManagerInterface(), appContext.getIndexLifecycleManagerProvider(), spPc.first,
                    typeTraits, comparatorFactories, bloomFilterKeyFields, lowKeyFields, highKeyFields,
                    lowKeyInclusive, highKeyInclusive, new LSMBTreeDataflowHelperFactory(
                            AsterixRuntimeComponentsProvider.LSMBTREE_PROVIDER,
                            AsterixRuntimeComponentsProvider.LSMBTREE_PROVIDER,
                            AsterixRuntimeComponentsProvider.LSMBTREE_PROVIDER,
                            AsterixRuntimeComponentsProvider.LSMBTREE_PROVIDER,
                            GlobalConfig.DEFAULT_INDEX_MEM_PAGE_SIZE, GlobalConfig.DEFAULT_INDEX_MEM_NUM_PAGES),
                    retainInput, searchCallbackFactory);
            return new Pair<IOperatorDescriptor, AlgebricksPartitionConstraint>(btreeSearchOp, spPc.second);

        } catch (MetadataException me) {
            throw new AlgebricksException(me);
        }
    }

    public Pair<IOperatorDescriptor, AlgebricksPartitionConstraint> buildRtreeRuntime(JobSpecification jobSpec,
            List<LogicalVariable> outputVars, IOperatorSchema opSchema, IVariableTypeEnvironment typeEnv,
            JobGenContext context, boolean retainInput, Dataset dataset, String indexName, int[] keyFields)
            throws AlgebricksException {
        try {
            ARecordType recType = (ARecordType) findType(dataset.getDataverseName(), dataset.getItemTypeName());
            int numPrimaryKeys = DatasetUtils.getPartitioningKeys(dataset).size();

            Index secondaryIndex = MetadataManager.INSTANCE.getIndex(mdTxnCtx, dataset.getDataverseName(),
                    dataset.getDatasetName(), indexName);
            if (secondaryIndex == null) {
                throw new AlgebricksException("Code generation error: no index " + indexName + " for dataset "
                        + dataset.getDatasetName());
            }
            List<String> secondaryKeyFields = secondaryIndex.getKeyFieldNames();
            int numSecondaryKeys = secondaryKeyFields.size();
            if (numSecondaryKeys != 1) {
                throw new AlgebricksException(
                        "Cannot use "
                                + numSecondaryKeys
                                + " fields as a key for the R-tree index. There can be only one field as a key for the R-tree index.");
            }
            Pair<IAType, Boolean> keyTypePair = Index.getNonNullableKeyFieldType(secondaryKeyFields.get(0), recType);
            IAType keyType = keyTypePair.first;
            if (keyType == null) {
                throw new AlgebricksException("Could not find field " + secondaryKeyFields.get(0) + " in the schema.");
            }
            int numDimensions = NonTaggedFormatUtil.getNumDimensions(keyType.getTypeTag());
            int numNestedSecondaryKeyFields = numDimensions * 2;
            IPrimitiveValueProviderFactory[] valueProviderFactories = new IPrimitiveValueProviderFactory[numNestedSecondaryKeyFields];
            for (int i = 0; i < numNestedSecondaryKeyFields; i++) {
                valueProviderFactories[i] = AqlPrimitiveValueProviderFactory.INSTANCE;
            }

            RecordDescriptor outputRecDesc = JobGenHelper.mkRecordDescriptor(typeEnv, opSchema, context);
            int keysStartIndex = outputRecDesc.getFieldCount() - numNestedSecondaryKeyFields - numPrimaryKeys;
            if (retainInput) {
                keysStartIndex -= numNestedSecondaryKeyFields;
            }
            IBinaryComparatorFactory[] comparatorFactories = JobGenHelper.variablesToAscBinaryComparatorFactories(
                    outputVars, keysStartIndex, numNestedSecondaryKeyFields, typeEnv, context);
            ITypeTraits[] typeTraits = JobGenHelper.variablesToTypeTraits(outputVars, keysStartIndex,
                    numNestedSecondaryKeyFields, typeEnv, context);
            IAsterixApplicationContextInfo appContext = (IAsterixApplicationContextInfo) context.getAppContext();
            Pair<IFileSplitProvider, AlgebricksPartitionConstraint> spPc = splitProviderAndPartitionConstraintsForInternalOrFeedDataset(
                    dataset.getDataverseName(), dataset.getDatasetName(), indexName);

            IBinaryComparatorFactory[] primaryComparatorFactories = DatasetUtils.computeKeysBinaryComparatorFactories(
                    dataset, recType, context.getBinaryComparatorFactoryProvider());
            IAType nestedKeyType = NonTaggedFormatUtil.getNestedSpatialType(keyType.getTypeTag());
            ISearchOperationCallbackFactory searchCallbackFactory = new SecondaryIndexSearchOperationCallbackFactory();
            RTreeSearchOperatorDescriptor rtreeSearchOp = new RTreeSearchOperatorDescriptor(jobSpec, outputRecDesc,
                    appContext.getStorageManagerInterface(), appContext.getIndexLifecycleManagerProvider(), spPc.first,
                    typeTraits, comparatorFactories, keyFields, new LSMRTreeDataflowHelperFactory(
                            valueProviderFactories, RTreePolicyType.RTREE, primaryComparatorFactories,
                            AsterixRuntimeComponentsProvider.LSMRTREE_PROVIDER,
                            AsterixRuntimeComponentsProvider.LSMRTREE_PROVIDER,
                            AsterixRuntimeComponentsProvider.LSMRTREE_PROVIDER,
                            AsterixRuntimeComponentsProvider.LSMRTREE_PROVIDER, proposeLinearizer(
                                    nestedKeyType.getTypeTag(), comparatorFactories.length),
                            GlobalConfig.DEFAULT_INDEX_MEM_PAGE_SIZE, GlobalConfig.DEFAULT_INDEX_MEM_NUM_PAGES),
                    retainInput, searchCallbackFactory);
            return new Pair<IOperatorDescriptor, AlgebricksPartitionConstraint>(rtreeSearchOp, spPc.second);

        } catch (MetadataException me) {
            throw new AlgebricksException(me);
        }
    }

    @Override
    public Pair<IPushRuntimeFactory, AlgebricksPartitionConstraint> getWriteFileRuntime(IDataSink sink,
            int[] printColumns, IPrinterFactory[] printerFactories, RecordDescriptor inputDesc) {
        FileSplitDataSink fsds = (FileSplitDataSink) sink;
        FileSplitSinkId fssi = (FileSplitSinkId) fsds.getId();
        FileSplit fs = fssi.getFileSplit();
        File outFile = fs.getLocalFile().getFile();
        String nodeId = fs.getNodeName();

        SinkWriterRuntimeFactory runtime = new SinkWriterRuntimeFactory(printColumns, printerFactories, outFile,
                getWriterFactory(), inputDesc);
        AlgebricksPartitionConstraint apc = new AlgebricksAbsolutePartitionConstraint(new String[] { nodeId });
        return new Pair<IPushRuntimeFactory, AlgebricksPartitionConstraint>(runtime, apc);
    }

    @Override
    public IDataSourceIndex<String, AqlSourceId> findDataSourceIndex(String indexId, AqlSourceId dataSourceId)
            throws AlgebricksException {
        AqlDataSource ads = findDataSource(dataSourceId);
        Dataset dataset = ads.getDataset();
        if (dataset.getDatasetType() == DatasetType.EXTERNAL) {
            throw new AlgebricksException("No index for external dataset " + dataSourceId);
        }
        try {
            String indexName = (String) indexId;
            Index secondaryIndex = MetadataManager.INSTANCE.getIndex(mdTxnCtx, dataset.getDataverseName(),
                    dataset.getDatasetName(), indexName);
            if (secondaryIndex != null) {
                return new AqlIndex(secondaryIndex, dataset.getDataverseName(), dataset.getDatasetName(), this);
            } else {
                Index primaryIndex = MetadataManager.INSTANCE.getIndex(mdTxnCtx, dataset.getDataverseName(),
                        dataset.getDatasetName(), dataset.getDatasetName());
                if (primaryIndex.getIndexName().equals(indexId)) {
                    return new AqlIndex(primaryIndex, dataset.getDataverseName(), dataset.getDatasetName(), this);
                } else {
                    return null;
                }
            }
        } catch (MetadataException me) {
            throw new AlgebricksException(me);
        }
    }

    public AqlDataSource lookupSourceInMetadata(AqlSourceId aqlId) throws AlgebricksException, MetadataException {
        Dataset dataset = findDataset(aqlId.getDataverseName(), aqlId.getDatasetName());
        if (dataset == null) {
            throw new AlgebricksException("Datasource with id " + aqlId + " was not found.");
        }
        String tName = dataset.getItemTypeName();
        IAType itemType = MetadataManager.INSTANCE.getDatatype(mdTxnCtx, aqlId.getDataverseName(), tName).getDatatype();
        return new AqlDataSource(aqlId, dataset, itemType);
    }

    @Override
    public boolean scannerOperatorIsLeaf(IDataSource<AqlSourceId> dataSource) {
        AqlSourceId asid = dataSource.getId();
        String dataverseName = asid.getDataverseName();
        String datasetName = asid.getDatasetName();
        Dataset dataset = null;
        try {
            dataset = MetadataManager.INSTANCE.getDataset(mdTxnCtx, dataverseName, datasetName);
        } catch (MetadataException e) {
            throw new IllegalStateException(e);
        }

        if (dataset == null) {
            throw new IllegalArgumentException("Unknown dataset " + datasetName + " in dataverse " + dataverseName);
        }
        return dataset.getDatasetType() == DatasetType.EXTERNAL;
    }

    @Override
    public Pair<IOperatorDescriptor, AlgebricksPartitionConstraint> getWriteResultRuntime(
            IDataSource<AqlSourceId> dataSource, IOperatorSchema propagatedSchema, List<LogicalVariable> keys,
            LogicalVariable payload, JobGenContext context, JobSpecification spec) throws AlgebricksException {
        String dataverseName = dataSource.getId().getDataverseName();
        String datasetName = dataSource.getId().getDatasetName();
        int numKeys = keys.size();
        // move key fields to front
        int[] fieldPermutation = new int[numKeys + 1];
        int[] bloomFilterKeyFields = new int[numKeys];
        // System.arraycopy(keys, 0, fieldPermutation, 0, numKeys);
        int i = 0;
        for (LogicalVariable varKey : keys) {
            int idx = propagatedSchema.findVariable(varKey);
            fieldPermutation[i] = idx;
            bloomFilterKeyFields[i] = i;
            i++;
        }
        fieldPermutation[numKeys] = propagatedSchema.findVariable(payload);

        Dataset dataset = findDataset(dataverseName, datasetName);
        if (dataset == null) {
            throw new AlgebricksException("Unknown dataset " + datasetName + " in dataverse " + dataverseName);
        }

        try {
            Index primaryIndex = MetadataManager.INSTANCE.getIndex(mdTxnCtx, dataset.getDataverseName(),
                    dataset.getDatasetName(), dataset.getDatasetName());
            String indexName = primaryIndex.getIndexName();

            String itemTypeName = dataset.getItemTypeName();
            ARecordType itemType = (ARecordType) MetadataManager.INSTANCE.getDatatype(mdTxnCtx,
                    dataset.getDataverseName(), itemTypeName).getDatatype();
            ITypeTraits[] typeTraits = DatasetUtils.computeTupleTypeTraits(dataset, itemType);
            IBinaryComparatorFactory[] comparatorFactories = DatasetUtils.computeKeysBinaryComparatorFactories(dataset,
                    itemType, context.getBinaryComparatorFactoryProvider());

            Pair<IFileSplitProvider, AlgebricksPartitionConstraint> splitsAndConstraint = splitProviderAndPartitionConstraintsForInternalOrFeedDataset(
                    dataSource.getId().getDataverseName(), datasetName, indexName);
            IAsterixApplicationContextInfo appContext = (IAsterixApplicationContextInfo) context.getAppContext();

            //TODO: change number of elements hint to the correct value.
            long numElementsHint = 1000000L;
            //TODO
            //figure out the right behavior of the bulkload and then give the right callback
            //(ex. what's the expected behavior when there is an error during bulkload?)
            TreeIndexBulkLoadOperatorDescriptor btreeBulkLoad = new TreeIndexBulkLoadOperatorDescriptor(spec,
                    appContext.getStorageManagerInterface(), appContext.getIndexLifecycleManagerProvider(),
                    splitsAndConstraint.first, typeTraits, comparatorFactories, bloomFilterKeyFields, fieldPermutation,
                    GlobalConfig.DEFAULT_BTREE_FILL_FACTOR, false, numElementsHint, new LSMBTreeDataflowHelperFactory(
                            AsterixRuntimeComponentsProvider.LSMBTREE_PROVIDER,
                            AsterixRuntimeComponentsProvider.LSMBTREE_PROVIDER,
                            AsterixRuntimeComponentsProvider.LSMBTREE_PROVIDER,
                            AsterixRuntimeComponentsProvider.LSMBTREE_PROVIDER,
                            GlobalConfig.DEFAULT_INDEX_MEM_PAGE_SIZE, GlobalConfig.DEFAULT_INDEX_MEM_NUM_PAGES),
                    NoOpOperationCallbackFactory.INSTANCE);
            return new Pair<IOperatorDescriptor, AlgebricksPartitionConstraint>(btreeBulkLoad,
                    splitsAndConstraint.second);
        } catch (MetadataException me) {
            throw new AlgebricksException(me);
        }
    }

    public Pair<IOperatorDescriptor, AlgebricksPartitionConstraint> getInsertOrDeleteRuntime(IndexOperation indexOp,
            IDataSource<AqlSourceId> dataSource, IOperatorSchema propagatedSchema, IVariableTypeEnvironment typeEnv,
            List<LogicalVariable> keys, LogicalVariable payload, RecordDescriptor recordDesc, JobGenContext context,
            JobSpecification spec) throws AlgebricksException {
        String datasetName = dataSource.getId().getDatasetName();
        int numKeys = keys.size();
        // Move key fields to front.
        int[] fieldPermutation = new int[numKeys + 1];
        int[] bloomFilterKeyFields = new int[numKeys];
        int i = 0;
        for (LogicalVariable varKey : keys) {
            int idx = propagatedSchema.findVariable(varKey);
            fieldPermutation[i] = idx;
            bloomFilterKeyFields[i] = i;
            i++;
        }
        fieldPermutation[numKeys] = propagatedSchema.findVariable(payload);

        Dataset dataset = findDataset(dataSource.getId().getDataverseName(), datasetName);
        if (dataset == null) {
            throw new AlgebricksException("Unknown dataset " + datasetName + " in dataverse "
                    + dataSource.getId().getDataverseName());
        }
        try {
            Index primaryIndex = MetadataManager.INSTANCE.getIndex(mdTxnCtx, dataset.getDataverseName(),
                    dataset.getDatasetName(), dataset.getDatasetName());
            String indexName = primaryIndex.getIndexName();

            String itemTypeName = dataset.getItemTypeName();
            ARecordType itemType = (ARecordType) MetadataManager.INSTANCE.getDatatype(mdTxnCtx,
                    dataSource.getId().getDataverseName(), itemTypeName).getDatatype();

            ITypeTraits[] typeTraits = DatasetUtils.computeTupleTypeTraits(dataset, itemType);

            IAsterixApplicationContextInfo appContext = (IAsterixApplicationContextInfo) context.getAppContext();
            IBinaryComparatorFactory[] comparatorFactories = DatasetUtils.computeKeysBinaryComparatorFactories(dataset,
                    itemType, context.getBinaryComparatorFactoryProvider());
            Pair<IFileSplitProvider, AlgebricksPartitionConstraint> splitsAndConstraint = splitProviderAndPartitionConstraintsForInternalOrFeedDataset(
                    dataSource.getId().getDataverseName(), datasetName, indexName);

            //prepare callback
            JobId jobId = ((JobEventListenerFactory) spec.getJobletEventListenerFactory()).getJobId();
            int datasetId = dataset.getDatasetId();
            int[] primaryKeyFields = new int[numKeys];
            for (i = 0; i < numKeys; i++) {
                primaryKeyFields[i] = i;
            }
            IBinaryHashFunctionFactory[] entityIdFieldHashFunctionFactories = JobGenHelper
                    .variablesToBinaryHashFunctionFactories(keys, typeEnv, context);
            TransactionSubsystemProvider txnSubsystemProvider = new TransactionSubsystemProvider();
            PrimaryIndexModificationOperationCallbackFactory modificationCallbackFactory = new PrimaryIndexModificationOperationCallbackFactory(
                    jobId, datasetId, primaryKeyFields, entityIdFieldHashFunctionFactories, txnSubsystemProvider,
                    indexOp, ResourceType.LSM_BTREE);

            LSMTreeIndexInsertUpdateDeleteOperatorDescriptor btreeBulkLoad = new LSMTreeIndexInsertUpdateDeleteOperatorDescriptor(
                    spec, recordDesc, appContext.getStorageManagerInterface(),
                    appContext.getIndexLifecycleManagerProvider(), splitsAndConstraint.first, typeTraits,
                    comparatorFactories, bloomFilterKeyFields, fieldPermutation, indexOp,
                    new LSMBTreeDataflowHelperFactory(AsterixRuntimeComponentsProvider.LSMBTREE_PROVIDER,
                            AsterixRuntimeComponentsProvider.LSMBTREE_PROVIDER,
                            AsterixRuntimeComponentsProvider.LSMBTREE_PROVIDER,
                            AsterixRuntimeComponentsProvider.LSMBTREE_PROVIDER,
                            GlobalConfig.DEFAULT_INDEX_MEM_PAGE_SIZE, GlobalConfig.DEFAULT_INDEX_MEM_NUM_PAGES), null,
                    modificationCallbackFactory);

            return new Pair<IOperatorDescriptor, AlgebricksPartitionConstraint>(btreeBulkLoad,
                    splitsAndConstraint.second);

        } catch (MetadataException me) {
            throw new AlgebricksException(me);
        }
    }

    @Override
    public Pair<IOperatorDescriptor, AlgebricksPartitionConstraint> getInsertRuntime(
            IDataSource<AqlSourceId> dataSource, IOperatorSchema propagatedSchema, IVariableTypeEnvironment typeEnv,
            List<LogicalVariable> keys, LogicalVariable payload, RecordDescriptor recordDesc, JobGenContext context,
            JobSpecification spec) throws AlgebricksException {
        return getInsertOrDeleteRuntime(IndexOperation.INSERT, dataSource, propagatedSchema, typeEnv, keys, payload,
                recordDesc, context, spec);
    }

    @Override
    public Pair<IOperatorDescriptor, AlgebricksPartitionConstraint> getDeleteRuntime(
            IDataSource<AqlSourceId> dataSource, IOperatorSchema propagatedSchema, IVariableTypeEnvironment typeEnv,
            List<LogicalVariable> keys, LogicalVariable payload, RecordDescriptor recordDesc, JobGenContext context,
            JobSpecification spec) throws AlgebricksException {
        return getInsertOrDeleteRuntime(IndexOperation.DELETE, dataSource, propagatedSchema, typeEnv, keys, payload,
                recordDesc, context, spec);
    }

    public Pair<IOperatorDescriptor, AlgebricksPartitionConstraint> getIndexInsertOrDeleteRuntime(
            IndexOperation indexOp, IDataSourceIndex<String, AqlSourceId> dataSourceIndex,
            IOperatorSchema propagatedSchema, IOperatorSchema[] inputSchemas, IVariableTypeEnvironment typeEnv,
            List<LogicalVariable> primaryKeys, List<LogicalVariable> secondaryKeys, ILogicalExpression filterExpr,
            RecordDescriptor recordDesc, JobGenContext context, JobSpecification spec) throws AlgebricksException {
        String indexName = dataSourceIndex.getId();
        String dataverseName = dataSourceIndex.getDataSource().getId().getDataverseName();
        String datasetName = dataSourceIndex.getDataSource().getId().getDatasetName();

        Dataset dataset = findDataset(dataverseName, datasetName);
        if (dataset == null) {
            throw new AlgebricksException("Unknown dataset " + datasetName);
        }
        Index secondaryIndex;
        try {
            secondaryIndex = MetadataManager.INSTANCE.getIndex(mdTxnCtx, dataset.getDataverseName(),
                    dataset.getDatasetName(), indexName);
        } catch (MetadataException e) {
            throw new AlgebricksException(e);
        }
        AsterixTupleFilterFactory filterFactory = createTupleFilterFactory(inputSchemas, typeEnv, filterExpr, context);
        switch (secondaryIndex.getIndexType()) {
            case BTREE: {
                return getBTreeDmlRuntime(dataverseName, datasetName, indexName, propagatedSchema, typeEnv,
                        primaryKeys, secondaryKeys, filterFactory, recordDesc, context, spec, indexOp);
            }
            case RTREE: {
                return getRTreeDmlRuntime(dataverseName, datasetName, indexName, propagatedSchema, typeEnv,
                        primaryKeys, secondaryKeys, filterFactory, recordDesc, context, spec, indexOp);
            }
            default: {
                throw new AlgebricksException("Insert and delete not implemented for index type: "
                        + secondaryIndex.getIndexType());
            }
        }
    }

    @Override
    public Pair<IOperatorDescriptor, AlgebricksPartitionConstraint> getIndexInsertRuntime(
            IDataSourceIndex<String, AqlSourceId> dataSourceIndex, IOperatorSchema propagatedSchema,
            IOperatorSchema[] inputSchemas, IVariableTypeEnvironment typeEnv, List<LogicalVariable> primaryKeys,
            List<LogicalVariable> secondaryKeys, ILogicalExpression filterExpr, RecordDescriptor recordDesc,
            JobGenContext context, JobSpecification spec) throws AlgebricksException {
        return getIndexInsertOrDeleteRuntime(IndexOperation.INSERT, dataSourceIndex, propagatedSchema, inputSchemas,
                typeEnv, primaryKeys, secondaryKeys, filterExpr, recordDesc, context, spec);
    }

    @Override
    public Pair<IOperatorDescriptor, AlgebricksPartitionConstraint> getIndexDeleteRuntime(
            IDataSourceIndex<String, AqlSourceId> dataSourceIndex, IOperatorSchema propagatedSchema,
            IOperatorSchema[] inputSchemas, IVariableTypeEnvironment typeEnv, List<LogicalVariable> primaryKeys,
            List<LogicalVariable> secondaryKeys, ILogicalExpression filterExpr, RecordDescriptor recordDesc,
            JobGenContext context, JobSpecification spec) throws AlgebricksException {
        return getIndexInsertOrDeleteRuntime(IndexOperation.DELETE, dataSourceIndex, propagatedSchema, inputSchemas,
                typeEnv, primaryKeys, secondaryKeys, filterExpr, recordDesc, context, spec);
    }

    private AsterixTupleFilterFactory createTupleFilterFactory(IOperatorSchema[] inputSchemas,
            IVariableTypeEnvironment typeEnv, ILogicalExpression filterExpr, JobGenContext context)
            throws AlgebricksException {
        // No filtering condition.
        if (filterExpr == null) {
            return null;
        }
        IExpressionRuntimeProvider expressionRuntimeProvider = context.getExpressionRuntimeProvider();
        IScalarEvaluatorFactory filterEvalFactory = expressionRuntimeProvider.createEvaluatorFactory(filterExpr,
                typeEnv, inputSchemas, context);
        return new AsterixTupleFilterFactory(filterEvalFactory, context.getBinaryBooleanInspectorFactory());
    }

    private Pair<IOperatorDescriptor, AlgebricksPartitionConstraint> getBTreeDmlRuntime(String dataverseName,
            String datasetName, String indexName, IOperatorSchema propagatedSchema, IVariableTypeEnvironment typeEnv,
            List<LogicalVariable> primaryKeys, List<LogicalVariable> secondaryKeys,
            AsterixTupleFilterFactory filterFactory, RecordDescriptor recordDesc, JobGenContext context,
            JobSpecification spec, IndexOperation indexOp) throws AlgebricksException {

        int numKeys = primaryKeys.size() + secondaryKeys.size();
        // generate field permutations
        int[] fieldPermutation = new int[numKeys];
        int[] bloomFilterKeyFields = new int[secondaryKeys.size()];
        int i = 0;
        for (LogicalVariable varKey : secondaryKeys) {
            int idx = propagatedSchema.findVariable(varKey);
            fieldPermutation[i] = idx;
            bloomFilterKeyFields[i] = i;
            i++;
        }
        for (LogicalVariable varKey : primaryKeys) {
            int idx = propagatedSchema.findVariable(varKey);
            fieldPermutation[i] = idx;
            i++;
        }

        Dataset dataset = findDataset(dataverseName, datasetName);
        if (dataset == null) {
            throw new AlgebricksException("Unknown dataset " + datasetName + " in dataverse " + dataverseName);
        }
        String itemTypeName = dataset.getItemTypeName();
        IAType itemType;
        try {
            itemType = MetadataManager.INSTANCE.getDatatype(mdTxnCtx, dataset.getDataverseName(), itemTypeName)
                    .getDatatype();

            if (itemType.getTypeTag() != ATypeTag.RECORD) {
                throw new AlgebricksException("Only record types can be indexed.");
            }

            ARecordType recType = (ARecordType) itemType;

            // Index parameters.
            Index secondaryIndex = MetadataManager.INSTANCE.getIndex(mdTxnCtx, dataset.getDataverseName(),
                    dataset.getDatasetName(), indexName);

            List<String> secondaryKeyExprs = secondaryIndex.getKeyFieldNames();
            ITypeTraits[] typeTraits = new ITypeTraits[numKeys];
            IBinaryComparatorFactory[] comparatorFactories = new IBinaryComparatorFactory[numKeys];
            for (i = 0; i < secondaryKeys.size(); ++i) {
                Pair<IAType, Boolean> keyPairType = Index.getNonNullableKeyFieldType(secondaryKeyExprs.get(i)
                        .toString(), recType);
                IAType keyType = keyPairType.first;
                comparatorFactories[i] = AqlBinaryComparatorFactoryProvider.INSTANCE.getBinaryComparatorFactory(
                        keyType, true);
                typeTraits[i] = AqlTypeTraitProvider.INSTANCE.getTypeTrait(keyType);
            }
            List<String> partitioningKeys = DatasetUtils.getPartitioningKeys(dataset);
            for (String partitioningKey : partitioningKeys) {
                IAType keyType = recType.getFieldType(partitioningKey);
                comparatorFactories[i] = AqlBinaryComparatorFactoryProvider.INSTANCE.getBinaryComparatorFactory(
                        keyType, true);
                typeTraits[i] = AqlTypeTraitProvider.INSTANCE.getTypeTrait(keyType);
                ++i;
            }

            IAsterixApplicationContextInfo appContext = (IAsterixApplicationContextInfo) context.getAppContext();
            Pair<IFileSplitProvider, AlgebricksPartitionConstraint> splitsAndConstraint = splitProviderAndPartitionConstraintsForInternalOrFeedDataset(
                    dataverseName, datasetName, indexName);
<<<<<<< HEAD

            //prepare callback
            JobId jobId = ((JobEventListenerFactory) spec.getJobletEventListenerFactory()).getJobId();
            int datasetId = dataset.getDatasetId();
            int[] primaryKeyFields = new int[primaryKeys.size()];
            i = 0;
            for (LogicalVariable varKey : primaryKeys) {
                int idx = propagatedSchema.findVariable(varKey);
                primaryKeyFields[i] = idx;
                i++;
            }
            IBinaryHashFunctionFactory[] entityIdFieldHashFunctionFactories = JobGenHelper
                    .variablesToBinaryHashFunctionFactories(primaryKeys, typeEnv, context);
            TransactionSubsystemProvider txnSubsystemProvider = new TransactionSubsystemProvider();
            SecondaryIndexModificationOperationCallbackFactory modificationCallbackFactory = new SecondaryIndexModificationOperationCallbackFactory(
                    jobId, datasetId, primaryKeyFields, entityIdFieldHashFunctionFactories, txnSubsystemProvider,
                    indexOp, ResourceType.LSM_BTREE);

            LSMTreeIndexInsertUpdateDeleteOperatorDescriptor btreeBulkLoad = new LSMTreeIndexInsertUpdateDeleteOperatorDescriptor(
                    spec, recordDesc, appContext.getStorageManagerInterface(),
                    appContext.getIndexLifecycleManagerProvider(), splitsAndConstraint.first, typeTraits,
                    comparatorFactories, bloomFilterKeyFields, fieldPermutation, indexOp,
                    new LSMBTreeDataflowHelperFactory(AsterixRuntimeComponentsProvider.LSMBTREE_PROVIDER,
                            AsterixRuntimeComponentsProvider.LSMBTREE_PROVIDER,
                            AsterixRuntimeComponentsProvider.LSMBTREE_PROVIDER,
                            AsterixRuntimeComponentsProvider.LSMBTREE_PROVIDER,
                            GlobalConfig.DEFAULT_INDEX_MEM_PAGE_SIZE, GlobalConfig.DEFAULT_INDEX_MEM_NUM_PAGES),
                    filterFactory, modificationCallbackFactory);
            return new Pair<IOperatorDescriptor, AlgebricksPartitionConstraint>(btreeBulkLoad,
                    splitsAndConstraint.second);
        } catch (MetadataException e) {
=======
            TreeIndexInsertUpdateDeleteOperatorDescriptor btreeInsert = new TreeIndexInsertUpdateDeleteOperatorDescriptor(
                    spec, recordDesc, appContext.getStorageManagerInterface(), appContext.getIndexRegistryProvider(),
                    splitsAndConstraint.first, typeTraits, comparatorFactories, fieldPermutation, indexOp,
                    new BTreeDataflowHelperFactory(), filterFactory, NoOpOperationCallbackProvider.INSTANCE, jobTxnId);
            return new Pair<IOperatorDescriptor, AlgebricksPartitionConstraint>(btreeInsert, splitsAndConstraint.second);
        } catch (MetadataException | IOException e) {
>>>>>>> 153992b2
            throw new AlgebricksException(e);
        }
    }

    private Pair<IOperatorDescriptor, AlgebricksPartitionConstraint> getRTreeDmlRuntime(String dataverseName,
            String datasetName, String indexName, IOperatorSchema propagatedSchema, IVariableTypeEnvironment typeEnv,
            List<LogicalVariable> primaryKeys, List<LogicalVariable> secondaryKeys,
            AsterixTupleFilterFactory filterFactory, RecordDescriptor recordDesc, JobGenContext context,
            JobSpecification spec, IndexOperation indexOp) throws AlgebricksException {
        try {
            Dataset dataset = MetadataManager.INSTANCE.getDataset(mdTxnCtx, dataverseName, datasetName);
            String itemTypeName = dataset.getItemTypeName();
            IAType itemType = MetadataManager.INSTANCE.getDatatype(mdTxnCtx, dataverseName, itemTypeName).getDatatype();
            if (itemType.getTypeTag() != ATypeTag.RECORD) {
                throw new AlgebricksException("Only record types can be indexed.");
            }
            ARecordType recType = (ARecordType) itemType;
            Index secondaryIndex = MetadataManager.INSTANCE.getIndex(mdTxnCtx, dataset.getDataverseName(),
                    dataset.getDatasetName(), indexName);
            List<String> secondaryKeyExprs = secondaryIndex.getKeyFieldNames();
            Pair<IAType, Boolean> keyPairType = Index.getNonNullableKeyFieldType(secondaryKeyExprs.get(0), recType);
            IAType spatialType = keyPairType.first;
            int dimension = NonTaggedFormatUtil.getNumDimensions(spatialType.getTypeTag());
            int numSecondaryKeys = dimension * 2;
            int numPrimaryKeys = primaryKeys.size();
            int numKeys = numSecondaryKeys + numPrimaryKeys;
            ITypeTraits[] typeTraits = new ITypeTraits[numKeys];
            IBinaryComparatorFactory[] comparatorFactories = new IBinaryComparatorFactory[numKeys];
            int[] fieldPermutation = new int[numKeys];
            int i = 0;

            for (LogicalVariable varKey : secondaryKeys) {
                int idx = propagatedSchema.findVariable(varKey);
                fieldPermutation[i] = idx;
                i++;
            }
            for (LogicalVariable varKey : primaryKeys) {
                int idx = propagatedSchema.findVariable(varKey);
                fieldPermutation[i] = idx;
                i++;
            }
            IAType nestedKeyType = NonTaggedFormatUtil.getNestedSpatialType(spatialType.getTypeTag());
            IPrimitiveValueProviderFactory[] valueProviderFactories = new IPrimitiveValueProviderFactory[numSecondaryKeys];
            for (i = 0; i < numSecondaryKeys; i++) {
                comparatorFactories[i] = AqlBinaryComparatorFactoryProvider.INSTANCE.getBinaryComparatorFactory(
                        nestedKeyType, true);
                typeTraits[i] = AqlTypeTraitProvider.INSTANCE.getTypeTrait(nestedKeyType);
                valueProviderFactories[i] = AqlPrimitiveValueProviderFactory.INSTANCE;
            }
            List<String> partitioningKeys = DatasetUtils.getPartitioningKeys(dataset);
            for (String partitioningKey : partitioningKeys) {
                IAType keyType = recType.getFieldType(partitioningKey);
                comparatorFactories[i] = AqlBinaryComparatorFactoryProvider.INSTANCE.getBinaryComparatorFactory(
                        keyType, true);
                typeTraits[i] = AqlTypeTraitProvider.INSTANCE.getTypeTrait(keyType);
                ++i;
            }

            IBinaryComparatorFactory[] primaryComparatorFactories = DatasetUtils.computeKeysBinaryComparatorFactories(
                    dataset, recType, context.getBinaryComparatorFactoryProvider());
            IAsterixApplicationContextInfo appContext = (IAsterixApplicationContextInfo) context.getAppContext();
            Pair<IFileSplitProvider, AlgebricksPartitionConstraint> splitsAndConstraint = splitProviderAndPartitionConstraintsForInternalOrFeedDataset(
                    dataverseName, datasetName, indexName);

            //prepare callback
            JobId jobId = ((JobEventListenerFactory) spec.getJobletEventListenerFactory()).getJobId();
            int datasetId = dataset.getDatasetId();
            int[] primaryKeyFields = new int[numPrimaryKeys];
            i = 0;
            for (LogicalVariable varKey : primaryKeys) {
                int idx = propagatedSchema.findVariable(varKey);
                primaryKeyFields[i] = idx;
                i++;
            }
            IBinaryHashFunctionFactory[] entityIdFieldHashFunctionFactories = JobGenHelper
                    .variablesToBinaryHashFunctionFactories(primaryKeys, typeEnv, context);
            TransactionSubsystemProvider txnSubsystemProvider = new TransactionSubsystemProvider();
            SecondaryIndexModificationOperationCallbackFactory modificationCallbackFactory = new SecondaryIndexModificationOperationCallbackFactory(
                    jobId, datasetId, primaryKeyFields, entityIdFieldHashFunctionFactories, txnSubsystemProvider,
                    indexOp, ResourceType.LSM_RTREE);

            LSMTreeIndexInsertUpdateDeleteOperatorDescriptor rtreeUpdate = new LSMTreeIndexInsertUpdateDeleteOperatorDescriptor(
                    spec, recordDesc, appContext.getStorageManagerInterface(),
                    appContext.getIndexLifecycleManagerProvider(), splitsAndConstraint.first, typeTraits,
                    comparatorFactories, null, fieldPermutation, indexOp, new LSMRTreeDataflowHelperFactory(
                            valueProviderFactories, RTreePolicyType.RTREE, primaryComparatorFactories,
                            AsterixRuntimeComponentsProvider.LSMRTREE_PROVIDER,
                            AsterixRuntimeComponentsProvider.LSMRTREE_PROVIDER,
                            AsterixRuntimeComponentsProvider.LSMRTREE_PROVIDER,
                            AsterixRuntimeComponentsProvider.LSMRTREE_PROVIDER, proposeLinearizer(
                                    nestedKeyType.getTypeTag(), comparatorFactories.length),
                            GlobalConfig.DEFAULT_INDEX_MEM_PAGE_SIZE, GlobalConfig.DEFAULT_INDEX_MEM_NUM_PAGES),
                    filterFactory, modificationCallbackFactory);
            return new Pair<IOperatorDescriptor, AlgebricksPartitionConstraint>(rtreeUpdate, splitsAndConstraint.second);
        } catch (MetadataException | IOException e) {
            throw new AlgebricksException(e);
        }
    }

    public JobId getJobId() {
        return jobId;
    }

    public static ITreeIndexFrameFactory createBTreeNSMInteriorFrameFactory(ITypeTraits[] typeTraits) {
        return new BTreeNSMInteriorFrameFactory(new TypeAwareTupleWriterFactory(typeTraits));
    }

    public static ILinearizeComparatorFactory proposeLinearizer(ATypeTag keyType, int numKeyFields)
            throws AlgebricksException {
        if (numKeyFields / 2 == 2 && (keyType == ATypeTag.DOUBLE)) {
            return new HilbertDoubleComparatorFactory(2);
        } else if (keyType == ATypeTag.DOUBLE) {
            return new ZCurveDoubleComparatorFactory(numKeyFields / 2);
        } else if (keyType == ATypeTag.INT8 || keyType == ATypeTag.INT16 || keyType == ATypeTag.INT32
                || keyType == ATypeTag.INT64) {
            return new ZCurveIntComparatorFactory(numKeyFields / 2);
        } else {
            throw new AlgebricksException("Cannot propose linearizer for key with type " + keyType + ".");
        }
    }

    @Override
    public IFunctionInfo lookupFunction(FunctionIdentifier fid) {
        return AsterixBuiltinFunctions.lookupFunction(fid);
    }

    public Pair<IFileSplitProvider, AlgebricksPartitionConstraint> splitProviderAndPartitionConstraintsForInternalOrFeedDataset(
            String dataverseName, String datasetName, String targetIdxName) throws AlgebricksException {
        FileSplit[] splits = splitsForInternalOrFeedDataset(mdTxnCtx, dataverseName, datasetName, targetIdxName);
        IFileSplitProvider splitProvider = new ConstantFileSplitProvider(splits);
        String[] loc = new String[splits.length];
        for (int p = 0; p < splits.length; p++) {
            loc[p] = splits[p].getNodeName();
        }
        AlgebricksPartitionConstraint pc = new AlgebricksAbsolutePartitionConstraint(loc);
        return new Pair<IFileSplitProvider, AlgebricksPartitionConstraint>(splitProvider, pc);
    }

    private FileSplit[] splitsForInternalOrFeedDataset(MetadataTransactionContext mdTxnCtx, String dataverseName,
            String datasetName, String targetIdxName) throws AlgebricksException {

        try {
            File relPathFile = new File(getRelativePath(dataverseName, datasetName + "_idx_" + targetIdxName));
            Dataset dataset = MetadataManager.INSTANCE.getDataset(mdTxnCtx, dataverseName, datasetName);
            if (dataset.getDatasetType() != DatasetType.INTERNAL & dataset.getDatasetType() != DatasetType.FEED) {
                throw new AlgebricksException("Not an internal or feed dataset");
            }
            InternalDatasetDetails datasetDetails = (InternalDatasetDetails) dataset.getDatasetDetails();
            List<String> nodeGroup = MetadataManager.INSTANCE.getNodegroup(mdTxnCtx, datasetDetails.getNodeGroupName())
                    .getNodeNames();
            if (nodeGroup == null) {
                throw new AlgebricksException("Couldn't find node group " + datasetDetails.getNodeGroupName());
            }

            List<FileSplit> splitArray = new ArrayList<FileSplit>();
            for (String nd : nodeGroup) {
                String[] nodeStores = stores.get(nd);
                if (nodeStores == null) {
                    LOGGER.warning("Node " + nd + " has no stores.");
                    throw new AlgebricksException("Node " + nd + " has no stores.");
                } else {
                    for (int j = 0; j < nodeStores.length; j++) {
                        File f = new File(nodeStores[j] + File.separator + relPathFile);
                        splitArray.add(new FileSplit(nd, new FileReference(f)));
                    }
                }
            }
            FileSplit[] splits = new FileSplit[splitArray.size()];
            int i = 0;
            for (FileSplit fs : splitArray) {
                splits[i++] = fs;
            }
            return splits;
        } catch (MetadataException me) {
            throw new AlgebricksException(me);
        }
    }

    private static Map<String, String> initializeAdapterFactoryMapping() {
        Map<String, String> adapterFactoryMapping = new HashMap<String, String>();
        adapterFactoryMapping.put("edu.uci.ics.asterix.external.dataset.adapter.NCFileSystemAdapter",
                "edu.uci.ics.asterix.external.adapter.factory.NCFileSystemAdapterFactory");
        adapterFactoryMapping.put("edu.uci.ics.asterix.external.dataset.adapter.HDFSAdapter",
                "edu.uci.ics.asterix.external.adapter.factory.HDFSAdapterFactory");
        adapterFactoryMapping.put("edu.uci.ics.asterix.external.dataset.adapter.PullBasedTwitterAdapter",
                "edu.uci.ics.asterix.external.dataset.adapter.PullBasedTwitterAdapterFactory");
        adapterFactoryMapping.put("edu.uci.ics.asterix.external.dataset.adapter.RSSFeedAdapter",
                "edu.uci.ics.asterix.external.dataset.adapter..RSSFeedAdapterFactory");
        adapterFactoryMapping.put("edu.uci.ics.asterix.external.dataset.adapter.CNNFeedAdapter",
                "edu.uci.ics.asterix.external.dataset.adapter.CNNFeedAdapterFactory");
        return adapterFactoryMapping;
    }

    public DatasourceAdapter getAdapter(MetadataTransactionContext mdTxnCtx, String dataverseName, String adapterName)
            throws MetadataException {
        DatasourceAdapter adapter = null;
        // search in default namespace (built-in adapter)
        adapter = MetadataManager.INSTANCE.getAdapter(mdTxnCtx, MetadataConstants.METADATA_DATAVERSE_NAME, adapterName);

        // search in dataverse (user-defined adapter)
        if (adapter == null) {
            adapter = MetadataManager.INSTANCE.getAdapter(mdTxnCtx, dataverseName, adapterName);
        }
        return adapter;
    }

    private static String getRelativePath(String dataverseName, String fileName) {
        return dataverseName + File.separator + fileName;
    }

    public Pair<IFileSplitProvider, IFileSplitProvider> getInvertedIndexFileSplitProviders(
            IFileSplitProvider splitProvider) {
        int numSplits = splitProvider.getFileSplits().length;
        FileSplit[] btreeSplits = new FileSplit[numSplits];
        FileSplit[] invListsSplits = new FileSplit[numSplits];
        for (int i = 0; i < numSplits; i++) {
            String nodeName = splitProvider.getFileSplits()[i].getNodeName();
            String path = splitProvider.getFileSplits()[i].getLocalFile().getFile().getPath();
            btreeSplits[i] = new FileSplit(nodeName, path + "_$btree");
            invListsSplits[i] = new FileSplit(nodeName, path + "_$invlists");
        }
        return new Pair<IFileSplitProvider, IFileSplitProvider>(new ConstantFileSplitProvider(btreeSplits),
                new ConstantFileSplitProvider(invListsSplits));
    }

    public Dataset findDataset(String dataverse, String dataset) throws AlgebricksException {
        try {
            return MetadataManager.INSTANCE.getDataset(mdTxnCtx, dataverse, dataset);
        } catch (MetadataException e) {
            throw new AlgebricksException(e);
        }
    }

    public IAType findType(String dataverse, String typeName) {
        Datatype type;
        try {
            type = MetadataManager.INSTANCE.getDatatype(mdTxnCtx, dataverse, typeName);
        } catch (Exception e) {
            throw new IllegalStateException();
        }
        if (type == null) {
            throw new IllegalStateException();
        }
        return type.getDatatype();
    }

    public List<Index> getDatasetIndexes(String dataverseName, String datasetName) throws AlgebricksException {
        try {
            return MetadataManager.INSTANCE.getDatasetIndexes(mdTxnCtx, dataverseName, datasetName);
        } catch (MetadataException e) {
            throw new AlgebricksException(e);
        }
    }

    public AlgebricksPartitionConstraint getClusterLocations() {
        ArrayList<String> locs = new ArrayList<String>();
        for (String k : stores.keySet()) {
            String[] nodeStores = stores.get(k);
            for (int j = 0; j < nodeStores.length; j++) {
                locs.add(k);
            }
        }
        String[] cluster = new String[locs.size()];
        cluster = locs.toArray(cluster);
        return new AlgebricksAbsolutePartitionConstraint(cluster);
    }

    public IDataFormat getFormat() {
        return FormatUtils.getDefaultFormat();
    }

}<|MERGE_RESOLUTION|>--- conflicted
+++ resolved
@@ -96,7 +96,6 @@
 import edu.uci.ics.hyracks.algebricks.runtime.operators.std.SinkWriterRuntimeFactory;
 import edu.uci.ics.hyracks.api.dataflow.IOperatorDescriptor;
 import edu.uci.ics.hyracks.api.dataflow.value.IBinaryComparatorFactory;
-import edu.uci.ics.hyracks.api.dataflow.value.IBinaryHashFunctionFactory;
 import edu.uci.ics.hyracks.api.dataflow.value.ILinearizeComparatorFactory;
 import edu.uci.ics.hyracks.api.dataflow.value.ISerializerDeserializer;
 import edu.uci.ics.hyracks.api.dataflow.value.ITypeTraits;
@@ -160,13 +159,8 @@
         this.stores = AsterixProperties.INSTANCE.getStores();
     }
 
-<<<<<<< HEAD
     public void setJobId(JobId jobId) {
         this.jobId = jobId;
-=======
-    public void setJobTxnId(long txnId) {
-        this.jobTxnId = txnId;
->>>>>>> 153992b2
     }
 
     public Dataverse getDefaultDataverse() {
@@ -495,19 +489,13 @@
                 JobId jobId = ((JobEventListenerFactory) jobSpec.getJobletEventListenerFactory()).getJobId();
                 int datasetId = dataset.getDatasetId();
                 int[] primaryKeyFields = new int[numPrimaryKeys];
-                List<LogicalVariable> primaryKeyVars = new ArrayList<LogicalVariable>();
-                int varIndexOffset = outputVars.size() - numPrimaryKeys - 1;
                 for (int i = 0; i < numPrimaryKeys; i++) {
                     primaryKeyFields[i] = i;
-                    primaryKeyVars.add(new LogicalVariable(outputVars.get(varIndexOffset + i).getId()));
                 }
-                IBinaryHashFunctionFactory[] entityIdFieldHashFunctionFactories = JobGenHelper
-                        .variablesToBinaryHashFunctionFactories(primaryKeyVars, typeEnv, context);
 
                 TransactionSubsystemProvider txnSubsystemProvider = new TransactionSubsystemProvider();
                 searchCallbackFactory = new PrimaryIndexSearchOperationCallbackFactory(jobId, datasetId,
-                        primaryKeyFields, entityIdFieldHashFunctionFactories, txnSubsystemProvider,
-                        ResourceType.LSM_BTREE);
+                        primaryKeyFields, txnSubsystemProvider, ResourceType.LSM_BTREE);
             }
 
             BTreeSearchOperatorDescriptor btreeSearchOp = new BTreeSearchOperatorDescriptor(jobSpec, outputRecDesc,
@@ -777,12 +765,9 @@
             for (i = 0; i < numKeys; i++) {
                 primaryKeyFields[i] = i;
             }
-            IBinaryHashFunctionFactory[] entityIdFieldHashFunctionFactories = JobGenHelper
-                    .variablesToBinaryHashFunctionFactories(keys, typeEnv, context);
             TransactionSubsystemProvider txnSubsystemProvider = new TransactionSubsystemProvider();
             PrimaryIndexModificationOperationCallbackFactory modificationCallbackFactory = new PrimaryIndexModificationOperationCallbackFactory(
-                    jobId, datasetId, primaryKeyFields, entityIdFieldHashFunctionFactories, txnSubsystemProvider,
-                    indexOp, ResourceType.LSM_BTREE);
+                    jobId, datasetId, primaryKeyFields, txnSubsystemProvider, indexOp, ResourceType.LSM_BTREE);
 
             LSMTreeIndexInsertUpdateDeleteOperatorDescriptor btreeBulkLoad = new LSMTreeIndexInsertUpdateDeleteOperatorDescriptor(
                     spec, recordDesc, appContext.getStorageManagerInterface(),
@@ -957,7 +942,6 @@
             IAsterixApplicationContextInfo appContext = (IAsterixApplicationContextInfo) context.getAppContext();
             Pair<IFileSplitProvider, AlgebricksPartitionConstraint> splitsAndConstraint = splitProviderAndPartitionConstraintsForInternalOrFeedDataset(
                     dataverseName, datasetName, indexName);
-<<<<<<< HEAD
 
             //prepare callback
             JobId jobId = ((JobEventListenerFactory) spec.getJobletEventListenerFactory()).getJobId();
@@ -969,12 +953,9 @@
                 primaryKeyFields[i] = idx;
                 i++;
             }
-            IBinaryHashFunctionFactory[] entityIdFieldHashFunctionFactories = JobGenHelper
-                    .variablesToBinaryHashFunctionFactories(primaryKeys, typeEnv, context);
             TransactionSubsystemProvider txnSubsystemProvider = new TransactionSubsystemProvider();
             SecondaryIndexModificationOperationCallbackFactory modificationCallbackFactory = new SecondaryIndexModificationOperationCallbackFactory(
-                    jobId, datasetId, primaryKeyFields, entityIdFieldHashFunctionFactories, txnSubsystemProvider,
-                    indexOp, ResourceType.LSM_BTREE);
+                    jobId, datasetId, primaryKeyFields, txnSubsystemProvider, indexOp, ResourceType.LSM_BTREE);
 
             LSMTreeIndexInsertUpdateDeleteOperatorDescriptor btreeBulkLoad = new LSMTreeIndexInsertUpdateDeleteOperatorDescriptor(
                     spec, recordDesc, appContext.getStorageManagerInterface(),
@@ -989,14 +970,8 @@
             return new Pair<IOperatorDescriptor, AlgebricksPartitionConstraint>(btreeBulkLoad,
                     splitsAndConstraint.second);
         } catch (MetadataException e) {
-=======
-            TreeIndexInsertUpdateDeleteOperatorDescriptor btreeInsert = new TreeIndexInsertUpdateDeleteOperatorDescriptor(
-                    spec, recordDesc, appContext.getStorageManagerInterface(), appContext.getIndexRegistryProvider(),
-                    splitsAndConstraint.first, typeTraits, comparatorFactories, fieldPermutation, indexOp,
-                    new BTreeDataflowHelperFactory(), filterFactory, NoOpOperationCallbackProvider.INSTANCE, jobTxnId);
-            return new Pair<IOperatorDescriptor, AlgebricksPartitionConstraint>(btreeInsert, splitsAndConstraint.second);
-        } catch (MetadataException | IOException e) {
->>>>>>> 153992b2
+            throw new AlgebricksException(e);
+        } catch (IOException e) {
             throw new AlgebricksException(e);
         }
     }
@@ -1071,12 +1046,9 @@
                 primaryKeyFields[i] = idx;
                 i++;
             }
-            IBinaryHashFunctionFactory[] entityIdFieldHashFunctionFactories = JobGenHelper
-                    .variablesToBinaryHashFunctionFactories(primaryKeys, typeEnv, context);
             TransactionSubsystemProvider txnSubsystemProvider = new TransactionSubsystemProvider();
             SecondaryIndexModificationOperationCallbackFactory modificationCallbackFactory = new SecondaryIndexModificationOperationCallbackFactory(
-                    jobId, datasetId, primaryKeyFields, entityIdFieldHashFunctionFactories, txnSubsystemProvider,
-                    indexOp, ResourceType.LSM_RTREE);
+                    jobId, datasetId, primaryKeyFields, txnSubsystemProvider, indexOp, ResourceType.LSM_RTREE);
 
             LSMTreeIndexInsertUpdateDeleteOperatorDescriptor rtreeUpdate = new LSMTreeIndexInsertUpdateDeleteOperatorDescriptor(
                     spec, recordDesc, appContext.getStorageManagerInterface(),
