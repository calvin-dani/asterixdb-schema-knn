--- conflicted
+++ resolved
@@ -47,14 +47,11 @@
     public static ARecordType NODEGROUP_RECORDTYPE;
     public static ARecordType FUNCTION_RECORDTYPE;
     public static ARecordType DATASOURCE_ADAPTER_RECORDTYPE;
-<<<<<<< HEAD
     public static ARecordType FEED_ACTIVITY_RECORDTYPE;
     public static ARecordType FEED_POLICY_RECORDTYPE;
     public static ARecordType POLICY_PARAMS_RECORDTYPE;
     public static ARecordType FEED_ACTIVITY_DETAILS_RECORDTYPE;
-=======
     public static ARecordType LIBRARY_RECORDTYPE;
->>>>>>> 57f12eba
 
     /**
      * Create all metadata record types.
@@ -85,13 +82,10 @@
             NODEGROUP_RECORDTYPE = createNodeGroupRecordType();
             FUNCTION_RECORDTYPE = createFunctionRecordType();
             DATASOURCE_ADAPTER_RECORDTYPE = createDatasourceAdapterRecordType();
-<<<<<<< HEAD
             FEED_ACTIVITY_DETAILS_RECORDTYPE = createPropertiesRecordType();
             FEED_ACTIVITY_RECORDTYPE = createFeedActivityRecordType();
             FEED_POLICY_RECORDTYPE = createFeedPolicyRecordType();
-=======
             LIBRARY_RECORDTYPE = createLibraryRecordType();
->>>>>>> 57f12eba
         } catch (AsterixException e) {
             throw new MetadataException(e);
         }
@@ -384,7 +378,6 @@
         return new ARecordType("DatasourceAdapterRecordType", fieldNames, fieldTypes, true);
     }
 
-<<<<<<< HEAD
     // Helper constants for accessing fields in an ARecord of type
     // FeedActivityRecordType.
     public static final int FEED_ACTIVITY_ARECORD_DATAVERSE_NAME_FIELD_INDEX = 0;
@@ -403,7 +396,6 @@
         return new ARecordType("FeedActivityRecordType", fieldNames, fieldTypes, true);
     }
 
-=======
     public static final int LIBRARY_ARECORD_DATAVERSENAME_FIELD_INDEX = 0;
     public static final int LIBRARY_ARECORD_NAME_FIELD_INDEX = 1;
     public static final int LIBRARY_ARECORD_TIMESTAMP_FIELD_INDEX = 2;
@@ -413,5 +405,4 @@
         IAType[] fieldTypes = { BuiltinType.ASTRING, BuiltinType.ASTRING, BuiltinType.ASTRING };
         return new ARecordType("LibraryRecordType", fieldNames, fieldTypes, true);
     }
->>>>>>> 57f12eba
 }