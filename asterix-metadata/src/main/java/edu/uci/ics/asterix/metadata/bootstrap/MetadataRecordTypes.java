/*
 * Copyright 2009-2013 by The Regents of the University of California
 * Licensed under the Apache License, Version 2.0 (the "License");
 * you may not use this file except in compliance with the License.
 * you may obtain a copy of the License from
 * 
 *     http://www.apache.org/licenses/LICENSE-2.0
 * 
 * Unless required by applicable law or agreed to in writing, software
 * distributed under the License is distributed on an "AS IS" BASIS,
 * WITHOUT WARRANTIES OR CONDITIONS OF ANY KIND, either express or implied.
 * See the License for the specific language governing permissions and
 * limitations under the License.
 */

package edu.uci.ics.asterix.metadata.bootstrap;

import java.util.ArrayList;
import java.util.List;

import edu.uci.ics.asterix.common.exceptions.AsterixException;
import edu.uci.ics.asterix.metadata.MetadataException;
import edu.uci.ics.asterix.om.types.AOrderedListType;
import edu.uci.ics.asterix.om.types.ARecordType;
import edu.uci.ics.asterix.om.types.AUnionType;
import edu.uci.ics.asterix.om.types.AUnorderedListType;
import edu.uci.ics.asterix.om.types.BuiltinType;
import edu.uci.ics.asterix.om.types.IAType;

/**
 * Contains static ARecordType's of all metadata record types.
 */
public final class MetadataRecordTypes {
    public static ARecordType DATAVERSE_RECORDTYPE;
    public static ARecordType DATASET_RECORDTYPE;
    public static ARecordType INTERNAL_DETAILS_RECORDTYPE;
    public static ARecordType EXTERNAL_DETAILS_RECORDTYPE;
    public static ARecordType FEED_DETAILS_RECORDTYPE;
    public static ARecordType DATASET_HINTS_RECORDTYPE;
    public static ARecordType COMPACTION_POLICY_PROPERTIES_RECORDTYPE;
    public static ARecordType DATASOURCE_ADAPTER_PROPERTIES_RECORDTYPE;
    public static ARecordType FIELD_RECORDTYPE;
    public static ARecordType RECORD_RECORDTYPE;
    public static ARecordType DERIVEDTYPE_RECORDTYPE;
    public static ARecordType DATATYPE_RECORDTYPE;
    public static ARecordType INDEX_RECORDTYPE;
    public static ARecordType NODE_RECORDTYPE;
    public static ARecordType NODEGROUP_RECORDTYPE;
    public static ARecordType FUNCTION_RECORDTYPE;
    public static ARecordType DATASOURCE_ADAPTER_RECORDTYPE;
<<<<<<< HEAD
    public static ARecordType FEED_RECORDTYPE;
    public static ARecordType FEED_ADAPTOR_CONFIGURATION_RECORDTYPE;
    public static ARecordType FEED_ACTIVITY_RECORDTYPE;
    public static ARecordType FEED_POLICY_RECORDTYPE;
    public static ARecordType POLICY_PARAMS_RECORDTYPE;
    public static ARecordType FEED_ACTIVITY_DETAILS_RECORDTYPE;
    public static ARecordType LIBRARY_RECORDTYPE;
=======
    public static ARecordType COMPACTION_POLICY_RECORDTYPE;
>>>>>>> 119f8c9d

    /**
     * Create all metadata record types.
     */
    public static void init() throws MetadataException {
        // Attention: The order of these calls is important because some types
        // depend on other types being created first.
        // These calls are one "dependency chain".
        try {
            POLICY_PARAMS_RECORDTYPE = createPropertiesRecordType();
            DATASOURCE_ADAPTER_PROPERTIES_RECORDTYPE = createPropertiesRecordType();
            COMPACTION_POLICY_PROPERTIES_RECORDTYPE = createPropertiesRecordType();
            INTERNAL_DETAILS_RECORDTYPE = createInternalDetailsRecordType();
            EXTERNAL_DETAILS_RECORDTYPE = createExternalDetailsRecordType();
            FEED_DETAILS_RECORDTYPE = createFeedDetailsRecordType();
            DATASET_HINTS_RECORDTYPE = createPropertiesRecordType();
            DATASET_RECORDTYPE = createDatasetRecordType();

            // Starting another dependency chain.
            FIELD_RECORDTYPE = createFieldRecordType();
            RECORD_RECORDTYPE = createRecordTypeRecordType();
            DERIVEDTYPE_RECORDTYPE = createDerivedTypeRecordType();
            DATATYPE_RECORDTYPE = createDatatypeRecordType();

            // Independent of any other types.
            DATAVERSE_RECORDTYPE = createDataverseRecordType();
            INDEX_RECORDTYPE = createIndexRecordType();
            NODE_RECORDTYPE = createNodeRecordType();
            NODEGROUP_RECORDTYPE = createNodeGroupRecordType();
            FUNCTION_RECORDTYPE = createFunctionRecordType();
            DATASOURCE_ADAPTER_RECORDTYPE = createDatasourceAdapterRecordType();
<<<<<<< HEAD
            FEED_RECORDTYPE = createFeedRecordType();
            FEED_ADAPTOR_CONFIGURATION_RECORDTYPE = createPropertiesRecordType();
            FEED_ACTIVITY_DETAILS_RECORDTYPE = createPropertiesRecordType();
            FEED_ACTIVITY_RECORDTYPE = createFeedActivityRecordType();
            FEED_POLICY_RECORDTYPE = createFeedPolicyRecordType();
            LIBRARY_RECORDTYPE = createLibraryRecordType();
=======
            COMPACTION_POLICY_RECORDTYPE = createCompactionPolicyRecordType();
>>>>>>> 119f8c9d
        } catch (AsterixException e) {
            throw new MetadataException(e);
        }
    }

    public static final int FEED_POLICY_ARECORD_DATAVERSE_NAME_FIELD_INDEX = 0;
    public static final int FEED_POLICY_ARECORD_POLICY_NAME_FIELD_INDEX = 1;
    public static final int FEED_POLICY_ARECORD_DESCRIPTION_FIELD_INDEX = 2;
    public static final int FEED_POLICY_ARECORD_PROPERTIES_FIELD_INDEX = 3;

    private static ARecordType createFeedPolicyRecordType() throws AsterixException {
        AUnorderedListType listPropertiesType = new AUnorderedListType(POLICY_PARAMS_RECORDTYPE, null);
        String[] fieldNames = { "DataverseName", "PolicyName", "Description", "Properties" };
        IAType[] fieldTypes = { BuiltinType.ASTRING, BuiltinType.ASTRING, BuiltinType.ASTRING, listPropertiesType };
        return new ARecordType("FeedPolicyRecordType", fieldNames, fieldTypes, true);
    }

    // Helper constants for accessing fields in an ARecord of type
    // DataverseRecordType.
    public static final int DATAVERSE_ARECORD_NAME_FIELD_INDEX = 0;
    public static final int DATAVERSE_ARECORD_FORMAT_FIELD_INDEX = 1;
    public static final int DATAVERSE_ARECORD_TIMESTAMP_FIELD_INDEX = 2;
    public static final int DATAVERSE_ARECORD_PENDINGOP_FIELD_INDEX = 3;

    private static final ARecordType createDataverseRecordType() throws AsterixException {
        return new ARecordType("DataverseRecordType", new String[] { "DataverseName", "DataFormat", "Timestamp",
                "PendingOp" }, new IAType[] { BuiltinType.ASTRING, BuiltinType.ASTRING, BuiltinType.ASTRING,
                BuiltinType.AINT32 }, true);
    }

    // Helper constants for accessing fields in an ARecord of anonymous type
    // dataset properties.
    // Used for dataset hints or dataset adapter properties.
    public static final int PROPERTIES_NAME_FIELD_INDEX = 0;
    public static final int PROPERTIES_VALUE_FIELD_INDEX = 1;

    private static final ARecordType createPropertiesRecordType() throws AsterixException {
        String[] fieldNames = { "Name", "Value" };
        IAType[] fieldTypes = { BuiltinType.ASTRING, BuiltinType.ASTRING };
        return new ARecordType(null, fieldNames, fieldTypes, true);
    };

    // Helper constants for accessing fields in an ARecord of anonymous type
    // internal details.
    public static final int INTERNAL_DETAILS_ARECORD_FILESTRUCTURE_FIELD_INDEX = 0;
    public static final int INTERNAL_DETAILS_ARECORD_PARTITIONSTRATEGY_FIELD_INDEX = 1;
    public static final int INTERNAL_DETAILS_ARECORD_PARTITIONKEY_FIELD_INDEX = 2;
    public static final int INTERNAL_DETAILS_ARECORD_PRIMARYKEY_FIELD_INDEX = 3;
    public static final int INTERNAL_DETAILS_ARECORD_GROUPNAME_FIELD_INDEX = 4;
    public static final int INTERNAL_DETAILS_ARECORD_COMPACTION_POLICY_FIELD_INDEX = 5;
    public static final int INTERNAL_DETAILS_ARECORD_COMPACTION_POLICY_PROPERTIES_FIELD_INDEX = 6;

    private static final ARecordType createInternalDetailsRecordType() throws AsterixException {
        AOrderedListType olType = new AOrderedListType(BuiltinType.ASTRING, null);
        AOrderedListType compactionPolicyPropertyListType = new AOrderedListType(
                COMPACTION_POLICY_PROPERTIES_RECORDTYPE, null);
        String[] fieldNames = { "FileStructure", "PartitioningStrategy", "PartitioningKey", "PrimaryKey", "GroupName",
                "CompactionPolicy", "CompactionPolicyProperties" };
        IAType[] fieldTypes = { BuiltinType.ASTRING, BuiltinType.ASTRING, olType, olType, BuiltinType.ASTRING,
                BuiltinType.ASTRING, compactionPolicyPropertyListType };
        return new ARecordType(null, fieldNames, fieldTypes, true);
    }

    // Helper constants for accessing fields in an ARecord of anonymous type
    // external details.
    public static final int EXTERNAL_DETAILS_ARECORD_DATASOURCE_ADAPTER_FIELD_INDEX = 0;
    public static final int EXTERNAL_DETAILS_ARECORD_PROPERTIES_FIELD_INDEX = 1;

    private static final ARecordType createExternalDetailsRecordType() throws AsterixException {

        AOrderedListType orderedPropertyListType = new AOrderedListType(DATASOURCE_ADAPTER_PROPERTIES_RECORDTYPE, null);
        String[] fieldNames = { "DatasourceAdapter", "Properties" };
        IAType[] fieldTypes = { BuiltinType.ASTRING, orderedPropertyListType };
        return new ARecordType(null, fieldNames, fieldTypes, true);
    }

    public static final int COMPACTION_POLICY_ARECORD_DATAVERSE_NAME_FIELD_INDEX = 0;
    public static final int COMPACTION_POLICY_ARECORD_POLICY_NAME_FIELD_INDEX = 1;
    public static final int COMPACTION_POLICY_ARECORD_CLASSNAME_FIELD_INDEX = 2;

    private static ARecordType createCompactionPolicyRecordType() throws AsterixException {
        String[] fieldNames = { "DataverseName", "PolicyName", "Classname" };
        IAType[] fieldTypes = { BuiltinType.ASTRING, BuiltinType.ASTRING, BuiltinType.ASTRING };
        return new ARecordType("CompactionPolicyRecordType", fieldNames, fieldTypes, true);
    }

    public static final int FEED_DETAILS_ARECORD_FILESTRUCTURE_FIELD_INDEX = 0;
    public static final int FEED_DETAILS_ARECORD_PARTITIONSTRATEGY_FIELD_INDEX = 1;
    public static final int FEED_DETAILS_ARECORD_PARTITIONKEY_FIELD_INDEX = 2;
    public static final int FEED_DETAILS_ARECORD_PRIMARYKEY_FIELD_INDEX = 3;
    public static final int FEED_DETAILS_ARECORD_GROUPNAME_FIELD_INDEX = 4;
    public static final int FEED_DETAILS_ARECORD_DATASOURCE_ADAPTER_FIELD_INDEX = 5;
    public static final int FEED_DETAILS_ARECORD_PROPERTIES_FIELD_INDEX = 6;
    public static final int FEED_DETAILS_ARECORD_FUNCTION_FIELD_INDEX = 7;
<<<<<<< HEAD
=======
    public static final int FEED_DETAILS_ARECORD_STATE_FIELD_INDEX = 8;
    public static final int FEED_DETAILS_ARECORD_COMPACTION_POLICY_FIELD_INDEX = 9;
    public static final int FEED_DETAILS_ARECORD_COMPACTION_POLICY_PROPERTIES_FIELD_INDEX = 10;
>>>>>>> 119f8c9d

    private static final ARecordType createFeedDetailsRecordType() throws AsterixException {
        AOrderedListType orderedListType = new AOrderedListType(BuiltinType.ASTRING, null);
        AOrderedListType orderedListOfPropertiesType = new AOrderedListType(DATASOURCE_ADAPTER_PROPERTIES_RECORDTYPE,
                null);
<<<<<<< HEAD

        String[] fieldNames = { "FileStructure", "PartitioningStrategy", "PartitioningKey", "PrimaryKey", "GroupName",
                "DatasourceAdapter", "Properties", "Function" };
=======
        AOrderedListType compactionPolicyPropertyListType = new AOrderedListType(
                COMPACTION_POLICY_PROPERTIES_RECORDTYPE, null);
        String[] fieldNames = { "FileStructure", "PartitioningStrategy", "PartitioningKey", "PrimaryKey", "GroupName",
                "DatasourceAdapter", "Properties", "Function", "Status", "CompactionPolicy",
                "CompactionPolicyProperties" };
>>>>>>> 119f8c9d

        List<IAType> feedFunctionUnionList = new ArrayList<IAType>();
        feedFunctionUnionList.add(BuiltinType.ANULL);
        feedFunctionUnionList.add(BuiltinType.ASTRING);
        AUnionType feedFunctionUnion = new AUnionType(feedFunctionUnionList, null);

        IAType[] fieldTypes = { BuiltinType.ASTRING, BuiltinType.ASTRING, orderedListType, orderedListType,
<<<<<<< HEAD
                BuiltinType.ASTRING, BuiltinType.ASTRING, orderedListOfPropertiesType, feedFunctionUnion };
=======
                BuiltinType.ASTRING, BuiltinType.ASTRING, orderedListOfPropertiesType, feedFunctionUnion,
                BuiltinType.ASTRING, BuiltinType.ASTRING, compactionPolicyPropertyListType };
>>>>>>> 119f8c9d

        return new ARecordType(null, fieldNames, fieldTypes, true);
    }

    public static final int DATASET_ARECORD_DATAVERSENAME_FIELD_INDEX = 0;
    public static final int DATASET_ARECORD_DATASETNAME_FIELD_INDEX = 1;
    public static final int DATASET_ARECORD_DATATYPENAME_FIELD_INDEX = 2;
    public static final int DATASET_ARECORD_DATASETTYPE_FIELD_INDEX = 3;
    public static final int DATASET_ARECORD_INTERNALDETAILS_FIELD_INDEX = 4;
    public static final int DATASET_ARECORD_EXTERNALDETAILS_FIELD_INDEX = 5;
    public static final int DATASET_ARECORD_HINTS_FIELD_INDEX = 6;
    public static final int DATASET_ARECORD_TIMESTAMP_FIELD_INDEX = 7;
    public static final int DATASET_ARECORD_DATASETID_FIELD_INDEX = 8;
    public static final int DATASET_ARECORD_PENDINGOP_FIELD_INDEX = 9;

    private static final ARecordType createDatasetRecordType() throws AsterixException {
        String[] fieldNames = { "DataverseName", "DatasetName", "DataTypeName", "DatasetType", "InternalDetails",
                "ExternalDetails", "Hints", "Timestamp", "DatasetId", "PendingOp" };

        List<IAType> internalRecordUnionList = new ArrayList<IAType>();
        internalRecordUnionList.add(BuiltinType.ANULL);
        internalRecordUnionList.add(INTERNAL_DETAILS_RECORDTYPE);
        AUnionType internalRecordUnion = new AUnionType(internalRecordUnionList, null);

        List<IAType> externalRecordUnionList = new ArrayList<IAType>();
        externalRecordUnionList.add(BuiltinType.ANULL);
        externalRecordUnionList.add(EXTERNAL_DETAILS_RECORDTYPE);
        AUnionType externalRecordUnion = new AUnionType(externalRecordUnionList, null);

        AUnorderedListType unorderedListOfHintsType = new AUnorderedListType(DATASET_HINTS_RECORDTYPE, null);

        IAType[] fieldTypes = { BuiltinType.ASTRING, BuiltinType.ASTRING, BuiltinType.ASTRING, BuiltinType.ASTRING,
                internalRecordUnion, externalRecordUnion, unorderedListOfHintsType, BuiltinType.ASTRING,
                BuiltinType.AINT32, BuiltinType.AINT32 };
        return new ARecordType("DatasetRecordType", fieldNames, fieldTypes, true);
    }

    // Helper constants for accessing fields in an ARecord of anonymous type
    // field type.
    public static final int FIELD_ARECORD_FIELDNAME_FIELD_INDEX = 0;
    public static final int FIELD_ARECORD_FIELDTYPE_FIELD_INDEX = 1;

    private static final ARecordType createFieldRecordType() throws AsterixException {
        String[] fieldNames = { "FieldName", "FieldType" };
        IAType[] fieldTypes = { BuiltinType.ASTRING, BuiltinType.ASTRING };
        return new ARecordType(null, fieldNames, fieldTypes, true);
    };

    // Helper constants for accessing fields in an ARecord of anonymous type
    // record type.
    public static final int RECORDTYPE_ARECORD_ISOPEN_FIELD_INDEX = 0;
    public static final int RECORDTYPE_ARECORD_FIELDS_FIELD_INDEX = 1;

    private static final ARecordType createRecordTypeRecordType() throws AsterixException {
        AOrderedListType olType = new AOrderedListType(FIELD_RECORDTYPE, null);
        String[] fieldNames = { "IsOpen", "Fields" };
        IAType[] fieldTypes = { BuiltinType.ABOOLEAN, olType };
        return new ARecordType(null, fieldNames, fieldTypes, true);
    };

    // Helper constants for accessing fields in an ARecord of anonymous type
    // derived type.
    public static final int DERIVEDTYPE_ARECORD_TAG_FIELD_INDEX = 0;
    public static final int DERIVEDTYPE_ARECORD_ISANONYMOUS_FIELD_INDEX = 1;
    public static final int DERIVEDTYPE_ARECORD_ENUMVALUES_FIELD_INDEX = 2;
    public static final int DERIVEDTYPE_ARECORD_RECORD_FIELD_INDEX = 3;
    public static final int DERIVEDTYPE_ARECORD_UNION_FIELD_INDEX = 4;
    public static final int DERIVEDTYPE_ARECORD_UNORDEREDLIST_FIELD_INDEX = 5;
    public static final int DERIVEDTYPE_ARECORD_ORDEREDLIST_FIELD_INDEX = 6;

    private static final ARecordType createDerivedTypeRecordType() throws AsterixException {
        String[] fieldNames = { "Tag", "IsAnonymous", "EnumValues", "Record", "Union", "UnorderedList", "OrderedList" };
        List<IAType> recordUnionList = new ArrayList<IAType>();
        recordUnionList.add(BuiltinType.ANULL);
        recordUnionList.add(RECORD_RECORDTYPE);
        AUnionType recordUnion = new AUnionType(recordUnionList, null);

        List<IAType> unionUnionList = new ArrayList<IAType>();
        unionUnionList.add(BuiltinType.ANULL);
        unionUnionList.add(new AOrderedListType(BuiltinType.ASTRING, null));
        AUnionType unionUnion = new AUnionType(unionUnionList, null);

        List<IAType> collectionUnionList = new ArrayList<IAType>();
        collectionUnionList.add(BuiltinType.ANULL);
        collectionUnionList.add(BuiltinType.ASTRING);
        AUnionType collectionUnion = new AUnionType(collectionUnionList, null);

        IAType[] fieldTypes = { BuiltinType.ASTRING, BuiltinType.ABOOLEAN, unionUnion, recordUnion, unionUnion,
                collectionUnion, collectionUnion };
        return new ARecordType(null, fieldNames, fieldTypes, true);
    };

    // Helper constants for accessing fields in an ARecord of type
    // DatatypeRecordType.
    public static final int DATATYPE_ARECORD_DATAVERSENAME_FIELD_INDEX = 0;
    public static final int DATATYPE_ARECORD_DATATYPENAME_FIELD_INDEX = 1;
    public static final int DATATYPE_ARECORD_DERIVED_FIELD_INDEX = 2;
    public static final int DATATYPE_ARECORD_TIMESTAMP_FIELD_INDEX = 3;

    private static final ARecordType createDatatypeRecordType() throws AsterixException {
        String[] fieldNames = { "DataverseName", "DatatypeName", "Derived", "Timestamp" };
        List<IAType> recordUnionList = new ArrayList<IAType>();
        recordUnionList.add(BuiltinType.ANULL);
        recordUnionList.add(DERIVEDTYPE_RECORDTYPE);
        AUnionType recordUnion = new AUnionType(recordUnionList, null);
        IAType[] fieldTypes = { BuiltinType.ASTRING, BuiltinType.ASTRING, recordUnion, BuiltinType.ASTRING };
        return new ARecordType("DatatypeRecordType", fieldNames, fieldTypes, true);
    };

    // Helper constants for accessing fields in an ARecord of type
    // IndexRecordType.
    public static final int INDEX_ARECORD_DATAVERSENAME_FIELD_INDEX = 0;
    public static final int INDEX_ARECORD_DATASETNAME_FIELD_INDEX = 1;
    public static final int INDEX_ARECORD_INDEXNAME_FIELD_INDEX = 2;
    public static final int INDEX_ARECORD_INDEXSTRUCTURE_FIELD_INDEX = 3;
    public static final int INDEX_ARECORD_SEARCHKEY_FIELD_INDEX = 4;
    public static final int INDEX_ARECORD_ISPRIMARY_FIELD_INDEX = 5;
    public static final int INDEX_ARECORD_TIMESTAMP_FIELD_INDEX = 6;
    public static final int INDEX_ARECORD_PENDINGOP_FIELD_INDEX = 7;

    private static final ARecordType createIndexRecordType() throws AsterixException {
        AOrderedListType olType = new AOrderedListType(BuiltinType.ASTRING, null);
        String[] fieldNames = { "DataverseName", "DatasetName", "IndexName", "IndexStructure", "SearchKey",
                "IsPrimary", "Timestamp", "PendingOp" };
        IAType[] fieldTypes = { BuiltinType.ASTRING, BuiltinType.ASTRING, BuiltinType.ASTRING, BuiltinType.ASTRING,
                olType, BuiltinType.ABOOLEAN, BuiltinType.ASTRING, BuiltinType.AINT32 };
        return new ARecordType("IndexRecordType", fieldNames, fieldTypes, true);
    };

    // Helper constants for accessing fields in an ARecord of type
    // NodeRecordType.
    public static final int NODE_ARECORD_NODENAME_FIELD_INDEX = 0;
    public static final int NODE_ARECORD_NUMBEROFCORES_FIELD_INDEX = 1;
    public static final int NODE_ARECORD_WORKINGMEMORYSIZE_FIELD_INDEX = 2;

    private static final ARecordType createNodeRecordType() throws AsterixException {
        String[] fieldNames = { "NodeName", "NumberOfCores", "WorkingMemorySize" };
        IAType[] fieldTypes = { BuiltinType.ASTRING, BuiltinType.AINT32, BuiltinType.AINT32 };
        return new ARecordType("NodeRecordType", fieldNames, fieldTypes, true);
    };

    // Helper constants for accessing fields in an ARecord of type
    // NodeGroupRecordType.
    public static final int NODEGROUP_ARECORD_GROUPNAME_FIELD_INDEX = 0;
    public static final int NODEGROUP_ARECORD_NODENAMES_FIELD_INDEX = 1;
    public static final int NODEGROUP_ARECORD_TIMESTAMP_FIELD_INDEX = 2;

    private static final ARecordType createNodeGroupRecordType() throws AsterixException {
        AUnorderedListType ulType = new AUnorderedListType(BuiltinType.ASTRING, null);
        String[] fieldNames = { "GroupName", "NodeNames", "Timestamp" };
        IAType[] fieldTypes = { BuiltinType.ASTRING, ulType, BuiltinType.ASTRING };
        return new ARecordType("NodeGroupRecordType", fieldNames, fieldTypes, true);
    };

    private static IAType createFunctionParamsRecordType() {
        AOrderedListType orderedParamListType = new AOrderedListType(BuiltinType.ASTRING, null);
        return orderedParamListType;

    }

    public static final int FUNCTION_ARECORD_DATAVERSENAME_FIELD_INDEX = 0;
    public static final int FUNCTION_ARECORD_FUNCTIONNAME_FIELD_INDEX = 1;
    public static final int FUNCTION_ARECORD_FUNCTION_ARITY_FIELD_INDEX = 2;
    public static final int FUNCTION_ARECORD_FUNCTION_PARAM_LIST_FIELD_INDEX = 3;
    public static final int FUNCTION_ARECORD_FUNCTION_RETURN_TYPE_FIELD_INDEX = 4;
    public static final int FUNCTION_ARECORD_FUNCTION_DEFINITION_FIELD_INDEX = 5;
    public static final int FUNCTION_ARECORD_FUNCTION_LANGUAGE_FIELD_INDEX = 6;
    public static final int FUNCTION_ARECORD_FUNCTION_KIND_FIELD_INDEX = 7;

    private static final ARecordType createFunctionRecordType() throws AsterixException {

        String[] fieldNames = { "DataverseName", "Name", "Arity", "Params", "ReturnType", "Definition", "Language",
                "Kind" };
        IAType[] fieldTypes = { BuiltinType.ASTRING, BuiltinType.ASTRING, BuiltinType.ASTRING,
                createFunctionParamsRecordType(), BuiltinType.ASTRING, BuiltinType.ASTRING, BuiltinType.ASTRING,
                BuiltinType.ASTRING };
        return new ARecordType("FunctionRecordType", fieldNames, fieldTypes, true);
    }

    public static final int DATASOURCE_ADAPTER_ARECORD_DATAVERSENAME_FIELD_INDEX = 0;
    public static final int DATASOURCE_ADAPTER_ARECORD_NAME_FIELD_INDEX = 1;
    public static final int DATASOURCE_ADAPTER_ARECORD_CLASSNAME_FIELD_INDEX = 2;
    public static final int DATASOURCE_ADAPTER_ARECORD_TYPE_FIELD_INDEX = 3;
    public static final int DATASOURCE_ADAPTER_ARECORD_TIMESTAMP_FIELD_INDEX = 4;

    private static ARecordType createDatasourceAdapterRecordType() throws AsterixException {
        String[] fieldNames = { "DataverseName", "Name", "Classname", "Type", "Timestamp" };
        IAType[] fieldTypes = { BuiltinType.ASTRING, BuiltinType.ASTRING, BuiltinType.ASTRING, BuiltinType.ASTRING,
                BuiltinType.ASTRING };
        return new ARecordType("DatasourceAdapterRecordType", fieldNames, fieldTypes, true);
    }

    // Helper constants for accessing fields in an ARecord of type
    // FeedActivityRecordType.
    public static final int FEED_ACTIVITY_ARECORD_DATAVERSE_NAME_FIELD_INDEX = 0;
    public static final int FEED_ACTIVITY_ARECORD_FEED_NAME_FIELD_INDEX = 1;
    public static final int FEED_ACTIVITY_ARECORD_DATASET_NAME_FIELD_INDEX = 2;
    public static final int FEED_ACTIVITY_ARECORD_ACTIVITY_ID_FIELD_INDEX = 3;
    public static final int FEED_ACTIVITY_ARECORD_ACTIVITY_TYPE_FIELD_INDEX = 4;
    public static final int FEED_ACTIVITY_ARECORD_DETAILS_FIELD_INDEX = 5;
    public static final int FEED_ACTIVITY_ARECORD_LAST_UPDATE_TIMESTAMP_FIELD_INDEX = 6;

    private static ARecordType createFeedActivityRecordType() throws AsterixException {
        AUnorderedListType unorderedPropertyListType = new AUnorderedListType(FEED_ACTIVITY_DETAILS_RECORDTYPE, null);
        String[] fieldNames = { "DataverseName", "FeedName", "DatasetName", "ActivityId", "ActivityType", "Details",
                "Timestamp" };
        IAType[] fieldTypes = { BuiltinType.ASTRING, BuiltinType.ASTRING, BuiltinType.ASTRING, BuiltinType.AINT32,
                BuiltinType.ASTRING, unorderedPropertyListType, BuiltinType.ASTRING };
        return new ARecordType("FeedActivityRecordType", fieldNames, fieldTypes, true);
    }

    public static final int FEED_ARECORD_DATAVERSE_NAME_FIELD_INDEX = 0;
    public static final int FEED_ARECORD_FEED_NAME_FIELD_INDEX = 1;
    public static final int FEED_ARECORD_ADAPTOR_NAME_FIELD_INDEX = 2;
    public static final int FEED_ARECORD_ADAPTOR_CONFIGURATION_FIELD_INDEX = 3;
    public static final int FEED_ARECORD_FUNCTION_FIELD_INDEX = 4;
    public static final int FEED_ARECORD_TIMESTAMP_FIELD_INDEX = 5;

    private static ARecordType createFeedRecordType() throws AsterixException {

        AUnorderedListType unorderedAdaptorPropertyListType = new AUnorderedListType(
                DATASOURCE_ADAPTER_PROPERTIES_RECORDTYPE, null);

        List<IAType> feedFunctionUnionList = new ArrayList<IAType>();
        feedFunctionUnionList.add(BuiltinType.ANULL);
        feedFunctionUnionList.add(BuiltinType.ASTRING);
        AUnionType feedFunctionUnion = new AUnionType(feedFunctionUnionList, null);

        String[] fieldNames = { "DataverseName", "FeedName", "AdaptorName", "AdaptorConfiguration", "Function",
                "Timestamp" };
        IAType[] fieldTypes = { BuiltinType.ASTRING, BuiltinType.ASTRING, BuiltinType.ASTRING,
                unorderedAdaptorPropertyListType, feedFunctionUnion, BuiltinType.ASTRING };

        return new ARecordType("FeedRecordType", fieldNames, fieldTypes, true);

    }

    public static final int LIBRARY_ARECORD_DATAVERSENAME_FIELD_INDEX = 0;
    public static final int LIBRARY_ARECORD_NAME_FIELD_INDEX = 1;
    public static final int LIBRARY_ARECORD_TIMESTAMP_FIELD_INDEX = 2;

    private static ARecordType createLibraryRecordType() throws AsterixException {
        String[] fieldNames = { "DataverseName", "Name", "Timestamp" };
        IAType[] fieldTypes = { BuiltinType.ASTRING, BuiltinType.ASTRING, BuiltinType.ASTRING };
        return new ARecordType("LibraryRecordType", fieldNames, fieldTypes, true);
    }
}<|MERGE_RESOLUTION|>--- conflicted
+++ resolved
@@ -48,7 +48,6 @@
     public static ARecordType NODEGROUP_RECORDTYPE;
     public static ARecordType FUNCTION_RECORDTYPE;
     public static ARecordType DATASOURCE_ADAPTER_RECORDTYPE;
-<<<<<<< HEAD
     public static ARecordType FEED_RECORDTYPE;
     public static ARecordType FEED_ADAPTOR_CONFIGURATION_RECORDTYPE;
     public static ARecordType FEED_ACTIVITY_RECORDTYPE;
@@ -56,9 +55,7 @@
     public static ARecordType POLICY_PARAMS_RECORDTYPE;
     public static ARecordType FEED_ACTIVITY_DETAILS_RECORDTYPE;
     public static ARecordType LIBRARY_RECORDTYPE;
-=======
     public static ARecordType COMPACTION_POLICY_RECORDTYPE;
->>>>>>> 119f8c9d
 
     /**
      * Create all metadata record types.
@@ -90,16 +87,16 @@
             NODEGROUP_RECORDTYPE = createNodeGroupRecordType();
             FUNCTION_RECORDTYPE = createFunctionRecordType();
             DATASOURCE_ADAPTER_RECORDTYPE = createDatasourceAdapterRecordType();
-<<<<<<< HEAD
+
             FEED_RECORDTYPE = createFeedRecordType();
             FEED_ADAPTOR_CONFIGURATION_RECORDTYPE = createPropertiesRecordType();
             FEED_ACTIVITY_DETAILS_RECORDTYPE = createPropertiesRecordType();
             FEED_ACTIVITY_RECORDTYPE = createFeedActivityRecordType();
             FEED_POLICY_RECORDTYPE = createFeedPolicyRecordType();
             LIBRARY_RECORDTYPE = createLibraryRecordType();
-=======
+
             COMPACTION_POLICY_RECORDTYPE = createCompactionPolicyRecordType();
->>>>>>> 119f8c9d
+
         } catch (AsterixException e) {
             throw new MetadataException(e);
         }
@@ -194,28 +191,19 @@
     public static final int FEED_DETAILS_ARECORD_DATASOURCE_ADAPTER_FIELD_INDEX = 5;
     public static final int FEED_DETAILS_ARECORD_PROPERTIES_FIELD_INDEX = 6;
     public static final int FEED_DETAILS_ARECORD_FUNCTION_FIELD_INDEX = 7;
-<<<<<<< HEAD
-=======
     public static final int FEED_DETAILS_ARECORD_STATE_FIELD_INDEX = 8;
     public static final int FEED_DETAILS_ARECORD_COMPACTION_POLICY_FIELD_INDEX = 9;
     public static final int FEED_DETAILS_ARECORD_COMPACTION_POLICY_PROPERTIES_FIELD_INDEX = 10;
->>>>>>> 119f8c9d
 
     private static final ARecordType createFeedDetailsRecordType() throws AsterixException {
         AOrderedListType orderedListType = new AOrderedListType(BuiltinType.ASTRING, null);
         AOrderedListType orderedListOfPropertiesType = new AOrderedListType(DATASOURCE_ADAPTER_PROPERTIES_RECORDTYPE,
                 null);
-<<<<<<< HEAD
-
-        String[] fieldNames = { "FileStructure", "PartitioningStrategy", "PartitioningKey", "PrimaryKey", "GroupName",
-                "DatasourceAdapter", "Properties", "Function" };
-=======
         AOrderedListType compactionPolicyPropertyListType = new AOrderedListType(
                 COMPACTION_POLICY_PROPERTIES_RECORDTYPE, null);
         String[] fieldNames = { "FileStructure", "PartitioningStrategy", "PartitioningKey", "PrimaryKey", "GroupName",
                 "DatasourceAdapter", "Properties", "Function", "Status", "CompactionPolicy",
                 "CompactionPolicyProperties" };
->>>>>>> 119f8c9d
 
         List<IAType> feedFunctionUnionList = new ArrayList<IAType>();
         feedFunctionUnionList.add(BuiltinType.ANULL);
@@ -223,12 +211,8 @@
         AUnionType feedFunctionUnion = new AUnionType(feedFunctionUnionList, null);
 
         IAType[] fieldTypes = { BuiltinType.ASTRING, BuiltinType.ASTRING, orderedListType, orderedListType,
-<<<<<<< HEAD
-                BuiltinType.ASTRING, BuiltinType.ASTRING, orderedListOfPropertiesType, feedFunctionUnion };
-=======
                 BuiltinType.ASTRING, BuiltinType.ASTRING, orderedListOfPropertiesType, feedFunctionUnion,
                 BuiltinType.ASTRING, BuiltinType.ASTRING, compactionPolicyPropertyListType };
->>>>>>> 119f8c9d
 
         return new ARecordType(null, fieldNames, fieldTypes, true);
     }
