/*
 * Copyright 2009-2013 by The Regents of the University of California
 * Licensed under the Apache License, Version 2.0 (the "License");
 * you may not use this file except in compliance with the License.
 * you may obtain a copy of the License from
 * 
 *     http://www.apache.org/licenses/LICENSE-2.0
 * 
 * Unless required by applicable law or agreed to in writing, software
 * distributed under the License is distributed on an "AS IS" BASIS,
 * WITHOUT WARRANTIES OR CONDITIONS OF ANY KIND, either express or implied.
 * See the License for the specific language governing permissions and
 * limitations under the License.
 */

package edu.uci.ics.asterix.metadata.bootstrap;

import java.util.ArrayList;
import java.util.List;

import edu.uci.ics.asterix.common.exceptions.AsterixException;
import edu.uci.ics.asterix.metadata.MetadataException;
import edu.uci.ics.asterix.om.types.AOrderedListType;
import edu.uci.ics.asterix.om.types.ARecordType;
import edu.uci.ics.asterix.om.types.AUnionType;
import edu.uci.ics.asterix.om.types.AUnorderedListType;
import edu.uci.ics.asterix.om.types.BuiltinType;
import edu.uci.ics.asterix.om.types.IAType;

/**
 * Contains static ARecordType's of all metadata record types.
 */
public final class MetadataRecordTypes {
    public static ARecordType DATAVERSE_RECORDTYPE;
    public static ARecordType DATASET_RECORDTYPE;
    public static ARecordType INTERNAL_DETAILS_RECORDTYPE;
    public static ARecordType EXTERNAL_DETAILS_RECORDTYPE;
    public static ARecordType FEED_DETAILS_RECORDTYPE;
    public static ARecordType DATASET_HINTS_RECORDTYPE;
    public static ARecordType DATASOURCE_ADAPTER_PROPERTIES_RECORDTYPE;
    public static ARecordType FIELD_RECORDTYPE;
    public static ARecordType RECORD_RECORDTYPE;
    public static ARecordType DERIVEDTYPE_RECORDTYPE;
    public static ARecordType DATATYPE_RECORDTYPE;
    public static ARecordType INDEX_RECORDTYPE;
    public static ARecordType NODE_RECORDTYPE;
    public static ARecordType NODEGROUP_RECORDTYPE;
    public static ARecordType FUNCTION_RECORDTYPE;
    public static ARecordType DATASOURCE_ADAPTER_RECORDTYPE;

    /**
     * Create all metadata record types.
     */
    public static void init() throws MetadataException {
        // Attention: The order of these calls is important because some types
        // depend on other types being created first.
        // These calls are one "dependency chain".
        try {
            DATASOURCE_ADAPTER_PROPERTIES_RECORDTYPE = createPropertiesRecordType();
            INTERNAL_DETAILS_RECORDTYPE = createInternalDetailsRecordType();
            EXTERNAL_DETAILS_RECORDTYPE = createExternalDetailsRecordType();
            FEED_DETAILS_RECORDTYPE = createFeedDetailsRecordType();
            DATASET_HINTS_RECORDTYPE = createPropertiesRecordType();
            DATASET_RECORDTYPE = createDatasetRecordType();

            // Starting another dependency chain.
            FIELD_RECORDTYPE = createFieldRecordType();
            RECORD_RECORDTYPE = createRecordTypeRecordType();
            DERIVEDTYPE_RECORDTYPE = createDerivedTypeRecordType();
            DATATYPE_RECORDTYPE = createDatatypeRecordType();

            // Independent of any other types.
            DATAVERSE_RECORDTYPE = createDataverseRecordType();
            INDEX_RECORDTYPE = createIndexRecordType();
            NODE_RECORDTYPE = createNodeRecordType();
            NODEGROUP_RECORDTYPE = createNodeGroupRecordType();
            FUNCTION_RECORDTYPE = createFunctionRecordType();
            DATASOURCE_ADAPTER_RECORDTYPE = createDatasourceAdapterRecordType();
        } catch (AsterixException e) {
            throw new MetadataException(e);
        }
    }

    // Helper constants for accessing fields in an ARecord of type
    // DataverseRecordType.
    public static final int DATAVERSE_ARECORD_NAME_FIELD_INDEX = 0;
    public static final int DATAVERSE_ARECORD_FORMAT_FIELD_INDEX = 1;
    public static final int DATAVERSE_ARECORD_TIMESTAMP_FIELD_INDEX = 2;
    public static final int DATAVERSE_ARECORD_PENDINGOP_FIELD_INDEX = 3;

<<<<<<< HEAD
    private static final ARecordType createDataverseRecordType() {
        return new ARecordType("DataverseRecordType", new String[] { "DataverseName", "DataFormat", "Timestamp", "PendingOp" },
                new IAType[] { BuiltinType.ASTRING, BuiltinType.ASTRING, BuiltinType.ASTRING, BuiltinType.AINT32 }, true);
=======
    private static final ARecordType createDataverseRecordType() throws AsterixException {
        return new ARecordType("DataverseRecordType", new String[] { "DataverseName", "DataFormat", "Timestamp" },
                new IAType[] { BuiltinType.ASTRING, BuiltinType.ASTRING, BuiltinType.ASTRING }, true);
>>>>>>> 153992b2
    }

    // Helper constants for accessing fields in an ARecord of anonymous type
    // dataset properties.
    // Used for dataset hints or dataset adapter properties.
    public static final int DATASOURCE_PROPERTIES_NAME_FIELD_INDEX = 0;
    public static final int DATASOURCE_PROPERTIES_VALUE_FIELD_INDEX = 1;

    private static final ARecordType createPropertiesRecordType() throws AsterixException {
        String[] fieldNames = { "Name", "Value" };
        IAType[] fieldTypes = { BuiltinType.ASTRING, BuiltinType.ASTRING };
        return new ARecordType(null, fieldNames, fieldTypes, true);
    };

    // Helper constants for accessing fields in an ARecord of anonymous type
    // internal details.
    public static final int INTERNAL_DETAILS_ARECORD_FILESTRUCTURE_FIELD_INDEX = 0;
    public static final int INTERNAL_DETAILS_ARECORD_PARTITIONSTRATEGY_FIELD_INDEX = 1;
    public static final int INTERNAL_DETAILS_ARECORD_PARTITIONKEY_FIELD_INDEX = 2;
    public static final int INTERNAL_DETAILS_ARECORD_PRIMARYKEY_FIELD_INDEX = 3;
    public static final int INTERNAL_DETAILS_ARECORD_GROUPNAME_FIELD_INDEX = 4;

    private static final ARecordType createInternalDetailsRecordType() throws AsterixException {
        AOrderedListType olType = new AOrderedListType(BuiltinType.ASTRING, null);
        String[] fieldNames = { "FileStructure", "PartitioningStrategy", "PartitioningKey", "PrimaryKey", "GroupName" };
        IAType[] fieldTypes = { BuiltinType.ASTRING, BuiltinType.ASTRING, olType, olType, BuiltinType.ASTRING };
        return new ARecordType(null, fieldNames, fieldTypes, true);
    }

    // Helper constants for accessing fields in an ARecord of anonymous type
    // external details.
    public static final int EXTERNAL_DETAILS_ARECORD_DATASOURCE_ADAPTER_FIELD_INDEX = 0;
    public static final int EXTERNAL_DETAILS_ARECORD_PROPERTIES_FIELD_INDEX = 1;

    private static final ARecordType createExternalDetailsRecordType() throws AsterixException {

        AOrderedListType orderedPropertyListType = new AOrderedListType(DATASOURCE_ADAPTER_PROPERTIES_RECORDTYPE, null);
        String[] fieldNames = { "DatasourceAdapter", "Properties" };
        IAType[] fieldTypes = { BuiltinType.ASTRING, orderedPropertyListType };
        return new ARecordType(null, fieldNames, fieldTypes, true);
    }

    public static final int FEED_DETAILS_ARECORD_FILESTRUCTURE_FIELD_INDEX = 0;
    public static final int FEED_DETAILS_ARECORD_PARTITIONSTRATEGY_FIELD_INDEX = 1;
    public static final int FEED_DETAILS_ARECORD_PARTITIONKEY_FIELD_INDEX = 2;
    public static final int FEED_DETAILS_ARECORD_PRIMARYKEY_FIELD_INDEX = 3;
    public static final int FEED_DETAILS_ARECORD_GROUPNAME_FIELD_INDEX = 4;
    public static final int FEED_DETAILS_ARECORD_DATASOURCE_ADAPTER_FIELD_INDEX = 5;
    public static final int FEED_DETAILS_ARECORD_PROPERTIES_FIELD_INDEX = 6;
    public static final int FEED_DETAILS_ARECORD_FUNCTION_FIELD_INDEX = 7;
    public static final int FEED_DETAILS_ARECORD_STATE_FIELD_INDEX = 8;

    private static final ARecordType createFeedDetailsRecordType() throws AsterixException {
        AOrderedListType orderedListType = new AOrderedListType(BuiltinType.ASTRING, null);
        AOrderedListType orderedListOfPropertiesType = new AOrderedListType(DATASOURCE_ADAPTER_PROPERTIES_RECORDTYPE,
                null);
        String[] fieldNames = { "FileStructure", "PartitioningStrategy", "PartitioningKey", "PrimaryKey", "GroupName",
                "DatasourceAdapter", "Properties", "Function", "Status" };

        List<IAType> feedFunctionUnionList = new ArrayList<IAType>();
        feedFunctionUnionList.add(BuiltinType.ANULL);
        feedFunctionUnionList.add(BuiltinType.ASTRING);
        AUnionType feedFunctionUnion = new AUnionType(feedFunctionUnionList, null);

        IAType[] fieldTypes = { BuiltinType.ASTRING, BuiltinType.ASTRING, orderedListType, orderedListType,
                BuiltinType.ASTRING, BuiltinType.ASTRING, orderedListOfPropertiesType, feedFunctionUnion,
                BuiltinType.ASTRING };

        return new ARecordType(null, fieldNames, fieldTypes, true);
    }

    public static final int DATASET_ARECORD_DATAVERSENAME_FIELD_INDEX = 0;
    public static final int DATASET_ARECORD_DATASETNAME_FIELD_INDEX = 1;
    public static final int DATASET_ARECORD_DATATYPENAME_FIELD_INDEX = 2;
    public static final int DATASET_ARECORD_DATASETTYPE_FIELD_INDEX = 3;
    public static final int DATASET_ARECORD_INTERNALDETAILS_FIELD_INDEX = 4;
    public static final int DATASET_ARECORD_EXTERNALDETAILS_FIELD_INDEX = 5;
    public static final int DATASET_ARECORD_FEEDDETAILS_FIELD_INDEX = 6;
<<<<<<< HEAD
    public static final int DATASET_ARECORD_TIMESTAMP_FIELD_INDEX = 7;
    public static final int DATASET_ARECORD_DATASETID_FIELD_INDEX = 8;
    public static final int DATASET_ARECORD_PENDINGOP_FIELD_INDEX = 9;
=======
    public static final int DATASET_ARECORD_HINTS_FIELD_INDEX = 7;
    public static final int DATASET_ARECORD_TIMESTAMP_FIELD_INDEX = 8;
>>>>>>> 153992b2

    private static final ARecordType createDatasetRecordType() throws AsterixException {
        String[] fieldNames = { "DataverseName", "DatasetName", "DataTypeName", "DatasetType", "InternalDetails",
<<<<<<< HEAD
                "ExternalDetails", "FeedDetails", "Timestamp", "DatasetId", "PendingOp" };
=======
                "ExternalDetails", "FeedDetails", "Hints", "Timestamp" };
>>>>>>> 153992b2

        List<IAType> internalRecordUnionList = new ArrayList<IAType>();
        internalRecordUnionList.add(BuiltinType.ANULL);
        internalRecordUnionList.add(INTERNAL_DETAILS_RECORDTYPE);
        AUnionType internalRecordUnion = new AUnionType(internalRecordUnionList, null);

        List<IAType> externalRecordUnionList = new ArrayList<IAType>();
        externalRecordUnionList.add(BuiltinType.ANULL);
        externalRecordUnionList.add(EXTERNAL_DETAILS_RECORDTYPE);
        AUnionType externalRecordUnion = new AUnionType(externalRecordUnionList, null);

        List<IAType> feedRecordUnionList = new ArrayList<IAType>();
        feedRecordUnionList.add(BuiltinType.ANULL);
        feedRecordUnionList.add(FEED_DETAILS_RECORDTYPE);
        AUnionType feedRecordUnion = new AUnionType(feedRecordUnionList, null);

        AUnorderedListType unorderedListOfHintsType = new AUnorderedListType(DATASET_HINTS_RECORDTYPE, null);

        IAType[] fieldTypes = { BuiltinType.ASTRING, BuiltinType.ASTRING, BuiltinType.ASTRING, BuiltinType.ASTRING,
<<<<<<< HEAD
                internalRecordUnion, externalRecordUnion, feedRecordUnion, BuiltinType.ASTRING, BuiltinType.AINT32,
                BuiltinType.AINT32 };
=======
                internalRecordUnion, externalRecordUnion, feedRecordUnion, unorderedListOfHintsType,
                BuiltinType.ASTRING };
>>>>>>> 153992b2
        return new ARecordType("DatasetRecordType", fieldNames, fieldTypes, true);
    }

    // Helper constants for accessing fields in an ARecord of anonymous type
    // field type.
    public static final int FIELD_ARECORD_FIELDNAME_FIELD_INDEX = 0;
    public static final int FIELD_ARECORD_FIELDTYPE_FIELD_INDEX = 1;

    private static final ARecordType createFieldRecordType() throws AsterixException {
        String[] fieldNames = { "FieldName", "FieldType" };
        IAType[] fieldTypes = { BuiltinType.ASTRING, BuiltinType.ASTRING };
        return new ARecordType(null, fieldNames, fieldTypes, true);
    };

    // Helper constants for accessing fields in an ARecord of anonymous type
    // record type.
    public static final int RECORDTYPE_ARECORD_ISOPEN_FIELD_INDEX = 0;
    public static final int RECORDTYPE_ARECORD_FIELDS_FIELD_INDEX = 1;

    private static final ARecordType createRecordTypeRecordType() throws AsterixException {
        AOrderedListType olType = new AOrderedListType(FIELD_RECORDTYPE, null);
        String[] fieldNames = { "IsOpen", "Fields" };
        IAType[] fieldTypes = { BuiltinType.ABOOLEAN, olType };
        return new ARecordType(null, fieldNames, fieldTypes, true);
    };

    // Helper constants for accessing fields in an ARecord of anonymous type
    // derived type.
    public static final int DERIVEDTYPE_ARECORD_TAG_FIELD_INDEX = 0;
    public static final int DERIVEDTYPE_ARECORD_ISANONYMOUS_FIELD_INDEX = 1;
    public static final int DERIVEDTYPE_ARECORD_ENUMVALUES_FIELD_INDEX = 2;
    public static final int DERIVEDTYPE_ARECORD_RECORD_FIELD_INDEX = 3;
    public static final int DERIVEDTYPE_ARECORD_UNION_FIELD_INDEX = 4;
    public static final int DERIVEDTYPE_ARECORD_UNORDEREDLIST_FIELD_INDEX = 5;
    public static final int DERIVEDTYPE_ARECORD_ORDEREDLIST_FIELD_INDEX = 6;

    private static final ARecordType createDerivedTypeRecordType() throws AsterixException {
        String[] fieldNames = { "Tag", "IsAnonymous", "EnumValues", "Record", "Union", "UnorderedList", "OrderedList" };
        List<IAType> recordUnionList = new ArrayList<IAType>();
        recordUnionList.add(BuiltinType.ANULL);
        recordUnionList.add(RECORD_RECORDTYPE);
        AUnionType recordUnion = new AUnionType(recordUnionList, null);

        List<IAType> unionUnionList = new ArrayList<IAType>();
        unionUnionList.add(BuiltinType.ANULL);
        unionUnionList.add(new AOrderedListType(BuiltinType.ASTRING, null));
        AUnionType unionUnion = new AUnionType(unionUnionList, null);

        List<IAType> collectionUnionList = new ArrayList<IAType>();
        collectionUnionList.add(BuiltinType.ANULL);
        collectionUnionList.add(BuiltinType.ASTRING);
        AUnionType collectionUnion = new AUnionType(collectionUnionList, null);

        IAType[] fieldTypes = { BuiltinType.ASTRING, BuiltinType.ABOOLEAN, unionUnion, recordUnion, unionUnion,
                collectionUnion, collectionUnion };
        return new ARecordType(null, fieldNames, fieldTypes, true);
    };

    // Helper constants for accessing fields in an ARecord of type
    // DatatypeRecordType.
    public static final int DATATYPE_ARECORD_DATAVERSENAME_FIELD_INDEX = 0;
    public static final int DATATYPE_ARECORD_DATATYPENAME_FIELD_INDEX = 1;
    public static final int DATATYPE_ARECORD_DERIVED_FIELD_INDEX = 2;
    public static final int DATATYPE_ARECORD_TIMESTAMP_FIELD_INDEX = 3;

    private static final ARecordType createDatatypeRecordType() throws AsterixException {
        String[] fieldNames = { "DataverseName", "DatatypeName", "Derived", "Timestamp" };
        List<IAType> recordUnionList = new ArrayList<IAType>();
        recordUnionList.add(BuiltinType.ANULL);
        recordUnionList.add(DERIVEDTYPE_RECORDTYPE);
        AUnionType recordUnion = new AUnionType(recordUnionList, null);
        IAType[] fieldTypes = { BuiltinType.ASTRING, BuiltinType.ASTRING, recordUnion, BuiltinType.ASTRING };
        return new ARecordType("DatatypeRecordType", fieldNames, fieldTypes, true);
    };

    // Helper constants for accessing fields in an ARecord of type
    // IndexRecordType.
    public static final int INDEX_ARECORD_DATAVERSENAME_FIELD_INDEX = 0;
    public static final int INDEX_ARECORD_DATASETNAME_FIELD_INDEX = 1;
    public static final int INDEX_ARECORD_INDEXNAME_FIELD_INDEX = 2;
    public static final int INDEX_ARECORD_INDEXSTRUCTURE_FIELD_INDEX = 3;
    public static final int INDEX_ARECORD_SEARCHKEY_FIELD_INDEX = 4;
    public static final int INDEX_ARECORD_ISPRIMARY_FIELD_INDEX = 5;
    public static final int INDEX_ARECORD_TIMESTAMP_FIELD_INDEX = 6;
    public static final int INDEX_ARECORD_PENDINGOP_FIELD_INDEX = 7;

    private static final ARecordType createIndexRecordType() throws AsterixException {
        AOrderedListType olType = new AOrderedListType(BuiltinType.ASTRING, null);
        String[] fieldNames = { "DataverseName", "DatasetName", "IndexName", "IndexStructure", "SearchKey",
                "IsPrimary", "Timestamp", "PendingOp" };
        IAType[] fieldTypes = { BuiltinType.ASTRING, BuiltinType.ASTRING, BuiltinType.ASTRING, BuiltinType.ASTRING,
                olType, BuiltinType.ABOOLEAN, BuiltinType.ASTRING, BuiltinType.AINT32 };
        return new ARecordType("IndexRecordType", fieldNames, fieldTypes, true);
    };

    // Helper constants for accessing fields in an ARecord of type
    // NodeRecordType.
    public static final int NODE_ARECORD_NODENAME_FIELD_INDEX = 0;
    public static final int NODE_ARECORD_NUMBEROFCORES_FIELD_INDEX = 1;
    public static final int NODE_ARECORD_WORKINGMEMORYSIZE_FIELD_INDEX = 2;

    private static final ARecordType createNodeRecordType() throws AsterixException {
        String[] fieldNames = { "NodeName", "NumberOfCores", "WorkingMemorySize" };
        IAType[] fieldTypes = { BuiltinType.ASTRING, BuiltinType.AINT32, BuiltinType.AINT32 };
        return new ARecordType("NodeRecordType", fieldNames, fieldTypes, true);
    };

    // Helper constants for accessing fields in an ARecord of type
    // NodeGroupRecordType.
    public static final int NODEGROUP_ARECORD_GROUPNAME_FIELD_INDEX = 0;
    public static final int NODEGROUP_ARECORD_NODENAMES_FIELD_INDEX = 1;
    public static final int NODEGROUP_ARECORD_TIMESTAMP_FIELD_INDEX = 2;

    private static final ARecordType createNodeGroupRecordType() throws AsterixException {
        AUnorderedListType ulType = new AUnorderedListType(BuiltinType.ASTRING, null);
        String[] fieldNames = { "GroupName", "NodeNames", "Timestamp" };
        IAType[] fieldTypes = { BuiltinType.ASTRING, ulType, BuiltinType.ASTRING };
        return new ARecordType("NodeGroupRecordType", fieldNames, fieldTypes, true);
    };

    private static IAType createFunctionParamsRecordType() {
        AOrderedListType orderedParamListType = new AOrderedListType(BuiltinType.ASTRING, null);
        return orderedParamListType;

    }

    public static final int FUNCTION_ARECORD_DATAVERSENAME_FIELD_INDEX = 0;
    public static final int FUNCTION_ARECORD_FUNCTIONNAME_FIELD_INDEX = 1;
    public static final int FUNCTION_ARECORD_FUNCTION_ARITY_FIELD_INDEX = 2;
    public static final int FUNCTION_ARECORD_FUNCTION_PARAM_LIST_FIELD_INDEX = 3;
    public static final int FUNCTION_ARECORD_FUNCTION_RETURN_TYPE_FIELD_INDEX = 4;
    public static final int FUNCTION_ARECORD_FUNCTION_DEFINITION_FIELD_INDEX = 5;
    public static final int FUNCTION_ARECORD_FUNCTION_LANGUAGE_FIELD_INDEX = 6;
    public static final int FUNCTION_ARECORD_FUNCTION_KIND_FIELD_INDEX = 7;

    private static final ARecordType createFunctionRecordType() throws AsterixException {

        String[] fieldNames = { "DataverseName", "Name", "Arity", "Params", "ReturnType", "Definition", "Language",
                "Kind" };
        IAType[] fieldTypes = { BuiltinType.ASTRING, BuiltinType.ASTRING, BuiltinType.ASTRING,
                createFunctionParamsRecordType(), BuiltinType.ASTRING, BuiltinType.ASTRING, BuiltinType.ASTRING,
                BuiltinType.ASTRING };
        return new ARecordType("FunctionRecordType", fieldNames, fieldTypes, true);
    }

    public static final int DATASOURCE_ADAPTER_ARECORD_DATAVERSENAME_FIELD_INDEX = 0;
    public static final int DATASOURCE_ADAPTER_ARECORD_NAME_FIELD_INDEX = 1;
    public static final int DATASOURCE_ADAPTER_ARECORD_CLASSNAME_FIELD_INDEX = 2;
    public static final int DATASOURCE_ADAPTER_ARECORD_TYPE_FIELD_INDEX = 3;
    public static final int DATASOURCE_ADAPTER_ARECORD_TIMESTAMP_FIELD_INDEX = 4;

    private static ARecordType createDatasourceAdapterRecordType() throws AsterixException {
        String[] fieldNames = { "DataverseName", "Name", "Classname", "Type", "Timestamp" };
        IAType[] fieldTypes = { BuiltinType.ASTRING, BuiltinType.ASTRING, BuiltinType.ASTRING, BuiltinType.ASTRING,
                BuiltinType.ASTRING };
        return new ARecordType("DatasourceAdapterRecordType", fieldNames, fieldTypes, true);
    }

}<|MERGE_RESOLUTION|>--- conflicted
+++ resolved
@@ -88,15 +88,10 @@
     public static final int DATAVERSE_ARECORD_TIMESTAMP_FIELD_INDEX = 2;
     public static final int DATAVERSE_ARECORD_PENDINGOP_FIELD_INDEX = 3;
 
-<<<<<<< HEAD
-    private static final ARecordType createDataverseRecordType() {
-        return new ARecordType("DataverseRecordType", new String[] { "DataverseName", "DataFormat", "Timestamp", "PendingOp" },
-                new IAType[] { BuiltinType.ASTRING, BuiltinType.ASTRING, BuiltinType.ASTRING, BuiltinType.AINT32 }, true);
-=======
     private static final ARecordType createDataverseRecordType() throws AsterixException {
-        return new ARecordType("DataverseRecordType", new String[] { "DataverseName", "DataFormat", "Timestamp" },
-                new IAType[] { BuiltinType.ASTRING, BuiltinType.ASTRING, BuiltinType.ASTRING }, true);
->>>>>>> 153992b2
+        return new ARecordType("DataverseRecordType", new String[] { "DataverseName", "DataFormat", "Timestamp",
+                "PendingOp" }, new IAType[] { BuiltinType.ASTRING, BuiltinType.ASTRING, BuiltinType.ASTRING,
+                BuiltinType.AINT32 }, true);
     }
 
     // Helper constants for accessing fields in an ARecord of anonymous type
@@ -175,22 +170,14 @@
     public static final int DATASET_ARECORD_INTERNALDETAILS_FIELD_INDEX = 4;
     public static final int DATASET_ARECORD_EXTERNALDETAILS_FIELD_INDEX = 5;
     public static final int DATASET_ARECORD_FEEDDETAILS_FIELD_INDEX = 6;
-<<<<<<< HEAD
-    public static final int DATASET_ARECORD_TIMESTAMP_FIELD_INDEX = 7;
-    public static final int DATASET_ARECORD_DATASETID_FIELD_INDEX = 8;
-    public static final int DATASET_ARECORD_PENDINGOP_FIELD_INDEX = 9;
-=======
     public static final int DATASET_ARECORD_HINTS_FIELD_INDEX = 7;
     public static final int DATASET_ARECORD_TIMESTAMP_FIELD_INDEX = 8;
->>>>>>> 153992b2
+    public static final int DATASET_ARECORD_DATASETID_FIELD_INDEX = 9;
+    public static final int DATASET_ARECORD_PENDINGOP_FIELD_INDEX = 10;
 
     private static final ARecordType createDatasetRecordType() throws AsterixException {
         String[] fieldNames = { "DataverseName", "DatasetName", "DataTypeName", "DatasetType", "InternalDetails",
-<<<<<<< HEAD
-                "ExternalDetails", "FeedDetails", "Timestamp", "DatasetId", "PendingOp" };
-=======
-                "ExternalDetails", "FeedDetails", "Hints", "Timestamp" };
->>>>>>> 153992b2
+                "ExternalDetails", "FeedDetails", "Hints", "Timestamp", "DatasetId", "PendingOp" };
 
         List<IAType> internalRecordUnionList = new ArrayList<IAType>();
         internalRecordUnionList.add(BuiltinType.ANULL);
@@ -210,13 +197,8 @@
         AUnorderedListType unorderedListOfHintsType = new AUnorderedListType(DATASET_HINTS_RECORDTYPE, null);
 
         IAType[] fieldTypes = { BuiltinType.ASTRING, BuiltinType.ASTRING, BuiltinType.ASTRING, BuiltinType.ASTRING,
-<<<<<<< HEAD
-                internalRecordUnion, externalRecordUnion, feedRecordUnion, BuiltinType.ASTRING, BuiltinType.AINT32,
-                BuiltinType.AINT32 };
-=======
                 internalRecordUnion, externalRecordUnion, feedRecordUnion, unorderedListOfHintsType,
-                BuiltinType.ASTRING };
->>>>>>> 153992b2
+                BuiltinType.ASTRING, BuiltinType.AINT32, BuiltinType.AINT32 };
         return new ARecordType("DatasetRecordType", fieldNames, fieldTypes, true);
     }
 
