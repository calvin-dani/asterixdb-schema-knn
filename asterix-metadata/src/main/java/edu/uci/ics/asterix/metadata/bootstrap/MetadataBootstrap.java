--- conflicted
+++ resolved
@@ -64,10 +64,6 @@
 import edu.uci.ics.asterix.runtime.formats.NonTaggedDataFormat;
 import edu.uci.ics.asterix.transaction.management.resource.LSMBTreeLocalResourceMetadata;
 import edu.uci.ics.asterix.transaction.management.resource.PersistentLocalResourceFactoryProvider;
-<<<<<<< HEAD
-import edu.uci.ics.asterix.transaction.management.service.transaction.AsterixRuntimeComponentsProvider;
-=======
->>>>>>> b6b73086
 import edu.uci.ics.asterix.transaction.management.service.transaction.TransactionManagementConstants.LockManagerConstants.LockMode;
 import edu.uci.ics.hyracks.api.application.INCApplicationContext;
 import edu.uci.ics.hyracks.api.dataflow.value.IBinaryComparatorFactory;
@@ -249,14 +245,9 @@
     public static void insertInitialDatasets(MetadataTransactionContext mdTxnCtx) throws Exception {
         for (int i = 0; i < primaryIndexes.length; i++) {
             IDatasetDetails id = new InternalDatasetDetails(FileStructure.BTREE, PartitioningStrategy.HASH,
-<<<<<<< HEAD
-                    primaryIndexes[i].getPartitioningExpr(), primaryIndexes[i].getPartitioningExpr(), false,
-                    primaryIndexes[i].getNodeGroupName());
-=======
                     primaryIndexes[i].getPartitioningExpr(), primaryIndexes[i].getPartitioningExpr(),
-                    primaryIndexes[i].getNodeGroupName(), GlobalConfig.DEFAULT_COMPACTION_POLICY_NAME,
+                    primaryIndexes[i].getNodeGroupName(), false, GlobalConfig.DEFAULT_COMPACTION_POLICY_NAME,
                     GlobalConfig.DEFAULT_COMPACTION_POLICY_PROPERTIES);
->>>>>>> b6b73086
             MetadataManager.INSTANCE.addDataset(mdTxnCtx, new Dataset(primaryIndexes[i].getDataverseName(),
                     primaryIndexes[i].getIndexedDatasetName(), primaryIndexes[i].getPayloadRecordType().getTypeName(),
                     id, new HashMap<String, String>(), DatasetType.INTERNAL, primaryIndexes[i].getDatasetId().getId(),
@@ -400,16 +391,6 @@
         int[] bloomFilterKeyFields = index.getBloomFilterKeyFields();
         LSMBTree lsmBtree = null;
         long resourceID = -1;
-<<<<<<< HEAD
-        AsterixRuntimeComponentsProvider rtcProvider = AsterixRuntimeComponentsProvider.RUNTIME_PROVIDER;
-        ILSMOperationTracker opTracker = index.isPrimaryIndex() ? runtimeContext.getLSMBTreeOperationTracker(index
-                .getDatasetId().getId()) : new BaseOperationTracker((DatasetLifecycleManager) indexLifecycleManager,
-                LSMBTreeIOOperationCallbackFactory.INSTANCE, index.getDatasetId().getId());
-        if (create) {
-            lsmBtree = LSMBTreeUtils.createLSMTree(virtualBufferCaches, file, bufferCache, fileMapProvider, typeTraits,
-                    comparatorFactories, bloomFilterKeyFields, runtimeContext.getBloomFilterFalsePositiveRate(),
-                    runtimeContext.getLSMMergePolicy(), opTracker, runtimeContext.getLSMIOScheduler(), rtcProvider);
-=======
         ILSMOperationTracker opTracker = index.isPrimaryIndex() ? runtimeContext.getLSMBTreeOperationTracker(index
                 .getDatasetId().getId()) : new BaseOperationTracker((DatasetLifecycleManager) indexLifecycleManager,
                 index.getDatasetId().getId());
@@ -427,7 +408,6 @@
                             GlobalConfig.DEFAULT_COMPACTION_POLICY_PROPERTIES), opTracker,
                     runtimeContext.getLSMIOScheduler(),
                     LSMBTreeIOOperationCallbackFactory.INSTANCE.createIOOperationCallback());
->>>>>>> b6b73086
             lsmBtree.create();
             resourceID = runtimeContext.getResourceIdFactory().createId();
             ILocalResourceMetadata localResourceMetadata = new LSMBTreeLocalResourceMetadata(typeTraits,
@@ -444,18 +424,11 @@
             lsmBtree = (LSMBTree) indexLifecycleManager.getIndex(resourceID);
             if (lsmBtree == null) {
                 lsmBtree = LSMBTreeUtils.createLSMTree(virtualBufferCaches, file, bufferCache, fileMapProvider,
-<<<<<<< HEAD
-                        typeTraits, comparatorFactories, bloomFilterKeyFields,
-                        runtimeContext.getBloomFilterFalsePositiveRate(), runtimeContext.getLSMMergePolicy(),
-                        opTracker, runtimeContext.getLSMIOScheduler(),
-                        AsterixRuntimeComponentsProvider.RUNTIME_PROVIDER);
-=======
                         typeTraits, comparatorFactories, bloomFilterKeyFields, runtimeContext
                                 .getBloomFilterFalsePositiveRate(), runtimeContext.getMetadataMergePolicyFactory()
                                 .createMergePolicy(GlobalConfig.DEFAULT_COMPACTION_POLICY_PROPERTIES), opTracker,
                         runtimeContext.getLSMIOScheduler(), LSMBTreeIOOperationCallbackFactory.INSTANCE
                                 .createIOOperationCallback());
->>>>>>> b6b73086
                 indexLifecycleManager.register(resourceID, lsmBtree);
             }
         }
