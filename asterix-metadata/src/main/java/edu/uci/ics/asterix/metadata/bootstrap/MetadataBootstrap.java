--- conflicted
+++ resolved
@@ -120,12 +120,9 @@
                 MetadataPrimaryIndexes.DATASET_DATASET, MetadataPrimaryIndexes.DATATYPE_DATASET,
                 MetadataPrimaryIndexes.INDEX_DATASET, MetadataPrimaryIndexes.NODE_DATASET,
                 MetadataPrimaryIndexes.NODEGROUP_DATASET, MetadataPrimaryIndexes.FUNCTION_DATASET,
-<<<<<<< HEAD
                 MetadataPrimaryIndexes.DATASOURCE_ADAPTER_DATASET, MetadataPrimaryIndexes.FEED_ACTIVITY_DATASET,
-                MetadataPrimaryIndexes.FEED_POLICY_DATASET };
-=======
-                MetadataPrimaryIndexes.DATASOURCE_ADAPTER_DATASET, MetadataPrimaryIndexes.LIBRARY_DATASET };
->>>>>>> 57f12eba
+                MetadataPrimaryIndexes.FEED_POLICY_DATASET, MetadataPrimaryIndexes.DATASOURCE_ADAPTER_DATASET,
+                MetadataPrimaryIndexes.LIBRARY_DATASET };
         secondaryIndexes = new IMetadataIndex[] { MetadataSecondaryIndexes.GROUPNAME_ON_DATASET_INDEX,
                 MetadataSecondaryIndexes.DATATYPENAME_ON_DATASET_INDEX,
                 MetadataSecondaryIndexes.DATATYPENAME_ON_DATATYPE_INDEX };
