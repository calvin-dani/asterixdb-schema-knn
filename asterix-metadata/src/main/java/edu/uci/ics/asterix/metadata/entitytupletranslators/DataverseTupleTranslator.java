/*
 * Copyright 2009-2013 by The Regents of the University of California
 * Licensed under the Apache License, Version 2.0 (the "License");
 * you may not use this file except in compliance with the License.
 * you may obtain a copy of the License from
 * 
 *     http://www.apache.org/licenses/LICENSE-2.0
 * 
 * Unless required by applicable law or agreed to in writing, software
 * distributed under the License is distributed on an "AS IS" BASIS,
 * WITHOUT WARRANTIES OR CONDITIONS OF ANY KIND, either express or implied.
 * See the License for the specific language governing permissions and
 * limitations under the License.
 */

package edu.uci.ics.asterix.metadata.entitytupletranslators;

import java.io.ByteArrayInputStream;
import java.io.DataInput;
import java.io.DataInputStream;
import java.io.IOException;
import java.util.Calendar;

import edu.uci.ics.asterix.common.exceptions.AsterixException;
import edu.uci.ics.asterix.formats.nontagged.AqlSerializerDeserializerProvider;
import edu.uci.ics.asterix.metadata.MetadataException;
import edu.uci.ics.asterix.metadata.bootstrap.MetadataPrimaryIndexes;
import edu.uci.ics.asterix.metadata.bootstrap.MetadataRecordTypes;
import edu.uci.ics.asterix.metadata.entities.Dataverse;
import edu.uci.ics.asterix.om.base.AInt32;
import edu.uci.ics.asterix.om.base.AMutableInt32;
import edu.uci.ics.asterix.om.base.ARecord;
import edu.uci.ics.asterix.om.base.AString;
import edu.uci.ics.asterix.om.types.BuiltinType;
import edu.uci.ics.hyracks.api.dataflow.value.ISerializerDeserializer;
import edu.uci.ics.hyracks.dataflow.common.data.accessors.ITupleReference;

/**
 * Translates a Dataverse metadata entity to an ITupleReference and vice versa.
 */
public class DataverseTupleTranslator extends AbstractTupleTranslator<Dataverse> {
    // Field indexes of serialized Dataverse in a tuple.
    // Key field.
    public static final int DATAVERSE_DATAVERSENAME_TUPLE_FIELD_INDEX = 0;
    // Payload field containing serialized Dataverse.
    public static final int DATAVERSE_PAYLOAD_TUPLE_FIELD_INDEX = 1;

    private AMutableInt32 aInt32;
    protected ISerializerDeserializer<AInt32> aInt32Serde;

    @SuppressWarnings("unchecked")
    private ISerializerDeserializer<ARecord> recordSerDes = AqlSerializerDeserializerProvider.INSTANCE
            .getSerializerDeserializer(MetadataRecordTypes.DATAVERSE_RECORDTYPE);

    @SuppressWarnings("unchecked")
    public DataverseTupleTranslator(boolean getTuple) {
        super(getTuple, MetadataPrimaryIndexes.DATAVERSE_DATASET.getFieldCount());
        aInt32 = new AMutableInt32(-1);
        aInt32Serde = AqlSerializerDeserializerProvider.INSTANCE.getSerializerDeserializer(BuiltinType.AINT32);
    }

    @Override
    public Dataverse getMetadataEntytiFromTuple(ITupleReference frameTuple) throws IOException {
        byte[] serRecord = frameTuple.getFieldData(DATAVERSE_PAYLOAD_TUPLE_FIELD_INDEX);
        int recordStartOffset = frameTuple.getFieldStart(DATAVERSE_PAYLOAD_TUPLE_FIELD_INDEX);
        int recordLength = frameTuple.getFieldLength(DATAVERSE_PAYLOAD_TUPLE_FIELD_INDEX);
        ByteArrayInputStream stream = new ByteArrayInputStream(serRecord, recordStartOffset, recordLength);
        DataInput in = new DataInputStream(stream);
        ARecord dataverseRecord = recordSerDes.deserialize(in);
        return new Dataverse(((AString) dataverseRecord.getValueByPos(0)).getStringValue(),
                ((AString) dataverseRecord.getValueByPos(1)).getStringValue(),
                ((AInt32) dataverseRecord.getValueByPos(3)).getIntegerValue());
    }

    @Override
    public ITupleReference getTupleFromMetadataEntity(Dataverse instance) throws IOException, MetadataException {
        // write the key in the first field of the tuple
        tupleBuilder.reset();
        aString.setValue(instance.getDataverseName());
        stringSerde.serialize(aString, tupleBuilder.getDataOutput());
        tupleBuilder.addFieldEndOffset();

        // write the payload in the second field of the tuple
        recordBuilder.reset(MetadataRecordTypes.DATAVERSE_RECORDTYPE);
        // write field 0
        fieldValue.reset();
        aString.setValue(instance.getDataverseName());
        stringSerde.serialize(aString, fieldValue.getDataOutput());
        recordBuilder.addField(MetadataRecordTypes.DATAVERSE_ARECORD_NAME_FIELD_INDEX, fieldValue);

        // write field 1
        fieldValue.reset();
        aString.setValue(instance.getDataFormat());
        stringSerde.serialize(aString, fieldValue.getDataOutput());
        recordBuilder.addField(MetadataRecordTypes.DATAVERSE_ARECORD_FORMAT_FIELD_INDEX, fieldValue);

        // write field 2
        fieldValue.reset();
        aString.setValue(Calendar.getInstance().getTime().toString());
        stringSerde.serialize(aString, fieldValue.getDataOutput());
        recordBuilder.addField(MetadataRecordTypes.DATAVERSE_ARECORD_TIMESTAMP_FIELD_INDEX, fieldValue);

<<<<<<< HEAD
        // write field 3
        fieldValue.reset();
        aInt32.setValue(instance.getPendingOp());
        aInt32Serde.serialize(aInt32, fieldValue.getDataOutput());
        recordBuilder.addField(MetadataRecordTypes.DATAVERSE_ARECORD_PENDINGOP_FIELD_INDEX, fieldValue);

        recordBuilder.write(tupleBuilder.getDataOutput(), true);
=======
        try {
            recordBuilder.write(tupleBuilder.getDataOutput(), true);
        } catch (AsterixException e) {
            throw new MetadataException(e);
        }
>>>>>>> 153992b2
        tupleBuilder.addFieldEndOffset();

        tuple.reset(tupleBuilder.getFieldEndOffsets(), tupleBuilder.getByteArray());
        return tuple;
    }
}<|MERGE_RESOLUTION|>--- conflicted
+++ resolved
@@ -100,21 +100,17 @@
         stringSerde.serialize(aString, fieldValue.getDataOutput());
         recordBuilder.addField(MetadataRecordTypes.DATAVERSE_ARECORD_TIMESTAMP_FIELD_INDEX, fieldValue);
 
-<<<<<<< HEAD
         // write field 3
         fieldValue.reset();
         aInt32.setValue(instance.getPendingOp());
         aInt32Serde.serialize(aInt32, fieldValue.getDataOutput());
         recordBuilder.addField(MetadataRecordTypes.DATAVERSE_ARECORD_PENDINGOP_FIELD_INDEX, fieldValue);
 
-        recordBuilder.write(tupleBuilder.getDataOutput(), true);
-=======
         try {
             recordBuilder.write(tupleBuilder.getDataOutput(), true);
         } catch (AsterixException e) {
             throw new MetadataException(e);
         }
->>>>>>> 153992b2
         tupleBuilder.addFieldEndOffset();
 
         tuple.reset(tupleBuilder.getFieldEndOffsets(), tupleBuilder.getByteArray());
