package edu.uci.ics.asterix.translator;

import java.io.File;
import java.util.ArrayList;
import java.util.Iterator;
import java.util.List;
import java.util.concurrent.atomic.AtomicLong;

import org.apache.commons.lang3.mutable.Mutable;
import org.apache.commons.lang3.mutable.MutableObject;

import edu.uci.ics.asterix.aql.base.Clause;
import edu.uci.ics.asterix.aql.base.Expression;
import edu.uci.ics.asterix.aql.base.Expression.Kind;
import edu.uci.ics.asterix.aql.expression.BeginFeedStatement;
import edu.uci.ics.asterix.aql.expression.CallExpr;
import edu.uci.ics.asterix.aql.expression.ControlFeedStatement;
import edu.uci.ics.asterix.aql.expression.CreateDataverseStatement;
import edu.uci.ics.asterix.aql.expression.CreateFunctionStatement;
import edu.uci.ics.asterix.aql.expression.CreateIndexStatement;
import edu.uci.ics.asterix.aql.expression.DatasetDecl;
import edu.uci.ics.asterix.aql.expression.DataverseDecl;
import edu.uci.ics.asterix.aql.expression.DataverseDropStatement;
import edu.uci.ics.asterix.aql.expression.DeleteStatement;
import edu.uci.ics.asterix.aql.expression.DieClause;
import edu.uci.ics.asterix.aql.expression.DistinctClause;
import edu.uci.ics.asterix.aql.expression.DropStatement;
import edu.uci.ics.asterix.aql.expression.FLWOGRExpression;
import edu.uci.ics.asterix.aql.expression.FieldAccessor;
import edu.uci.ics.asterix.aql.expression.FieldBinding;
import edu.uci.ics.asterix.aql.expression.ForClause;
import edu.uci.ics.asterix.aql.expression.FunctionDecl;
import edu.uci.ics.asterix.aql.expression.FunctionDropStatement;
import edu.uci.ics.asterix.aql.expression.GbyVariableExpressionPair;
import edu.uci.ics.asterix.aql.expression.GroupbyClause;
import edu.uci.ics.asterix.aql.expression.IfExpr;
import edu.uci.ics.asterix.aql.expression.IndexAccessor;
import edu.uci.ics.asterix.aql.expression.IndexDropStatement;
import edu.uci.ics.asterix.aql.expression.InsertStatement;
import edu.uci.ics.asterix.aql.expression.LetClause;
import edu.uci.ics.asterix.aql.expression.LimitClause;
import edu.uci.ics.asterix.aql.expression.ListConstructor;
import edu.uci.ics.asterix.aql.expression.ListConstructor.Type;
import edu.uci.ics.asterix.aql.expression.LiteralExpr;
import edu.uci.ics.asterix.aql.expression.LoadFromFileStatement;
import edu.uci.ics.asterix.aql.expression.NodeGroupDropStatement;
import edu.uci.ics.asterix.aql.expression.NodegroupDecl;
import edu.uci.ics.asterix.aql.expression.OperatorExpr;
import edu.uci.ics.asterix.aql.expression.OperatorType;
import edu.uci.ics.asterix.aql.expression.OrderbyClause;
import edu.uci.ics.asterix.aql.expression.OrderbyClause.OrderModifier;
import edu.uci.ics.asterix.aql.expression.OrderedListTypeDefinition;
import edu.uci.ics.asterix.aql.expression.QuantifiedExpression;
import edu.uci.ics.asterix.aql.expression.QuantifiedExpression.Quantifier;
import edu.uci.ics.asterix.aql.expression.QuantifiedPair;
import edu.uci.ics.asterix.aql.expression.Query;
import edu.uci.ics.asterix.aql.expression.RecordConstructor;
import edu.uci.ics.asterix.aql.expression.RecordTypeDefinition;
import edu.uci.ics.asterix.aql.expression.SetStatement;
import edu.uci.ics.asterix.aql.expression.TypeDecl;
import edu.uci.ics.asterix.aql.expression.TypeDropStatement;
import edu.uci.ics.asterix.aql.expression.TypeReferenceExpression;
import edu.uci.ics.asterix.aql.expression.UnaryExpr;
import edu.uci.ics.asterix.aql.expression.UnaryExpr.Sign;
import edu.uci.ics.asterix.aql.expression.UnionExpr;
import edu.uci.ics.asterix.aql.expression.UnorderedListTypeDefinition;
import edu.uci.ics.asterix.aql.expression.UpdateClause;
import edu.uci.ics.asterix.aql.expression.UpdateStatement;
import edu.uci.ics.asterix.aql.expression.VariableExpr;
import edu.uci.ics.asterix.aql.expression.WhereClause;
import edu.uci.ics.asterix.aql.expression.WriteFromQueryResultStatement;
import edu.uci.ics.asterix.aql.expression.WriteStatement;
import edu.uci.ics.asterix.aql.expression.visitor.IAqlExpressionVisitor;
import edu.uci.ics.asterix.aql.util.FunctionUtils;
import edu.uci.ics.asterix.common.config.DatasetConfig.DatasetType;
import edu.uci.ics.asterix.common.exceptions.AsterixException;
import edu.uci.ics.asterix.common.functions.FunctionConstants;
import edu.uci.ics.asterix.common.functions.FunctionSignature;
import edu.uci.ics.asterix.formats.base.IDataFormat;
import edu.uci.ics.asterix.metadata.MetadataException;
import edu.uci.ics.asterix.metadata.MetadataManager;
import edu.uci.ics.asterix.metadata.bootstrap.AsterixProperties;
import edu.uci.ics.asterix.metadata.declared.AqlDataSource;
import edu.uci.ics.asterix.metadata.declared.AqlMetadataProvider;
import edu.uci.ics.asterix.metadata.declared.AqlSourceId;
import edu.uci.ics.asterix.metadata.declared.FileSplitDataSink;
import edu.uci.ics.asterix.metadata.declared.FileSplitSinkId;
import edu.uci.ics.asterix.metadata.entities.Dataset;
import edu.uci.ics.asterix.metadata.entities.Function;
import edu.uci.ics.asterix.metadata.utils.DatasetUtils;
import edu.uci.ics.asterix.om.base.AInt32;
import edu.uci.ics.asterix.om.base.AString;
import edu.uci.ics.asterix.om.constants.AsterixConstantValue;
import edu.uci.ics.asterix.om.functions.AsterixBuiltinFunctions;
import edu.uci.ics.asterix.om.functions.AsterixFunctionInfo;
import edu.uci.ics.asterix.om.types.BuiltinType;
import edu.uci.ics.asterix.om.types.IAType;
<<<<<<< HEAD
import edu.uci.ics.asterix.transaction.management.service.transaction.JobId;
=======
import edu.uci.ics.asterix.runtime.formats.FormatUtils;
import edu.uci.ics.asterix.translator.CompiledStatements.ICompiledDmlStatement;
>>>>>>> 58cf330f
import edu.uci.ics.hyracks.algebricks.common.exceptions.AlgebricksException;
import edu.uci.ics.hyracks.algebricks.common.exceptions.NotImplementedException;
import edu.uci.ics.hyracks.algebricks.common.utils.Pair;
import edu.uci.ics.hyracks.algebricks.common.utils.Triple;
import edu.uci.ics.hyracks.algebricks.core.algebra.base.Counter;
import edu.uci.ics.hyracks.algebricks.core.algebra.base.ILogicalExpression;
import edu.uci.ics.hyracks.algebricks.core.algebra.base.ILogicalOperator;
import edu.uci.ics.hyracks.algebricks.core.algebra.base.ILogicalPlan;
import edu.uci.ics.hyracks.algebricks.core.algebra.base.LogicalOperatorTag;
import edu.uci.ics.hyracks.algebricks.core.algebra.base.LogicalVariable;
import edu.uci.ics.hyracks.algebricks.core.algebra.base.OperatorAnnotations;
import edu.uci.ics.hyracks.algebricks.core.algebra.expressions.AbstractFunctionCallExpression;
import edu.uci.ics.hyracks.algebricks.core.algebra.expressions.AbstractFunctionCallExpression.FunctionKind;
import edu.uci.ics.hyracks.algebricks.core.algebra.expressions.AggregateFunctionCallExpression;
import edu.uci.ics.hyracks.algebricks.core.algebra.expressions.BroadcastExpressionAnnotation;
import edu.uci.ics.hyracks.algebricks.core.algebra.expressions.BroadcastExpressionAnnotation.BroadcastSide;
import edu.uci.ics.hyracks.algebricks.core.algebra.expressions.ConstantExpression;
import edu.uci.ics.hyracks.algebricks.core.algebra.expressions.IExpressionAnnotation;
import edu.uci.ics.hyracks.algebricks.core.algebra.expressions.ScalarFunctionCallExpression;
import edu.uci.ics.hyracks.algebricks.core.algebra.expressions.UnnestingFunctionCallExpression;
import edu.uci.ics.hyracks.algebricks.core.algebra.expressions.VariableReferenceExpression;
import edu.uci.ics.hyracks.algebricks.core.algebra.functions.AlgebricksBuiltinFunctions;
import edu.uci.ics.hyracks.algebricks.core.algebra.functions.FunctionIdentifier;
import edu.uci.ics.hyracks.algebricks.core.algebra.functions.IFunctionInfo;
import edu.uci.ics.hyracks.algebricks.core.algebra.operators.logical.AbstractLogicalOperator;
import edu.uci.ics.hyracks.algebricks.core.algebra.operators.logical.AggregateOperator;
import edu.uci.ics.hyracks.algebricks.core.algebra.operators.logical.AssignOperator;
import edu.uci.ics.hyracks.algebricks.core.algebra.operators.logical.DieOperator;
import edu.uci.ics.hyracks.algebricks.core.algebra.operators.logical.DistinctOperator;
import edu.uci.ics.hyracks.algebricks.core.algebra.operators.logical.EmptyTupleSourceOperator;
import edu.uci.ics.hyracks.algebricks.core.algebra.operators.logical.GroupByOperator;
import edu.uci.ics.hyracks.algebricks.core.algebra.operators.logical.InsertDeleteOperator;
import edu.uci.ics.hyracks.algebricks.core.algebra.operators.logical.LimitOperator;
import edu.uci.ics.hyracks.algebricks.core.algebra.operators.logical.NestedTupleSourceOperator;
import edu.uci.ics.hyracks.algebricks.core.algebra.operators.logical.OrderOperator;
import edu.uci.ics.hyracks.algebricks.core.algebra.operators.logical.OrderOperator.IOrder;
import edu.uci.ics.hyracks.algebricks.core.algebra.operators.logical.ProjectOperator;
import edu.uci.ics.hyracks.algebricks.core.algebra.operators.logical.SelectOperator;
import edu.uci.ics.hyracks.algebricks.core.algebra.operators.logical.SinkOperator;
import edu.uci.ics.hyracks.algebricks.core.algebra.operators.logical.SubplanOperator;
import edu.uci.ics.hyracks.algebricks.core.algebra.operators.logical.UnionAllOperator;
import edu.uci.ics.hyracks.algebricks.core.algebra.operators.logical.UnnestOperator;
import edu.uci.ics.hyracks.algebricks.core.algebra.operators.logical.WriteOperator;
import edu.uci.ics.hyracks.algebricks.core.algebra.operators.logical.WriteResultOperator;
import edu.uci.ics.hyracks.algebricks.core.algebra.plan.ALogicalPlanImpl;
import edu.uci.ics.hyracks.api.io.FileReference;
import edu.uci.ics.hyracks.dataflow.std.file.FileSplit;

/**
 * Each visit returns a pair of an operator and a variable. The variable
 * corresponds to the new column, if any, added to the tuple flow. E.g., for
 * Unnest, the column is the variable bound to the elements in the list, for
 * Subplan it is null. The first argument of a visit method is the expression
 * which is translated. The second argument of a visit method is the tuple
 * source for the current subtree.
 */

public class AqlExpressionToPlanTranslator extends AbstractAqlTranslator implements
        IAqlExpressionVisitor<Pair<ILogicalOperator, LogicalVariable>, Mutable<ILogicalOperator>> {

<<<<<<< HEAD
    private final MetadataTransactionContext mdTxnCtx;
    private final JobId jobId;
    private TranslationContext context;
    private String outputDatasetName;
    private Statement.Kind dmlKind;
=======
    private final AqlMetadataProvider metadataProvider;
    private final TranslationContext context;
    private final String outputDatasetName;
    private final ICompiledDmlStatement stmt;
>>>>>>> 58cf330f
    private static AtomicLong outputFileID = new AtomicLong(0);
    private static final String OUTPUT_FILE_PREFIX = "OUTPUT_";

    private static LogicalVariable METADATA_DUMMY_VAR = new LogicalVariable(-1);

<<<<<<< HEAD
    public AqlExpressionToPlanTranslator(JobId jobId, MetadataTransactionContext mdTxnCtx, int currentVarCounter,
            String outputDatasetName, Statement.Kind dmlKind) {
        this.mdTxnCtx = mdTxnCtx;
        this.jobId = jobId;
        this.context = new TranslationContext(new Counter(currentVarCounter));
        this.outputDatasetName = outputDatasetName;
        this.dmlKind = dmlKind;
=======
    public AqlExpressionToPlanTranslator(AqlMetadataProvider metadataProvider, int currentVarCounter,
            String outputDatasetName, ICompiledDmlStatement stmt) {
        this.context = new TranslationContext(new Counter(currentVarCounter));
        this.outputDatasetName = outputDatasetName;
        this.stmt = stmt;
        this.metadataProvider = metadataProvider;
>>>>>>> 58cf330f
    }

    public int getVarCounter() {
        return context.getVarCounter();
    }

<<<<<<< HEAD
    public ILogicalPlanAndMetadata translate(Query expr, AqlCompiledMetadataDeclarations compiledDeclarations)
            throws AlgebricksException, AsterixException {
        if (expr == null) {
            return null;
        }
        if (compiledDeclarations == null) {
            compiledDeclarations = compileMetadata(mdTxnCtx, expr.getPrologDeclList(), true);
        }
        if (!compiledDeclarations.isConnectedToDataverse())
            compiledDeclarations.connectToDataverse(compiledDeclarations.getDataverseName());
        IDataFormat format = compiledDeclarations.getFormat();
        if (format == null) {
            throw new AlgebricksException("Data format has not been set.");
        }
        format.registerRuntimeFunctions();
=======
    public ILogicalPlan translate(Query expr) throws AlgebricksException, AsterixException {
        IDataFormat format = FormatUtils.getDefaultFormat();
        format.registerRuntimeFunctions();

>>>>>>> 58cf330f
        Pair<ILogicalOperator, LogicalVariable> p = expr.accept(this, new MutableObject<ILogicalOperator>(
                new EmptyTupleSourceOperator()));

        ArrayList<Mutable<ILogicalOperator>> globalPlanRoots = new ArrayList<Mutable<ILogicalOperator>>();

        boolean isTransactionalWrite = false;
        ILogicalOperator topOp = p.first;
        ProjectOperator project = (ProjectOperator) topOp;
        LogicalVariable resVar = project.getVariables().get(0);
        if (outputDatasetName == null) {
<<<<<<< HEAD
            FileSplit outputFileSplit = compiledDeclarations.getOutputFile();
            if (outputFileSplit == null) {
                outputFileSplit = getDefaultOutputFileLocation();
            }
            compiledDeclarations.setOutputFile(outputFileSplit);
=======
            FileSplit outputFileSplit = metadataProvider.getOutputFile();
            if (outputFileSplit == null) {
                outputFileSplit = getDefaultOutputFileLocation();
            }
            metadataProvider.setOutputFile(outputFileSplit);
>>>>>>> 58cf330f
            List<Mutable<ILogicalExpression>> writeExprList = new ArrayList<Mutable<ILogicalExpression>>(1);
            writeExprList.add(new MutableObject<ILogicalExpression>(new VariableReferenceExpression(resVar)));
            FileSplitSinkId fssi = new FileSplitSinkId(outputFileSplit);
            FileSplitDataSink sink = new FileSplitDataSink(fssi, null);
            topOp = new WriteOperator(writeExprList, sink);
            topOp.getInputs().add(new MutableObject<ILogicalOperator>(project));
        } else {
<<<<<<< HEAD
            String dataVerseName = compiledDeclarations.getDataverseName();
            Dataset dataset = compiledDeclarations.findDataset(outputDatasetName);
            if (dataset == null) {
                throw new AlgebricksException("Cannot find dataset " + outputDatasetName);
            }

            AqlSourceId sourceId = new AqlSourceId(dataVerseName, outputDatasetName);
            String itemTypeName = dataset.getItemTypeName();
            IAType itemType = compiledDeclarations.findType(itemTypeName);
            AqlDataSource dataSource = new AqlDataSource(sourceId, dataset, itemType);
            if (dataset.getDatasetType() == DatasetType.EXTERNAL) {
                throw new AlgebricksException("Cannot write output to an external dataset.");
            }
=======

            AqlDataSource targetDatasource = validateDatasetInfo(metadataProvider, stmt.getDataverseName(),
                    stmt.getDatasetName());

>>>>>>> 58cf330f
            ArrayList<LogicalVariable> vars = new ArrayList<LogicalVariable>();
            ArrayList<Mutable<ILogicalExpression>> exprs = new ArrayList<Mutable<ILogicalExpression>>();
            List<Mutable<ILogicalExpression>> varRefsForLoading = new ArrayList<Mutable<ILogicalExpression>>();

<<<<<<< HEAD
            List<String> partitionKeys = DatasetUtils.getPartitioningKeys(dataset);
=======
            List<String> partitionKeys = DatasetUtils.getPartitioningKeys(targetDatasource.getDataset());
>>>>>>> 58cf330f
            for (String keyFieldName : partitionKeys) {
                IFunctionInfo finfoAccess = AsterixBuiltinFunctions
                        .getAsterixFunctionInfo(AsterixBuiltinFunctions.FIELD_ACCESS_BY_NAME);
                @SuppressWarnings("unchecked")
                ScalarFunctionCallExpression f = new ScalarFunctionCallExpression(finfoAccess,
                        new MutableObject<ILogicalExpression>(new VariableReferenceExpression(METADATA_DUMMY_VAR)),
                        new MutableObject<ILogicalExpression>(new ConstantExpression(new AsterixConstantValue(
                                new AString(keyFieldName)))));
                f.substituteVar(METADATA_DUMMY_VAR, resVar);
                exprs.add(new MutableObject<ILogicalExpression>(f));
                LogicalVariable v = context.newVar();
                vars.add(v);
                varRefsForLoading.add(new MutableObject<ILogicalExpression>(new VariableReferenceExpression(v)));
            }
            AssignOperator assign = new AssignOperator(vars, exprs);
            assign.getInputs().add(new MutableObject<ILogicalOperator>(project));

            Mutable<ILogicalExpression> varRef = new MutableObject<ILogicalExpression>(new VariableReferenceExpression(
                    resVar));
<<<<<<< HEAD
            ILogicalOperator load = null;

            switch (dmlKind) {
                case WRITE_FROM_QUERY_RESULT: {
                    load = new WriteResultOperator(dataSource, varRef, varRefsForLoading);
                    load.getInputs().add(new MutableObject<ILogicalOperator>(assign));
                    break;
                }
                case INSERT: {
                    ILogicalOperator insertOp = new InsertDeleteOperator(dataSource, varRef, varRefsForLoading,
                            InsertDeleteOperator.Kind.INSERT);
                    insertOp.getInputs().add(new MutableObject<ILogicalOperator>(assign));
                    load = new SinkOperator();
                    load.getInputs().add(new MutableObject<ILogicalOperator>(insertOp));
=======
            ILogicalOperator leafOperator = null;

            switch (stmt.getKind()) {
                case WRITE_FROM_QUERY_RESULT: {

                    leafOperator = new WriteResultOperator(targetDatasource, varRef, varRefsForLoading);
                    leafOperator.getInputs().add(new MutableObject<ILogicalOperator>(assign));
                    break;
                }
                case INSERT: {
                    ILogicalOperator insertOp = new InsertDeleteOperator(targetDatasource, varRef, varRefsForLoading,
                            InsertDeleteOperator.Kind.INSERT);
                    insertOp.getInputs().add(new MutableObject<ILogicalOperator>(assign));
                    leafOperator = new SinkOperator();
                    leafOperator.getInputs().add(new MutableObject<ILogicalOperator>(insertOp));
>>>>>>> 58cf330f
                    isTransactionalWrite = true;
                    break;
                }
                case DELETE: {
<<<<<<< HEAD
                    ILogicalOperator deleteOp = new InsertDeleteOperator(dataSource, varRef, varRefsForLoading,
                            InsertDeleteOperator.Kind.DELETE);
                    deleteOp.getInputs().add(new MutableObject<ILogicalOperator>(assign));
                    load = new SinkOperator();
                    load.getInputs().add(new MutableObject<ILogicalOperator>(deleteOp));
=======
                    ILogicalOperator deleteOp = new InsertDeleteOperator(targetDatasource, varRef, varRefsForLoading,
                            InsertDeleteOperator.Kind.DELETE);
                    deleteOp.getInputs().add(new MutableObject<ILogicalOperator>(assign));
                    leafOperator = new SinkOperator();
                    leafOperator.getInputs().add(new MutableObject<ILogicalOperator>(deleteOp));
>>>>>>> 58cf330f
                    isTransactionalWrite = true;
                    break;
                }
                case BEGIN_FEED: {
<<<<<<< HEAD
                    ILogicalOperator insertOp = new InsertDeleteOperator(dataSource, varRef, varRefsForLoading,
                            InsertDeleteOperator.Kind.INSERT);
                    insertOp.getInputs().add(new MutableObject<ILogicalOperator>(assign));
                    load = new SinkOperator();
                    load.getInputs().add(new MutableObject<ILogicalOperator>(insertOp));
=======
                    ILogicalOperator insertOp = new InsertDeleteOperator(targetDatasource, varRef, varRefsForLoading,
                            InsertDeleteOperator.Kind.INSERT);
                    insertOp.getInputs().add(new MutableObject<ILogicalOperator>(assign));
                    leafOperator = new SinkOperator();
                    leafOperator.getInputs().add(new MutableObject<ILogicalOperator>(insertOp));
>>>>>>> 58cf330f
                    isTransactionalWrite = false;
                    break;
                }
            }
<<<<<<< HEAD
            topOp = load;
=======
            topOp = leafOperator;
>>>>>>> 58cf330f
        }

        globalPlanRoots.add(new MutableObject<ILogicalOperator>(topOp));
        ILogicalPlan plan = new ALogicalPlanImpl(globalPlanRoots);
<<<<<<< HEAD
        AqlMetadataProvider metadataProvider = new AqlMetadataProvider(jobId, isTransactionalWrite,
                compiledDeclarations);
        ILogicalPlanAndMetadata planAndMetadata = new AqlLogicalPlanAndMetadataImpl(plan, metadataProvider);
        return planAndMetadata;
=======
        return plan;
    }

    private AqlDataSource validateDatasetInfo(AqlMetadataProvider metadataProvider, String dataverseName,
            String datasetName) throws AlgebricksException {
        Dataset dataset = metadataProvider.findDataset(dataverseName, datasetName);
        if (dataset == null) {
            throw new AlgebricksException("Cannot find dataset " + datasetName + " in dataverse " + dataverseName);
        }

        AqlSourceId sourceId = new AqlSourceId(dataverseName, datasetName);
        String itemTypeName = dataset.getItemTypeName();
        IAType itemType = metadataProvider.findType(dataverseName, itemTypeName);
        AqlDataSource dataSource = new AqlDataSource(sourceId, dataset, itemType);
        if (dataset.getDatasetType() == DatasetType.EXTERNAL) {
            throw new AlgebricksException("Cannot write output to an external dataset.");
        }
        return dataSource;

>>>>>>> 58cf330f
    }

    private FileSplit getDefaultOutputFileLocation() throws MetadataException {
        if (AsterixProperties.INSTANCE.getOutputDir() == null) {
            throw new MetadataException(
                    "Output location for query result not specified at the time of deployment, must specify explicitly using 'write output to ..' statement");
        }
        String filePath = AsterixProperties.INSTANCE.getOutputDir() + System.getProperty("file.separator")
                + OUTPUT_FILE_PREFIX + outputFileID.incrementAndGet();
        return new FileSplit(AsterixProperties.INSTANCE.getMetadataNodeName(), new FileReference(new File(filePath)));
    }

    @Override
    public Pair<ILogicalOperator, LogicalVariable> visitForClause(ForClause fc, Mutable<ILogicalOperator> tupSource)
            throws AsterixException {
        LogicalVariable v = context.newVar(fc.getVarExpr());

        Expression inExpr = fc.getInExpr();
        Pair<ILogicalExpression, Mutable<ILogicalOperator>> eo = aqlExprToAlgExpression(inExpr, tupSource);
        ILogicalOperator returnedOp;

        if (fc.getPosVarExpr() == null) {
            returnedOp = new UnnestOperator(v, new MutableObject<ILogicalExpression>(makeUnnestExpression(eo.first)));
        } else {
            LogicalVariable pVar = context.newVar(fc.getPosVarExpr());
            returnedOp = new UnnestOperator(v, new MutableObject<ILogicalExpression>(makeUnnestExpression(eo.first)),
                    pVar, BuiltinType.AINT32);
        }
        returnedOp.getInputs().add(eo.second);

        return new Pair<ILogicalOperator, LogicalVariable>(returnedOp, v);
    }

    @Override
    public Pair<ILogicalOperator, LogicalVariable> visitLetClause(LetClause lc, Mutable<ILogicalOperator> tupSource)
            throws AsterixException {
        LogicalVariable v;
        ILogicalOperator returnedOp;

        switch (lc.getBindingExpr().getKind()) {
            case VARIABLE_EXPRESSION: {
                v = context.newVar(lc.getVarExpr());
                LogicalVariable prev = context.getVar(((VariableExpr) lc.getBindingExpr()).getVar().getId());
                returnedOp = new AssignOperator(v, new MutableObject<ILogicalExpression>(
                        new VariableReferenceExpression(prev)));
                returnedOp.getInputs().add(tupSource);
                break;
            }
            default: {
                v = context.newVar(lc.getVarExpr());
                Pair<ILogicalExpression, Mutable<ILogicalOperator>> eo = aqlExprToAlgExpression(lc.getBindingExpr(),
                        tupSource);
                returnedOp = new AssignOperator(v, new MutableObject<ILogicalExpression>(eo.first));
                returnedOp.getInputs().add(eo.second);
                break;
            }
        }
        return new Pair<ILogicalOperator, LogicalVariable>(returnedOp, v);
    }

    @Override
    public Pair<ILogicalOperator, LogicalVariable> visitFlworExpression(FLWOGRExpression flwor,
            Mutable<ILogicalOperator> tupSource) throws AsterixException {
        Mutable<ILogicalOperator> flworPlan = tupSource;
        boolean isTop = context.isTopFlwor();
        if (isTop) {
            context.setTopFlwor(false);
        }
        for (Clause c : flwor.getClauseList()) {
            Pair<ILogicalOperator, LogicalVariable> pC = c.accept(this, flworPlan);
            flworPlan = new MutableObject<ILogicalOperator>(pC.first);
        }

        Expression r = flwor.getReturnExpr();
        boolean noFlworClause = flwor.noForClause();

        if (r.getKind() == Kind.VARIABLE_EXPRESSION) {
            VariableExpr v = (VariableExpr) r;
            LogicalVariable var = context.getVar(v.getVar().getId());

            return produceFlwrResult(noFlworClause, isTop, flworPlan, var);

        } else {
            Mutable<ILogicalOperator> baseOp = new MutableObject<ILogicalOperator>(flworPlan.getValue());
            Pair<ILogicalOperator, LogicalVariable> rRes = r.accept(this, baseOp);
            ILogicalOperator rOp = rRes.first;
            ILogicalOperator resOp;
            if (expressionNeedsNoNesting(r)) {
                baseOp.setValue(flworPlan.getValue());
                resOp = rOp;
            } else {
                SubplanOperator s = new SubplanOperator(rOp);
                s.getInputs().add(flworPlan);
                resOp = s;
                baseOp.setValue(new NestedTupleSourceOperator(new MutableObject<ILogicalOperator>(s)));
            }
            Mutable<ILogicalOperator> resOpRef = new MutableObject<ILogicalOperator>(resOp);
            return produceFlwrResult(noFlworClause, isTop, resOpRef, rRes.second);
        }
    }

    @Override
    public Pair<ILogicalOperator, LogicalVariable> visitFieldAccessor(FieldAccessor fa,
            Mutable<ILogicalOperator> tupSource) throws AsterixException {
        Pair<ILogicalExpression, Mutable<ILogicalOperator>> p = aqlExprToAlgExpression(fa.getExpr(), tupSource);
        LogicalVariable v = context.newVar();
        AbstractFunctionCallExpression fldAccess = new ScalarFunctionCallExpression(
                FunctionUtils.getFunctionInfo(AsterixBuiltinFunctions.FIELD_ACCESS_BY_NAME));
        fldAccess.getArguments().add(new MutableObject<ILogicalExpression>(p.first));
        ILogicalExpression faExpr = new ConstantExpression(new AsterixConstantValue(new AString(fa.getIdent()
                .getValue())));
        fldAccess.getArguments().add(new MutableObject<ILogicalExpression>(faExpr));
        AssignOperator a = new AssignOperator(v, new MutableObject<ILogicalExpression>(fldAccess));
        a.getInputs().add(p.second);
        return new Pair<ILogicalOperator, LogicalVariable>(a, v);

    }

    @Override
    public Pair<ILogicalOperator, LogicalVariable> visitIndexAccessor(IndexAccessor ia,
            Mutable<ILogicalOperator> tupSource) throws AsterixException {
        Pair<ILogicalExpression, Mutable<ILogicalOperator>> p = aqlExprToAlgExpression(ia.getExpr(), tupSource);
        LogicalVariable v = context.newVar();
        AbstractFunctionCallExpression f;
        int i = ia.getIndex();
        if (i == IndexAccessor.ANY) {
            f = new ScalarFunctionCallExpression(
                    FunctionUtils.getFunctionInfo(AsterixBuiltinFunctions.ANY_COLLECTION_MEMBER));
            f.getArguments().add(new MutableObject<ILogicalExpression>(p.first));
        } else {
            f = new ScalarFunctionCallExpression(FunctionUtils.getFunctionInfo(AsterixBuiltinFunctions.GET_ITEM));
            f.getArguments().add(new MutableObject<ILogicalExpression>(p.first));
            f.getArguments().add(
                    new MutableObject<ILogicalExpression>(new ConstantExpression(
                            new AsterixConstantValue(new AInt32(i)))));
        }
        AssignOperator a = new AssignOperator(v, new MutableObject<ILogicalExpression>(f));
        a.getInputs().add(p.second);
        return new Pair<ILogicalOperator, LogicalVariable>(a, v);
    }

    @Override
    public Pair<ILogicalOperator, LogicalVariable> visitCallExpr(CallExpr fcall, Mutable<ILogicalOperator> tupSource)
            throws AsterixException {
        LogicalVariable v = context.newVar();
<<<<<<< HEAD
        AsterixFunction fid = fcall.getIdent();
=======
        FunctionSignature signature = fcall.getFunctionSignature();
>>>>>>> 58cf330f
        List<Mutable<ILogicalExpression>> args = new ArrayList<Mutable<ILogicalExpression>>();
        Mutable<ILogicalOperator> topOp = tupSource;

        for (Expression expr : fcall.getExprList()) {
            switch (expr.getKind()) {
                case VARIABLE_EXPRESSION: {
                    LogicalVariable var = context.getVar(((VariableExpr) expr).getVar().getId());
                    args.add(new MutableObject<ILogicalExpression>(new VariableReferenceExpression(var)));
                    break;
                }
                case LITERAL_EXPRESSION: {
                    LiteralExpr val = (LiteralExpr) expr;
                    args.add(new MutableObject<ILogicalExpression>(new ConstantExpression(new AsterixConstantValue(
                            ConstantHelper.objectFromLiteral(val.getValue())))));
                    break;
                }
                default: {
                    Pair<ILogicalExpression, Mutable<ILogicalOperator>> eo = aqlExprToAlgExpression(expr, topOp);
                    AbstractLogicalOperator o1 = (AbstractLogicalOperator) eo.second.getValue();
                    args.add(new MutableObject<ILogicalExpression>(eo.first));
                    if (o1 != null && !(o1.getOperatorTag() == LogicalOperatorTag.ASSIGN && hasOnlyChild(o1, topOp))) {
                        topOp = eo.second;
                    }
                    break;
                }
            }
        }

<<<<<<< HEAD
        FunctionIdentifier fi = new FunctionIdentifier(AlgebricksBuiltinFunctions.ALGEBRICKS_NS, fid.getFunctionName());
=======
        AbstractFunctionCallExpression f;
        if ((f = lookupUserDefinedFunction(signature, args)) == null) {
            f = lookupBuiltinFunction(signature.getName(), signature.getArity(), args);
        }

        if (f == null) {
            throw new AsterixException(" Unknown function " + signature);
        }

        // Put hints into function call expr.
        if (fcall.hasHints()) {
            for (IExpressionAnnotation hint : fcall.getHints()) {
                f.getAnnotations().put(hint, hint);
            }
        }

        AssignOperator op = new AssignOperator(v, new MutableObject<ILogicalExpression>(f));
        if (topOp != null) {
            op.getInputs().add(topOp);
        }

        return new Pair<ILogicalOperator, LogicalVariable>(op, v);
    }

    private AbstractFunctionCallExpression lookupUserDefinedFunction(FunctionSignature signature,
            List<Mutable<ILogicalExpression>> args) throws MetadataException {
        if (signature.getNamespace() == null) {
            return null;
        }
        Function function = MetadataManager.INSTANCE.getFunction(metadataProvider.getMetadataTxnContext(), signature);
        if (function == null) {
            return null;
        }
        AbstractFunctionCallExpression f = null;
        if (function.getLanguage().equalsIgnoreCase(Function.LANGUAGE_AQL)) {
            IFunctionInfo finfo = new AsterixFunctionInfo(signature);
            return new ScalarFunctionCallExpression(finfo, args);
        } else {
            throw new MetadataException(" User defined functions written in " + function.getLanguage()
                    + " are not supported");
        }
    }

    private AbstractFunctionCallExpression lookupBuiltinFunction(String functionName, int arity,
            List<Mutable<ILogicalExpression>> args) {
        AbstractFunctionCallExpression f = null;

        FunctionIdentifier fi = new FunctionIdentifier(AlgebricksBuiltinFunctions.ALGEBRICKS_NS, functionName, arity);
>>>>>>> 58cf330f
        AsterixFunctionInfo afi = AsterixBuiltinFunctions.lookupFunction(fi);
        FunctionIdentifier builtinAquafi = afi == null ? null : afi.getFunctionIdentifier();

        if (builtinAquafi != null) {
            fi = builtinAquafi;
        } else {
<<<<<<< HEAD
            fi = new FunctionIdentifier(FunctionConstants.ASTERIX_NS, fid.getFunctionName());
=======
            fi = new FunctionIdentifier(FunctionConstants.ASTERIX_NS, functionName, arity);
>>>>>>> 58cf330f
            FunctionIdentifier builtinAsterixFi = AsterixBuiltinFunctions.getBuiltinFunctionIdentifier(fi);
            if (builtinAsterixFi != null) {
                fi = builtinAsterixFi;
            }
        }
<<<<<<< HEAD
        AbstractFunctionCallExpression f;
=======
>>>>>>> 58cf330f
        if (AsterixBuiltinFunctions.isBuiltinAggregateFunction(fi)) {
            f = AsterixBuiltinFunctions.makeAggregateFunctionExpression(fi, args);
        } else if (AsterixBuiltinFunctions.isBuiltinUnnestingFunction(fi)) {
            UnnestingFunctionCallExpression ufce = new UnnestingFunctionCallExpression(
                    FunctionUtils.getFunctionInfo(fi), args);
            ufce.setReturnsUniqueValues(AsterixBuiltinFunctions.returnsUniqueValues(fi));
            f = ufce;
        } else {
            f = new ScalarFunctionCallExpression(FunctionUtils.getFunctionInfo(fi), args);
        }
<<<<<<< HEAD
        // Put hints into function call expr.
        if (fcall.hasHints()) {
            for (IExpressionAnnotation hint : fcall.getHints()) {
                f.getAnnotations().put(hint, hint);
            }
        }
        AssignOperator op = new AssignOperator(v, new MutableObject<ILogicalExpression>(f));
        if (topOp != null) {
            op.getInputs().add(topOp);
        }

        return new Pair<ILogicalOperator, LogicalVariable>(op, v);
=======
        return f;
>>>>>>> 58cf330f
    }

    @Override
    public Pair<ILogicalOperator, LogicalVariable> visitFunctionDecl(FunctionDecl fd,
            Mutable<ILogicalOperator> tupSource) {
        // TODO Auto-generated method stub
        throw new NotImplementedException();
    }

    @Override
    public Pair<ILogicalOperator, LogicalVariable> visitGroupbyClause(GroupbyClause gc,
            Mutable<ILogicalOperator> tupSource) throws AsterixException {
        GroupByOperator gOp = new GroupByOperator();
        Mutable<ILogicalOperator> topOp = tupSource;
        for (GbyVariableExpressionPair ve : gc.getGbyPairList()) {
            LogicalVariable v;
            VariableExpr vexpr = ve.getVar();
            if (vexpr != null) {
                v = context.newVar(vexpr);
            } else {
                v = context.newVar();
            }
            Pair<ILogicalExpression, Mutable<ILogicalOperator>> eo = aqlExprToAlgExpression(ve.getExpr(), topOp);
            gOp.addGbyExpression(v, eo.first);
            topOp = eo.second;
        }
        for (GbyVariableExpressionPair ve : gc.getDecorPairList()) {
            LogicalVariable v;
            VariableExpr vexpr = ve.getVar();
            if (vexpr != null) {
                v = context.newVar(vexpr);
            } else {
                v = context.newVar();
            }
            Pair<ILogicalExpression, Mutable<ILogicalOperator>> eo = aqlExprToAlgExpression(ve.getExpr(), topOp);
            gOp.addDecorExpression(v, eo.first);
            topOp = eo.second;
        }
        gOp.getInputs().add(topOp);

        for (VariableExpr var : gc.getWithVarList()) {
            LogicalVariable aggVar = context.newVar();
            LogicalVariable oldVar = context.getVar(var);
            List<Mutable<ILogicalExpression>> flArgs = new ArrayList<Mutable<ILogicalExpression>>(1);
            flArgs.add(new MutableObject<ILogicalExpression>(new VariableReferenceExpression(oldVar)));
            AggregateFunctionCallExpression fListify = AsterixBuiltinFunctions.makeAggregateFunctionExpression(
                    AsterixBuiltinFunctions.LISTIFY, flArgs);
            AggregateOperator agg = new AggregateOperator(mkSingletonArrayList(aggVar),
                    (List) mkSingletonArrayList(new MutableObject<ILogicalExpression>(fListify)));

            agg.getInputs().add(
                    new MutableObject<ILogicalOperator>(new NestedTupleSourceOperator(
                            new MutableObject<ILogicalOperator>(gOp))));
            ILogicalPlan plan = new ALogicalPlanImpl(new MutableObject<ILogicalOperator>(agg));
            gOp.getNestedPlans().add(plan);
            // Hide the variable that was part of the "with", replacing it with
            // the one bound by the aggregation op.
            context.setVar(var, aggVar);
        }

        gOp.getAnnotations().put(OperatorAnnotations.USE_HASH_GROUP_BY, gc.hasHashGroupByHint());
        return new Pair<ILogicalOperator, LogicalVariable>(gOp, null);
    }

    @Override
    public Pair<ILogicalOperator, LogicalVariable> visitIfExpr(IfExpr ifexpr, Mutable<ILogicalOperator> tupSource)
            throws AsterixException {
        // In the most general case, IfThenElse is translated in the following
        // way.
        //
        // We assign the result of the condition to one variable varCond.
        // We create one subplan which contains the plan for the "then" branch,
        // on top of which there is a selection whose condition is varCond.
        // Similarly, we create one subplan for the "else" branch, in which the
        // selection is not(varCond).
        // Finally, we concatenate the results. (??)

        Pair<ILogicalOperator, LogicalVariable> pCond = ifexpr.getCondExpr().accept(this, tupSource);
        ILogicalOperator opCond = pCond.first;
        LogicalVariable varCond = pCond.second;

        SubplanOperator sp = new SubplanOperator();
        Mutable<ILogicalOperator> nestedSource = new MutableObject<ILogicalOperator>(new NestedTupleSourceOperator(
                new MutableObject<ILogicalOperator>(sp)));

        Pair<ILogicalOperator, LogicalVariable> pThen = ifexpr.getThenExpr().accept(this, nestedSource);
        SelectOperator sel1 = new SelectOperator(new MutableObject<ILogicalExpression>(new VariableReferenceExpression(
                varCond)));
        sel1.getInputs().add(new MutableObject<ILogicalOperator>(pThen.first));

        Pair<ILogicalOperator, LogicalVariable> pElse = ifexpr.getElseExpr().accept(this, nestedSource);
        AbstractFunctionCallExpression notVarCond = new ScalarFunctionCallExpression(
                FunctionUtils.getFunctionInfo(AlgebricksBuiltinFunctions.NOT), new MutableObject<ILogicalExpression>(
                        new VariableReferenceExpression(varCond)));
        SelectOperator sel2 = new SelectOperator(new MutableObject<ILogicalExpression>(notVarCond));
        sel2.getInputs().add(new MutableObject<ILogicalOperator>(pElse.first));

        ILogicalPlan p1 = new ALogicalPlanImpl(new MutableObject<ILogicalOperator>(sel1));
        sp.getNestedPlans().add(p1);
        ILogicalPlan p2 = new ALogicalPlanImpl(new MutableObject<ILogicalOperator>(sel2));
        sp.getNestedPlans().add(p2);

        Mutable<ILogicalOperator> opCondRef = new MutableObject<ILogicalOperator>(opCond);
        sp.getInputs().add(opCondRef);

        LogicalVariable resV = context.newVar();
        AbstractFunctionCallExpression concatNonNull = new ScalarFunctionCallExpression(
                FunctionUtils.getFunctionInfo(AsterixBuiltinFunctions.CONCAT_NON_NULL),
                new MutableObject<ILogicalExpression>(new VariableReferenceExpression(pThen.second)),
                new MutableObject<ILogicalExpression>(new VariableReferenceExpression(pElse.second)));
        AssignOperator a = new AssignOperator(resV, new MutableObject<ILogicalExpression>(concatNonNull));
        a.getInputs().add(new MutableObject<ILogicalOperator>(sp));

        return new Pair<ILogicalOperator, LogicalVariable>(a, resV);
    }

    @Override
    public Pair<ILogicalOperator, LogicalVariable> visitLiteralExpr(LiteralExpr l, Mutable<ILogicalOperator> tupSource) {
        LogicalVariable var = context.newVar();
        AssignOperator a = new AssignOperator(var, new MutableObject<ILogicalExpression>(new ConstantExpression(
                new AsterixConstantValue(ConstantHelper.objectFromLiteral(l.getValue())))));
        if (tupSource != null) {
            a.getInputs().add(tupSource);
        }
        return new Pair<ILogicalOperator, LogicalVariable>(a, var);
    }

    @Override
    public Pair<ILogicalOperator, LogicalVariable> visitOperatorExpr(OperatorExpr op,
            Mutable<ILogicalOperator> tupSource) throws AsterixException {
        ArrayList<OperatorType> ops = op.getOpList();
        int nOps = ops.size();

        if (nOps > 0 && (ops.get(0) == OperatorType.AND || ops.get(0) == OperatorType.OR)) {
            return visitAndOrOperator(op, tupSource);
        }

        ArrayList<Expression> exprs = op.getExprList();

        Mutable<ILogicalOperator> topOp = tupSource;

        ILogicalExpression currExpr = null;
        for (int i = 0; i <= nOps; i++) {

            Pair<ILogicalExpression, Mutable<ILogicalOperator>> p = aqlExprToAlgExpression(exprs.get(i), topOp);
            topOp = p.second;
            ILogicalExpression e = p.first;
            // now look at the operator
            if (i < nOps) {
                if (OperatorExpr.opIsComparison(ops.get(i))) {
                    AbstractFunctionCallExpression c = createComparisonExpression(ops.get(i));

                    // chain the operators
                    if (i == 0) {
                        c.getArguments().add(new MutableObject<ILogicalExpression>(e));
                        currExpr = c;
                        if (op.isBroadcastOperand(i)) {
                            BroadcastExpressionAnnotation bcast = new BroadcastExpressionAnnotation();
                            bcast.setObject(BroadcastSide.LEFT);
                            c.getAnnotations().put(BroadcastExpressionAnnotation.BROADCAST_ANNOTATION_KEY, bcast);
                        }
                    } else {
                        ((AbstractFunctionCallExpression) currExpr).getArguments().add(
                                new MutableObject<ILogicalExpression>(e));
                        c.getArguments().add(new MutableObject<ILogicalExpression>(currExpr));
                        currExpr = c;
                        if (i == 1 && op.isBroadcastOperand(i)) {
                            BroadcastExpressionAnnotation bcast = new BroadcastExpressionAnnotation();
                            bcast.setObject(BroadcastSide.RIGHT);
                            c.getAnnotations().put(BroadcastExpressionAnnotation.BROADCAST_ANNOTATION_KEY, bcast);
                        }
                    }
                } else {
                    AbstractFunctionCallExpression f = createFunctionCallExpressionForBuiltinOperator(ops.get(i));

                    if (i == 0) {
                        f.getArguments().add(new MutableObject<ILogicalExpression>(e));
                        currExpr = f;
                    } else {
                        ((AbstractFunctionCallExpression) currExpr).getArguments().add(
                                new MutableObject<ILogicalExpression>(e));
                        f.getArguments().add(new MutableObject<ILogicalExpression>(currExpr));
                        currExpr = f;
                    }
                }
            } else { // don't forget the last expression...
                ((AbstractFunctionCallExpression) currExpr).getArguments()
                        .add(new MutableObject<ILogicalExpression>(e));
                if (i == 1 && op.isBroadcastOperand(i)) {
                    BroadcastExpressionAnnotation bcast = new BroadcastExpressionAnnotation();
                    bcast.setObject(BroadcastSide.RIGHT);
                    ((AbstractFunctionCallExpression) currExpr).getAnnotations().put(
                            BroadcastExpressionAnnotation.BROADCAST_ANNOTATION_KEY, bcast);
                }
            }
        }

        // Add hints as annotations.
        if (op.hasHints() && currExpr instanceof AbstractFunctionCallExpression) {
            AbstractFunctionCallExpression currFuncExpr = (AbstractFunctionCallExpression) currExpr;
            for (IExpressionAnnotation hint : op.getHints()) {
                currFuncExpr.getAnnotations().put(hint, hint);
            }
        }

        LogicalVariable assignedVar = context.newVar();
        AssignOperator a = new AssignOperator(assignedVar, new MutableObject<ILogicalExpression>(currExpr));

        a.getInputs().add(topOp);

        return new Pair<ILogicalOperator, LogicalVariable>(a, assignedVar);
    }

    @Override
    public Pair<ILogicalOperator, LogicalVariable> visitOrderbyClause(OrderbyClause oc,
            Mutable<ILogicalOperator> tupSource) throws AsterixException {

        OrderOperator ord = new OrderOperator();
        Iterator<OrderModifier> modifIter = oc.getModifierList().iterator();
        Mutable<ILogicalOperator> topOp = tupSource;
        for (Expression e : oc.getOrderbyList()) {
            Pair<ILogicalExpression, Mutable<ILogicalOperator>> p = aqlExprToAlgExpression(e, topOp);
            OrderModifier m = modifIter.next();
            OrderOperator.IOrder comp = (m == OrderModifier.ASC) ? OrderOperator.ASC_ORDER : OrderOperator.DESC_ORDER;
            ord.getOrderExpressions()
                    .add(new Pair<IOrder, Mutable<ILogicalExpression>>(comp, new MutableObject<ILogicalExpression>(
                            p.first)));
            topOp = p.second;
        }
        ord.getInputs().add(topOp);
        if (oc.getNumTuples() > 0) {
            ord.getAnnotations().put(OperatorAnnotations.CARDINALITY, oc.getNumTuples());
        }
        if (oc.getNumFrames() > 0) {
            ord.getAnnotations().put(OperatorAnnotations.MAX_NUMBER_FRAMES, oc.getNumFrames());
        }
        return new Pair<ILogicalOperator, LogicalVariable>(ord, null);
    }

    @Override
    public Pair<ILogicalOperator, LogicalVariable> visitQuantifiedExpression(QuantifiedExpression qe,
            Mutable<ILogicalOperator> tupSource) throws AsterixException {
        Mutable<ILogicalOperator> topOp = tupSource;

        ILogicalOperator firstOp = null;
        Mutable<ILogicalOperator> lastOp = null;

        for (QuantifiedPair qt : qe.getQuantifiedList()) {
            Pair<ILogicalExpression, Mutable<ILogicalOperator>> eo1 = aqlExprToAlgExpression(qt.getExpr(), topOp);
            topOp = eo1.second;
            LogicalVariable uVar = context.newVar(qt.getVarExpr());
            ILogicalOperator u = new UnnestOperator(uVar, new MutableObject<ILogicalExpression>(
                    makeUnnestExpression(eo1.first)));

            if (firstOp == null) {
                firstOp = u;
            }
            if (lastOp != null) {
                u.getInputs().add(lastOp);
            }
            lastOp = new MutableObject<ILogicalOperator>(u);
        }

        // We make all the unnest correspond. to quantif. vars. sit on top
        // in the hope of enabling joins & other optimiz.
        firstOp.getInputs().add(topOp);
        topOp = lastOp;

        Pair<ILogicalExpression, Mutable<ILogicalOperator>> eo2 = aqlExprToAlgExpression(qe.getSatisfiesExpr(), topOp);

        AggregateFunctionCallExpression fAgg;
        SelectOperator s;
        if (qe.getQuantifier() == Quantifier.SOME) {
            s = new SelectOperator(new MutableObject<ILogicalExpression>(eo2.first));
            s.getInputs().add(eo2.second);
            fAgg = AsterixBuiltinFunctions.makeAggregateFunctionExpression(AsterixBuiltinFunctions.NON_EMPTY_STREAM,
                    new ArrayList<Mutable<ILogicalExpression>>());
        } else { // EVERY
            List<Mutable<ILogicalExpression>> satExprList = new ArrayList<Mutable<ILogicalExpression>>(1);
            satExprList.add(new MutableObject<ILogicalExpression>(eo2.first));
            s = new SelectOperator(new MutableObject<ILogicalExpression>(new ScalarFunctionCallExpression(
                    FunctionUtils.getFunctionInfo(AlgebricksBuiltinFunctions.NOT), satExprList)));
            s.getInputs().add(eo2.second);
            fAgg = AsterixBuiltinFunctions.makeAggregateFunctionExpression(AsterixBuiltinFunctions.EMPTY_STREAM,
                    new ArrayList<Mutable<ILogicalExpression>>());
        }
        LogicalVariable qeVar = context.newVar();
        AggregateOperator a = new AggregateOperator(mkSingletonArrayList(qeVar),
                (List) mkSingletonArrayList(new MutableObject<ILogicalExpression>(fAgg)));
        a.getInputs().add(new MutableObject<ILogicalOperator>(s));
        return new Pair<ILogicalOperator, LogicalVariable>(a, qeVar);
    }

    @Override
    public Pair<ILogicalOperator, LogicalVariable> visitQuery(Query q, Mutable<ILogicalOperator> tupSource)
            throws AsterixException {
        return q.getBody().accept(this, tupSource);
    }

    @Override
    public Pair<ILogicalOperator, LogicalVariable> visitRecordConstructor(RecordConstructor rc,
            Mutable<ILogicalOperator> tupSource) throws AsterixException {
        AbstractFunctionCallExpression f = new ScalarFunctionCallExpression(
                FunctionUtils.getFunctionInfo(AsterixBuiltinFunctions.OPEN_RECORD_CONSTRUCTOR));
        LogicalVariable v1 = context.newVar();
        AssignOperator a = new AssignOperator(v1, new MutableObject<ILogicalExpression>(f));
        Mutable<ILogicalOperator> topOp = tupSource;
        for (FieldBinding fb : rc.getFbList()) {
            Pair<ILogicalExpression, Mutable<ILogicalOperator>> eo1 = aqlExprToAlgExpression(fb.getLeftExpr(), topOp);
            f.getArguments().add(new MutableObject<ILogicalExpression>(eo1.first));
            topOp = eo1.second;
            Pair<ILogicalExpression, Mutable<ILogicalOperator>> eo2 = aqlExprToAlgExpression(fb.getRightExpr(), topOp);
            f.getArguments().add(new MutableObject<ILogicalExpression>(eo2.first));
            topOp = eo2.second;
        }
        a.getInputs().add(topOp);
        return new Pair<ILogicalOperator, LogicalVariable>(a, v1);
    }

    @Override
    public Pair<ILogicalOperator, LogicalVariable> visitListConstructor(ListConstructor lc,
            Mutable<ILogicalOperator> tupSource) throws AsterixException {
        FunctionIdentifier fid = (lc.getType() == Type.ORDERED_LIST_CONSTRUCTOR) ? AsterixBuiltinFunctions.ORDERED_LIST_CONSTRUCTOR
                : AsterixBuiltinFunctions.UNORDERED_LIST_CONSTRUCTOR;
        AbstractFunctionCallExpression f = new ScalarFunctionCallExpression(FunctionUtils.getFunctionInfo(fid));
        LogicalVariable v1 = context.newVar();
        AssignOperator a = new AssignOperator(v1, new MutableObject<ILogicalExpression>(f));
        Mutable<ILogicalOperator> topOp = tupSource;
        for (Expression expr : lc.getExprList()) {
            Pair<ILogicalExpression, Mutable<ILogicalOperator>> eo = aqlExprToAlgExpression(expr, topOp);
            f.getArguments().add(new MutableObject<ILogicalExpression>(eo.first));
            topOp = eo.second;
        }
        a.getInputs().add(topOp);
        return new Pair<ILogicalOperator, LogicalVariable>(a, v1);
    }

    @Override
    public Pair<ILogicalOperator, LogicalVariable> visitUnaryExpr(UnaryExpr u, Mutable<ILogicalOperator> tupSource)
            throws AsterixException {
        Expression expr = u.getExpr();
        Pair<ILogicalExpression, Mutable<ILogicalOperator>> eo = aqlExprToAlgExpression(expr, tupSource);
        LogicalVariable v1 = context.newVar();
        AssignOperator a;
        if (u.getSign() == Sign.POSITIVE) {
            a = new AssignOperator(v1, new MutableObject<ILogicalExpression>(eo.first));
        } else {
            AbstractFunctionCallExpression m = new ScalarFunctionCallExpression(
                    FunctionUtils.getFunctionInfo(AsterixBuiltinFunctions.NUMERIC_UNARY_MINUS));
            m.getArguments().add(new MutableObject<ILogicalExpression>(eo.first));
            a = new AssignOperator(v1, new MutableObject<ILogicalExpression>(m));
        }
        a.getInputs().add(eo.second);
        return new Pair<ILogicalOperator, LogicalVariable>(a, v1);
    }

    @Override
    public Pair<ILogicalOperator, LogicalVariable> visitVariableExpr(VariableExpr v, Mutable<ILogicalOperator> tupSource) {
        // Should we ever get to this method?
        LogicalVariable var = context.newVar();
        LogicalVariable oldV = context.getVar(v.getVar().getId());
        AssignOperator a = new AssignOperator(var, new MutableObject<ILogicalExpression>(
                new VariableReferenceExpression(oldV)));
        a.getInputs().add(tupSource);
        return new Pair<ILogicalOperator, LogicalVariable>(a, var);
    }

    @Override
    public Pair<ILogicalOperator, LogicalVariable> visitWhereClause(WhereClause w, Mutable<ILogicalOperator> tupSource)
            throws AsterixException {
        Pair<ILogicalExpression, Mutable<ILogicalOperator>> p = aqlExprToAlgExpression(w.getWhereExpr(), tupSource);
        SelectOperator s = new SelectOperator(new MutableObject<ILogicalExpression>(p.first));
        s.getInputs().add(p.second);

        return new Pair<ILogicalOperator, LogicalVariable>(s, null);
    }

    @Override
    public Pair<ILogicalOperator, LogicalVariable> visitLimitClause(LimitClause lc, Mutable<ILogicalOperator> tupSource)
            throws AsterixException {
        Pair<ILogicalExpression, Mutable<ILogicalOperator>> p1 = aqlExprToAlgExpression(lc.getLimitExpr(), tupSource);
        LimitOperator opLim;
        Expression offset = lc.getOffset();
        if (offset != null) {
            Pair<ILogicalExpression, Mutable<ILogicalOperator>> p2 = aqlExprToAlgExpression(offset, p1.second);
            opLim = new LimitOperator(p1.first, p2.first);
            opLim.getInputs().add(p2.second);
        } else {
            opLim = new LimitOperator(p1.first);
            opLim.getInputs().add(p1.second);
        }
        return new Pair<ILogicalOperator, LogicalVariable>(opLim, null);
    }

    @Override
    public Pair<ILogicalOperator, LogicalVariable> visitDieClause(DieClause lc, Mutable<ILogicalOperator> tupSource)
            throws AsterixException {
        Pair<ILogicalExpression, Mutable<ILogicalOperator>> p1 = aqlExprToAlgExpression(lc.getDieExpr(), tupSource);
        DieOperator opDie = new DieOperator(p1.first);
        opDie.getInputs().add(p1.second);
        return new Pair<ILogicalOperator, LogicalVariable>(opDie, null);
    }

    @Override
    public Pair<ILogicalOperator, LogicalVariable> visitDistinctClause(DistinctClause dc,
            Mutable<ILogicalOperator> tupSource) throws AsterixException {
        List<Mutable<ILogicalExpression>> exprList = new ArrayList<Mutable<ILogicalExpression>>();
        Mutable<ILogicalOperator> input = null;
        for (Expression expr : dc.getDistinctByExpr()) {
            Pair<ILogicalExpression, Mutable<ILogicalOperator>> p = aqlExprToAlgExpression(expr, tupSource);
            exprList.add(new MutableObject<ILogicalExpression>(p.first));
            input = p.second;
        }
        DistinctOperator opDistinct = new DistinctOperator(exprList);
        opDistinct.getInputs().add(input);
        return new Pair<ILogicalOperator, LogicalVariable>(opDistinct, null);
    }

    @Override
    public Pair<ILogicalOperator, LogicalVariable> visitUnionExpr(UnionExpr unionExpr,
            Mutable<ILogicalOperator> tupSource) throws AsterixException {
        Mutable<ILogicalOperator> ts = tupSource;
        ILogicalOperator lastOp = null;
        LogicalVariable lastVar = null;
        boolean first = true;
        for (Expression e : unionExpr.getExprs()) {
            if (first) {
                first = false;
            } else {
                ts = new MutableObject<ILogicalOperator>(new EmptyTupleSourceOperator());
            }
            Pair<ILogicalOperator, LogicalVariable> p1 = e.accept(this, ts);
            if (lastOp == null) {
                lastOp = p1.first;
                lastVar = p1.second;
            } else {
                LogicalVariable unnestVar1 = context.newVar();
                UnnestOperator unnest1 = new UnnestOperator(unnestVar1, new MutableObject<ILogicalExpression>(
                        makeUnnestExpression(new VariableReferenceExpression(lastVar))));
                unnest1.getInputs().add(new MutableObject<ILogicalOperator>(lastOp));
                LogicalVariable unnestVar2 = context.newVar();
                UnnestOperator unnest2 = new UnnestOperator(unnestVar2, new MutableObject<ILogicalExpression>(
                        makeUnnestExpression(new VariableReferenceExpression(p1.second))));
                unnest2.getInputs().add(new MutableObject<ILogicalOperator>(p1.first));
                List<Triple<LogicalVariable, LogicalVariable, LogicalVariable>> varMap = new ArrayList<Triple<LogicalVariable, LogicalVariable, LogicalVariable>>(
                        1);
                LogicalVariable resultVar = context.newVar();
                Triple<LogicalVariable, LogicalVariable, LogicalVariable> triple = new Triple<LogicalVariable, LogicalVariable, LogicalVariable>(
                        unnestVar1, unnestVar2, resultVar);
                varMap.add(triple);
                UnionAllOperator unionOp = new UnionAllOperator(varMap);
                unionOp.getInputs().add(new MutableObject<ILogicalOperator>(unnest1));
                unionOp.getInputs().add(new MutableObject<ILogicalOperator>(unnest2));
                lastVar = resultVar;
                lastOp = unionOp;
            }
        }
        LogicalVariable aggVar = context.newVar();
        ArrayList<LogicalVariable> aggregVars = new ArrayList<LogicalVariable>(1);
        aggregVars.add(aggVar);
        List<Mutable<ILogicalExpression>> afcExprs = new ArrayList<Mutable<ILogicalExpression>>(1);
        afcExprs.add(new MutableObject<ILogicalExpression>(new VariableReferenceExpression(lastVar)));
        AggregateFunctionCallExpression afc = AsterixBuiltinFunctions.makeAggregateFunctionExpression(
                AsterixBuiltinFunctions.LISTIFY, afcExprs);
        ArrayList<Mutable<ILogicalExpression>> aggregExprs = new ArrayList<Mutable<ILogicalExpression>>(1);
        aggregExprs.add(new MutableObject<ILogicalExpression>(afc));
        AggregateOperator agg = new AggregateOperator(aggregVars, aggregExprs);
        agg.getInputs().add(new MutableObject<ILogicalOperator>(lastOp));
        return new Pair<ILogicalOperator, LogicalVariable>(agg, aggVar);
    }

    private AbstractFunctionCallExpression createComparisonExpression(OperatorType t) {
        FunctionIdentifier fi = operatorTypeToFunctionIdentifier(t);
        IFunctionInfo finfo = FunctionUtils.getFunctionInfo(fi);
        return new ScalarFunctionCallExpression(finfo);
    }

    private FunctionIdentifier operatorTypeToFunctionIdentifier(OperatorType t) {
        switch (t) {
            case EQ: {
                return AlgebricksBuiltinFunctions.EQ;
            }
            case NEQ: {
                return AlgebricksBuiltinFunctions.NEQ;
            }
            case GT: {
                return AlgebricksBuiltinFunctions.GT;
            }
            case GE: {
                return AlgebricksBuiltinFunctions.GE;
            }
            case LT: {
                return AlgebricksBuiltinFunctions.LT;
            }
            case LE: {
                return AlgebricksBuiltinFunctions.LE;
            }
            default: {
                throw new IllegalStateException();
            }
        }
    }

    private AbstractFunctionCallExpression createFunctionCallExpressionForBuiltinOperator(OperatorType t)
            throws AsterixException {

        FunctionIdentifier fid = null;
        switch (t) {
            case PLUS: {
                fid = AlgebricksBuiltinFunctions.NUMERIC_ADD;
                break;
            }
            case MINUS: {
                fid = AsterixBuiltinFunctions.NUMERIC_SUBTRACT;
                break;
            }
            case MUL: {
                fid = AsterixBuiltinFunctions.NUMERIC_MULTIPLY;
                break;
            }
            case DIV: {
                fid = AsterixBuiltinFunctions.NUMERIC_DIVIDE;
                break;
            }
            case MOD: {
                fid = AsterixBuiltinFunctions.NUMERIC_MOD;
                break;
            }
            case IDIV: {
                fid = AsterixBuiltinFunctions.NUMERIC_IDIV;
                break;
            }
            case CARET: {
                fid = AsterixBuiltinFunctions.CARET;
                break;
            }
            case AND: {
                fid = AlgebricksBuiltinFunctions.AND;
                break;
            }
            case OR: {
                fid = AlgebricksBuiltinFunctions.OR;
                break;
            }
            case FUZZY_EQ: {
                fid = AsterixBuiltinFunctions.FUZZY_EQ;
                break;
            }

            default: {
                throw new NotImplementedException("Operator " + t + " is not yet implemented");
            }
        }
        return new ScalarFunctionCallExpression(FunctionUtils.getFunctionInfo(fid));
    }

    private static boolean hasOnlyChild(ILogicalOperator parent, Mutable<ILogicalOperator> childCandidate) {
        List<Mutable<ILogicalOperator>> inp = parent.getInputs();
        if (inp == null || inp.size() != 1) {
            return false;
        }
        return inp.get(0) == childCandidate;
    }

    private Pair<ILogicalExpression, Mutable<ILogicalOperator>> aqlExprToAlgExpression(Expression expr,
            Mutable<ILogicalOperator> topOp) throws AsterixException {
        switch (expr.getKind()) {
            case VARIABLE_EXPRESSION: {
                VariableReferenceExpression ve = new VariableReferenceExpression(context.getVar(((VariableExpr) expr)
                        .getVar().getId()));
                return new Pair<ILogicalExpression, Mutable<ILogicalOperator>>(ve, topOp);
            }
            case LITERAL_EXPRESSION: {
                LiteralExpr val = (LiteralExpr) expr;
                return new Pair<ILogicalExpression, Mutable<ILogicalOperator>>(new ConstantExpression(
                        new AsterixConstantValue(ConstantHelper.objectFromLiteral(val.getValue()))), topOp);
            }
            default: {
                // Mutable<ILogicalOperator> src = new
                // Mutable<ILogicalOperator>();
                // Mutable<ILogicalOperator> src = topOp;
                if (expressionNeedsNoNesting(expr)) {
                    Pair<ILogicalOperator, LogicalVariable> p = expr.accept(this, topOp);
                    ILogicalExpression exp = ((AssignOperator) p.first).getExpressions().get(0).getValue();
                    return new Pair<ILogicalExpression, Mutable<ILogicalOperator>>(exp, p.first.getInputs().get(0));
                } else {
                    Mutable<ILogicalOperator> src = new MutableObject<ILogicalOperator>();

                    Pair<ILogicalOperator, LogicalVariable> p = expr.accept(this, src);

                    if (((AbstractLogicalOperator) p.first).getOperatorTag() == LogicalOperatorTag.SUBPLAN) {
                        // src.setOperator(topOp.getOperator());
                        Mutable<ILogicalOperator> top2 = new MutableObject<ILogicalOperator>(p.first);
                        return new Pair<ILogicalExpression, Mutable<ILogicalOperator>>(new VariableReferenceExpression(
                                p.second), top2);
                    } else {
                        SubplanOperator s = new SubplanOperator();
                        s.getInputs().add(topOp);
                        src.setValue(new NestedTupleSourceOperator(new MutableObject<ILogicalOperator>(s)));
                        Mutable<ILogicalOperator> planRoot = new MutableObject<ILogicalOperator>(p.first);
                        s.setRootOp(planRoot);
                        return new Pair<ILogicalExpression, Mutable<ILogicalOperator>>(new VariableReferenceExpression(
                                p.second), new MutableObject<ILogicalOperator>(s));
                    }
                }
            }
        }

    }

    private Pair<ILogicalOperator, LogicalVariable> produceFlwrResult(boolean noForClause, boolean isTop,
            Mutable<ILogicalOperator> resOpRef, LogicalVariable resVar) {
        if (isTop) {
            ProjectOperator pr = new ProjectOperator(resVar);
            pr.getInputs().add(resOpRef);
            return new Pair<ILogicalOperator, LogicalVariable>(pr, resVar);

        } else if (noForClause) {
            return new Pair<ILogicalOperator, LogicalVariable>(resOpRef.getValue(), resVar);
        } else {
            return aggListify(resVar, resOpRef, false);
        }
    }

    private Pair<ILogicalOperator, LogicalVariable> aggListify(LogicalVariable var, Mutable<ILogicalOperator> opRef,
            boolean bProject) {
        AggregateFunctionCallExpression funAgg = AsterixBuiltinFunctions.makeAggregateFunctionExpression(
                AsterixBuiltinFunctions.LISTIFY, new ArrayList<Mutable<ILogicalExpression>>());
        funAgg.getArguments().add(new MutableObject<ILogicalExpression>(new VariableReferenceExpression(var)));
        LogicalVariable varListified = context.newVar();
        AggregateOperator agg = new AggregateOperator(mkSingletonArrayList(varListified),
                (List) mkSingletonArrayList(new MutableObject<ILogicalExpression>(funAgg)));
        agg.getInputs().add(opRef);
        ILogicalOperator res;
        if (bProject) {
            ProjectOperator pr = new ProjectOperator(varListified);
            pr.getInputs().add(new MutableObject<ILogicalOperator>(agg));
            res = pr;
        } else {
            res = agg;
        }
        return new Pair<ILogicalOperator, LogicalVariable>(res, varListified);
    }

    private Pair<ILogicalOperator, LogicalVariable> visitAndOrOperator(OperatorExpr op,
            Mutable<ILogicalOperator> tupSource) throws AsterixException {
        ArrayList<OperatorType> ops = op.getOpList();
        int nOps = ops.size();

        ArrayList<Expression> exprs = op.getExprList();

        Mutable<ILogicalOperator> topOp = tupSource;

        OperatorType opLogical = ops.get(0);
        AbstractFunctionCallExpression f = createFunctionCallExpressionForBuiltinOperator(opLogical);

        for (int i = 0; i <= nOps; i++) {
            Pair<ILogicalExpression, Mutable<ILogicalOperator>> p = aqlExprToAlgExpression(exprs.get(i), topOp);
            topOp = p.second;
            // now look at the operator
            if (i < nOps) {
                if (ops.get(i) != opLogical) {
                    throw new TranslationException("Unexpected operator " + ops.get(i)
                            + " in an OperatorExpr starting with " + opLogical);
                }
            }
            f.getArguments().add(new MutableObject<ILogicalExpression>(p.first));
        }

        LogicalVariable assignedVar = context.newVar();
        AssignOperator a = new AssignOperator(assignedVar, new MutableObject<ILogicalExpression>(f));
        a.getInputs().add(topOp);

        return new Pair<ILogicalOperator, LogicalVariable>(a, assignedVar);

    }

    private static boolean expressionNeedsNoNesting(Expression expr) {
        Kind k = expr.getKind();
        return k == Kind.LITERAL_EXPRESSION || k == Kind.LIST_CONSTRUCTOR_EXPRESSION
                || k == Kind.RECORD_CONSTRUCTOR_EXPRESSION || k == Kind.VARIABLE_EXPRESSION
                || k == Kind.CALL_EXPRESSION || k == Kind.OP_EXPRESSION || k == Kind.FIELD_ACCESSOR_EXPRESSION
                || k == Kind.INDEX_ACCESSOR_EXPRESSION || k == Kind.UNARY_EXPRESSION;
    }

    private <T> ArrayList<T> mkSingletonArrayList(T item) {
        ArrayList<T> array = new ArrayList<T>(1);
        array.add(item);
        return array;
    }

    @Override
    public Pair<ILogicalOperator, LogicalVariable> visitTypeDecl(TypeDecl td, Mutable<ILogicalOperator> arg)
            throws AsterixException {
        // TODO Auto-generated method stub
        return null;
    }

    @Override
    public Pair<ILogicalOperator, LogicalVariable> visitRecordTypeDefiniton(RecordTypeDefinition tre,
            Mutable<ILogicalOperator> arg) throws AsterixException {
        // TODO Auto-generated method stub
        return null;
    }

    @Override
    public Pair<ILogicalOperator, LogicalVariable> visitTypeReferenceExpression(TypeReferenceExpression tre,
            Mutable<ILogicalOperator> arg) throws AsterixException {
        // TODO Auto-generated method stub
        return null;
    }

    @Override
    public Pair<ILogicalOperator, LogicalVariable> visitNodegroupDecl(NodegroupDecl ngd, Mutable<ILogicalOperator> arg)
            throws AsterixException {
        // TODO Auto-generated method stub
        return null;
    }

    @Override
    public Pair<ILogicalOperator, LogicalVariable> visitLoadFromFileStatement(LoadFromFileStatement stmtLoad,
            Mutable<ILogicalOperator> arg) throws AsterixException {
        // TODO Auto-generated method stub
        return null;
    }

    @Override
    public Pair<ILogicalOperator, LogicalVariable> visitWriteFromQueryResultStatement(
            WriteFromQueryResultStatement stmtLoad, Mutable<ILogicalOperator> arg) throws AsterixException {
        // TODO Auto-generated method stub
        return null;
    }

    @Override
    public Pair<ILogicalOperator, LogicalVariable> visitDropStatement(DropStatement del, Mutable<ILogicalOperator> arg)
            throws AsterixException {
        // TODO Auto-generated method stub
        return null;
    }

    @Override
    public Pair<ILogicalOperator, LogicalVariable> visitControlFeedStatement(ControlFeedStatement del,
            Mutable<ILogicalOperator> arg) throws AsterixException {
        // TODO Auto-generated method stub
        return null;
    }

    @Override
    public Pair<ILogicalOperator, LogicalVariable> visitCreateIndexStatement(CreateIndexStatement cis,
            Mutable<ILogicalOperator> arg) throws AsterixException {
        // TODO Auto-generated method stub
        return null;
    }

    @Override
    public Pair<ILogicalOperator, LogicalVariable> visitOrderedListTypeDefiniton(OrderedListTypeDefinition olte,
            Mutable<ILogicalOperator> arg) throws AsterixException {
        // TODO Auto-generated method stub
        return null;
    }

    @Override
    public Pair<ILogicalOperator, LogicalVariable> visitUnorderedListTypeDefiniton(UnorderedListTypeDefinition ulte,
            Mutable<ILogicalOperator> arg) throws AsterixException {
        // TODO Auto-generated method stub
        return null;
    }

    private ILogicalExpression makeUnnestExpression(ILogicalExpression expr) {
        switch (expr.getExpressionTag()) {
            case VARIABLE: {
                return new UnnestingFunctionCallExpression(
                        FunctionUtils.getFunctionInfo(AsterixBuiltinFunctions.SCAN_COLLECTION),
                        new MutableObject<ILogicalExpression>(expr));
            }
            case FUNCTION_CALL: {
                AbstractFunctionCallExpression fce = (AbstractFunctionCallExpression) expr;
                if (fce.getKind() == FunctionKind.UNNEST) {
                    return expr;
                } else {
                    return new UnnestingFunctionCallExpression(
                            FunctionUtils.getFunctionInfo(AsterixBuiltinFunctions.SCAN_COLLECTION),
                            new MutableObject<ILogicalExpression>(expr));
                }
            }
            default: {
                return expr;
            }
        }
    }

    @Override
    public Pair<ILogicalOperator, LogicalVariable> visitInsertStatement(InsertStatement insert,
            Mutable<ILogicalOperator> arg) throws AsterixException {
        // TODO Auto-generated method stub
        return null;
    }

    @Override
    public Pair<ILogicalOperator, LogicalVariable> visitDeleteStatement(DeleteStatement del,
            Mutable<ILogicalOperator> arg) throws AsterixException {
        // TODO Auto-generated method stub
        return null;
    }

    @Override
    public Pair<ILogicalOperator, LogicalVariable> visitUpdateStatement(UpdateStatement update,
            Mutable<ILogicalOperator> arg) throws AsterixException {
        // TODO Auto-generated method stub
        return null;
    }

    @Override
    public Pair<ILogicalOperator, LogicalVariable> visitUpdateClause(UpdateClause del, Mutable<ILogicalOperator> arg)
            throws AsterixException {
        // TODO Auto-generated method stub
        return null;
    }

    @Override
    public Pair<ILogicalOperator, LogicalVariable> visitDataverseDecl(DataverseDecl dv, Mutable<ILogicalOperator> arg)
            throws AsterixException {
        // TODO Auto-generated method stub
        return null;
    }

    @Override
    public Pair<ILogicalOperator, LogicalVariable> visitDatasetDecl(DatasetDecl dd, Mutable<ILogicalOperator> arg)
            throws AsterixException {
        // TODO Auto-generated method stub
        return null;
    }

    @Override
    public Pair<ILogicalOperator, LogicalVariable> visitSetStatement(SetStatement ss, Mutable<ILogicalOperator> arg)
            throws AsterixException {
        // TODO Auto-generated method stub
        return null;
    }

    @Override
    public Pair<ILogicalOperator, LogicalVariable> visitWriteStatement(WriteStatement ws, Mutable<ILogicalOperator> arg)
            throws AsterixException {
        // TODO Auto-generated method stub
        return null;
    }

    @Override
    public Pair<ILogicalOperator, LogicalVariable> visitLoadFromQueryResultStatement(
            WriteFromQueryResultStatement stmtLoad, Mutable<ILogicalOperator> arg) throws AsterixException {
        // TODO Auto-generated method stub
        return null;
    }

    @Override
    public Pair<ILogicalOperator, LogicalVariable> visitCreateDataverseStatement(CreateDataverseStatement del,
            Mutable<ILogicalOperator> arg) throws AsterixException {
        // TODO Auto-generated method stub
        return null;
    }

    @Override
    public Pair<ILogicalOperator, LogicalVariable> visitIndexDropStatement(IndexDropStatement del,
            Mutable<ILogicalOperator> arg) throws AsterixException {
        // TODO Auto-generated method stub
        return null;
    }

    @Override
    public Pair<ILogicalOperator, LogicalVariable> visitNodeGroupDropStatement(NodeGroupDropStatement del,
            Mutable<ILogicalOperator> arg) throws AsterixException {
        // TODO Auto-generated method stub
        return null;
    }

    @Override
    public Pair<ILogicalOperator, LogicalVariable> visitDataverseDropStatement(DataverseDropStatement del,
            Mutable<ILogicalOperator> arg) throws AsterixException {
        // TODO Auto-generated method stub
        return null;
    }

    @Override
    public Pair<ILogicalOperator, LogicalVariable> visitTypeDropStatement(TypeDropStatement del,
            Mutable<ILogicalOperator> arg) throws AsterixException {
        // TODO Auto-generated method stub
        return null;
    }

    @Override
    public Pair<ILogicalOperator, LogicalVariable> visit(CreateFunctionStatement cfs, Mutable<ILogicalOperator> arg)
            throws AsterixException {
        // TODO Auto-generated method stub
        return null;
    }

    @Override
    public Pair<ILogicalOperator, LogicalVariable> visitFunctionDropStatement(FunctionDropStatement del,
            Mutable<ILogicalOperator> arg) throws AsterixException {
        // TODO Auto-generated method stub
        return null;
    }

    @Override
    public Pair<ILogicalOperator, LogicalVariable> visitBeginFeedStatement(BeginFeedStatement bf,
            Mutable<ILogicalOperator> arg) throws AsterixException {
        // TODO Auto-generated method stub
        return null;
    }
}<|MERGE_RESOLUTION|>--- conflicted
+++ resolved
@@ -95,12 +95,8 @@
 import edu.uci.ics.asterix.om.functions.AsterixFunctionInfo;
 import edu.uci.ics.asterix.om.types.BuiltinType;
 import edu.uci.ics.asterix.om.types.IAType;
-<<<<<<< HEAD
-import edu.uci.ics.asterix.transaction.management.service.transaction.JobId;
-=======
 import edu.uci.ics.asterix.runtime.formats.FormatUtils;
 import edu.uci.ics.asterix.translator.CompiledStatements.ICompiledDmlStatement;
->>>>>>> 58cf330f
 import edu.uci.ics.hyracks.algebricks.common.exceptions.AlgebricksException;
 import edu.uci.ics.hyracks.algebricks.common.exceptions.NotImplementedException;
 import edu.uci.ics.hyracks.algebricks.common.utils.Pair;
@@ -161,90 +157,44 @@
 public class AqlExpressionToPlanTranslator extends AbstractAqlTranslator implements
         IAqlExpressionVisitor<Pair<ILogicalOperator, LogicalVariable>, Mutable<ILogicalOperator>> {
 
-<<<<<<< HEAD
-    private final MetadataTransactionContext mdTxnCtx;
-    private final JobId jobId;
-    private TranslationContext context;
-    private String outputDatasetName;
-    private Statement.Kind dmlKind;
-=======
     private final AqlMetadataProvider metadataProvider;
     private final TranslationContext context;
     private final String outputDatasetName;
     private final ICompiledDmlStatement stmt;
->>>>>>> 58cf330f
     private static AtomicLong outputFileID = new AtomicLong(0);
     private static final String OUTPUT_FILE_PREFIX = "OUTPUT_";
-
     private static LogicalVariable METADATA_DUMMY_VAR = new LogicalVariable(-1);
 
-<<<<<<< HEAD
-    public AqlExpressionToPlanTranslator(JobId jobId, MetadataTransactionContext mdTxnCtx, int currentVarCounter,
-            String outputDatasetName, Statement.Kind dmlKind) {
-        this.mdTxnCtx = mdTxnCtx;
-        this.jobId = jobId;
-        this.context = new TranslationContext(new Counter(currentVarCounter));
-        this.outputDatasetName = outputDatasetName;
-        this.dmlKind = dmlKind;
-=======
     public AqlExpressionToPlanTranslator(AqlMetadataProvider metadataProvider, int currentVarCounter,
             String outputDatasetName, ICompiledDmlStatement stmt) {
         this.context = new TranslationContext(new Counter(currentVarCounter));
         this.outputDatasetName = outputDatasetName;
         this.stmt = stmt;
         this.metadataProvider = metadataProvider;
->>>>>>> 58cf330f
     }
 
     public int getVarCounter() {
         return context.getVarCounter();
     }
 
-<<<<<<< HEAD
-    public ILogicalPlanAndMetadata translate(Query expr, AqlCompiledMetadataDeclarations compiledDeclarations)
-            throws AlgebricksException, AsterixException {
-        if (expr == null) {
-            return null;
-        }
-        if (compiledDeclarations == null) {
-            compiledDeclarations = compileMetadata(mdTxnCtx, expr.getPrologDeclList(), true);
-        }
-        if (!compiledDeclarations.isConnectedToDataverse())
-            compiledDeclarations.connectToDataverse(compiledDeclarations.getDataverseName());
-        IDataFormat format = compiledDeclarations.getFormat();
-        if (format == null) {
-            throw new AlgebricksException("Data format has not been set.");
-        }
-        format.registerRuntimeFunctions();
-=======
     public ILogicalPlan translate(Query expr) throws AlgebricksException, AsterixException {
         IDataFormat format = FormatUtils.getDefaultFormat();
         format.registerRuntimeFunctions();
 
->>>>>>> 58cf330f
         Pair<ILogicalOperator, LogicalVariable> p = expr.accept(this, new MutableObject<ILogicalOperator>(
                 new EmptyTupleSourceOperator()));
 
         ArrayList<Mutable<ILogicalOperator>> globalPlanRoots = new ArrayList<Mutable<ILogicalOperator>>();
-
         boolean isTransactionalWrite = false;
         ILogicalOperator topOp = p.first;
         ProjectOperator project = (ProjectOperator) topOp;
         LogicalVariable resVar = project.getVariables().get(0);
         if (outputDatasetName == null) {
-<<<<<<< HEAD
-            FileSplit outputFileSplit = compiledDeclarations.getOutputFile();
-            if (outputFileSplit == null) {
-                outputFileSplit = getDefaultOutputFileLocation();
-            }
-            compiledDeclarations.setOutputFile(outputFileSplit);
-=======
             FileSplit outputFileSplit = metadataProvider.getOutputFile();
             if (outputFileSplit == null) {
                 outputFileSplit = getDefaultOutputFileLocation();
             }
             metadataProvider.setOutputFile(outputFileSplit);
->>>>>>> 58cf330f
             List<Mutable<ILogicalExpression>> writeExprList = new ArrayList<Mutable<ILogicalExpression>>(1);
             writeExprList.add(new MutableObject<ILogicalExpression>(new VariableReferenceExpression(resVar)));
             FileSplitSinkId fssi = new FileSplitSinkId(outputFileSplit);
@@ -252,35 +202,13 @@
             topOp = new WriteOperator(writeExprList, sink);
             topOp.getInputs().add(new MutableObject<ILogicalOperator>(project));
         } else {
-<<<<<<< HEAD
-            String dataVerseName = compiledDeclarations.getDataverseName();
-            Dataset dataset = compiledDeclarations.findDataset(outputDatasetName);
-            if (dataset == null) {
-                throw new AlgebricksException("Cannot find dataset " + outputDatasetName);
-            }
-
-            AqlSourceId sourceId = new AqlSourceId(dataVerseName, outputDatasetName);
-            String itemTypeName = dataset.getItemTypeName();
-            IAType itemType = compiledDeclarations.findType(itemTypeName);
-            AqlDataSource dataSource = new AqlDataSource(sourceId, dataset, itemType);
-            if (dataset.getDatasetType() == DatasetType.EXTERNAL) {
-                throw new AlgebricksException("Cannot write output to an external dataset.");
-            }
-=======
 
             AqlDataSource targetDatasource = validateDatasetInfo(metadataProvider, stmt.getDataverseName(),
                     stmt.getDatasetName());
-
->>>>>>> 58cf330f
             ArrayList<LogicalVariable> vars = new ArrayList<LogicalVariable>();
             ArrayList<Mutable<ILogicalExpression>> exprs = new ArrayList<Mutable<ILogicalExpression>>();
             List<Mutable<ILogicalExpression>> varRefsForLoading = new ArrayList<Mutable<ILogicalExpression>>();
-
-<<<<<<< HEAD
-            List<String> partitionKeys = DatasetUtils.getPartitioningKeys(dataset);
-=======
             List<String> partitionKeys = DatasetUtils.getPartitioningKeys(targetDatasource.getDataset());
->>>>>>> 58cf330f
             for (String keyFieldName : partitionKeys) {
                 IFunctionInfo finfoAccess = AsterixBuiltinFunctions
                         .getAsterixFunctionInfo(AsterixBuiltinFunctions.FIELD_ACCESS_BY_NAME);
@@ -300,27 +228,10 @@
 
             Mutable<ILogicalExpression> varRef = new MutableObject<ILogicalExpression>(new VariableReferenceExpression(
                     resVar));
-<<<<<<< HEAD
-            ILogicalOperator load = null;
-
-            switch (dmlKind) {
-                case WRITE_FROM_QUERY_RESULT: {
-                    load = new WriteResultOperator(dataSource, varRef, varRefsForLoading);
-                    load.getInputs().add(new MutableObject<ILogicalOperator>(assign));
-                    break;
-                }
-                case INSERT: {
-                    ILogicalOperator insertOp = new InsertDeleteOperator(dataSource, varRef, varRefsForLoading,
-                            InsertDeleteOperator.Kind.INSERT);
-                    insertOp.getInputs().add(new MutableObject<ILogicalOperator>(assign));
-                    load = new SinkOperator();
-                    load.getInputs().add(new MutableObject<ILogicalOperator>(insertOp));
-=======
             ILogicalOperator leafOperator = null;
 
             switch (stmt.getKind()) {
                 case WRITE_FROM_QUERY_RESULT: {
-
                     leafOperator = new WriteResultOperator(targetDatasource, varRef, varRefsForLoading);
                     leafOperator.getInputs().add(new MutableObject<ILogicalOperator>(assign));
                     break;
@@ -331,60 +242,32 @@
                     insertOp.getInputs().add(new MutableObject<ILogicalOperator>(assign));
                     leafOperator = new SinkOperator();
                     leafOperator.getInputs().add(new MutableObject<ILogicalOperator>(insertOp));
->>>>>>> 58cf330f
                     isTransactionalWrite = true;
                     break;
                 }
                 case DELETE: {
-<<<<<<< HEAD
-                    ILogicalOperator deleteOp = new InsertDeleteOperator(dataSource, varRef, varRefsForLoading,
-                            InsertDeleteOperator.Kind.DELETE);
-                    deleteOp.getInputs().add(new MutableObject<ILogicalOperator>(assign));
-                    load = new SinkOperator();
-                    load.getInputs().add(new MutableObject<ILogicalOperator>(deleteOp));
-=======
                     ILogicalOperator deleteOp = new InsertDeleteOperator(targetDatasource, varRef, varRefsForLoading,
                             InsertDeleteOperator.Kind.DELETE);
                     deleteOp.getInputs().add(new MutableObject<ILogicalOperator>(assign));
                     leafOperator = new SinkOperator();
                     leafOperator.getInputs().add(new MutableObject<ILogicalOperator>(deleteOp));
->>>>>>> 58cf330f
                     isTransactionalWrite = true;
                     break;
                 }
                 case BEGIN_FEED: {
-<<<<<<< HEAD
-                    ILogicalOperator insertOp = new InsertDeleteOperator(dataSource, varRef, varRefsForLoading,
-                            InsertDeleteOperator.Kind.INSERT);
-                    insertOp.getInputs().add(new MutableObject<ILogicalOperator>(assign));
-                    load = new SinkOperator();
-                    load.getInputs().add(new MutableObject<ILogicalOperator>(insertOp));
-=======
                     ILogicalOperator insertOp = new InsertDeleteOperator(targetDatasource, varRef, varRefsForLoading,
                             InsertDeleteOperator.Kind.INSERT);
                     insertOp.getInputs().add(new MutableObject<ILogicalOperator>(assign));
                     leafOperator = new SinkOperator();
                     leafOperator.getInputs().add(new MutableObject<ILogicalOperator>(insertOp));
->>>>>>> 58cf330f
                     isTransactionalWrite = false;
                     break;
                 }
             }
-<<<<<<< HEAD
-            topOp = load;
-=======
             topOp = leafOperator;
->>>>>>> 58cf330f
-        }
-
+        }
         globalPlanRoots.add(new MutableObject<ILogicalOperator>(topOp));
         ILogicalPlan plan = new ALogicalPlanImpl(globalPlanRoots);
-<<<<<<< HEAD
-        AqlMetadataProvider metadataProvider = new AqlMetadataProvider(jobId, isTransactionalWrite,
-                compiledDeclarations);
-        ILogicalPlanAndMetadata planAndMetadata = new AqlLogicalPlanAndMetadataImpl(plan, metadataProvider);
-        return planAndMetadata;
-=======
         return plan;
     }
 
@@ -403,8 +286,6 @@
             throw new AlgebricksException("Cannot write output to an external dataset.");
         }
         return dataSource;
-
->>>>>>> 58cf330f
     }
 
     private FileSplit getDefaultOutputFileLocation() throws MetadataException {
@@ -421,7 +302,6 @@
     public Pair<ILogicalOperator, LogicalVariable> visitForClause(ForClause fc, Mutable<ILogicalOperator> tupSource)
             throws AsterixException {
         LogicalVariable v = context.newVar(fc.getVarExpr());
-
         Expression inExpr = fc.getInExpr();
         Pair<ILogicalExpression, Mutable<ILogicalOperator>> eo = aqlExprToAlgExpression(inExpr, tupSource);
         ILogicalOperator returnedOp;
@@ -520,7 +400,6 @@
         AssignOperator a = new AssignOperator(v, new MutableObject<ILogicalExpression>(fldAccess));
         a.getInputs().add(p.second);
         return new Pair<ILogicalOperator, LogicalVariable>(a, v);
-
     }
 
     @Override
@@ -550,11 +429,7 @@
     public Pair<ILogicalOperator, LogicalVariable> visitCallExpr(CallExpr fcall, Mutable<ILogicalOperator> tupSource)
             throws AsterixException {
         LogicalVariable v = context.newVar();
-<<<<<<< HEAD
-        AsterixFunction fid = fcall.getIdent();
-=======
         FunctionSignature signature = fcall.getFunctionSignature();
->>>>>>> 58cf330f
         List<Mutable<ILogicalExpression>> args = new ArrayList<Mutable<ILogicalExpression>>();
         Mutable<ILogicalOperator> topOp = tupSource;
 
@@ -583,9 +458,6 @@
             }
         }
 
-<<<<<<< HEAD
-        FunctionIdentifier fi = new FunctionIdentifier(AlgebricksBuiltinFunctions.ALGEBRICKS_NS, fid.getFunctionName());
-=======
         AbstractFunctionCallExpression f;
         if ((f = lookupUserDefinedFunction(signature, args)) == null) {
             f = lookupBuiltinFunction(signature.getName(), signature.getArity(), args);
@@ -632,29 +504,19 @@
     private AbstractFunctionCallExpression lookupBuiltinFunction(String functionName, int arity,
             List<Mutable<ILogicalExpression>> args) {
         AbstractFunctionCallExpression f = null;
-
         FunctionIdentifier fi = new FunctionIdentifier(AlgebricksBuiltinFunctions.ALGEBRICKS_NS, functionName, arity);
->>>>>>> 58cf330f
         AsterixFunctionInfo afi = AsterixBuiltinFunctions.lookupFunction(fi);
         FunctionIdentifier builtinAquafi = afi == null ? null : afi.getFunctionIdentifier();
 
         if (builtinAquafi != null) {
             fi = builtinAquafi;
         } else {
-<<<<<<< HEAD
-            fi = new FunctionIdentifier(FunctionConstants.ASTERIX_NS, fid.getFunctionName());
-=======
             fi = new FunctionIdentifier(FunctionConstants.ASTERIX_NS, functionName, arity);
->>>>>>> 58cf330f
             FunctionIdentifier builtinAsterixFi = AsterixBuiltinFunctions.getBuiltinFunctionIdentifier(fi);
             if (builtinAsterixFi != null) {
                 fi = builtinAsterixFi;
             }
         }
-<<<<<<< HEAD
-        AbstractFunctionCallExpression f;
-=======
->>>>>>> 58cf330f
         if (AsterixBuiltinFunctions.isBuiltinAggregateFunction(fi)) {
             f = AsterixBuiltinFunctions.makeAggregateFunctionExpression(fi, args);
         } else if (AsterixBuiltinFunctions.isBuiltinUnnestingFunction(fi)) {
@@ -665,22 +527,7 @@
         } else {
             f = new ScalarFunctionCallExpression(FunctionUtils.getFunctionInfo(fi), args);
         }
-<<<<<<< HEAD
-        // Put hints into function call expr.
-        if (fcall.hasHints()) {
-            for (IExpressionAnnotation hint : fcall.getHints()) {
-                f.getAnnotations().put(hint, hint);
-            }
-        }
-        AssignOperator op = new AssignOperator(v, new MutableObject<ILogicalExpression>(f));
-        if (topOp != null) {
-            op.getInputs().add(topOp);
-        }
-
-        return new Pair<ILogicalOperator, LogicalVariable>(op, v);
-=======
         return f;
->>>>>>> 58cf330f
     }
 
     @Override
