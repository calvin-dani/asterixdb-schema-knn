--- conflicted
+++ resolved
@@ -166,29 +166,6 @@
             ITypeTraits[] invListsTypeTraits = JobGenHelper.variablesToTypeTraits(outputVars, start, numPrimaryKeys,
                     typeEnv, context);
 
-<<<<<<< HEAD
-        IAsterixApplicationContextInfo appContext = (IAsterixApplicationContextInfo) context.getAppContext();
-        Pair<IFileSplitProvider, AlgebricksPartitionConstraint> secondarySplitsAndConstraint = metadata
-                .splitProviderAndPartitionConstraintsForInternalOrFeedDataset(datasetName, indexName);
-        // TODO: Here we assume there is only one search key field.
-        int queryField = keyFields[0];
-        // Get tokenizer and search modifier factories.
-        IInvertedIndexSearchModifierFactory searchModifierFactory = InvertedIndexAccessMethod.getSearchModifierFactory(
-                searchModifierType, simThresh, secondaryIndex);
-        IBinaryTokenizerFactory queryTokenizerFactory = InvertedIndexAccessMethod.getBinaryTokenizerFactory(
-                searchModifierType, searchKeyType, secondaryIndex);
-        LSMInvertedIndexSearchOperatorDescriptor invIndexSearchOp = new LSMInvertedIndexSearchOperatorDescriptor(
-                jobSpec, queryField, appContext.getStorageManagerInterface(), secondarySplitsAndConstraint.first,
-                appContext.getIndexLifecycleManagerProvider(), tokenTypeTraits, tokenComparatorFactories,
-                invListsTypeTraits, invListsComparatorFactories, new LSMInvertedIndexDataflowHelperFactory(
-                        AsterixRuntimeComponentsProvider.LSMINVERTEDINDEX_PROVIDER,
-                        AsterixRuntimeComponentsProvider.LSMINVERTEDINDEX_PROVIDER,
-                        AsterixRuntimeComponentsProvider.LSMINVERTEDINDEX_PROVIDER,
-                        AsterixRuntimeComponentsProvider.LSMINVERTEDINDEX_PROVIDER), queryTokenizerFactory,
-                searchModifierFactory, outputRecDesc, retainInput, NoOpOperationCallbackFactory.INSTANCE);
-        return new Pair<IOperatorDescriptor, AlgebricksPartitionConstraint>(invIndexSearchOp,
-                secondarySplitsAndConstraint.second);
-=======
             IAsterixApplicationContextInfo appContext = (IAsterixApplicationContextInfo) context.getAppContext();
             Pair<IFileSplitProvider, AlgebricksPartitionConstraint> secondarySplitsAndConstraint = metadataProvider
                     .splitProviderAndPartitionConstraintsForInternalOrFeedDataset(dataset.getDataverseName(),
@@ -203,17 +180,19 @@
                     .getSearchModifierFactory(searchModifierType, simThresh, secondaryIndex);
             IBinaryTokenizerFactory queryTokenizerFactory = InvertedIndexAccessMethod.getBinaryTokenizerFactory(
                     searchModifierType, searchKeyType, secondaryIndex);
-            InvertedIndexSearchOperatorDescriptor invIndexSearchOp = new InvertedIndexSearchOperatorDescriptor(jobSpec,
-                    queryField, appContext.getStorageManagerInterface(), fileSplitProviders.first,
-                    fileSplitProviders.second, appContext.getIndexRegistryProvider(), tokenTypeTraits,
-                    tokenComparatorFactories, invListsTypeTraits, invListsComparatorFactories,
-                    new BTreeDataflowHelperFactory(), queryTokenizerFactory, searchModifierFactory, outputRecDesc,
-                    retainInput, NoOpOperationCallbackProvider.INSTANCE);
+            LSMInvertedIndexSearchOperatorDescriptor invIndexSearchOp = new LSMInvertedIndexSearchOperatorDescriptor(
+                    jobSpec, queryField, appContext.getStorageManagerInterface(), secondarySplitsAndConstraint.first,
+                    appContext.getIndexLifecycleManagerProvider(), tokenTypeTraits, tokenComparatorFactories,
+                    invListsTypeTraits, invListsComparatorFactories, new LSMInvertedIndexDataflowHelperFactory(
+                            AsterixRuntimeComponentsProvider.LSMINVERTEDINDEX_PROVIDER,
+                            AsterixRuntimeComponentsProvider.LSMINVERTEDINDEX_PROVIDER,
+                            AsterixRuntimeComponentsProvider.LSMINVERTEDINDEX_PROVIDER,
+                            AsterixRuntimeComponentsProvider.LSMINVERTEDINDEX_PROVIDER), queryTokenizerFactory,
+                    searchModifierFactory, outputRecDesc, retainInput, NoOpOperationCallbackFactory.INSTANCE);
             return new Pair<IOperatorDescriptor, AlgebricksPartitionConstraint>(invIndexSearchOp,
                     secondarySplitsAndConstraint.second);
         } catch (MetadataException e) {
             throw new AlgebricksException(e);
         }
->>>>>>> 58cf330f
     }
 }