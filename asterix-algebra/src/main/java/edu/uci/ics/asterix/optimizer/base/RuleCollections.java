--- conflicted
+++ resolved
@@ -198,12 +198,9 @@
         accessMethod.add(new IntroduceSelectAccessMethodRule());
         accessMethod.add(new IntroduceJoinAccessMethodRule());
         accessMethod.add(new IntroduceSecondaryIndexInsertDeleteRule());
-<<<<<<< HEAD
-=======
         accessMethod.add(new RemoveUnusedOneToOneEquiJoinRule());
         accessMethod.add(new PushSimilarityFunctionsBelowJoin());
         accessMethod.add(new RemoveUnusedAssignAndAggregateRule());
->>>>>>> 79c806a8
         return accessMethod;
     }
 
