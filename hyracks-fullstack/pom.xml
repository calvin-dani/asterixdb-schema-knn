<!--
 ! Licensed to the Apache Software Foundation (ASF) under one
 ! or more contributor license agreements.  See the NOTICE file
 ! distributed with this work for additional information
 ! regarding copyright ownership.  The ASF licenses this file
 ! to you under the Apache License, Version 2.0 (the
 ! "License"); you may not use this file except in compliance
 ! with the License.  You may obtain a copy of the License at
 !
 !   http://www.apache.org/licenses/LICENSE-2.0
 !
 ! Unless required by applicable law or agreed to in writing,
 ! software distributed under the License is distributed on an
 ! "AS IS" BASIS, WITHOUT WARRANTIES OR CONDITIONS OF ANY
 ! KIND, either express or implied.  See the License for the
 ! specific language governing permissions and limitations
 ! under the License.
 !-->
<project xmlns="http://maven.apache.org/POM/4.0.0" xmlns:xsi="http://www.w3.org/2001/XMLSchema-instance"
  xsi:schemaLocation="http://maven.apache.org/POM/4.0.0 http://maven.apache.org/maven-v4_0_0.xsd">
  <modelVersion>4.0.0</modelVersion>
  <groupId>org.apache.hyracks</groupId>
  <artifactId>apache-hyracks</artifactId>
  <version>0.3.5-SNAPSHOT</version>
  <packaging>pom</packaging>
  <name>hyracks-ecosystem-full-stack</name>
  <url>${implementation.url}</url>
  <parent>
    <groupId>org.apache</groupId>
    <artifactId>apache</artifactId>
    <version>18</version>
    <relativePath />
  </parent>
  <licenses>
    <license>
      <name>Apache License, Version 2.0</name>
      <url>http://www.apache.org/licenses/LICENSE-2.0.txt</url>
      <distribution>repo</distribution>
      <comments>A business-friendly OSS license</comments>
    </license>
  </licenses>
  <scm>
    <connection>scm:git:https://github.com/apache/asterixdb</connection>
    <developerConnection>scm:git:ssh://asterix-gerrit.ics.uci.edu:29418/asterixdb</developerConnection>
    <url>https://github.com/apache/asterixdb</url>
    <tag>HEAD</tag>
  </scm>
  <properties>
    <root.dir>${basedir}</root.dir>
    <project.build.sourceEncoding>UTF-8</project.build.sourceEncoding>
    <file.encoding>UTF-8</file.encoding>
    <source.jdk.version>11</source.jdk.version>
    <target.jdk.version>11</target.jdk.version>
    <javac.xlint.value>all</javac.xlint.value>
    <jvm.extraargs />
    <sonar.jacoco.reportPath>${env.PWD}/target/jacoco-merged.exec</sonar.jacoco.reportPath>
    <source-format.goal>format</source-format.goal>
    <source-format.skip>false</source-format.skip>
    <import-sort.goal>sort</import-sort.goal>
    <import-sort.skip>false</import-sort.skip>
    <maven.test.skip>false</maven.test.skip>
    <skipTests>false</skipTests>
    <skip.surefire.tests>${skipTests}</skip.surefire.tests>
    <skip.testResources>${maven.test.skip}</skip.testResources>
    <testLog4jConfigFile>${root.dir}/src/test/resources/log4j2-hyracks-test.xml</testLog4jConfigFile>
    <!-- Definition of tests in various categories which may be excluded -->
    <hivesterix.perf.tests>**/hivesterix/perf/PerfTestSuite.java</hivesterix.perf.tests>
    <global.test.includes>**/*TestSuite.java,**/*Test.java</global.test.includes>
    <global.test.excludes>**/Abstract*.java,${hivesterix.perf.tests}</global.test.excludes>
    <test.includes>${global.test.includes}</test.includes>
    <test.excludes>${global.test.excludes}</test.excludes>
    <!-- Versions under dependencymanagement or used in many projects via properties -->
    <hadoop.version>2.8.5</hadoop.version>
    <jacoco.version>0.7.6.201602180812</jacoco.version>
    <log4j.version>2.17.1</log4j.version>
    <snappy.version>1.1.8.4</snappy.version>
    <jackson.version>2.13.1</jackson.version>

    <implementation.title>Apache Hyracks and Algebricks - ${project.name}</implementation.title>
    <implementation.url>https://asterixdb.apache.org/</implementation.url>
    <implementation.version>${project.version}</implementation.version>
    <implementation.vendor>${project.organization.name}</implementation.vendor>
  </properties>
  <dependencyManagement>
    <dependencies>
      <dependency>
        <groupId>io.netty</groupId>
        <artifactId>netty-buffer</artifactId>
        <version>4.1.73.Final</version>
      </dependency>
      <dependency>
        <groupId>io.netty</groupId>
        <artifactId>netty-common</artifactId>
        <version>4.1.73.Final</version>
      </dependency>
      <dependency>
        <groupId>io.netty</groupId>
        <artifactId>netty-codec-http</artifactId>
        <version>4.1.73.Final</version>
      </dependency>
      <dependency>
        <groupId>io.netty</groupId>
        <artifactId>netty-transport</artifactId>
        <version>4.1.73.Final</version>
      </dependency>
      <dependency>
        <groupId>io.netty</groupId>
        <artifactId>netty-codec</artifactId>
        <version>4.1.73.Final</version>
      </dependency>
      <dependency>
        <groupId>io.netty</groupId>
        <artifactId>netty-handler</artifactId>
        <version>4.1.73.Final</version>
      </dependency>
      <dependency>
        <groupId>junit</groupId>
        <artifactId>junit</artifactId>
        <version>4.13.2</version>
      </dependency>
      <dependency>
        <groupId>org.apache.hadoop</groupId>
        <artifactId>hadoop-yarn-client</artifactId>
        <version>${hadoop.version}</version>
      </dependency>
      <dependency>
        <groupId>org.apache.hadoop</groupId>
        <artifactId>hadoop-client</artifactId>
        <version>${hadoop.version}</version>
      </dependency>
      <dependency>
        <groupId>org.apache.hadoop</groupId>
        <artifactId>hadoop-common</artifactId>
        <version>${hadoop.version}</version>
        <exclusions>
          <exclusion>
            <groupId>javax.servlet.jsp</groupId>
            <artifactId>jsp-api</artifactId>
          </exclusion>
          <exclusion>
            <groupId>javax.servlet</groupId>
            <artifactId>servlet-api</artifactId>
          </exclusion>
          <exclusion>
            <groupId>jdk.tools</groupId>
            <artifactId>jdk.tools</artifactId>
          </exclusion>
        </exclusions>
      </dependency>
      <dependency>
        <groupId>org.apache.hadoop</groupId>
        <artifactId>hadoop-hdfs</artifactId>
        <version>${hadoop.version}</version>
      </dependency>
      <dependency>
        <groupId>org.apache.hadoop</groupId>
        <artifactId>hadoop-minicluster</artifactId>
        <version>${hadoop.version}</version>
      </dependency>
      <dependency>
        <groupId>org.apache.hadoop</groupId>
        <artifactId>hadoop-mapreduce-client-core</artifactId>
        <version>${hadoop.version}</version>
      </dependency>
      <dependency>
        <groupId>org.apache.hadoop</groupId>
        <artifactId>hadoop-hdfs</artifactId>
        <version>${hadoop.version}</version>
        <classifier>tests</classifier>
        <scope>test</scope>
      </dependency>
      <dependency>
        <groupId>commons-io</groupId>
        <artifactId>commons-io</artifactId>
        <version>2.11.0</version>
      </dependency>
      <dependency>
        <groupId>org.apache.commons</groupId>
        <artifactId>commons-text</artifactId>
        <version>1.9</version>
      </dependency>
      <dependency>
        <groupId>com.fasterxml.jackson.core</groupId>
        <artifactId>jackson-databind</artifactId>
        <version>${jackson.version}</version>
      </dependency>
      <dependency>
        <groupId>com.fasterxml.jackson.core</groupId>
        <artifactId>jackson-core</artifactId>
        <version>${jackson.version}</version>
      </dependency>
      <dependency>
        <groupId>com.fasterxml.jackson.core</groupId>
        <artifactId>jackson-annotations</artifactId>
        <version>${jackson.version}</version>
      </dependency>
      <dependency>
        <groupId>com.google.guava</groupId>
        <artifactId>guava</artifactId>
        <version>31.0.1-jre</version>
        <exclusions>
          <exclusion>
            <groupId>com.google.code.findbugs</groupId>
            <artifactId>jsr305</artifactId>
          </exclusion>
          <exclusion>
            <groupId>com.google.guava</groupId>
            <artifactId>listenablefuture</artifactId>
          </exclusion>
          <exclusion>
            <groupId>org.checkerframework</groupId>
            <artifactId>checker-qual</artifactId>
          </exclusion>
          <exclusion>
            <groupId>com.google.j2objc</groupId>
            <artifactId>j2objc-annotations</artifactId>
          </exclusion>
          <exclusion>
            <groupId>org.codehaus.mojo</groupId>
            <artifactId>animal-sniffer-annotations</artifactId>
          </exclusion>
        </exclusions>
      </dependency>
      <dependency>
        <groupId>org.apache.commons</groupId>
        <artifactId>commons-lang3</artifactId>
        <version>3.12.0</version>
      </dependency>
      <dependency>
        <groupId>org.apache.commons</groupId>
        <artifactId>commons-collections4</artifactId>
        <version>4.4</version>
      </dependency>
      <dependency>
        <groupId>org.apache.httpcomponents</groupId>
        <artifactId>httpcore</artifactId>
        <version>4.4.15</version>
      </dependency>
      <dependency>
        <groupId>org.apache.httpcomponents</groupId>
        <artifactId>httpclient</artifactId>
        <version>4.5.13</version>
      </dependency>
      <dependency>
        <groupId>org.apache.rat</groupId>
        <artifactId>apache-rat-plugin</artifactId>
        <version>0.13</version>
      </dependency>
      <dependency>
        <groupId>org.ini4j</groupId>
        <artifactId>ini4j</artifactId>
        <version>0.5.4</version>
      </dependency>
      <dependency>
        <groupId>args4j</groupId>
        <artifactId>args4j</artifactId>
        <version>2.33</version>
      </dependency>
      <dependency>
        <groupId>org.apache.logging.log4j</groupId>
        <artifactId>log4j-api</artifactId>
        <version>${log4j.version}</version>
      </dependency>
      <dependency>
        <groupId>org.apache.logging.log4j</groupId>
        <artifactId>log4j-core</artifactId>
        <version>${log4j.version}</version>
      </dependency>
      <dependency>
        <groupId>org.apache.logging.log4j</groupId>
        <artifactId>log4j-jul</artifactId>
        <version>${log4j.version}</version>
      </dependency>
      <dependency>
        <groupId>javax.xml.bind</groupId>
        <artifactId>jaxb-api</artifactId>
        <version>2.3.0</version>
      </dependency>
      <dependency>
        <groupId>org.apache.maven</groupId>
        <artifactId>maven-project</artifactId>
        <version>2.2.1</version>
      </dependency>
      <dependency>
        <groupId>org.apache.maven</groupId>
        <artifactId>maven-model</artifactId>
        <version>3.8.4</version>
      </dependency>
      <dependency>
        <groupId>org.apache.maven</groupId>
        <artifactId>maven-artifact</artifactId>
        <version>3.8.4</version>
      </dependency>
      <dependency>
        <groupId>org.apache.maven</groupId>
        <artifactId>maven-compat</artifactId>
        <version>3.8.4</version>
      </dependency>
      <dependency>
        <groupId>org.apache.maven</groupId>
        <artifactId>maven-core</artifactId>
<<<<<<< HEAD
        <version>3.8.3</version>
      </dependency>
=======
        <version>3.8.4</version>
    </dependency>
>>>>>>> 55e19802
      <dependency>
        <groupId>org.apache.maven</groupId>
        <artifactId>maven-plugin-api</artifactId>
        <version>3.8.4</version>
      </dependency>
      <dependency>
        <groupId>it.unimi.dsi</groupId>
        <artifactId>fastutil-core</artifactId>
        <version>8.5.6</version>
      </dependency>
      <dependency>
        <groupId>org.slf4j</groupId>
        <artifactId>slf4j-simple</artifactId>
        <version>1.7.33</version>
      </dependency>
      <dependency>
        <groupId>org.apache.logging.log4j</groupId>
        <artifactId>log4j-1.2-api</artifactId>
        <version>${log4j.version}</version>
      </dependency>
      <dependency>
        <groupId>org.xerial.snappy</groupId>
        <artifactId>snappy-java</artifactId>
        <version>${snappy.version}</version>
      </dependency>
      <dependency>
        <groupId>org.mockito</groupId>
        <artifactId>mockito-core</artifactId>
        <version>3.10.0</version>
      </dependency>
      <dependency>
        <groupId>org.powermock</groupId>
        <artifactId>powermock-api-mockito2</artifactId>
        <version>2.0.9</version>
      </dependency>
      <dependency>
        <groupId>org.powermock</groupId>
        <artifactId>powermock-module-junit4</artifactId>
        <version>2.0.9</version>
      </dependency>
      <dependency>
        <groupId>org.powermock</groupId>
        <artifactId>powermock-core</artifactId>
        <version>2.0.9</version>
      </dependency>
    </dependencies>
  </dependencyManagement>
  <build>
    <plugins>
      <plugin>
        <groupId>org.apache.maven.plugins</groupId>
        <artifactId>maven-jar-plugin</artifactId>
        <configuration>
          <excludes combine.children="append">
            <exclude>**/DEPENDENCIES</exclude>
          </excludes>
          <archive>
            <addMavenDescriptor>false</addMavenDescriptor>
            <manifest>
              <addDefaultImplementationEntries>false</addDefaultImplementationEntries>
              <addDefaultSpecificationEntries>false</addDefaultSpecificationEntries>
            </manifest>
            <manifestEntries>
              <Implementation-Title>${implementation.title}</Implementation-Title>
              <Implementation-URL>${implementation.url}</Implementation-URL>
              <Implementation-Version>${implementation.version}</Implementation-Version>
              <Implementation-Vendor>${implementation.vendor}</Implementation-Vendor>
            </manifestEntries>
          </archive>
        </configuration>
      </plugin>
      <plugin>
        <groupId>org.apache.maven.plugins</groupId>
        <artifactId>maven-dependency-plugin</artifactId>
        <configuration>
          <failOnWarning>true</failOnWarning>
          <outputXML>true</outputXML>
        </configuration>
        <executions>
          <execution>
            <phase>process-test-classes</phase>
            <goals>
              <goal>analyze-only</goal>
            </goals>
          </execution>
        </executions>
      </plugin>
      <plugin>
        <groupId>org.apache.rat</groupId>
        <artifactId>apache-rat-plugin</artifactId>
        <executions>
          <execution>
            <phase>validate</phase>
            <goals>
              <goal>check</goal>
            </goals>
          </execution>
        </executions>
        <configuration>
          <addDefaultLicenseMatchers>false</addDefaultLicenseMatchers>
          <consoleOutput>true</consoleOutput>
          <licenses>
            <license implementation="org.apache.rat.analysis.license.ApacheSoftwareLicense20" />
          </licenses>
          <licenseFamilies>
            <licenseFamily implementation="org.apache.rat.license.Apache20LicenseFamily" />
          </licenseFamilies>
          <excludeSubProjects>true</excludeSubProjects>
          <excludes combine.children="append">
            <exclude>**/*.iml</exclude>
          </excludes>
        </configuration>
      </plugin>
      <plugin>
        <groupId>org.apache.maven.plugins</groupId>
        <artifactId>maven-surefire-plugin</artifactId>
        <configuration>
          <failIfNoTests>false</failIfNoTests>
          <forkCount>1</forkCount>
          <reuseForks>false</reuseForks>
          <argLine>-enableassertions -Xmx2048m -Dfile.encoding=UTF-8 -Xdebug
            -Xrunjdwp:transport=dt_socket,server=y,address=8000,suspend=n ${coverageArgLine}
          </argLine>
          <systemPropertyVariables>
            <log4j.configurationFile>${testLog4jConfigFile}</log4j.configurationFile>
          </systemPropertyVariables>
          <includes>
            <include>${test.includes}</include>
          </includes>
          <excludes combine.children="append">
            <exclude>${test.excludes}</exclude>
          </excludes>
          <skipTests>${skip.surefire.tests}</skipTests>
        </configuration>
      </plugin>
      <plugin>
        <groupId>org.apache.maven.plugins</groupId>
        <artifactId>maven-failsafe-plugin</artifactId>
        <configuration>
          <systemPropertyVariables>
            <log4j.configurationFile>${testLog4jConfigFile}</log4j.configurationFile>
          </systemPropertyVariables>
        </configuration>
      </plugin>
      <plugin>
        <groupId>org.apache.maven.plugins</groupId>
        <artifactId>maven-compiler-plugin</artifactId>
        <configuration>
          <source>${source.jdk.version}</source>
          <target>${target.jdk.version}</target>
          <compilerArgument>-Xlint:${javac.xlint.value}</compilerArgument>
        </configuration>
      </plugin>
      <plugin>
        <groupId>org.apache.maven.plugins</groupId>
        <artifactId>maven-remote-resources-plugin</artifactId>
        <executions>
          <execution>
            <goals>
              <goal>process</goal>
            </goals>
            <configuration>
              <resourceBundles>
                <resourceBundle>org.apache:apache-jar-resource-bundle:1.4</resourceBundle>
              </resourceBundles>
              <properties>
                <projectName>Apache Hyracks - ${project.name}</projectName>
              </properties>
            </configuration>
          </execution>
        </executions>
      </plugin>
      <plugin>
        <groupId>org.apache.maven.plugins</groupId>
        <artifactId>maven-checkstyle-plugin</artifactId>
        <version>3.0.0</version>
        <executions>
          <execution>
            <id>verify-style</id>
            <phase>process-sources</phase>
            <goals>
              <goal>check</goal>
            </goals>
          </execution>
        </executions>
        <configuration>
          <logViolationsToConsole>true</logViolationsToConsole>
          <checkstyleRules>
            <module name="Checker">
              <!-- Checks for whitespace                               -->
              <!-- See http://checkstyle.sf.net/config_whitespace.html -->
              <module name="FileTabCharacter" />
              <module name="TreeWalker">
                <module name="AvoidStarImport">
                  <property name="allowStaticMemberImports" value="true"/>
                </module>
              </module>
            </module>
          </checkstyleRules>
          <includes>**/*.java,**/*.jj</includes>
          <resourceIncludes>**/*.properties,**/*.xml,**/*.xsd,**/*.sh</resourceIncludes>
          <sourceDirectories>${project.build.sourceDirectory},${project.build.testSourceDirectory}</sourceDirectories>
        </configuration>
      </plugin>
      <plugin>
        <groupId>org.apache.maven.plugins</groupId>
        <artifactId>maven-antrun-plugin</artifactId>
        <executions>
          <execution>
            <id>check-pom-packaging</id>
            <phase>validate</phase>
            <goals>
              <goal>run</goal>
            </goals>
            <configuration>
              <exportAntProperties>true</exportAntProperties>
              <target xmlns:unless="ant:unless">
                <condition property="skipPomEnforcement">
                  <not><equals arg1="${project.packaging}" arg2="pom"/></not>
                </condition>
                <echo message="will enforce non-existence of test source dir due to ${project.packaging} packaging" unless:set="skipPomEnforcement"/>
              </target>
            </configuration>
          </execution>
        </executions>
      </plugin>
      <plugin>
        <groupId>org.apache.maven.plugins</groupId>
        <artifactId>maven-enforcer-plugin</artifactId>
        <executions>
          <execution>
            <id>ensure-no-tests-for-pom-packaging</id>
            <phase>validate</phase>
            <goals>
              <goal>enforce</goal>
            </goals>
            <configuration>
              <rules>
                <requireFilesDontExist>
                  <files>
                    <file>${project.build.testSourceDirectory}</file>
                  </files>
                  <message>#### Tests cannot exist in projects with '${project.packaging}' packaging!</message>
                </requireFilesDontExist>
              </rules>
              <skip>${skipPomEnforcement}</skip>
            </configuration>
          </execution>
          <execution>
            <id>enforce-versions</id>
            <goals>
              <goal>enforce</goal>
            </goals>
            <configuration>
              <rules>
                <requireMavenVersion>
                  <version>[3.3.9,)</version>
                </requireMavenVersion>
                <requireJavaVersion>
                  <version>[11,)</version>
                </requireJavaVersion>
              </rules>
            </configuration>
          </execution>
          <execution>
            <id>ensure-no-duplicate-deps</id>
            <goals>
              <goal>enforce</goal>
            </goals>
            <configuration>
              <rules>
                <banDuplicatePomDependencyVersions/>
              </rules>
            </configuration>
          </execution>
        </executions>
      </plugin>
      <plugin>
        <groupId>org.apache.maven.plugins</groupId>
        <artifactId>maven-resources-plugin</artifactId>
        <executions>
          <execution>
            <id>default-testResources</id>
            <goals>
              <goal>testResources</goal>
            </goals>
            <configuration>
              <skip>${skip.testResources}</skip>
            </configuration>
          </execution>
        </executions>
      </plugin>
      <plugin>
        <groupId>net.revelc.code.formatter</groupId>
        <artifactId>formatter-maven-plugin</artifactId>
        <executions>
          <execution>
            <goals>
              <goal>${source-format.goal}</goal>
            </goals>
          </execution>
        </executions>
        <configuration>
          <configFile>${root.dir}/AsterixCodeFormatProfile.xml</configFile>
          <skipFormatting>${source-format.skip}</skipFormatting>
        </configuration>
      </plugin>
      <plugin>
        <groupId>net.revelc.code</groupId>
        <artifactId>impsort-maven-plugin</artifactId>
        <executions>
          <execution>
            <goals>
              <goal>${import-sort.goal}</goal>
            </goals>
          </execution>
        </executions>
        <configuration>
          <groups>java,javax,org,com,*</groups>
          <removeUnused>true</removeUnused>
          <skip>${import-sort.skip}</skip>
        </configuration>
      </plugin>
    </plugins>
    <pluginManagement>
      <plugins>
        <plugin>
          <groupId>org.apache.maven.plugins</groupId>
          <artifactId>maven-compiler-plugin</artifactId>
          <version>3.8.0</version>
        </plugin>
        <plugin>
          <groupId>org.apache.rat</groupId>
          <artifactId>apache-rat-plugin</artifactId>
          <version>0.12</version>
        </plugin>
        <plugin>
          <groupId>net.revelc.code.formatter</groupId>
          <artifactId>formatter-maven-plugin</artifactId>
          <version>2.0.1</version>
        </plugin>
        <plugin>
          <groupId>net.revelc.code</groupId>
          <artifactId>impsort-maven-plugin</artifactId>
          <version>1.2.0</version>
        </plugin>
        <!--This plugin's configuration is used to store Eclipse m2e settings only. It has no influence on the Maven build itself.-->
        <plugin>
          <groupId>org.eclipse.m2e</groupId>
          <artifactId>lifecycle-mapping</artifactId>
          <version>1.0.0</version>
          <configuration>
            <lifecycleMappingMetadata>
              <pluginExecutions>
                <pluginExecution>
                  <pluginExecutionFilter>
                    <groupId>org.apache.rat</groupId>
                    <artifactId>apache-rat-plugin</artifactId>
                    <versionRange>[0.0,)</versionRange>
                    <goals>
                      <goal>check</goal>
                    </goals>
                  </pluginExecutionFilter>
                  <action>
                    <ignore />
                  </action>
                </pluginExecution>
                <pluginExecution>
                  <pluginExecutionFilter>
                    <groupId>org.apache.maven.plugins</groupId>
                    <artifactId>maven-checkstyle-plugin</artifactId>
                    <versionRange>[0.0,)</versionRange>
                    <goals>
                      <goal>check</goal>
                    </goals>
                  </pluginExecutionFilter>
                  <action>
                    <ignore />
                  </action>
                </pluginExecution>
                <pluginExecution>
                  <pluginExecutionFilter>
                    <groupId>org.apache.maven.plugins</groupId>
                    <artifactId>maven-dependency-plugin</artifactId>
                    <versionRange>[0.0,)</versionRange>
                    <goals>
                      <goal>analyze-only</goal>
                    </goals>
                  </pluginExecutionFilter>
                  <action>
                    <ignore />
                  </action>
                </pluginExecution>
                <pluginExecution>
                  <pluginExecutionFilter>
                    <groupId>net.revelc.code.formatter</groupId>
                    <artifactId>formatter-maven-plugin</artifactId>
                    <versionRange>[2.0.1,)</versionRange>
                    <goals>
                      <goal>format</goal>
                    </goals>
                  </pluginExecutionFilter>
                  <action>
                    <ignore></ignore>
                  </action>
                </pluginExecution>
              </pluginExecutions>
            </lifecycleMappingMetadata>
          </configuration>
        </plugin>
        <plugin>
          <groupId>org.codehaus.mojo</groupId>
          <artifactId>versions-maven-plugin</artifactId>
          <version>2.5</version>
        </plugin>
        <plugin>
          <groupId>org.apache.maven.plugins</groupId>
          <artifactId>maven-scm-plugin</artifactId>
          <version>1.9.5</version>
        </plugin>
        <plugin>
          <groupId>org.codehaus.mojo</groupId>
          <artifactId>appassembler-maven-plugin</artifactId>
          <version>2.0.0</version>
        </plugin>
        <plugin>
          <groupId>org.apache.maven.plugins</groupId>
          <artifactId>maven-surefire-plugin</artifactId>
          <version>2.21.0</version>
        </plugin>
        <plugin>
          <groupId>org.apache.maven.plugins</groupId>
          <artifactId>maven-failsafe-plugin</artifactId>
          <version>2.21.0</version>
        </plugin>
        <plugin>
          <groupId>org.apache.hyracks</groupId>
          <artifactId>license-automation-plugin</artifactId>
          <version>${project.version}</version>
        </plugin>
        <plugin>
          <groupId>org.apache.maven.plugins</groupId>
          <artifactId>maven-assembly-plugin</artifactId>
          <version>3.1.0</version>
        </plugin>
        <plugin>
          <groupId>org.apache.maven.plugins</groupId>
          <artifactId>maven-antrun-plugin</artifactId>
          <version>1.8</version>
        </plugin>
        <plugin>
          <groupId>org.apache.maven.plugins</groupId>
          <artifactId>maven-clean-plugin</artifactId>
          <version>3.0.0</version>
        </plugin>
        <plugin>
          <groupId>org.apache.maven.plugins</groupId>
          <artifactId>maven-jar-plugin</artifactId>
          <version>3.0.2</version>
        </plugin>
        <plugin>
          <groupId>org.codehaus.mojo</groupId>
          <artifactId>build-helper-maven-plugin</artifactId>
          <version>3.0.0</version>
        </plugin>
        <plugin>
          <groupId>org.apache.maven.plugins</groupId>
          <artifactId>maven-dependency-plugin</artifactId>
          <version>3.1.2</version>
        </plugin>
        <plugin>
          <groupId>org.apache.maven.doxia</groupId>
          <artifactId>doxia-maven-plugin</artifactId>
          <version>1.1.4</version>
        </plugin>
        <plugin>
          <groupId>org.apache.maven.plugins</groupId>
          <artifactId>maven-enforcer-plugin</artifactId>
          <version>3.0.0-M3</version>
        </plugin>
      </plugins>
    </pluginManagement>
  </build>
  <profiles>
    <profile>
      <id>skip-assembly</id>
      <activation>
        <file>
          <missing>src/main/assembly/source.xml</missing>
        </file>
      </activation>
      <properties>
        <skip.assembly>true</skip.assembly>
      </properties>
    </profile>
    <profile>
      <id>release</id>
      <build>
        <plugins>
          <plugin>
            <groupId>org.apache.maven.plugins</groupId>
            <artifactId>maven-jar-plugin</artifactId>
            <configuration>
              <archive>
                <addMavenDescriptor>true</addMavenDescriptor>
                <manifest>
                  <addDefaultImplementationEntries>true</addDefaultImplementationEntries>
                  <addDefaultSpecificationEntries>false</addDefaultSpecificationEntries>
                </manifest>
              </archive>
            </configuration>
          </plugin>
          <plugin>
            <groupId>org.apache.maven.plugins</groupId>
            <artifactId>maven-assembly-plugin</artifactId>
            <!-- We override the configuration plugin to override the descriptor to use for building
            the source release zip. Specifically, we would like to control the inclusions/exclusions.
            For example, we exclude the KEYS file from the zip -->
            <executions>
              <execution>
                <!-- Use this id to match the id mentioned in the assembly plugin configuration in
                the apache parent POM under the apache-release profile -->
                <id>source-release-assembly</id>
                <phase>package</phase>
                <goals>
                  <goal>single</goal>
                </goals>
                <!-- combine.self should be override to replace the configuration in the parent POM -->
                <configuration combine.self="override">
                  <descriptors>
                    <descriptor>src/main/assembly/source.xml</descriptor>
                  </descriptors>
                  <skipAssembly>${skip.assembly}</skipAssembly>
                </configuration>
              </execution>
            </executions>
          </plugin>
          <plugin>
            <groupId>org.apache.maven.plugins</groupId>
            <artifactId>maven-gpg-plugin</artifactId>
            <version>1.6</version>
            <executions>
              <execution>
                <id>sign-artifacts</id>
                <phase>verify</phase>
                <goals>
                  <goal>sign</goal>
                </goals>
              </execution>
            </executions>
          </plugin>
        </plugins>
      </build>
    </profile>
    <profile>
      <id>coverage</id>
      <activation>
        <property>
          <name>coverage</name>
        </property>
      </activation>
      <build>
        <plugins>
          <plugin>
            <groupId>org.jacoco</groupId>
            <artifactId>jacoco-maven-plugin</artifactId>
            <version>${jacoco.version}</version>
            <executions>
              <execution>
                <id>default-prepare-agent</id>
                <goals>
                  <goal>prepare-agent</goal>
                </goals>
                <configuration>
                  <propertyName>coverageArgLine</propertyName>
                </configuration>
              </execution>
              <execution>
                <id>default-prepare-agent-integration</id>
                <goals>
                  <goal>prepare-agent-integration</goal>
                </goals>
                <configuration>
                  <propertyName>coverageArgLine</propertyName>
                </configuration>
              </execution>
            </executions>
          </plugin>
        </plugins>
      </build>
      <properties>
        <coverage />
      </properties>
    </profile>
    <profile>
      <id>no-coverage</id>
      <activation>
        <property>
          <name>!coverage</name>
        </property>
      </activation>
      <properties>
        <coverageArgLine />
      </properties>
    </profile>
    <profile>
      <id>integration-tests-only</id>
      <properties>
        <test.includes/>
        <failIfNoTests>false</failIfNoTests>
      </properties>
    </profile>
  </profiles>
  <modules>
    <module>hyracks</module>
    <module>algebricks</module>
    <module>hyracks-fullstack-license</module>
  </modules>
</project><|MERGE_RESOLUTION|>--- conflicted
+++ resolved
@@ -299,13 +299,8 @@
       <dependency>
         <groupId>org.apache.maven</groupId>
         <artifactId>maven-core</artifactId>
-<<<<<<< HEAD
-        <version>3.8.3</version>
-      </dependency>
-=======
         <version>3.8.4</version>
     </dependency>
->>>>>>> 55e19802
       <dependency>
         <groupId>org.apache.maven</groupId>
         <artifactId>maven-plugin-api</artifactId>
