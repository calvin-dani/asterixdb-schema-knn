/*
 * Licensed to the Apache Software Foundation (ASF) under one
 * or more contributor license agreements.  See the NOTICE file
 * distributed with this work for additional information
 * regarding copyright ownership.  The ASF licenses this file
 * to you under the Apache License, Version 2.0 (the
 * "License"); you may not use this file except in compliance
 * with the License.  You may obtain a copy of the License at
 *
 *   http://www.apache.org/licenses/LICENSE-2.0
 *
 * Unless required by applicable law or agreed to in writing,
 * software distributed under the License is distributed on an
 * "AS IS" BASIS, WITHOUT WARRANTIES OR CONDITIONS OF ANY
 * KIND, either express or implied.  See the License for the
 * specific language governing permissions and limitations
 * under the License.
 */

package org.apache.hyracks.storage.am.lsm.rtree.impls;

import java.util.ArrayList;
import java.util.List;

import org.apache.commons.lang3.mutable.MutableBoolean;
import org.apache.commons.lang3.mutable.MutableLong;
import org.apache.hyracks.api.dataflow.value.IBinaryComparatorFactory;
import org.apache.hyracks.api.dataflow.value.ILinearizeComparatorFactory;
import org.apache.hyracks.api.exceptions.ErrorCode;
import org.apache.hyracks.api.exceptions.HyracksDataException;
import org.apache.hyracks.api.io.IIOManager;
import org.apache.hyracks.control.common.controllers.NCConfig;
import org.apache.hyracks.data.std.primitive.IntegerPointable;
import org.apache.hyracks.dataflow.common.data.accessors.ITupleReference;
import org.apache.hyracks.storage.am.btree.impls.BTree.BTreeAccessor;
import org.apache.hyracks.storage.am.btree.impls.RangePredicate;
import org.apache.hyracks.storage.am.common.api.IIndexOperationContext;
import org.apache.hyracks.storage.am.common.api.ITreeIndexFrameFactory;
import org.apache.hyracks.storage.am.common.impls.NoOpIndexAccessParameters;
import org.apache.hyracks.storage.am.common.impls.NoOpOperationCallback;
import org.apache.hyracks.storage.am.common.ophelpers.IndexOperation;
import org.apache.hyracks.storage.am.common.tuples.DualTupleReference;
import org.apache.hyracks.storage.am.lsm.common.api.IComponentFilterHelper;
import org.apache.hyracks.storage.am.lsm.common.api.ILSMComponentFilterFrameFactory;
import org.apache.hyracks.storage.am.lsm.common.api.ILSMDiskComponent;
import org.apache.hyracks.storage.am.lsm.common.api.ILSMDiskComponentBulkLoader;
import org.apache.hyracks.storage.am.lsm.common.api.ILSMDiskComponentFactory;
import org.apache.hyracks.storage.am.lsm.common.api.ILSMIOOperation;
import org.apache.hyracks.storage.am.lsm.common.api.ILSMIOOperationCallback;
import org.apache.hyracks.storage.am.lsm.common.api.ILSMIOOperationCallbackFactory;
import org.apache.hyracks.storage.am.lsm.common.api.ILSMIOOperationScheduler;
import org.apache.hyracks.storage.am.lsm.common.api.ILSMIndexAccessor;
import org.apache.hyracks.storage.am.lsm.common.api.ILSMIndexFileManager;
import org.apache.hyracks.storage.am.lsm.common.api.ILSMIndexOperationContext;
import org.apache.hyracks.storage.am.lsm.common.api.ILSMMergePolicy;
import org.apache.hyracks.storage.am.lsm.common.api.ILSMOperationTracker;
import org.apache.hyracks.storage.am.lsm.common.api.ILSMPageWriteCallbackFactory;
import org.apache.hyracks.storage.am.lsm.common.api.IVirtualBufferCache;
import org.apache.hyracks.storage.am.lsm.common.impls.AbstractLSMIndexOperationContext;
import org.apache.hyracks.storage.am.lsm.common.impls.LSMComponentFileReferences;
import org.apache.hyracks.storage.am.lsm.common.impls.LSMComponentFilterManager;
import org.apache.hyracks.storage.am.rtree.frames.RTreeFrameFactory;
import org.apache.hyracks.storage.am.rtree.impls.RTree.RTreeAccessor;
import org.apache.hyracks.storage.am.rtree.impls.RTreeSearchCursor;
import org.apache.hyracks.storage.am.rtree.impls.SearchPredicate;
import org.apache.hyracks.storage.common.IIndexAccessParameters;
import org.apache.hyracks.storage.common.IIndexCursor;
import org.apache.hyracks.storage.common.IIndexCursorStats;
import org.apache.hyracks.storage.common.ISearchPredicate;
import org.apache.hyracks.storage.common.IndexCursorStats;
import org.apache.hyracks.storage.common.buffercache.IBufferCache;

public class LSMRTree extends AbstractLSMRTree {
    protected final int[] buddyBTreeFields;

    public LSMRTree(NCConfig storageConfig, IIOManager ioManager, List<IVirtualBufferCache> virtualBufferCaches,
            RTreeFrameFactory rtreeInteriorFrameFactory, RTreeFrameFactory rtreeLeafFrameFactory,
            ITreeIndexFrameFactory btreeInteriorFrameFactory, ITreeIndexFrameFactory btreeLeafFrameFactory,
            IBufferCache diskBufferCache, ILSMIndexFileManager fileNameManager,
            ILSMDiskComponentFactory componentFactory, IComponentFilterHelper filterHelper,
            ILSMComponentFilterFrameFactory filterFrameFactory, LSMComponentFilterManager filterManager,
            double bloomFilterFalsePositiveRate, int fieldCount, IBinaryComparatorFactory[] rtreeCmpFactories,
            IBinaryComparatorFactory[] btreeCmpFactories, ILinearizeComparatorFactory linearizer,
            int[] comparatorFields, IBinaryComparatorFactory[] linearizerArray, ILSMMergePolicy mergePolicy,
            ILSMOperationTracker opTracker, ILSMIOOperationScheduler ioScheduler,
            ILSMIOOperationCallbackFactory ioOpCallbackFactory, ILSMPageWriteCallbackFactory pageWriteCallbackFactory,
            int[] rtreeFields, int[] buddyBTreeFields, int[] filterFields, boolean durable, boolean isPointMBR)
            throws HyracksDataException {
        super(storageConfig, ioManager, virtualBufferCaches, rtreeInteriorFrameFactory, rtreeLeafFrameFactory,
                btreeInteriorFrameFactory, btreeLeafFrameFactory, diskBufferCache, fileNameManager, componentFactory,
                componentFactory, fieldCount, rtreeCmpFactories, btreeCmpFactories, linearizer, comparatorFields,
                linearizerArray, bloomFilterFalsePositiveRate, mergePolicy, opTracker, ioScheduler, ioOpCallbackFactory,
                pageWriteCallbackFactory, filterHelper, filterFrameFactory, filterManager, rtreeFields, filterFields,
                durable, isPointMBR);
        this.buddyBTreeFields = buddyBTreeFields;
    }

    @Override
    public ILSMDiskComponent doFlush(ILSMIOOperation operation) throws HyracksDataException {
        LSMRTreeFlushOperation flushOp = (LSMRTreeFlushOperation) operation;
        LSMRTreeMemoryComponent flushingComponent = (LSMRTreeMemoryComponent) flushOp.getFlushingComponent();
        // Renaming order is critical because we use assume ordering when we
        // read the file names when we open the tree.
        // The RTree should be renamed before the BTree.
        // scan the memory RTree
        TreeTupleSorter rTreeTupleSorter = null;
        MutableBoolean isEmpty = new MutableBoolean(true);
        MutableLong numBTreeTuples = new MutableLong(0L);
        ILSMDiskComponent component;
        ILSMDiskComponentBulkLoader componentBulkLoader = null;
        RangePredicate btreeNullPredicate = new RangePredicate(null, null, true, true, null, null);
        BTreeAccessor memBTreeAccessor =
                flushingComponent.getBuddyIndex().createAccessor(NoOpIndexAccessParameters.INSTANCE);
        try {
            try {
                rTreeTupleSorter = getRTreeTupleSorter(flushingComponent, memBTreeAccessor, btreeNullPredicate,
                        numBTreeTuples, isEmpty);
                rTreeTupleSorter.sort();
                component = createDiskComponent(componentFactory, flushOp.getTarget(), flushOp.getBTreeTarget(),
                        flushOp.getBloomFilterTarget(), true);
                componentBulkLoader =
                        component.createBulkLoader(storageConfig, operation, 1.0f, false, numBTreeTuples.longValue(),
                                false, false, false, pageWriteCallbackFactory.createPageWriteCallback());
                flushLoadRTree(isEmpty, rTreeTupleSorter, componentBulkLoader);
                // scan the memory BTree and bulk load delete tuples
                flushLoadBtree(memBTreeAccessor, componentBulkLoader, btreeNullPredicate);
            } finally {
                try {
                    memBTreeAccessor.destroy();
                } finally {
                    if (rTreeTupleSorter != null) {
                        rTreeTupleSorter.destroy();
                    }
                }
            }
            if (component.getLSMComponentFilter() != null) {
                List<ITupleReference> filterTuples = new ArrayList<>();
                filterTuples.add(flushingComponent.getLSMComponentFilter().getMinTuple());
                filterTuples.add(flushingComponent.getLSMComponentFilter().getMaxTuple());
                getFilterManager().updateFilter(component.getLSMComponentFilter(), filterTuples,
                        NoOpOperationCallback.INSTANCE);
                getFilterManager().writeFilter(component.getLSMComponentFilter(), component.getMetadataHolder());
            }
            // Note. If we change the filter to write to metadata object, we don't need the if block above
            flushingComponent.getMetadata().copy(component.getMetadata());
            componentBulkLoader.end();
        } catch (Throwable e) {
            try {
                if (componentBulkLoader != null) {
                    componentBulkLoader.abort();
                }
            } catch (Throwable th) {
                e.addSuppressed(th);
            }
            throw e;
        }
        return component;
    }

    private void flushLoadRTree(MutableBoolean isEmpty, TreeTupleSorter rTreeTupleSorter,
            ILSMDiskComponentBulkLoader componentBulkLoader) throws HyracksDataException {
        if (!isEmpty.booleanValue()) {
            rTreeTupleSorter.open(null, null);
            try {
                while (rTreeTupleSorter.hasNext()) {
                    rTreeTupleSorter.next();
                    ITupleReference frameTuple = rTreeTupleSorter.getTuple();
                    componentBulkLoader.add(frameTuple);
                }
            } finally {
                rTreeTupleSorter.close();
            }
        }
    }

    private void flushLoadBtree(BTreeAccessor memBTreeAccessor, ILSMDiskComponentBulkLoader componentBulkLoader,
            RangePredicate btreeNullPredicate) throws HyracksDataException {
        IIndexCursor btreeScanCursor = memBTreeAccessor.createSearchCursor(false);
        try {
            memBTreeAccessor.search(btreeScanCursor, btreeNullPredicate);
            try {
                while (btreeScanCursor.hasNext()) {
                    btreeScanCursor.next();
                    ITupleReference frameTuple = btreeScanCursor.getTuple();
                    componentBulkLoader.delete(frameTuple);
                }
            } finally {
                btreeScanCursor.close();
            }
        } finally {
            btreeScanCursor.destroy();
        }
    }

    private TreeTupleSorter getRTreeTupleSorter(LSMRTreeMemoryComponent flushingComponent,
            BTreeAccessor memBTreeAccessor, RangePredicate btreeNullPredicate, MutableLong numBTreeTuples,
            MutableBoolean isEmpty) throws HyracksDataException {
        RTreeAccessor memRTreeAccessor =
                flushingComponent.getIndex().createAccessor(NoOpIndexAccessParameters.INSTANCE);
        try {
            RTreeSearchCursor rtreeScanCursor = memRTreeAccessor.createSearchCursor(false);
            try {
                SearchPredicate rtreeNullPredicate = new SearchPredicate(null, null);
                memRTreeAccessor.search(rtreeScanCursor, rtreeNullPredicate);
                try {
                    //count the number of tuples in the buddy btree
                    countTuples(memBTreeAccessor, btreeNullPredicate, numBTreeTuples);
                    IBinaryComparatorFactory[] linearizerArray = { linearizer };
                    boolean failed = true;
                    TreeTupleSorter rTreeTupleSorter = new TreeTupleSorter(flushingComponent.getIndex().getFileId(),
                            linearizerArray, rtreeLeafFrameFactory.createFrame(), rtreeLeafFrameFactory.createFrame(),
                            flushingComponent.getIndex().getBufferCache(), comparatorFields);
                    try {
                        // BulkLoad the tuples from the in-memory tree into the new disk
                        // RTree.
                        isEmpty.setValue(fill(rtreeScanCursor, rTreeTupleSorter));
                        failed = false;
                    } finally {
                        if (failed) {
                            rTreeTupleSorter.destroy();
                        }
                    }
                    return rTreeTupleSorter;
                } finally {
                    rtreeScanCursor.close();
                }
            } finally {
                rtreeScanCursor.destroy();
            }
        } finally {
            memRTreeAccessor.destroy();
        }
    }

    private boolean fill(RTreeSearchCursor rtreeScanCursor, TreeTupleSorter rTreeTupleSorter)
            throws HyracksDataException {
        boolean isEmpty = true;
        while (rtreeScanCursor.hasNext()) {
            isEmpty = false;
            rtreeScanCursor.next();
            rTreeTupleSorter.insertTupleEntry(rtreeScanCursor.getPageId(), rtreeScanCursor.getTupleOffset());
        }
        return isEmpty;
    }

    private void countTuples(BTreeAccessor memBTreeAccessor, RangePredicate btreeNullPredicate,
            MutableLong numBTreeTuples) throws HyracksDataException {
        IIndexCursor btreeCountingCursor = memBTreeAccessor.createCountingSearchCursor();
        try {
            memBTreeAccessor.search(btreeCountingCursor, btreeNullPredicate);
            try {
                while (btreeCountingCursor.hasNext()) {
                    btreeCountingCursor.next();
                    ITupleReference countTuple = btreeCountingCursor.getTuple();
                    numBTreeTuples.setValue(
                            IntegerPointable.getInteger(countTuple.getFieldData(0), countTuple.getFieldStart(0)));
                }
            } finally {
                btreeCountingCursor.close();
            }
        } finally {
            btreeCountingCursor.destroy();
        }
    }

    @Override
    public ILSMDiskComponent doMerge(ILSMIOOperation operation) throws HyracksDataException {
        LSMRTreeMergeOperation mergeOp = (LSMRTreeMergeOperation) operation;
        IIndexCursor cursor = mergeOp.getCursor();
        ILSMDiskComponentBulkLoader componentBulkLoader = null;
        ILSMDiskComponent mergedComponent = null;
        try {
            try {
                mergedComponent = createDiskComponent(componentFactory, mergeOp.getTarget(), mergeOp.getBTreeTarget(),
                        mergeOp.getBloomFilterTarget(), true);
                componentBulkLoader = loadMergeBulkLoader(mergeOp, cursor, mergedComponent);
                if (mergedComponent.getLSMComponentFilter() != null) {
                    List<ITupleReference> filterTuples = new ArrayList<>();
                    for (int i = 0; i < mergeOp.getMergingComponents().size(); ++i) {
                        filterTuples.add(mergeOp.getMergingComponents().get(i).getLSMComponentFilter().getMinTuple());
                        filterTuples.add(mergeOp.getMergingComponents().get(i).getLSMComponentFilter().getMaxTuple());
                    }
                    getFilterManager().updateFilter(mergedComponent.getLSMComponentFilter(), filterTuples,
                            NoOpOperationCallback.INSTANCE);
                    getFilterManager().writeFilter(mergedComponent.getLSMComponentFilter(),
                            mergedComponent.getMetadataHolder());
                }
                componentBulkLoader.end();
            } finally {
                cursor.destroy();
            }
        } catch (Throwable e) {
            try {
                if (componentBulkLoader != null) {
                    componentBulkLoader.abort();
                }
            } catch (Throwable th) {
                e.addSuppressed(th);
            }
            throw e;
        }
        return mergedComponent;
    }

    private ILSMDiskComponentBulkLoader loadMergeBulkLoader(LSMRTreeMergeOperation mergeOp, IIndexCursor cursor,
            ILSMDiskComponent mergedComponent) throws HyracksDataException {
        ILSMDiskComponentBulkLoader componentBulkLoader = null;
        ISearchPredicate rtreeSearchPred = new SearchPredicate(null, null);
        ILSMIndexOperationContext opCtx = ((LSMRTreeSortedCursor) cursor).getOpCtx();
        search(opCtx, cursor, rtreeSearchPred);
        try {
            // In case we must keep the deleted-keys BTrees, then they must be merged
            // *before* merging the r-trees so that
            // lsmHarness.endSearch() is called once when the r-trees have been merged.
            if (mergeOp.getMergingComponents().get(mergeOp.getMergingComponents().size() - 1) != diskComponents
                    .get(diskComponents.size() - 1)) {
                // Keep the deleted tuples since the oldest disk component
                // is not included in the merge operation
                long numElements = 0L;
                for (int i = 0; i < mergeOp.getMergingComponents().size(); ++i) {
                    numElements += ((LSMRTreeDiskComponent) mergeOp.getMergingComponents().get(i)).getBloomFilter()
                            .getNumElements();
                }
<<<<<<< HEAD
                componentBulkLoader = mergedComponent.createBulkLoader(mergeOp, 1.0f, false, numElements, false, false,
                        false, pageWriteCallbackFactory.createPageWriteCallback());
                mergeLoadBTree(mergeOp, opCtx, rtreeSearchPred, componentBulkLoader);
            } else {
                //no buddy-btree needed
                componentBulkLoader = mergedComponent.createBulkLoader(mergeOp, 1.0f, false, 0L, false, false, false,
                        pageWriteCallbackFactory.createPageWriteCallback());
=======
                componentBulkLoader = mergedComponent.createBulkLoader(storageConfig, mergeOp, 1.0f, false, numElements,
                        false, false, false, pageWriteCallbackFactory.createPageWriteCallback());
                mergeLoadBTree(mergeOp, opCtx, rtreeSearchPred, componentBulkLoader);
            } else {
                //no buddy-btree needed
                componentBulkLoader = mergedComponent.createBulkLoader(storageConfig, mergeOp, 1.0f, false, 0L, false,
                        false, false, pageWriteCallbackFactory.createPageWriteCallback());
>>>>>>> fcc0af0e
            }
            //search old rtree components
            while (cursor.hasNext()) {
                cursor.next();
                ITupleReference frameTuple = cursor.getTuple();
                componentBulkLoader.add(frameTuple);
            }
        } finally {
            cursor.close();
        }
        return componentBulkLoader;
    }

    private void mergeLoadBTree(LSMRTreeMergeOperation mergeOp, ILSMIndexOperationContext opCtx,
            ISearchPredicate rtreeSearchPred, ILSMDiskComponentBulkLoader componentBulkLoader)
            throws HyracksDataException {
        LSMRTreeDeletedKeysBTreeMergeCursor btreeCursor =
                new LSMRTreeDeletedKeysBTreeMergeCursor(opCtx, mergeOp.getCursorStats());
        try {
            search(opCtx, btreeCursor, rtreeSearchPred);
            try {
                while (btreeCursor.hasNext()) {
                    btreeCursor.next();
                    ITupleReference tuple = btreeCursor.getTuple();
                    componentBulkLoader.delete(tuple);
                }
            } finally {
                btreeCursor.close();
            }
        } finally {
            btreeCursor.destroy();
        }
    }

    @Override
    public ILSMIndexAccessor createAccessor(IIndexAccessParameters iap) {
        return new LSMRTreeAccessor(getHarness(), createOpContext(iap), buddyBTreeFields);
    }

    // This function is modified for R-Trees without antimatter tuples to allow buddy B-Tree to have only primary keys
    @Override
    public void modify(IIndexOperationContext ictx, ITupleReference tuple) throws HyracksDataException {
        LSMRTreeOpContext ctx = (LSMRTreeOpContext) ictx;
        if (ctx.getOperation() == IndexOperation.PHYSICALDELETE) {
            throw new UnsupportedOperationException("Physical delete not supported in the LSM-RTree");
        }

        ITupleReference indexTuple;
        if (ctx.getIndexTuple() != null) {
            ctx.getIndexTuple().reset(tuple);
            indexTuple = ctx.getIndexTuple();
        } else {
            indexTuple = tuple;
        }

        ctx.getModificationCallback().before(indexTuple);
        ctx.getModificationCallback().found(null, indexTuple);
        if (ctx.getOperation() == IndexOperation.INSERT) {
            ctx.getCurrentMutableRTreeAccessor().insert(indexTuple);
        } else {
            // First remove all entries in the in-memory rtree (if any).
            ctx.getCurrentMutableRTreeAccessor().delete(indexTuple);
            try {
                ctx.getCurrentMutableBTreeAccessor().insert(((DualTupleReference) tuple).getPermutingTuple());
            } catch (HyracksDataException e) {
                // Do nothing, because one delete tuple is enough to indicate
                // that all the corresponding insert tuples are deleted
                if (!e.matches(ErrorCode.DUPLICATE_KEY)) {
                    throw e;
                }
            }
        }
        updateFilter(ctx, tuple);
    }

    @Override
    protected ILSMIOOperation createFlushOperation(AbstractLSMIndexOperationContext opCtx,
            LSMComponentFileReferences componentFileRefs, ILSMIOOperationCallback callback)
            throws HyracksDataException {
        LSMRTreeAccessor accessor = new LSMRTreeAccessor(getHarness(), opCtx, buddyBTreeFields);
        return new LSMRTreeFlushOperation(accessor, componentFileRefs.getInsertIndexFileReference(),
                componentFileRefs.getDeleteIndexFileReference(), componentFileRefs.getBloomFilterFileReference(),
                callback, getIndexIdentifier());
    }

    @Override
    protected ILSMIOOperation createMergeOperation(AbstractLSMIndexOperationContext opCtx,
            LSMComponentFileReferences mergeFileRefs, ILSMIOOperationCallback callback) throws HyracksDataException {
        IIndexCursorStats stats = new IndexCursorStats();
        LSMRTreeSortedCursor cursor = new LSMRTreeSortedCursor(opCtx, linearizer, buddyBTreeFields, stats);
        ILSMIndexAccessor accessor = new LSMRTreeAccessor(getHarness(), opCtx, buddyBTreeFields);
        return new LSMRTreeMergeOperation(accessor, cursor, stats, mergeFileRefs.getInsertIndexFileReference(),
                mergeFileRefs.getDeleteIndexFileReference(), mergeFileRefs.getBloomFilterFileReference(), callback,
                getIndexIdentifier());
    }
}<|MERGE_RESOLUTION|>--- conflicted
+++ resolved
@@ -321,15 +321,6 @@
                     numElements += ((LSMRTreeDiskComponent) mergeOp.getMergingComponents().get(i)).getBloomFilter()
                             .getNumElements();
                 }
-<<<<<<< HEAD
-                componentBulkLoader = mergedComponent.createBulkLoader(mergeOp, 1.0f, false, numElements, false, false,
-                        false, pageWriteCallbackFactory.createPageWriteCallback());
-                mergeLoadBTree(mergeOp, opCtx, rtreeSearchPred, componentBulkLoader);
-            } else {
-                //no buddy-btree needed
-                componentBulkLoader = mergedComponent.createBulkLoader(mergeOp, 1.0f, false, 0L, false, false, false,
-                        pageWriteCallbackFactory.createPageWriteCallback());
-=======
                 componentBulkLoader = mergedComponent.createBulkLoader(storageConfig, mergeOp, 1.0f, false, numElements,
                         false, false, false, pageWriteCallbackFactory.createPageWriteCallback());
                 mergeLoadBTree(mergeOp, opCtx, rtreeSearchPred, componentBulkLoader);
@@ -337,7 +328,6 @@
                 //no buddy-btree needed
                 componentBulkLoader = mergedComponent.createBulkLoader(storageConfig, mergeOp, 1.0f, false, 0L, false,
                         false, false, pageWriteCallbackFactory.createPageWriteCallback());
->>>>>>> fcc0af0e
             }
             //search old rtree components
             while (cursor.hasNext()) {
