--- conflicted
+++ resolved
@@ -94,14 +94,11 @@
     </dependency>
     <dependency>
       <groupId>org.apache.hyracks</groupId>
-<<<<<<< HEAD
-=======
       <artifactId>hyracks-control-common</artifactId>
       <version>${project.version}</version>
     </dependency>
     <dependency>
       <groupId>org.apache.hyracks</groupId>
->>>>>>> fcc0af0e
       <artifactId>hyracks-cloud</artifactId>
       <version>${project.version}</version>
     </dependency>
