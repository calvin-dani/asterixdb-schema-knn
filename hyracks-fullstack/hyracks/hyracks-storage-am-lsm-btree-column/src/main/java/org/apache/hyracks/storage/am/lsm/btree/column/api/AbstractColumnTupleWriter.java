/*
 * Licensed to the Apache Software Foundation (ASF) under one
 * or more contributor license agreements.  See the NOTICE file
 * distributed with this work for additional information
 * regarding copyright ownership.  The ASF licenses this file
 * to you under the Apache License, Version 2.0 (the
 * "License"); you may not use this file except in compliance
 * with the License.  You may obtain a copy of the License at
 *
 *   http://www.apache.org/licenses/LICENSE-2.0
 *
 * Unless required by applicable law or agreed to in writing,
 * software distributed under the License is distributed on an
 * "AS IS" BASIS, WITHOUT WARRANTIES OR CONDITIONS OF ANY
 * KIND, either express or implied.  See the License for the
 * specific language governing permissions and limitations
 * under the License.
 */
package org.apache.hyracks.storage.am.lsm.btree.column.api;

import java.nio.ByteBuffer;

import org.apache.hyracks.api.exceptions.HyracksDataException;
import org.apache.hyracks.dataflow.common.data.accessors.ITupleReference;
import org.apache.hyracks.storage.am.lsm.btree.column.impls.btree.IColumnPageZeroWriter;
import org.apache.hyracks.storage.am.lsm.btree.column.impls.btree.IColumnPageZeroWriterFlavorSelector;

/**
 * Columnar Tuple Writer:
 * <p>
 * The writer does not write directly to the page(s) buffer but write to internal temporary buffers (provided by
 * {@link IColumnWriteMultiPageOp} until the header page (or page0) is full or the number of tuples equals to the
 * {@link #getMaxNumberOfTuples()}
 * Then, the columns are flushed to disk.
 * <p>
 * Contract:
 * - Initially, the writer has to set multiPageOp by calling {@link #init(IColumnWriteMultiPageOp)}
 * - For each write, the caller should check if adding a tuple does not exceed the {@link #getMaxNumberOfTuples()} or
 * the on-disk page size (called stopping condition)
 * - If the stopping condition is reached, then {@link #flush(ByteBuffer, IColumnPageZeroWriter)} needed to be called
 * <p>
 * Hyracks visibility:
 * - Columns are written as blobs (i.e., not interpretable by Hyracks)
 * - Hyracks only aware of where each column at
 */
public abstract class AbstractColumnTupleWriter extends AbstractTupleWriterDisabledMethods {
    /**
     * Set the writer with {@link IColumnWriteMultiPageOp} to allocate columns for their writers
     *
     * @param multiPageOp multiPageOp
     */
    public abstract void init(IColumnWriteMultiPageOp multiPageOp) throws HyracksDataException;

    public abstract void updateColumnMetadataForCurrentTuple(ITupleReference tuple) throws HyracksDataException;

    /**
     * @return The current number of columns including the current tuple
     */
<<<<<<< HEAD
    public abstract int getNumberOfColumns(boolean includeCurrentTupleColumns);
=======
    public abstract int getAbsoluteNumberOfColumns(boolean includeCurrentTupleColumns);
>>>>>>> fcc0af0e

    /**
     * Currently, a column offset takes 4-byte (fixed). But in the future, we can reformat the offsets. For example,
     * we can store index-offset pairs if we encounter a sparse columns (i.e., most columns are just nulls).
     *
     * @return the size needed to store columns' offsets
     */
<<<<<<< HEAD
    public final int getColumnOffsetsSize(boolean includeCurrentTupleColumns) {
        return Integer.BYTES * getNumberOfColumns(includeCurrentTupleColumns);
    }
=======
    public abstract int getPageZeroWriterOccupiedSpace(int maxColumnsInPageZerothSegment, int bufferCapacity,
            boolean includeCurrentTupleColumns, IColumnPageZeroWriter.ColumnPageZeroWriterType adaptive);
>>>>>>> fcc0af0e

    /**
     * @return maximum number of tuples to be stored per page (i.e., page0)
     */
    public abstract int getMaxNumberOfTuples();

    /**
     * @return page0 occupied space
     */
    public abstract int getPrimaryKeysEstimatedSize();

    /**
     * Writes the tuple into a temporary internal buffers
     *
     * @param tuple The tuple to be written
     */
    public abstract void writeTuple(ITupleReference tuple) throws HyracksDataException;

    /**
     * Flush all columns from the internal buffers to the page buffer
     *
     * @return total flushed length (including page zero)
     */
    public abstract int flush(IColumnPageZeroWriter columnPageZeroWriter) throws HyracksDataException;

    /**
     * Close the current writer and release all allocated temporary buffers
     */
    public abstract void close();

    /**
     * reset the state after flush
     */
    public abstract void reset();

    /**
     * get the pageZero writer selector
     * @return
     */
    public abstract IColumnPageZeroWriterFlavorSelector getColumnPageZeroWriterFlavorSelector();

    /**
     * Get writer flag for accounting sparse vs dense leafs.
     *
     * @return
     */
    public abstract byte getWriterFlag();

    public void setWriterType(IColumnPageZeroWriter.ColumnPageZeroWriterType pageZeroWriterType) {
        if (pageZeroWriterType != IColumnPageZeroWriter.ColumnPageZeroWriterType.ADAPTIVE) {
            getColumnPageZeroWriterFlavorSelector().setPageZeroWriterFlag(pageZeroWriterType.getWriterFlag());
        }
    }

}<|MERGE_RESOLUTION|>--- conflicted
+++ resolved
@@ -56,11 +56,7 @@
     /**
      * @return The current number of columns including the current tuple
      */
-<<<<<<< HEAD
-    public abstract int getNumberOfColumns(boolean includeCurrentTupleColumns);
-=======
     public abstract int getAbsoluteNumberOfColumns(boolean includeCurrentTupleColumns);
->>>>>>> fcc0af0e
 
     /**
      * Currently, a column offset takes 4-byte (fixed). But in the future, we can reformat the offsets. For example,
@@ -68,14 +64,8 @@
      *
      * @return the size needed to store columns' offsets
      */
-<<<<<<< HEAD
-    public final int getColumnOffsetsSize(boolean includeCurrentTupleColumns) {
-        return Integer.BYTES * getNumberOfColumns(includeCurrentTupleColumns);
-    }
-=======
     public abstract int getPageZeroWriterOccupiedSpace(int maxColumnsInPageZerothSegment, int bufferCapacity,
             boolean includeCurrentTupleColumns, IColumnPageZeroWriter.ColumnPageZeroWriterType adaptive);
->>>>>>> fcc0af0e
 
     /**
      * @return maximum number of tuples to be stored per page (i.e., page0)
