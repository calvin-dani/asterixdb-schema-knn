/*
 * Licensed to the Apache Software Foundation (ASF) under one
 * or more contributor license agreements.  See the NOTICE file
 * distributed with this work for additional information
 * regarding copyright ownership.  The ASF licenses this file
 * to you under the Apache License, Version 2.0 (the
 * "License"); you may not use this file except in compliance
 * with the License.  You may obtain a copy of the License at
 *
 *   http://www.apache.org/licenses/LICENSE-2.0
 *
 * Unless required by applicable law or agreed to in writing,
 * software distributed under the License is distributed on an
 * "AS IS" BASIS, WITHOUT WARRANTIES OR CONDITIONS OF ANY
 * KIND, either express or implied.  See the License for the
 * specific language governing permissions and limitations
 * under the License.
 */
package org.apache.hyracks.storage.am.lsm.btree.column.impls.btree;

import org.apache.hyracks.api.dataflow.value.IBinaryComparatorFactory;
import org.apache.hyracks.api.exceptions.HyracksDataException;
import org.apache.hyracks.api.io.FileReference;
import org.apache.hyracks.api.util.HyracksConstants;
import org.apache.hyracks.control.common.controllers.NCConfig;
import org.apache.hyracks.storage.am.btree.impls.DiskBTree;
import org.apache.hyracks.storage.am.common.api.IPageManager;
import org.apache.hyracks.storage.am.common.api.ITreeIndexCursor;
import org.apache.hyracks.storage.am.common.api.ITreeIndexFrameFactory;
import org.apache.hyracks.storage.am.lsm.btree.column.api.IColumnMetadata;
import org.apache.hyracks.storage.am.lsm.btree.column.api.projection.IColumnProjectionInfo;
import org.apache.hyracks.storage.am.lsm.btree.column.cloud.buffercache.IColumnReadContext;
import org.apache.hyracks.storage.am.lsm.btree.column.cloud.buffercache.IColumnWriteContext;
import org.apache.hyracks.storage.common.IIndexAccessParameters;
import org.apache.hyracks.storage.common.IIndexBulkLoader;
import org.apache.hyracks.storage.common.IIndexCursorStats;
import org.apache.hyracks.storage.common.NoOpIndexCursorStats;
import org.apache.hyracks.storage.common.buffercache.IBufferCache;
import org.apache.hyracks.storage.common.buffercache.IPageWriteCallback;
import org.apache.hyracks.storage.common.buffercache.context.IBufferCacheReadContext;

public class ColumnBTree extends DiskBTree {
    public ColumnBTree(IBufferCache bufferCache, IPageManager freePageManager,
            ITreeIndexFrameFactory interiorFrameFactory, ITreeIndexFrameFactory leafFrameFactory,
            IBinaryComparatorFactory[] cmpFactories, int fieldCount, FileReference file) {
        super(bufferCache, freePageManager, interiorFrameFactory, leafFrameFactory, cmpFactories, fieldCount, file);
    }

    @Override
    public IIndexBulkLoader createBulkLoader(float fillFactor, boolean verifyInput, long numElementsHint,
            boolean checkIfEmptyIndex, IPageWriteCallback callback) {
        throw new IllegalAccessError("Missing write column metadata");
    }

<<<<<<< HEAD
    public IIndexBulkLoader createBulkLoader(float fillFactor, boolean verifyInput, IPageWriteCallback callback,
            IColumnMetadata columnMetadata, IColumnWriteContext writeContext) throws HyracksDataException {
        ColumnBTreeLeafFrameFactory columnLeafFrameFactory = (ColumnBTreeLeafFrameFactory) leafFrameFactory;
        ColumnBTreeWriteLeafFrame writeLeafFrame =
                columnLeafFrameFactory.createWriterFrame(columnMetadata, writeContext);
        return new ColumnBTreeBulkloader(fillFactor, verifyInput, callback, this, writeLeafFrame, writeContext);
=======
    public IIndexBulkLoader createBulkLoader(NCConfig storageConfig, float fillFactor, boolean verifyInput,
            IPageWriteCallback callback, IColumnMetadata columnMetadata, IColumnWriteContext writeContext)
            throws HyracksDataException {
        ColumnBTreeLeafFrameFactory columnLeafFrameFactory = (ColumnBTreeLeafFrameFactory) leafFrameFactory;
        ColumnBTreeWriteLeafFrame writeLeafFrame =
                columnLeafFrameFactory.createWriterFrame(columnMetadata, writeContext);
        return new ColumnBTreeBulkloader(storageConfig, fillFactor, verifyInput, callback, this, writeLeafFrame,
                writeContext);
>>>>>>> fcc0af0e
    }

    @Override
    public BTreeAccessor createAccessor(IIndexAccessParameters iap) {
        throw new IllegalArgumentException(
                "Use createAccessor(IIndexAccessParameters, int, IColumnProjectionInfo, IColumnReadContext)");
    }

    public BTreeAccessor createAccessor(IIndexAccessParameters iap, int index, IColumnProjectionInfo projectionInfo,
            IColumnReadContext context) {
        return new ColumnBTreeAccessor(this, iap, index, projectionInfo, context);
    }

    public class ColumnBTreeAccessor extends DiskBTreeAccessor {
        private final int index;
        private final IColumnProjectionInfo projectionInfo;
        private final IColumnReadContext context;

        public ColumnBTreeAccessor(ColumnBTree btree, IIndexAccessParameters iap, int index,
                IColumnProjectionInfo projectionInfo, IColumnReadContext context) {
            super(btree, iap);
            this.index = index;
            this.projectionInfo = projectionInfo;
            this.context = context;
        }

        @Override
        public ITreeIndexCursor createSearchCursor(boolean exclusive) {
            ColumnBTreeLeafFrameFactory columnLeafFrameFactory = (ColumnBTreeLeafFrameFactory) leafFrameFactory;
            ColumnBTreeReadLeafFrame readLeafFrame = columnLeafFrameFactory.createReadFrame(projectionInfo);
            return new ColumnBTreeRangeSearchCursor(
                    readLeafFrame, (IIndexCursorStats) iap.getParameters()
                            .getOrDefault(HyracksConstants.INDEX_CURSOR_STATS, NoOpIndexCursorStats.INSTANCE),
                    index, context);
        }

        @Override
        public ITreeIndexCursor createPointCursor(boolean exclusive, boolean stateful) {
            ColumnBTreeLeafFrameFactory columnLeafFrameFactory = (ColumnBTreeLeafFrameFactory) leafFrameFactory;
            ColumnBTreeReadLeafFrame readLeafFrame = columnLeafFrameFactory.createReadFrame(projectionInfo);
            return new ColumnBTreePointSearchCursor(
                    readLeafFrame, (IIndexCursorStats) iap.getParameters()
                            .getOrDefault(HyracksConstants.INDEX_CURSOR_STATS, NoOpIndexCursorStats.INSTANCE),
                    index, context);
        }

        @Override
        protected IBufferCacheReadContext getBufferCacheOperationContext() {
            return context;
        }
    }
}<|MERGE_RESOLUTION|>--- conflicted
+++ resolved
@@ -52,14 +52,6 @@
         throw new IllegalAccessError("Missing write column metadata");
     }
 
-<<<<<<< HEAD
-    public IIndexBulkLoader createBulkLoader(float fillFactor, boolean verifyInput, IPageWriteCallback callback,
-            IColumnMetadata columnMetadata, IColumnWriteContext writeContext) throws HyracksDataException {
-        ColumnBTreeLeafFrameFactory columnLeafFrameFactory = (ColumnBTreeLeafFrameFactory) leafFrameFactory;
-        ColumnBTreeWriteLeafFrame writeLeafFrame =
-                columnLeafFrameFactory.createWriterFrame(columnMetadata, writeContext);
-        return new ColumnBTreeBulkloader(fillFactor, verifyInput, callback, this, writeLeafFrame, writeContext);
-=======
     public IIndexBulkLoader createBulkLoader(NCConfig storageConfig, float fillFactor, boolean verifyInput,
             IPageWriteCallback callback, IColumnMetadata columnMetadata, IColumnWriteContext writeContext)
             throws HyracksDataException {
@@ -68,7 +60,6 @@
                 columnLeafFrameFactory.createWriterFrame(columnMetadata, writeContext);
         return new ColumnBTreeBulkloader(storageConfig, fillFactor, verifyInput, callback, this, writeLeafFrame,
                 writeContext);
->>>>>>> fcc0af0e
     }
 
     @Override
