--- conflicted
+++ resolved
@@ -202,25 +202,15 @@
             ILSMComponent component = operationalComponents.get(i);
             if (component.getType() == LSMComponentType.MEMORY) {
                 includeMutableComponent = true;
-<<<<<<< HEAD
                 IIndexAccessor invIndexAccessor =
                         component.getIndex().createAccessor(NoOpIndexAccessParameters.INSTANCE);
-=======
-                IIndexAccessor invIndexAccessor = component.getIndex().createAccessor(NoOpOperationCallback.INSTANCE,
-                        NoOpOperationCallback.INSTANCE);
->>>>>>> e32cb676
                 indexAccessors.add(invIndexAccessor);
                 IIndexAccessor deletedKeysAccessor = ((LSMInvertedIndexMemoryComponent) component).getBuddyIndex()
                         .createAccessor(NoOpIndexAccessParameters.INSTANCE);
                 deletedKeysBTreeAccessors.add(deletedKeysAccessor);
             } else {
-<<<<<<< HEAD
                 IIndexAccessor invIndexAccessor =
                         component.getIndex().createAccessor(NoOpIndexAccessParameters.INSTANCE);
-=======
-                IIndexAccessor invIndexAccessor = component.getIndex().createAccessor(NoOpOperationCallback.INSTANCE,
-                        NoOpOperationCallback.INSTANCE);
->>>>>>> e32cb676
                 indexAccessors.add(invIndexAccessor);
                 IIndexAccessor deletedKeysAccessor = ((LSMInvertedIndexDiskComponent) component).getBuddyIndex()
                         .createAccessor(NoOpIndexAccessParameters.INSTANCE);
