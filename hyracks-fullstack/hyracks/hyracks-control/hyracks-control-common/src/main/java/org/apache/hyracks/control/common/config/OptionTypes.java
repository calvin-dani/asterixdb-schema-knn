--- conflicted
+++ resolved
@@ -248,12 +248,10 @@
     };
 
     public static final IOptionType<Integer> NONNEGATIVE_INTEGER = getRangedIntegerType(0, Integer.MAX_VALUE);
-<<<<<<< HEAD
 
     public static final IOptionType<Integer> POSITIVE_INTEGER = getRangedIntegerType(1, Integer.MAX_VALUE);
-=======
-
-    public static final IOptionType<Integer> POSITIVE_INTEGER = getRangedIntegerType(1, Integer.MAX_VALUE);
+
+    static final Map<IOptionType, IOptionType> COLLECTION_TYPES = Collections.singletonMap(STRING_ARRAY, STRING);
 
     private OptionTypes() {
     }
@@ -272,42 +270,12 @@
         public Integer parse(JsonNode node) {
             return node.isNull() ? null : node.asInt();
         }
->>>>>>> 8ac45b4b
-
-    static final Map<IOptionType, IOptionType> COLLECTION_TYPES = Collections.singletonMap(STRING_ARRAY, STRING);
-
-<<<<<<< HEAD
-    private OptionTypes() {
-    }
-
-    public static IOptionType<Integer> getRangedIntegerType(final int minValueInclusive, final int maxValueInclusive) {
-        return new IntegerOptionType() {
-            @Override
-            public Integer parse(String value) {
-                int intValue = super.parse(value);
-                if (intValue < minValueInclusive || intValue > maxValueInclusive) {
-                    if (maxValueInclusive == Integer.MAX_VALUE) {
-                        if (minValueInclusive == 0) {
-                            throw new IllegalArgumentException(
-                                    "integer value must not be negative, but was " + intValue);
-                        } else if (minValueInclusive == 1) {
-                            throw new IllegalArgumentException(
-                                    "integer value must be greater than zero, but was " + intValue);
-                        }
-                    }
-                    throw new IllegalArgumentException("integer value must be between " + minValueInclusive + "-"
-                            + maxValueInclusive + " (inclusive)");
-                }
-                return intValue;
-            }
-        };
-    }
-
-    public static class IntegerOptionType implements IOptionType<Integer> {
-        @Override
-        public Integer parse(String s) {
-            return Integer.parseInt(s);
-=======
+
+        @Override
+        public Class<Integer> targetType() {
+            return Integer.class;
+        }
+
         @Override
         public void serializeJSONField(String fieldName, Object value, ObjectNode node) {
             node.put(fieldName, (int) value);
@@ -364,17 +332,12 @@
             long result = StorageUtil.getByteValue(s);
             rangeCheck(result);
             return (int) result;
->>>>>>> 8ac45b4b
         }
 
         @Override
         public Integer parse(JsonNode node) {
-<<<<<<< HEAD
-            return node.isNull() ? null : node.asInt();
-=======
             // TODO: we accept human readable sizes from json- why not emit human readable sizes?
             return node.isNull() ? null : parse(node.asText());
->>>>>>> 8ac45b4b
         }
 
         @Override
@@ -398,8 +361,6 @@
             rangeCheck(longValue);
             return longValue;
         }
-<<<<<<< HEAD
-=======
 
         void rangeCheck(long longValue) {
             if (longValue < minValue || longValue > maxValue) {
@@ -469,6 +430,5 @@
         public void serializeJSONField(String fieldName, Object value, ObjectNode node) {
             node.put(fieldName, (long) value);
         }
->>>>>>> 8ac45b4b
     }
 }