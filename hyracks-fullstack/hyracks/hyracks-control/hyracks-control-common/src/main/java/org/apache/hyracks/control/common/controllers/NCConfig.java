--- conflicted
+++ resolved
@@ -269,14 +269,11 @@
                     return "Path to HTTP basic credentials";
                 case ABORT_TASKS_TIMEOUT:
                     return "The maximum time to wait for the tasks to be aborted";
-<<<<<<< HEAD
-=======
                 case STORAGE_MAX_COLUMNS_IN_ZEROTH_SEGMENT:
                     return "The maximum number of columns in zero segment (default: 5000).";
                 case STORAGE_PAGE_ZERO_WRITER:
                     return "The config to choose between writers for page zero. (Possible values: default, sparse, adaptive), "
                             + "(default value: default)";
->>>>>>> fcc0af0e
                 default:
                     throw new IllegalStateException("Not yet implemented: " + this);
             }
@@ -656,7 +653,14 @@
         return appConfig.getInt(Option.ABORT_TASKS_TIMEOUT);
     }
 
-<<<<<<< HEAD
+    public int getStorageMaxColumnsInZerothSegment() {
+        return appConfig.getInt(Option.STORAGE_MAX_COLUMNS_IN_ZEROTH_SEGMENT);
+    }
+
+    public String getStoragePageZeroWriter() {
+        return appConfig.getString(Option.STORAGE_PAGE_ZERO_WRITER);
+    }
+
     public long getLibraryMaxFileSize() {
         return appConfig.getLong(Option.LIBRARY_MAX_FILE_SIZE);
     }
@@ -669,13 +673,4 @@
         return appConfig.getInt(Option.LIBRARY_MAX_ARCHIVE_ENTRIES);
     }
 
-=======
-    public int getStorageMaxColumnsInZerothSegment() {
-        return appConfig.getInt(Option.STORAGE_MAX_COLUMNS_IN_ZEROTH_SEGMENT);
-    }
-
-    public String getStoragePageZeroWriter() {
-        return appConfig.getString(Option.STORAGE_PAGE_ZERO_WRITER);
-    }
->>>>>>> fcc0af0e
 }