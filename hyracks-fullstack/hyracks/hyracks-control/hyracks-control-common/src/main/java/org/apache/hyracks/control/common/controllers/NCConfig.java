/*
 * Licensed to the Apache Software Foundation (ASF) under one
 * or more contributor license agreements.  See the NOTICE file
 * distributed with this work for additional information
 * regarding copyright ownership.  The ASF licenses this file
 * to you under the Apache License, Version 2.0 (the
 * "License"); you may not use this file except in compliance
 * with the License.  You may obtain a copy of the License at
 *
 *   http://www.apache.org/licenses/LICENSE-2.0
 *
 * Unless required by applicable law or agreed to in writing,
 * software distributed under the License is distributed on an
 * "AS IS" BASIS, WITHOUT WARRANTIES OR CONDITIONS OF ANY
 * KIND, either express or implied.  See the License for the
 * specific language governing permissions and limitations
 * under the License.
 */
package org.apache.hyracks.control.common.controllers;

import static org.apache.hyracks.control.common.config.OptionTypes.BOOLEAN;
import static org.apache.hyracks.control.common.config.OptionTypes.INTEGER;
import static org.apache.hyracks.control.common.config.OptionTypes.INTEGER_BYTE_UNIT;
import static org.apache.hyracks.control.common.config.OptionTypes.LONG;
import static org.apache.hyracks.control.common.config.OptionTypes.NONNEGATIVE_INTEGER;
import static org.apache.hyracks.control.common.config.OptionTypes.POSITIVE_INTEGER;
import static org.apache.hyracks.control.common.config.OptionTypes.POSITIVE_LONG_BYTE_UNIT;
import static org.apache.hyracks.control.common.config.OptionTypes.STRING;
import static org.apache.hyracks.control.common.config.OptionTypes.STRING_ARRAY;

import java.net.InetAddress;
import java.util.ArrayList;
import java.util.List;
import java.util.concurrent.TimeUnit;
import java.util.function.Function;

import org.apache.hyracks.api.config.IApplicationConfig;
import org.apache.hyracks.api.config.IOption;
import org.apache.hyracks.api.config.IOptionType;
import org.apache.hyracks.api.config.Section;
import org.apache.hyracks.control.common.config.ConfigManager;
import org.apache.hyracks.control.common.config.OptionTypes;
import org.apache.hyracks.util.file.FileUtil;

public class NCConfig extends ControllerConfig {
    private static final long serialVersionUID = 3L;

    public enum Option implements IOption {
        ADDRESS(STRING, InetAddress.getLoopbackAddress().getHostAddress()),
        PUBLIC_ADDRESS(STRING, ADDRESS),
        CLUSTER_LISTEN_ADDRESS(STRING, ADDRESS),
        CLUSTER_LISTEN_PORT(NONNEGATIVE_INTEGER, 0),
        NCSERVICE_ADDRESS(STRING, PUBLIC_ADDRESS),
        NCSERVICE_PORT(INTEGER, 9090),
        CLUSTER_ADDRESS(STRING, (String) null),
        CLUSTER_PORT(NONNEGATIVE_INTEGER, 1099),
        CLUSTER_PUBLIC_ADDRESS(STRING, PUBLIC_ADDRESS),
        CLUSTER_PUBLIC_PORT(NONNEGATIVE_INTEGER, CLUSTER_LISTEN_PORT),
        NODE_ID(STRING, (String) null),
        DATA_LISTEN_ADDRESS(STRING, ADDRESS),
        DATA_LISTEN_PORT(NONNEGATIVE_INTEGER, 0),
        DATA_PUBLIC_ADDRESS(STRING, PUBLIC_ADDRESS),
        DATA_PUBLIC_PORT(NONNEGATIVE_INTEGER, DATA_LISTEN_PORT),
        RESULT_LISTEN_ADDRESS(STRING, ADDRESS),
        RESULT_LISTEN_PORT(NONNEGATIVE_INTEGER, 0),
        RESULT_PUBLIC_ADDRESS(STRING, PUBLIC_ADDRESS),
        RESULT_PUBLIC_PORT(NONNEGATIVE_INTEGER, RESULT_LISTEN_PORT),
        MESSAGING_LISTEN_ADDRESS(STRING, ADDRESS),
        MESSAGING_LISTEN_PORT(NONNEGATIVE_INTEGER, 0),
        MESSAGING_PUBLIC_ADDRESS(STRING, PUBLIC_ADDRESS),
        MESSAGING_PUBLIC_PORT(NONNEGATIVE_INTEGER, MESSAGING_LISTEN_PORT),
        REPLICATION_LISTEN_ADDRESS(STRING, ADDRESS),
        REPLICATION_LISTEN_PORT(NONNEGATIVE_INTEGER, 2000),
        REPLICATION_PUBLIC_ADDRESS(STRING, PUBLIC_ADDRESS),
        REPLICATION_PUBLIC_PORT(NONNEGATIVE_INTEGER, REPLICATION_LISTEN_PORT),
        CLUSTER_CONNECT_RETRIES(NONNEGATIVE_INTEGER, 5),
        ABORT_TASKS_TIMEOUT(POSITIVE_INTEGER, (int) TimeUnit.MINUTES.toMillis(10)),
        IODEVICES(
                STRING_ARRAY,
                appConfig -> new String[] {
                        FileUtil.joinPath(appConfig.getString(ControllerConfig.Option.DEFAULT_DIR), "iodevice") },
                "<value of " + ControllerConfig.Option.DEFAULT_DIR.cmdline() + ">/iodevice"),
        NET_THREAD_COUNT(POSITIVE_INTEGER, 1),
        NET_BUFFER_COUNT(POSITIVE_INTEGER, 1),
        RESULT_TTL(LONG, 86400000L),
        RESULT_SWEEP_THRESHOLD(LONG, 60000L),
        RESULT_MANAGER_MEMORY(INTEGER_BYTE_UNIT, -1),
        @SuppressWarnings("RedundantCast") // not redundant- false positive from IDEA
        APP_CLASS(STRING, (String) null),
        NCSERVICE_PID(INTEGER, -1),
        COMMAND(STRING, "hyracksnc"),
        JVM_ARGS(STRING, (String) null),
        TRACE_CATEGORIES(STRING_ARRAY, new String[0]),
        KEY_STORE_PATH(STRING, (String) null),
        TRUST_STORE_PATH(STRING, (String) null),
        KEY_STORE_PASSWORD(STRING, (String) null),
        IO_WORKERS_PER_PARTITION(POSITIVE_INTEGER, 2),
        IO_QUEUE_SIZE(POSITIVE_INTEGER, 10),
        PYTHON_CMD(STRING, (String) null),
        PYTHON_CMD_AUTOLOCATE(BOOLEAN, false),
        PYTHON_ADDITIONAL_PACKAGES(STRING_ARRAY, new String[0]),
        PYTHON_USE_BUNDLED_MSGPACK(BOOLEAN, true),
        PYTHON_ARGS(STRING_ARRAY, (String[]) null),
        PYTHON_ENV(STRING_ARRAY, (String[]) null),
        PYTHON_DS_PATH(STRING, (String) null),
        LIBRARY_MAX_FILE_SIZE(POSITIVE_LONG_BYTE_UNIT, 250L * 1024 * 1024), //250MB
        LIBRARY_MAX_EXTRACTED_SIZE(POSITIVE_LONG_BYTE_UNIT, 1000L * 1024 * 1024), //1GB
        LIBRARY_MAX_ARCHIVE_ENTRIES(INTEGER, 4096),
        CREDENTIAL_FILE(
                OptionTypes.STRING,
                (Function<IApplicationConfig, String>) appConfig -> FileUtil
                        .joinPath(appConfig.getString(ControllerConfig.Option.DEFAULT_DIR), "passwd"),
                ControllerConfig.Option.DEFAULT_DIR.cmdline() + "/passwd"),
        STORAGE_MAX_COLUMNS_IN_ZEROTH_SEGMENT(INTEGER_BYTE_UNIT, 5000),
        STORAGE_PAGE_ZERO_WRITER(STRING, "default");

        private final IOptionType parser;
        private final String defaultValueDescription;
        private Object defaultValue;

        <T> Option(IOptionType<T> parser, Option defaultOption) {
            this.parser = parser;
            this.defaultValue = defaultOption;
            defaultValueDescription = null;
        }

        <T> Option(IOptionType<T> parser, T defaultValue) {
            this.parser = parser;
            this.defaultValue = defaultValue;
            defaultValueDescription = null;
        }

        <T> Option(IOptionType<T> parser, Function<IApplicationConfig, T> defaultValue,
                String defaultValueDescription) {
            this.parser = parser;
            this.defaultValue = defaultValue;
            this.defaultValueDescription = defaultValueDescription;
        }

        @Override
        public Section section() {
            switch (this) {
                case NODE_ID:
                    return Section.LOCALNC;
                default:
                    return Section.NC;
            }
        }

        @Override
        @SuppressWarnings("squid:MethodCyclomaticComplexity")
        public String description() {
            switch (this) {
                case ADDRESS:
                    return "Default IP Address to bind listeners on this NC.  All services will bind on this address "
                            + "unless a service-specific listen address is supplied.";
                case CLUSTER_LISTEN_ADDRESS:
                    return "IP Address to bind cluster listener on this NC";
                case PUBLIC_ADDRESS:
                    return "Default public address that other processes should use to contact this NC.  All services "
                            + "will advertise this address unless a service-specific public address is supplied.";
                case NCSERVICE_ADDRESS:
                    return "Address the CC should use to contact the NCService associated with this NC";
                case NCSERVICE_PORT:
                    return "Port the CC should use to contact the NCService associated with this NC (-1 to not use "
                            + "NCService to start this NC)";
                case CLUSTER_ADDRESS:
                    return "Cluster Controller address (required unless specified in config file)";
                case CLUSTER_PORT:
                    return "Cluster Controller port";
                case CLUSTER_LISTEN_PORT:
                    return "IP port to bind cluster listener";
                case CLUSTER_PUBLIC_ADDRESS:
                    return "Public IP Address to announce cluster listener";
                case CLUSTER_PUBLIC_PORT:
                    return "Public IP port to announce cluster listener";
                case NODE_ID:
                    return "Logical name of node controller unique within the cluster (required unless specified in "
                            + "config file)";
                case DATA_LISTEN_ADDRESS:
                    return "IP Address to bind data listener";
                case DATA_LISTEN_PORT:
                    return "IP port to bind data listener";
                case DATA_PUBLIC_ADDRESS:
                    return "Public IP Address to announce data listener";
                case DATA_PUBLIC_PORT:
                    return "Public IP port to announce data listener";
                case RESULT_LISTEN_ADDRESS:
                    return "IP Address to bind result distribution listener";
                case RESULT_LISTEN_PORT:
                    return "IP port to bind result distribution listener";
                case RESULT_PUBLIC_ADDRESS:
                    return "Public IP Address to announce result distribution listener";
                case RESULT_PUBLIC_PORT:
                    return "Public IP port to announce result distribution listener";
                case MESSAGING_LISTEN_ADDRESS:
                    return "IP Address to bind messaging listener";
                case MESSAGING_LISTEN_PORT:
                    return "IP port to bind messaging listener";
                case MESSAGING_PUBLIC_ADDRESS:
                    return "Public IP Address to announce messaging listener";
                case MESSAGING_PUBLIC_PORT:
                    return "Public IP port to announce messaging listener";
                case REPLICATION_PUBLIC_ADDRESS:
                    return "Public address to advertise for replication service";
                case REPLICATION_PUBLIC_PORT:
                    return "Public port to advertise for replication service";
                case REPLICATION_LISTEN_ADDRESS:
                    return "Replication bind address";
                case REPLICATION_LISTEN_PORT:
                    return "Port to listen on for replication service";
                case CLUSTER_CONNECT_RETRIES:
                    return "Number of attempts to retry contacting CC before giving up";
                case IODEVICES:
                    return "Comma separated list of IO Device mount points";
                case NET_THREAD_COUNT:
                    return "Number of threads to use for Network I/O";
                case NET_BUFFER_COUNT:
                    return "Number of network buffers per input/output channel";
                case RESULT_TTL:
                    return "Limits the amount of time results for asynchronous jobs should be retained by the system "
                            + "in milliseconds";
                case RESULT_SWEEP_THRESHOLD:
                    return "The duration within which an instance of the result cleanup should be invoked in "
                            + "milliseconds";
                case RESULT_MANAGER_MEMORY:
                    return "Memory usable for result caching at this Node Controller in bytes";
                case APP_CLASS:
                    return "Application NC Main Class";
                case NCSERVICE_PID:
                    return "PID of the NCService which launched this NCDriver";
                case COMMAND:
                    return "Command NCService should invoke to start the NCDriver";
                case JVM_ARGS:
                    return "JVM args to pass to the NCDriver";
                case TRACE_CATEGORIES:
                    return "Categories for tracing";
                case KEY_STORE_PATH:
                    return "A fully-qualified path to a key store file that will be used for secured connections";
                case TRUST_STORE_PATH:
                    return "A fully-qualified path to a trust store file that will be used for secured connections";
                case KEY_STORE_PASSWORD:
                    return "The password to the provided key store";
                case IO_WORKERS_PER_PARTITION:
                    return "Number of threads per partition used to write and read from storage";
                case IO_QUEUE_SIZE:
                    return "Length of the queue used for requests to write and read";
                case PYTHON_CMD:
                    return "Absolute path to python interpreter";
                case PYTHON_ADDITIONAL_PACKAGES:
                    return "List of additional paths, separated by a path separator character, to add to sys.path behind msgpack and library package paths";
                case PYTHON_USE_BUNDLED_MSGPACK:
                    return "True to include bundled msgpack on Python sys.path, false to use system-provided msgpack";
                case PYTHON_ARGS:
                    return "Python args to pass to Python interpreter";
                case PYTHON_CMD_AUTOLOCATE:
                    return "Whether or not to attempt to automatically set PYTHON_CMD to a usable interpreter";
                case PYTHON_ENV:
                    return "List of environment variables to set when invoking the Python interpreter for Python UDFs. E.g. FOO=1";
                case PYTHON_DS_PATH:
                    return "Path to systemd socket for fenced Python UDFs. Requires JDK17+, *nix operating system, and ";
                case LIBRARY_MAX_FILE_SIZE:
                    return "Maximum file size for any one given file in a zip archive";
                case LIBRARY_MAX_EXTRACTED_SIZE:
                    return "Maximum overall extracted size for a library";
                case LIBRARY_MAX_ARCHIVE_ENTRIES:
                    return "Maximum number of files and directories allowed within a library";
                case CREDENTIAL_FILE:
                    return "Path to HTTP basic credentials";
                case ABORT_TASKS_TIMEOUT:
                    return "The maximum time to wait for the tasks to be aborted";
                case STORAGE_MAX_COLUMNS_IN_ZEROTH_SEGMENT:
                    return "The maximum number of columns in zero segment (default: 5000).";
                case STORAGE_PAGE_ZERO_WRITER:
                    return "The config to choose between writers for page zero. (Possible values: default, sparse, adaptive), "
                            + "(default value: default)";
                default:
                    throw new IllegalStateException("Not yet implemented: " + this);
            }
        }

        @Override
        public IOptionType type() {
            return parser;
        }

        @Override
        public Object defaultValue() {
            return defaultValue;
        }

        public void setDefaultValue(Object defaultValue) {
            this.defaultValue = defaultValue;
        }

        @Override
        public String usageDefaultOverride(IApplicationConfig accessor, Function<IOption, String> optionPrinter) {
            return defaultValueDescription;
        }

        @Override
        public boolean hidden() {
            return this == KEY_STORE_PASSWORD;
        }
    }

    public String getReplicationPublicAddress() {
        return appConfig.getString(Option.REPLICATION_LISTEN_ADDRESS);
    }

    public static final int NCSERVICE_PORT_DISABLED = -1;

    private List<String> appArgs = new ArrayList<>();

    private final IApplicationConfig appConfig;
    private final String nodeId;

    public NCConfig(String nodeId) {
        this(nodeId, new ConfigManager(null));
    }

    public NCConfig(String nodeId, ConfigManager configManager) {
        this(nodeId, configManager, true);
    }

    public NCConfig(String nodeId, ConfigManager configManager, boolean selfRegister) {
        super(configManager);
        this.appConfig = nodeId == null ? configManager.getAppConfig() : configManager.getNodeEffectiveConfig(nodeId);
        if (selfRegister) {
            configManager.register(Option.class);
            configManager.register(ControllerConfig.Option.class);
        } else {
            configManager.register(Option.NODE_ID);
        }
        setNodeId(nodeId);
        this.nodeId = nodeId;
        configManager.registerArgsListener(appArgs::addAll);
    }

    public List<String> getAppArgs() {
        return appArgs;
    }

    public String[] getAppArgsArray() {
        return appArgs.toArray(new String[appArgs.size()]);
    }

    public IApplicationConfig getNodeScopedAppConfig() {
        return appConfig;
    }

    public String getPublicAddress() {
        return appConfig.getString(Option.PUBLIC_ADDRESS);
    }

    public void setPublicAddress(String publicAddress) {
        configManager.set(nodeId, Option.PUBLIC_ADDRESS, publicAddress);
    }

    public String getNCServiceAddress() {
        return appConfig.getString(Option.NCSERVICE_ADDRESS);
    }

    public void setNCServiceAddress(String ncserviceAddress) {
        configManager.set(nodeId, Option.NCSERVICE_ADDRESS, ncserviceAddress);
    }

    public int getNCServicePort() {
        return appConfig.getInt(Option.NCSERVICE_PORT);
    }

    public void setNCServicePort(int ncservicePort) {
        configManager.set(nodeId, Option.NCSERVICE_PORT, ncservicePort);
    }

    public String getClusterAddress() {
        return appConfig.getString(Option.CLUSTER_ADDRESS);
    }

    public void setClusterAddress(String clusterAddress) {
        configManager.set(nodeId, Option.CLUSTER_ADDRESS, clusterAddress);
    }

    public int getClusterPort() {
        return appConfig.getInt(Option.CLUSTER_PORT);
    }

    public void setClusterPort(int clusterPort) {
        configManager.set(nodeId, Option.CLUSTER_PORT, clusterPort);
    }

    public String getClusterListenAddress() {
        return appConfig.getString(Option.CLUSTER_LISTEN_ADDRESS);
    }

    public void setClusterListenAddress(String clusterListenAddress) {
        configManager.set(nodeId, Option.CLUSTER_LISTEN_ADDRESS, clusterListenAddress);
    }

    public int getClusterListenPort() {
        return appConfig.getInt(Option.CLUSTER_LISTEN_PORT);
    }

    public void setClusterListenPort(int clusterListenPort) {
        configManager.set(nodeId, Option.CLUSTER_LISTEN_PORT, clusterListenPort);
    }

    public String getClusterPublicAddress() {
        return appConfig.getString(Option.CLUSTER_PUBLIC_ADDRESS);
    }

    public void setClusterPublicAddress(String clusterPublicAddress) {
        configManager.set(nodeId, Option.CLUSTER_PUBLIC_ADDRESS, clusterPublicAddress);
    }

    public int getClusterPublicPort() {
        return appConfig.getInt(Option.CLUSTER_PUBLIC_PORT);
    }

    public void setClusterPublicPort(int clusterPublicPort) {
        configManager.set(nodeId, Option.CLUSTER_PUBLIC_PORT, clusterPublicPort);
    }

    public String getNodeId() {
        return appConfig.getString(Option.NODE_ID);
    }

    public void setNodeId(String nodeId) {
        configManager.set(nodeId, Option.NODE_ID, nodeId);
    }

    public String getDataListenAddress() {
        return appConfig.getString(Option.DATA_LISTEN_ADDRESS);
    }

    public void setDataListenAddress(String dataListenAddress) {
        configManager.set(nodeId, Option.DATA_LISTEN_ADDRESS, dataListenAddress);
    }

    public int getDataListenPort() {
        return appConfig.getInt(Option.DATA_LISTEN_PORT);
    }

    public void setDataListenPort(int dataListenPort) {
        configManager.set(nodeId, Option.DATA_LISTEN_PORT, dataListenPort);
    }

    public String getDataPublicAddress() {
        return appConfig.getString(Option.DATA_PUBLIC_ADDRESS);
    }

    public void setDataPublicAddress(String dataPublicAddress) {
        configManager.set(nodeId, Option.DATA_PUBLIC_ADDRESS, dataPublicAddress);
    }

    public int getDataPublicPort() {
        return appConfig.getInt(Option.DATA_PUBLIC_PORT);
    }

    public void setDataPublicPort(int dataPublicPort) {
        configManager.set(nodeId, Option.DATA_PUBLIC_PORT, dataPublicPort);
    }

    public String getResultListenAddress() {
        return appConfig.getString(Option.RESULT_LISTEN_ADDRESS);
    }

    public void setResultListenAddress(String resultListenAddress) {
        configManager.set(nodeId, Option.RESULT_LISTEN_ADDRESS, resultListenAddress);
    }

    public int getResultListenPort() {
        return appConfig.getInt(Option.RESULT_LISTEN_PORT);
    }

    public void setResultListenPort(int resultListenPort) {
        configManager.set(nodeId, Option.RESULT_LISTEN_PORT, resultListenPort);
    }

    public String getResultPublicAddress() {
        return appConfig.getString(Option.RESULT_PUBLIC_ADDRESS);
    }

    public void setResultPublicAddress(String resultPublicAddress) {
        configManager.set(nodeId, Option.RESULT_PUBLIC_ADDRESS, resultPublicAddress);
    }

    public int getResultPublicPort() {
        return appConfig.getInt(Option.RESULT_PUBLIC_PORT);
    }

    public void setResultPublicPort(int resultPublicPort) {
        configManager.set(nodeId, Option.RESULT_PUBLIC_PORT, resultPublicPort);
    }

    public String getMessagingListenAddress() {
        return appConfig.getString(Option.MESSAGING_LISTEN_ADDRESS);
    }

    public void setMessagingListenAddress(String messagingListenAddress) {
        configManager.set(nodeId, Option.MESSAGING_LISTEN_ADDRESS, messagingListenAddress);
    }

    public int getMessagingListenPort() {
        return appConfig.getInt(Option.MESSAGING_LISTEN_PORT);
    }

    public void setMessagingListenPort(int messagingListenPort) {
        configManager.set(nodeId, Option.MESSAGING_LISTEN_PORT, messagingListenPort);
    }

    public String getMessagingPublicAddress() {
        return appConfig.getString(Option.MESSAGING_PUBLIC_ADDRESS);
    }

    public void setMessagingPublicAddress(String messagingPublicAddress) {
        configManager.set(nodeId, Option.MESSAGING_PUBLIC_ADDRESS, messagingPublicAddress);
    }

    public int getMessagingPublicPort() {
        return appConfig.getInt(Option.MESSAGING_PUBLIC_PORT);
    }

    public void setMessagingPublicPort(int messagingPublicPort) {
        configManager.set(nodeId, Option.MESSAGING_PUBLIC_PORT, messagingPublicPort);
    }

    public int getReplicationPublicPort() {
        return appConfig.getInt(Option.REPLICATION_LISTEN_PORT);
    }

    public int getClusterConnectRetries() {
        return appConfig.getInt(Option.CLUSTER_CONNECT_RETRIES);
    }

    public void setClusterConnectRetries(int clusterConnectRetries) {
        configManager.set(nodeId, Option.CLUSTER_CONNECT_RETRIES, clusterConnectRetries);
    }

    public String[] getIODevices() {
        return appConfig.getStringArray(Option.IODEVICES);
    }

    public void setIODevices(String[] iodevices) {
        configManager.set(nodeId, Option.IODEVICES, iodevices);
    }

    public String[] getTraceCategories() {
        return appConfig.getStringArray(Option.TRACE_CATEGORIES);
    }

    public void setTraceCategories(String[] traceCategories) {
        configManager.set(nodeId, Option.TRACE_CATEGORIES, traceCategories);
    }

    public int getNetThreadCount() {
        return appConfig.getInt(Option.NET_THREAD_COUNT);
    }

    public void setNetThreadCount(int netThreadCount) {
        configManager.set(nodeId, Option.NET_THREAD_COUNT, netThreadCount);
    }

    public int getNetBufferCount() {
        return appConfig.getInt(Option.NET_BUFFER_COUNT);
    }

    public void setNetBufferCount(int netBufferCount) {
        configManager.set(nodeId, Option.NET_BUFFER_COUNT, netBufferCount);
    }

    public long getResultTTL() {
        return appConfig.getLong(Option.RESULT_TTL);
    }

    public void setResultTTL(long resultTTL) {
        configManager.set(nodeId, Option.RESULT_TTL, resultTTL);
    }

    public long getResultSweepThreshold() {
        return appConfig.getLong(Option.RESULT_SWEEP_THRESHOLD);
    }

    public void setResultSweepThreshold(long resultSweepThreshold) {
        configManager.set(nodeId, Option.RESULT_SWEEP_THRESHOLD, resultSweepThreshold);
    }

    public int getResultManagerMemory() {
        return appConfig.getInt(Option.RESULT_MANAGER_MEMORY);
    }

    public void setResultManagerMemory(int resultManagerMemory) {
        configManager.set(nodeId, Option.RESULT_MANAGER_MEMORY, resultManagerMemory);
    }

    public String getAppClass() {
        return appConfig.getString(Option.APP_CLASS);
    }

    public void setAppClass(String appClass) {
        configManager.set(nodeId, Option.APP_CLASS, appClass);
    }

    public int getNCServicePid() {
        return appConfig.getInt(Option.NCSERVICE_PID);
    }

    public void setNCServicePid(int ncservicePid) {
        configManager.set(nodeId, Option.NCSERVICE_PID, ncservicePid);
    }

    public boolean isVirtualNC() {
        return appConfig.getInt(NCConfig.Option.NCSERVICE_PORT) == NCConfig.NCSERVICE_PORT_DISABLED;
    }

    public void setVirtualNC() {
        configManager.set(nodeId, Option.NCSERVICE_PORT, NCSERVICE_PORT_DISABLED);
    }

    public String getKeyStorePath() {
        return appConfig.getString(Option.KEY_STORE_PATH);
    }

    public String getKeyStorePassword() {
        return appConfig.getString(Option.KEY_STORE_PASSWORD);
    }

    public void setKeyStorePath(String keyStorePath) {
        configManager.set(nodeId, Option.KEY_STORE_PATH, keyStorePath);
    }

    public String getTrustStorePath() {
        return appConfig.getString(Option.TRUST_STORE_PATH);
    }

    public void setTrustStorePath(String keyStorePath) {
        configManager.set(nodeId, Option.TRUST_STORE_PATH, keyStorePath);
    }

    public int getIOParallelism() {
        return appConfig.getInt(Option.IO_WORKERS_PER_PARTITION);
    }

    public int getIOQueueSize() {
        return appConfig.getInt(Option.IO_QUEUE_SIZE);
    }

    public String getCredentialFilePath() {
        return getAppConfig().getString(Option.CREDENTIAL_FILE);
    }

    public int getAbortedTasksTimeout() {
        return appConfig.getInt(Option.ABORT_TASKS_TIMEOUT);
    }

<<<<<<< HEAD
    public long getLibraryMaxFileSize() {
        return appConfig.getLong(Option.LIBRARY_MAX_FILE_SIZE);
    }

    public long getLibraryMaxExtractedSize() {
        return appConfig.getLong(Option.LIBRARY_MAX_EXTRACTED_SIZE);
    }

    public int getLibraryMaxArchiveEntries() {
        return appConfig.getInt(Option.LIBRARY_MAX_ARCHIVE_ENTRIES);
    }

=======
    public int getStorageMaxColumnsInZerothSegment() {
        return appConfig.getInt(Option.STORAGE_MAX_COLUMNS_IN_ZEROTH_SEGMENT);
    }

    public String getStoragePageZeroWriter() {
        return appConfig.getString(Option.STORAGE_PAGE_ZERO_WRITER);
    }
>>>>>>> 78ba930a
}<|MERGE_RESOLUTION|>--- conflicted
+++ resolved
@@ -653,7 +653,14 @@
         return appConfig.getInt(Option.ABORT_TASKS_TIMEOUT);
     }
 
-<<<<<<< HEAD
+    public int getStorageMaxColumnsInZerothSegment() {
+        return appConfig.getInt(Option.STORAGE_MAX_COLUMNS_IN_ZEROTH_SEGMENT);
+    }
+
+    public String getStoragePageZeroWriter() {
+        return appConfig.getString(Option.STORAGE_PAGE_ZERO_WRITER);
+    }
+
     public long getLibraryMaxFileSize() {
         return appConfig.getLong(Option.LIBRARY_MAX_FILE_SIZE);
     }
@@ -666,13 +673,4 @@
         return appConfig.getInt(Option.LIBRARY_MAX_ARCHIVE_ENTRIES);
     }
 
-=======
-    public int getStorageMaxColumnsInZerothSegment() {
-        return appConfig.getInt(Option.STORAGE_MAX_COLUMNS_IN_ZEROTH_SEGMENT);
-    }
-
-    public String getStoragePageZeroWriter() {
-        return appConfig.getString(Option.STORAGE_PAGE_ZERO_WRITER);
-    }
->>>>>>> 78ba930a
 }