/*
 * Licensed to the Apache Software Foundation (ASF) under one
 * or more contributor license agreements.  See the NOTICE file
 * distributed with this work for additional information
 * regarding copyright ownership.  The ASF licenses this file
 * to you under the Apache License, Version 2.0 (the
 * "License"); you may not use this file except in compliance
 * with the License.  You may obtain a copy of the License at
 *
 *   http://www.apache.org/licenses/LICENSE-2.0
 *
 * Unless required by applicable law or agreed to in writing,
 * software distributed under the License is distributed on an
 * "AS IS" BASIS, WITHOUT WARRANTIES OR CONDITIONS OF ANY
 * KIND, either express or implied.  See the License for the
 * specific language governing permissions and limitations
 * under the License.
 */
package org.apache.hyracks.control.cc.result;

import java.io.PrintWriter;
import java.util.Arrays;
import java.util.HashMap;
import java.util.LinkedHashMap;
import java.util.List;
import java.util.Map;
import java.util.Set;
import java.util.concurrent.ExecutorService;

import org.apache.hyracks.api.comm.NetworkAddress;
import org.apache.hyracks.api.exceptions.ErrorCode;
import org.apache.hyracks.api.exceptions.HyracksDataException;
import org.apache.hyracks.api.exceptions.HyracksException;
import org.apache.hyracks.api.job.JobId;
import org.apache.hyracks.api.job.JobSpecification;
import org.apache.hyracks.api.job.JobStatus;
import org.apache.hyracks.api.job.resource.IJobCapacityController;
import org.apache.hyracks.api.result.IJobResultCallback;
import org.apache.hyracks.api.result.IResultMetadata;
import org.apache.hyracks.api.result.IResultStateRecord;
import org.apache.hyracks.api.result.ResultDirectoryRecord;
import org.apache.hyracks.api.result.ResultJobRecord;
import org.apache.hyracks.api.result.ResultJobRecord.State;
import org.apache.hyracks.api.result.ResultSetId;
import org.apache.hyracks.api.result.ResultSetMetaData;
import org.apache.hyracks.control.common.result.AbstractResultManager;
import org.apache.hyracks.control.common.result.ResultStateSweeper;
import org.apache.hyracks.control.common.work.IResultCallback;
import org.apache.logging.log4j.LogManager;
import org.apache.logging.log4j.Logger;

/**
 * TODO(madhusudancs): The potential perils of this global result directory service implementation is that, the jobs
 * location information is never evicted from the memory and the memory usage grows as the number of jobs in the system
 * grows. What we should possibly do is, add an API call for the client to say that it received everything it has to for
 * the job (after it receives all the results) completely. Then we can just get rid of the location information for that
 * job.
 */
public class ResultDirectoryService extends AbstractResultManager implements IResultDirectoryService {

    private static final Logger LOGGER = LogManager.getLogger();

    private final long resultSweepThreshold;

    private final Map<JobId, JobResultInfo> jobResultLocations;
    private IJobResultCallback jobResultCallback;

    public ResultDirectoryService(long resultTTL, long resultSweepThreshold) {
        super(resultTTL);
        this.resultSweepThreshold = resultSweepThreshold;
        jobResultLocations = new LinkedHashMap<>();
    }

    @Override
    public void init(ExecutorService executor, IJobResultCallback jobResultCallback) {
        executor.execute(new ResultStateSweeper(this, resultSweepThreshold, LOGGER));
        this.jobResultCallback = jobResultCallback;
    }

    @Override
<<<<<<< HEAD
    public synchronized void notifyJobCreation(JobId jobId, JobSpecification spec,
            IJobCapacityController.JobSubmissionStatus status) throws HyracksException {
        if (LOGGER.isDebugEnabled()) {
            LOGGER.debug(getClass().getSimpleName() + " notified of new job " + jobId);
        }
=======
    public synchronized void notifyJobCreation(JobId jobId, JobSpecification spec) throws HyracksException {
        LOGGER.debug("{} notified of new job {}", getClass().getSimpleName(), jobId);
>>>>>>> cc1334aa
        if (jobResultLocations.get(jobId) != null) {
            throw HyracksDataException.create(ErrorCode.MORE_THAN_ONE_RESULT, jobId);
        }
        jobResultLocations.put(jobId, new JobResultInfo(new ResultJobRecord(), null));
    }

    @Override
    public synchronized void notifyJobStart(JobId jobId, JobSpecification spec) throws HyracksException {
        jobResultLocations.get(jobId).getRecord().start();
    }

    @Override
    public void notifyJobFinish(JobId jobId, JobSpecification spec, JobStatus jobStatus, List<Exception> exceptions)
            throws HyracksException {
        if (exceptions == null || exceptions.isEmpty()) {
            final ResultJobRecord resultJobRecord = getResultJobRecord(jobId);
            if (resultJobRecord == null) {
                return;
            }
            resultJobRecord.finish();
            jobResultCallback.completed(jobId, resultJobRecord);
        }
    }

    private ResultJobRecord getResultJobRecord(JobId jobId) {
        final JobResultInfo jri = jobResultLocations.get(jobId);
        return jri == null ? null : jri.getRecord();
    }

    private ResultJobRecord getNonNullResultJobRecord(JobId jobId) throws HyracksDataException {
        final ResultJobRecord djr = getResultJobRecord(jobId);
        if (djr == null) {
            throw HyracksDataException.create(ErrorCode.NO_RESULT_SET, jobId);
        }
        return djr;
    }

    @Override
    public synchronized void registerResultPartitionLocation(JobId jobId, ResultSetId rsId, IResultMetadata metadata,
            boolean emptyResult, int partition, int nPartitions, NetworkAddress networkAddress)
            throws HyracksDataException {
        ResultJobRecord djr = getNonNullResultJobRecord(jobId);
        djr.setResultSetMetaData(rsId, metadata, nPartitions);
        ResultDirectoryRecord record = djr.getOrCreateDirectoryRecord(partition);

        record.setNetworkAddress(networkAddress);
        record.setEmpty(emptyResult);
        record.start();

        final JobResultInfo jobResultInfo = jobResultLocations.get(jobId);
        Waiter waiter = jobResultInfo.getWaiter(rsId);
        if (waiter != null) {
            try {
                ResultDirectoryRecord[] updatedRecords = updatedRecords(jobId, rsId, waiter.knownRecords);
                if (updatedRecords != null) {
                    jobResultInfo.removeWaiter(rsId);
                    waiter.callback.setValue(updatedRecords);
                }
            } catch (Exception e) {
                waiter.callback.setException(e);
            }
        }
        notifyAll();
    }

    @Override
    public synchronized void reportResultPartitionWriteCompletion(JobId jobId, ResultSetId rsId, int partition)
            throws HyracksDataException {
        ResultJobRecord djr = getNonNullResultJobRecord(jobId);
        djr.getDirectoryRecord(partition).writeEOS();
        djr.updateState();
        notifyAll();
    }

    @Override
    public synchronized void reportJobFailure(JobId jobId, List<Exception> exceptions) {
        ResultJobRecord rjr = getResultJobRecord(jobId);
        if (logFailure(rjr)) {
            LOGGER.debug("job {} failed and is being reported to {}", jobId, getClass().getSimpleName());
        }
        if (rjr != null) {
            rjr.fail(exceptions);
        }
        Exception ex = exceptions.isEmpty() ? null : exceptions.get(0);
        final JobResultInfo jobResultInfo = jobResultLocations.get(jobId);
        if (jobResultInfo != null) {
            jobResultInfo.setException(ex);
        }
        notifyAll();
    }

    @Override
    public synchronized ResultJobRecord.Status getResultStatus(JobId jobId, ResultSetId rsId)
            throws HyracksDataException {
        return getNonNullResultJobRecord(jobId).getStatus();
    }

    @Override
    public synchronized IResultMetadata getResultMetadata(JobId jobId, ResultSetId rsId) throws HyracksDataException {
        return getNonNullResultJobRecord(jobId).getResultSetMetaData().getMetadata();
    }

    @Override
    public synchronized Set<JobId> getJobIds() {
        return jobResultLocations.keySet();
    }

    @Override
    public IResultStateRecord getState(JobId jobId) {
        return getResultJobRecord(jobId);
    }

    @Override
    public synchronized void sweep(JobId jobId) {
        jobResultLocations.remove(jobId);
    }

    @Override
    public synchronized void getResultPartitionLocations(JobId jobId, ResultSetId rsId,
            ResultDirectoryRecord[] knownRecords, IResultCallback<ResultDirectoryRecord[]> callback)
            throws HyracksDataException {
        ResultDirectoryRecord[] updatedRecords = updatedRecords(jobId, rsId, knownRecords);
        if (updatedRecords == null) {
            jobResultLocations.get(jobId).addWaiter(rsId, knownRecords, callback);
        } else {
            callback.setValue(updatedRecords);
        }
    }

    private static boolean logFailure(ResultJobRecord rjr) {
        if (rjr == null) {
            return true;
        }
        // don't re-log if the state is already failed
        ResultJobRecord.Status status = rjr.getStatus();
        return status == null || status.getState() != State.FAILED;
    }

    /**
     * Compares the records already known by the client for the given job's result set id with the records that the
     * result directory service knows and if there are any newly discovered records returns a whole array with the
     * new records filled in.
     *
     * @param jobId
     *            - Id of the job for which the directory records should be retrieved.
     * @param rsId
     *            - Id of the result set for which the directory records should be retrieved.
     * @param knownRecords
     *            - An array of directory records that the client is already aware of.
     * @return
     *         Returns the updated records if new record were discovered, null otherwise
     * @throws HyracksDataException
     *             TODO(madhusudancs): Think about caching (and still be stateless) instead of this ugly O(n)
     *             iterations for every check. This already looks very expensive.
     */
    private ResultDirectoryRecord[] updatedRecords(JobId jobId, ResultSetId rsId, ResultDirectoryRecord[] knownRecords)
            throws HyracksDataException {
        ResultJobRecord djr = getNonNullResultJobRecord(jobId);
        if (djr.getStatus().getState() == State.FAILED) {
            List<Exception> caughtExceptions = djr.getStatus().getExceptions();
            if (caughtExceptions != null && !caughtExceptions.isEmpty()) {
                final Exception cause = caughtExceptions.get(caughtExceptions.size() - 1);
                if (cause instanceof HyracksDataException) {
                    throw (HyracksDataException) cause;
                }
                throw HyracksDataException.create(ErrorCode.RESULT_FAILURE_EXCEPTION, cause, rsId, jobId);
            } else {
                throw HyracksDataException.create(ErrorCode.RESULT_FAILURE_NO_EXCEPTION, rsId, jobId);
            }
        }
        final ResultSetMetaData resultSetMetaData = djr.getResultSetMetaData();
        if (resultSetMetaData == null) {
            return null;
        }
        ResultDirectoryRecord[] records = resultSetMetaData.getRecords();
        return Arrays.equals(records, knownRecords) ? null : records;
    }

    public PrintWriter print(PrintWriter pw) {
        for (JobId jId : getJobIds()) {
            pw.print(jId.toString());
            pw.print(" - ");
            pw.println(getResultJobRecord(jId));
        }
        pw.flush();
        return pw;
    }
}

class JobResultInfo {

    private final ResultJobRecord record;
    private Waiters waiters;
    private Exception exception;

    JobResultInfo(ResultJobRecord record, Waiters waiters) {
        this.record = record;
        this.waiters = waiters;
    }

    ResultJobRecord getRecord() {
        return record;
    }

    void addWaiter(ResultSetId rsId, ResultDirectoryRecord[] knownRecords,
            IResultCallback<ResultDirectoryRecord[]> callback) {
        if (waiters == null) {
            waiters = new Waiters();
        }
        waiters.put(rsId, new Waiter(knownRecords, callback));
        if (exception != null) {
            // Exception was set before the waiter is added.
            setException(exception);
        }
    }

    Waiter removeWaiter(ResultSetId rsId) {
        return waiters.remove(rsId);
    }

    Waiter getWaiter(ResultSetId rsId) {
        return waiters != null ? waiters.get(rsId) : null;
    }

    void setException(Exception exception) {
        if (waiters != null) {
            for (ResultSetId rsId : waiters.keySet()) {
                waiters.remove(rsId).callback.setException(exception);
            }
        }
        // Caches the exception anyway for future added waiters.
        this.exception = exception;
    }

    @Override
    public String toString() {
        return record.toString();
    }
}

class Waiters extends HashMap<ResultSetId, Waiter> {
    private static final long serialVersionUID = 1L;
}

class Waiter {
    ResultDirectoryRecord[] knownRecords;
    IResultCallback<ResultDirectoryRecord[]> callback;

    Waiter(ResultDirectoryRecord[] knownRecords, IResultCallback<ResultDirectoryRecord[]> callback) {
        this.knownRecords = knownRecords;
        this.callback = callback;
    }
}<|MERGE_RESOLUTION|>--- conflicted
+++ resolved
@@ -78,16 +78,9 @@
     }
 
     @Override
-<<<<<<< HEAD
     public synchronized void notifyJobCreation(JobId jobId, JobSpecification spec,
             IJobCapacityController.JobSubmissionStatus status) throws HyracksException {
-        if (LOGGER.isDebugEnabled()) {
-            LOGGER.debug(getClass().getSimpleName() + " notified of new job " + jobId);
-        }
-=======
-    public synchronized void notifyJobCreation(JobId jobId, JobSpecification spec) throws HyracksException {
         LOGGER.debug("{} notified of new job {}", getClass().getSimpleName(), jobId);
->>>>>>> cc1334aa
         if (jobResultLocations.get(jobId) != null) {
             throw HyracksDataException.create(ErrorCode.MORE_THAN_ONE_RESULT, jobId);
         }
