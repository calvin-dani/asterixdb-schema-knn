--- conflicted
+++ resolved
@@ -53,10 +53,7 @@
 
     @Override
     public void run() {
-<<<<<<< HEAD
-=======
         LOGGER.info("cleaning up {} on NCs, status={}", jobId, status);
->>>>>>> f124592d
         final JobRun jobRun = jobManager.get(jobId);
         if (jobRun == null) {
             LOGGER.debug("ignoring cleanup for unknown {}", jobId);
