--- conflicted
+++ resolved
@@ -366,7 +366,6 @@
     }
 
     private void resolveNoticeFiles() throws MojoExecutionException, IOException {
-<<<<<<< HEAD
         resolveArtifactFiles(NOTICE);
     }
 
@@ -393,7 +392,7 @@
                 // this seems way too liberal
                 filter = entry -> entry.getName().matches("(.*/|^)" + "NOTICE" + "(.(txt|md))?");
                 consumer = Project::setNoticeText;
-                contentTransformer = UnaryOperator.identity();
+                contentTransformer = getNoticeFileContentTransformer();
                 break;
             case LICENSE:
                 name = "LICENSE";
@@ -404,33 +403,11 @@
                 // this seems way too liberal
                 filter = entry -> entry.getName().matches("(.*/|^)" + "LICENSE" + "(.(txt|md))?");
                 consumer = Project::setLicenseText;
-                contentTransformer = stripFoundationAssertionFromNotices
-                        ? text -> FOUNDATION_PATTERN.matcher(text).replaceAll("") : UnaryOperator.identity();
+                contentTransformer = UnaryOperator.identity();
                 break;
             default:
                 throw new IllegalStateException("NYI: " + artifact);
         }
-=======
-        // TODO(mblow): this will match *any* NOTICE[.(txt|md)] file located within the artifact-
-        // this seems way too liberal
-        resolveArtifactFiles("NOTICE", IGNORE_MISSING_EMBEDDED_NOTICE, ALTERNATE_NOTICE_FILE,
-                entry -> entry.getName().matches("(.*/|^)" + "NOTICE" + "(.(txt|md))?"), Project::setNoticeText,
-                getNoticeFileContentTransformer(), !validateShadowLicenses);
-    }
-
-    private void resolveLicenseFiles() throws MojoExecutionException, IOException {
-        // TODO(mblow): this will match *any* LICENSE[.(txt|md)] file located within the artifact-
-        // this seems way too liberal
-        resolveArtifactFiles("LICENSE", IGNORE_MISSING_EMBEDDED_LICENSE, ALTERNATE_LICENSE_FILE,
-                entry -> entry.getName().matches("(.*/|^)" + "LICENSE" + "(.(txt|md))?"), Project::setLicenseText,
-                UnaryOperator.identity(), !validateShadowLicenses);
-    }
-
-    private void resolveArtifactFiles(final String name, final ProjectFlag ignoreFlag,
-            final ProjectFlag alternateFilenameFlag, final Predicate<JarEntry> filter,
-            final BiConsumer<Project, String> consumer, final UnaryOperator<String> contentTransformer,
-            boolean skipShadowed) throws MojoExecutionException, IOException {
->>>>>>> 023e28c1
         for (Project p : getProjects()) {
             File artifactFile = new File(p.getArtifactPath());
             if (!artifactFile.exists()) {
@@ -438,7 +415,7 @@
             } else if (!artifactFile.getName().endsWith(".jar")) {
                 getLog().info("Skipping unknown artifact file type: " + artifactFile);
                 continue;
-            } else if (skipShadowed && p.isShadowed()) {
+            } else if (!validateShadowLicenses && p.isShadowed()) {
                 getLog().info("Skipping shadowed project: " + p.gav());
                 continue;
             }
