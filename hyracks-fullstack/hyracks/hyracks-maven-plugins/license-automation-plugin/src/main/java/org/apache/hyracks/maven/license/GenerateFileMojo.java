/*
 * Licensed to the Apache Software Foundation (ASF) under one
 * or more contributor license agreements.  See the NOTICE file
 * distributed with this work for additional information
 * regarding copyright ownership.  The ASF licenses this file
 * to you under the Apache License, Version 2.0 (the
 * "License"); you may not use this file except in compliance
 * with the License.  You may obtain a copy of the License at
 *
 *   http://www.apache.org/licenses/LICENSE-2.0
 *
 * Unless required by applicable law or agreed to in writing,
 * software distributed under the License is distributed on an
 * "AS IS" BASIS, WITHOUT WARRANTIES OR CONDITIONS OF ANY
 * KIND, either express or implied.  See the License for the
 * specific language governing permissions and limitations
 * under the License.
 */
package org.apache.hyracks.maven.license;

import static org.apache.hyracks.maven.license.ProjectFlag.ALTERNATE_LICENSE_FILE;
import static org.apache.hyracks.maven.license.ProjectFlag.ALTERNATE_NOTICE_FILE;
import static org.apache.hyracks.maven.license.ProjectFlag.IGNORE_MISSING_EMBEDDED_LICENSE;
import static org.apache.hyracks.maven.license.ProjectFlag.IGNORE_MISSING_EMBEDDED_NOTICE;
import static org.apache.hyracks.maven.license.ProjectFlag.IGNORE_NOTICE_OVERRIDE;

import java.io.File;
import java.io.FileOutputStream;
import java.io.IOException;
import java.io.OutputStreamWriter;
import java.io.StringWriter;
import java.io.Writer;
import java.nio.charset.StandardCharsets;
import java.util.ArrayList;
import java.util.Comparator;
import java.util.Enumeration;
import java.util.HashMap;
import java.util.HashSet;
import java.util.Iterator;
import java.util.List;
import java.util.Map;
import java.util.Properties;
import java.util.Set;
import java.util.SortedMap;
import java.util.SortedSet;
import java.util.TreeMap;
import java.util.TreeSet;
import java.util.function.BiConsumer;
import java.util.function.Predicate;
import java.util.function.UnaryOperator;
import java.util.jar.JarEntry;
import java.util.jar.JarFile;
import java.util.regex.Pattern;

import org.apache.commons.io.IOUtils;
import org.apache.commons.lang3.StringUtils;
import org.apache.commons.lang3.tuple.Pair;
import org.apache.hyracks.maven.license.freemarker.IndentDirective;
import org.apache.hyracks.maven.license.freemarker.LoadFileDirective;
import org.apache.hyracks.maven.license.project.LicensedProjects;
import org.apache.hyracks.maven.license.project.Project;
import org.apache.maven.artifact.Artifact;
import org.apache.maven.artifact.DefaultArtifact;
import org.apache.maven.artifact.handler.ArtifactHandler;
import org.apache.maven.artifact.handler.DefaultArtifactHandler;
import org.apache.maven.plugin.MojoExecutionException;
import org.apache.maven.plugin.MojoFailureException;
import org.apache.maven.plugins.annotations.Mojo;
import org.apache.maven.plugins.annotations.Parameter;
import org.apache.maven.plugins.annotations.ResolutionScope;
import org.apache.maven.project.MavenProject;
import org.apache.maven.project.ProjectBuildingException;

import com.fasterxml.jackson.databind.ObjectMapper;
import com.fasterxml.jackson.databind.SequenceWriter;

import freemarker.cache.FileTemplateLoader;
import freemarker.template.Configuration;
import freemarker.template.Template;
import freemarker.template.TemplateException;

@Mojo(name = "generate", requiresProject = true, requiresDependencyResolution = ResolutionScope.TEST)
public class GenerateFileMojo extends LicenseMojo {

    public static final Pattern FOUNDATION_PATTERN = Pattern.compile(
            "^\\s*This product includes software developed "
                    + "(at|by) The Apache Software Foundation \\(http://www.apache.org/\\).\\s*$".replace(" ", "\\s+"),
            Pattern.DOTALL | Pattern.MULTILINE);

    public static final Comparator<String> WHITESPACE_NORMALIZED_COMPARATOR =
            (o1, o2) -> o1.replaceAll("\\s+", " ").compareTo(o2.replaceAll("\\s+", " "));

    @Parameter(required = true)
    private File templateRootDir;

    @Parameter(defaultValue = "${project.build.directory}/generated-sources")
    private File outputDir;

    @Parameter
    private List<GeneratedFile> generatedFiles = new ArrayList<>();

    @Parameter(defaultValue = "${project.build.sourceEncoding}")
    private String encoding;

    @Parameter
    private File licenseMapOutputFile;

    @Parameter
    private List<ExtraLicenseFile> extraLicenseMaps = new ArrayList<>();

    @Parameter
    protected Map<String, String> templateProperties = new HashMap<>();

    @Parameter
    private boolean stripFoundationAssertionFromNotices = false;

    @Parameter
    private boolean validateShadowLicenses = false;

    private SortedMap<String, SortedSet<Project>> noticeMap;

    @java.lang.Override
    public void execute() throws MojoExecutionException, MojoFailureException {
        try {
            init();
            readExtraMaps();
            addDependenciesToLicenseMap();
            resolveLicenseContent();
            resolveNoticeFiles();
            resolveLicenseFiles();
            rebuildLicenseContentProjectMap();
            combineCommonGavs();
            SourcePointerResolver.execute(this);
            buildNoticeProjectMap();
            persistLicenseMap();
            generateFiles();
            if (seenWarning && failOnWarning) {
                throw new MojoFailureException(
                        "'failOnWarning' enabled and warning(s) (or error(s)) occurred during execution; see output");
            }
        } catch (IOException | TemplateException | ProjectBuildingException e) {
            throw new MojoExecutionException("Unexpected exception: " + e, e);
        }
    }

    private void resolveLicenseContent() throws IOException {
        Set<LicenseSpec> licenseSpecs = new HashSet<>();
        for (LicensedProjects licensedProjects : licenseMap.values()) {
            licenseSpecs.add(licensedProjects.getLicense());
        }
        licenseSpecs.addAll(urlToLicenseMap.values());
        for (LicenseSpec license : licenseSpecs) {
            resolveArtifactContent(license, true, false);
        }
    }

    private String resolveArtifactContent(ArtifactSpec artifact, boolean bestEffort, boolean suppressWarning)
            throws IOException {
        if (artifact.getContent() == null) {
            getLog().debug("Resolving content for " + artifact.getUrl() + " (" + artifact.getContentFile() + ")");
            File cFile = new File(artifact.getContentFile());
            if (!cFile.isAbsolute()) {
                for (File directory : licenseDirectories) {
                    cFile = new File(directory, artifact.getContentFile());
                    if (cFile.exists()) {
                        break;
                    }
                }
            }
            if (!cFile.exists()) {
                if (!bestEffort) {
                    if (!suppressWarning) {
                        getLog().warn("MISSING: content file (" + cFile + ") for url: " + artifact.getUrl());
                    }
                    artifact.setContent("MISSING: " + artifact.getContentFile() + " (" + artifact.getUrl() + ")");
                }
            } else {
                getLog().info("Reading content from file: " + cFile);
                StringWriter sw = new StringWriter();
                LicenseUtil.readAndTrim(sw, cFile);
                artifact.setContent(sw.toString());
            }
        }
        return artifact.getContent();
    }

    private void combineCommonGavs() {
        for (LicensedProjects licensedProjects : licenseMap.values()) {
            Map<String, Project> projectMap = new HashMap<>();
            for (Iterator<Project> iter = licensedProjects.getProjects().iterator(); iter.hasNext();) {
                Project project = iter.next();
                if (projectMap.containsKey(project.gav())) {
                    Project first = projectMap.get(project.gav());
                    first.setLocation(first.getLocation() + "," + project.getLocation());
                    iter.remove();
                } else {
                    projectMap.put(project.gav(), project);
                }
            }
        }
    }

    private void generateFiles() throws TemplateException, IOException {
        Map<String, Object> props = getProperties();

        Configuration config = new Configuration();
        config.setTemplateLoader(new FileTemplateLoader(templateRootDir));
        for (GeneratedFile generation : generatedFiles) {
            Template template = config.getTemplate(generation.getTemplate(), StandardCharsets.UTF_8.name());

            if (template == null) {
                throw new IOException("Could not load template " + generation.getTemplate());
            }

            final File file = new File(outputDir, generation.getOutputFile());
            file.getParentFile().mkdirs();
            getLog().info("Writing " + file + "...");
            try (final FileOutputStream fos = new FileOutputStream(file);
                    final Writer writer = new OutputStreamWriter(fos, StandardCharsets.UTF_8)) {
                template.process(props, writer);
            }
        }
    }

    protected Map<String, Object> getProperties() {
        Map<String, Object> props = new HashMap<>();
        props.put("indent", new IndentDirective());
        props.put("loadfile", new LoadFileDirective());
        props.put("project", project);
        props.put("noticeMap", noticeMap.entrySet());
        props.put("licenseMap", licenseMap.entrySet());
        props.put("licenses", urlToLicenseMap.values());
        props.putAll(templateProperties);
        return props;
    }

    private void readExtraMaps() throws IOException {
        final ObjectMapper objectMapper = new ObjectMapper();
        for (ExtraLicenseFile extraLicenseFile : extraLicenseMaps) {
            for (LicensedProjects projects : objectMapper.readValue(extraLicenseFile.getFile(),
                    LicensedProjects[].class)) {
                LicenseSpec spec = urlToLicenseMap.get(projects.getLicense().getUrl());
                if (spec != null) {
                    // TODO(mblow): probably we should always favor the extra map...
                    // propagate any license content we may have with what already has been loaded
                    if (projects.getLicense().getContent() != null && spec.getContent() == null) {
                        spec.setContent(projects.getLicense().getContent());
                    }
                    // propagate any license displayName we may have with what already has been loaded
                    if (projects.getLicense().getDisplayName() != null && spec.getDisplayName() == null) {
                        spec.setDisplayName(projects.getLicense().getDisplayName());
                    }
                }
                for (Project p : projects.getProjects()) {
                    p.setLocation(extraLicenseFile.getLocation());
                    addProject(p, projects.getLicense(), extraLicenseFile.isAdditive());
                }
            }
        }
    }

    private void persistLicenseMap() throws IOException {
        if (licenseMapOutputFile != null) {
            licenseMapOutputFile.getParentFile().mkdirs();
            SequenceWriter sw =
                    new ObjectMapper().writerWithDefaultPrettyPrinter().writeValues(licenseMapOutputFile).init(true);
            for (LicensedProjects entry : licenseMap.values()) {
                sw.write(entry);
            }
            sw.close();
        }
    }

    private void rebuildLicenseContentProjectMap() throws IOException {
        int counter = 0;
        Map<String, LicensedProjects> licenseMap2 = new TreeMap<>(WHITESPACE_NORMALIZED_COMPARATOR);
        for (LicensedProjects lps : licenseMap.values()) {
            for (Project p : lps.getProjects()) {
                String licenseText = p.getLicenseText();
                if (licenseText == null) {
                    if (validateProjectLicense(p)) {
                        warnUnlessFlag(p.gav(), IGNORE_MISSING_EMBEDDED_LICENSE,
                                "Using license other than from within artifact: " + p.gav() + " (" + lps.getLicense()
                                        + ")");
                    }
                    licenseText = resolveArtifactContent(lps.getLicense(), false, !validateProjectLicense(p));
                }
                LicenseSpec spec = lps.getLicense();
                if (spec.getDisplayName() == null) {
                    LicenseSpec canonicalLicense = urlToLicenseMap.get(spec.getUrl());
                    if (canonicalLicense != null) {
                        spec.setDisplayName(canonicalLicense.getDisplayName());
                    }
                }
                if (!licenseMap2.containsKey(licenseText)) {
                    if (!licenseText.equals(lps.getLicense().getContent())) {
                        spec = new LicenseSpec(new ArrayList<>(), licenseText, null, spec.getDisplayName(),
                                spec.getMetric(), spec.getUrl() + (counter++));
                    }
                    licenseMap2.put(licenseText, new LicensedProjects(spec));
                }
                final LicensedProjects lp2 = licenseMap2.get(licenseText);
                if (lp2.getLicense().getDisplayName() == null) {
                    lp2.getLicense().setDisplayName(lps.getLicense().getDisplayName());
                }
                lp2.addProject(p);
            }
        }
        licenseMap = licenseMap2;
    }

    private boolean validateProjectLicense(Project p) {
        return !p.isShadowed() || validateShadowLicenses;
    }

    private Set<Project> getProjects() {
        Set<Project> projects = new HashSet<>();
        licenseMap.values().forEach(p -> projects.addAll(p.getProjects()));
        return projects;
    }

    private void buildNoticeProjectMap() throws IOException {
        noticeMap = new TreeMap<>(WHITESPACE_NORMALIZED_COMPARATOR);
        for (Project p : getProjects()) {
            String noticeText = p.getNoticeText();
            if (noticeText == null && noticeOverrides.containsKey(p.gav())) {
                String noticeUrl = noticeOverrides.get(p.gav());
                if (validateProjectLicense(p)) {
                    warnUnlessFlag(p.gav(), IGNORE_NOTICE_OVERRIDE,
                            "Using notice other than from within artifact: " + p.gav() + " (" + noticeUrl + ")");
                }
                p.setNoticeText(resolveArtifactContent(new NoticeSpec(noticeUrl), false, p.isShadowed()));
            } else if (noticeText == null && !noticeOverrides.containsKey(p.gav())
                    && Boolean.TRUE.equals(getProjectFlag(p.gav(), IGNORE_NOTICE_OVERRIDE))) {
                getLog().warn(p + " has IGNORE_NOTICE_OVERRIDE flag set, but no override defined...");
            }
            prependSourcePointerToNotice(p);
            noticeText = p.getNoticeText();
            if (noticeText == null) {
                continue;
            }
            if (!noticeMap.containsKey(noticeText)) {
                noticeMap.put(noticeText, new TreeSet<>(Project.PROJECT_COMPARATOR));
            }
            noticeMap.get(noticeText).add(p);
        }
    }

    private void prependSourcePointerToNotice(Project project) {
        if (project.getSourcePointer() != null) {
            String notice = project.getSourcePointer().replace("\n", "\n    ");
            if (project.getNoticeText() != null) {
                notice += "\n\n" + project.getNoticeText();
            }
            project.setNoticeText(notice);
        }
    }

    private void resolveNoticeFiles() throws MojoExecutionException, IOException {
        // TODO(mblow): this will match *any* NOTICE[.(txt|md)] file located within the artifact-
        // this seems way too liberal
        resolveArtifactFiles("NOTICE", IGNORE_MISSING_EMBEDDED_NOTICE, ALTERNATE_NOTICE_FILE,
<<<<<<< HEAD
                entry -> entry.getName().matches("(.*/|^)" + "NOTICE" + "(.(txt|md))?"), Project::setNoticeText,
                text -> stripFoundationAssertionFromNotices ? FOUNDATION_PATTERN.matcher(text).replaceAll("") : text);
=======
                entry -> entry.getName().matches("(.*/|^)" + "NOTICE" + "(.txt)?"), Project::setNoticeText,
                getNoticeFileContentTransformer(), !validateShadowLicenses);
>>>>>>> d7e54cf1
    }

    private void resolveLicenseFiles() throws MojoExecutionException, IOException {
        // TODO(mblow): this will match *any* LICENSE[.(txt|md)] file located within the artifact-
        // this seems way too liberal
        resolveArtifactFiles("LICENSE", IGNORE_MISSING_EMBEDDED_LICENSE, ALTERNATE_LICENSE_FILE,
<<<<<<< HEAD
                entry -> entry.getName().matches("(.*/|^)" + "LICENSE" + "(.(txt|md))?"), Project::setLicenseText,
                UnaryOperator.identity());
=======
                entry -> entry.getName().matches("(.*/|^)" + "LICENSE" + "(.txt)?"), Project::setLicenseText,
                UnaryOperator.identity(), !validateShadowLicenses);
>>>>>>> d7e54cf1
    }

    private void resolveArtifactFiles(final String name, final ProjectFlag ignoreFlag,
            final ProjectFlag alternateFilenameFlag, final Predicate<JarEntry> filter,
            final BiConsumer<Project, String> consumer, final UnaryOperator<String> contentTransformer,
            boolean skipShadowed) throws MojoExecutionException, IOException {
        for (Project p : getProjects()) {
            File artifactFile = new File(p.getArtifactPath());
            if (!artifactFile.exists()) {
                throw new MojoExecutionException("Artifact file " + artifactFile + " does not exist!");
            } else if (!artifactFile.getName().endsWith(".jar")) {
                getLog().info("Skipping unknown artifact file type: " + artifactFile);
                continue;
            } else if (skipShadowed && p.isShadowed()) {
                getLog().info("Skipping shadowed project: " + p.gav());
                continue;
            }
            String alternateFilename = (String) getProjectFlag(p.gav(), alternateFilenameFlag);
            Predicate<JarEntry> finalFilter =
                    alternateFilename != null ? entry -> entry.getName().equals(alternateFilename) : filter;
            try (JarFile jarFile = new JarFile(artifactFile)) {
                SortedMap<String, JarEntry> matches = gatherMatchingEntries(jarFile, finalFilter);
                if (matches.isEmpty()) {
                    warnUnlessFlag(p, ignoreFlag, "No " + name + " file found for " + p.gav());
                } else {
                    if (matches.size() > 1) {
                        getLog().warn("Multiple " + name + " files found for " + p.gav() + ": " + matches.keySet()
                                + "; taking first");
                    } else {
                        getLog().info(p.gav() + " has " + name + " file: " + matches.keySet());
                    }
                    resolveContent(p, jarFile, matches.values().iterator().next(), contentTransformer, consumer, name);
                }
            }
        }
    }

    private void resolveContent(Project project, JarFile jarFile, JarEntry entry, UnaryOperator<String> transformer,
            BiConsumer<Project, String> contentConsumer, final String name) throws IOException {
        String text = IOUtils.toString(jarFile.getInputStream(entry), StandardCharsets.UTF_8);
        text = transformer.apply(text);
        text = LicenseUtil.trim(text);
        if (text.length() == 0) {
            getLog().warn("Ignoring empty " + name + " file ( " + entry + ") for " + project.gav());
        } else {
            contentConsumer.accept(project, text);
            getLog().debug("Resolved " + name + " text for " + project.gav() + ": \n" + text);
        }
    }

    private SortedMap<String, JarEntry> gatherMatchingEntries(JarFile jarFile, Predicate<JarEntry> filter) {
        SortedMap<String, JarEntry> matches = new TreeMap<>();
        Enumeration<JarEntry> entries = jarFile.entries();
        while (entries.hasMoreElements()) {
            JarEntry entry = entries.nextElement();
            if (filter.test(entry)) {
                matches.put(entry.getName(), entry);
            }
        }
        return matches;
    }

    private UnaryOperator<String> getNoticeFileContentTransformer() {
        UnaryOperator<String> transformer;
        if (stripFoundationAssertionFromNotices) {
            transformer = text -> FOUNDATION_PATTERN.matcher(text).replaceAll("");
        } else {
            transformer = UnaryOperator.identity();
        }
        return transformer;
    }

    @java.lang.Override
    protected void gatherProjectDependencies(MavenProject project,
            Map<MavenProject, List<Pair<String, String>>> dependencyLicenseMap,
            Map<String, MavenProject> dependencyGavMap) throws ProjectBuildingException, MojoExecutionException {
        super.gatherProjectDependencies(project, dependencyLicenseMap, dependencyGavMap);
        gatherShadowedDependencies(dependencyLicenseMap, dependencyGavMap);
    }

    @java.lang.Override
    protected void processExtraDependencies(Map<MavenProject, List<Pair<String, String>>> dependencyLicenseMap,
            Map<String, MavenProject> dependencyGavMap) throws ProjectBuildingException, MojoExecutionException {
        super.processExtraDependencies(dependencyLicenseMap, dependencyGavMap);
        gatherShadowedDependencies(dependencyLicenseMap, dependencyGavMap);
    }

    private void gatherShadowedDependencies(Map<MavenProject, List<Pair<String, String>>> dependencyLicenseMap,
            Map<String, MavenProject> dependencyGavMap) throws MojoExecutionException, ProjectBuildingException {
        Set<MavenProject> projects = new TreeSet<>(Comparator.comparing(MavenProject::getId));
        projects.addAll(dependencyLicenseMap.keySet());
        for (MavenProject p : projects) {
            boolean finished = false;
            File artifactFile = p.getArtifact().getFile();
            if (!artifactFile.exists()) {
                throw new MojoExecutionException("Artifact file " + artifactFile + " does not exist!");
            } else if (!artifactFile.getName().endsWith(".jar")) {
                getLog().info("Skipping unknown artifact file type: " + artifactFile);
                finished = true;
            }
            if (!finished) {
                try (JarFile jarFile = new JarFile(artifactFile)) {
                    SortedMap<String, JarEntry> matches = gatherMatchingEntries(jarFile,
                            entry -> entry.getName().matches("(.*/|^)" + "pom\\.properties"));
                    if (!matches.isEmpty()) {
                        for (JarEntry entry : matches.values()) {
                            Properties props = new Properties();
                            props.load(jarFile.getInputStream(entry));
                            String groupId = props.getProperty("groupId");
                            String artifactId = props.getProperty("artifactId");
                            String version = props.getProperty("version");
                            String gav = groupId + ":" + artifactId + ":" + version;
                            if (!dependencyGavMap.containsKey(gav)) {
                                getLog().info("adding " + gav + " (shadowed from " + p.getId() + ")");
                                ArtifactHandler handler = new DefaultArtifactHandler("jar");
                                String[] gavParts = StringUtils.split(gav, ':');
                                Artifact manualDep = new DefaultArtifact(gavParts[0], gavParts[1], gavParts[2],
                                        Artifact.SCOPE_COMPILE, "jar", null, handler);
                                processArtifact(manualDep, dependencyLicenseMap, dependencyGavMap, true);
                            }
                        }
                    }
                } catch (IOException e) {
                    throw new MojoExecutionException(e);
                }
            }
        }
    }
}<|MERGE_RESOLUTION|>--- conflicted
+++ resolved
@@ -360,26 +360,16 @@
         // TODO(mblow): this will match *any* NOTICE[.(txt|md)] file located within the artifact-
         // this seems way too liberal
         resolveArtifactFiles("NOTICE", IGNORE_MISSING_EMBEDDED_NOTICE, ALTERNATE_NOTICE_FILE,
-<<<<<<< HEAD
                 entry -> entry.getName().matches("(.*/|^)" + "NOTICE" + "(.(txt|md))?"), Project::setNoticeText,
-                text -> stripFoundationAssertionFromNotices ? FOUNDATION_PATTERN.matcher(text).replaceAll("") : text);
-=======
-                entry -> entry.getName().matches("(.*/|^)" + "NOTICE" + "(.txt)?"), Project::setNoticeText,
                 getNoticeFileContentTransformer(), !validateShadowLicenses);
->>>>>>> d7e54cf1
     }
 
     private void resolveLicenseFiles() throws MojoExecutionException, IOException {
         // TODO(mblow): this will match *any* LICENSE[.(txt|md)] file located within the artifact-
         // this seems way too liberal
         resolveArtifactFiles("LICENSE", IGNORE_MISSING_EMBEDDED_LICENSE, ALTERNATE_LICENSE_FILE,
-<<<<<<< HEAD
                 entry -> entry.getName().matches("(.*/|^)" + "LICENSE" + "(.(txt|md))?"), Project::setLicenseText,
-                UnaryOperator.identity());
-=======
-                entry -> entry.getName().matches("(.*/|^)" + "LICENSE" + "(.txt)?"), Project::setLicenseText,
                 UnaryOperator.identity(), !validateShadowLicenses);
->>>>>>> d7e54cf1
     }
 
     private void resolveArtifactFiles(final String name, final ProjectFlag ignoreFlag,
