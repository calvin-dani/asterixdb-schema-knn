/*
 * Licensed to the Apache Software Foundation (ASF) under one
 * or more contributor license agreements.  See the NOTICE file
 * distributed with this work for additional information
 * regarding copyright ownership.  The ASF licenses this file
 * to you under the Apache License, Version 2.0 (the
 * "License"); you may not use this file except in compliance
 * with the License.  You may obtain a copy of the License at
 *
 *   http://www.apache.org/licenses/LICENSE-2.0
 *
 * Unless required by applicable law or agreed to in writing,
 * software distributed under the License is distributed on an
 * "AS IS" BASIS, WITHOUT WARRANTIES OR CONDITIONS OF ANY
 * KIND, either express or implied.  See the License for the
 * specific language governing permissions and limitations
 * under the License.
 */

package org.apache.hyracks.storage.am.vector.impls;

import static org.apache.hyracks.storage.common.buffercache.context.read.DefaultBufferCacheReadContextProvider.NEW;

import java.util.Arrays;
import java.util.List;

import org.apache.hyracks.api.dataflow.value.IBinaryComparatorFactory;
import org.apache.hyracks.api.dataflow.value.ISerializerDeserializer;
import org.apache.hyracks.api.exceptions.ErrorCode;
import org.apache.hyracks.api.exceptions.HyracksDataException;
import org.apache.hyracks.api.io.FileReference;
import org.apache.hyracks.dataflow.common.data.accessors.ITupleReference;
import org.apache.hyracks.dataflow.common.data.marshalling.DoubleArraySerializerDeserializer;
import org.apache.hyracks.dataflow.common.data.marshalling.DoubleSerializerDeserializer;
import org.apache.hyracks.dataflow.common.data.marshalling.IntegerSerializerDeserializer;
import org.apache.hyracks.dataflow.common.utils.TupleUtils;
import org.apache.hyracks.storage.am.common.api.IPageManager;
import org.apache.hyracks.storage.am.common.api.ITreeIndexAccessor;
import org.apache.hyracks.storage.am.common.api.ITreeIndexCursor;
import org.apache.hyracks.storage.am.common.api.ITreeIndexFrameFactory;
import org.apache.hyracks.storage.am.common.api.ITreeIndexTupleReference;
import org.apache.hyracks.storage.am.common.frames.FrameOpSpaceStatus;
import org.apache.hyracks.storage.am.common.impls.AbstractTreeIndex;
import org.apache.hyracks.storage.am.common.impls.TreeIndexDiskOrderScanCursor;
import org.apache.hyracks.storage.am.common.ophelpers.IndexOperation;
import org.apache.hyracks.storage.am.common.tuples.SimpleTupleReference;
import org.apache.hyracks.storage.am.vector.api.IVectorClusteringDataFrame;
import org.apache.hyracks.storage.am.vector.api.IVectorClusteringMetadataFrame;
import org.apache.hyracks.storage.am.vector.frames.VectorClusteringDataFrame;
import org.apache.hyracks.storage.am.vector.frames.VectorClusteringMetadataFrame;
import org.apache.hyracks.storage.am.vector.tuples.VectorClusteringTupleUtils;
import org.apache.hyracks.storage.am.vector.util.VectorUtils;
import org.apache.hyracks.storage.common.IIndexAccessParameters;
import org.apache.hyracks.storage.common.IIndexBulkLoader;
import org.apache.hyracks.storage.common.IIndexCursor;
import org.apache.hyracks.storage.common.ISearchPredicate;
import org.apache.hyracks.storage.common.buffercache.IBufferCache;
import org.apache.hyracks.storage.common.buffercache.ICachedPage;
import org.apache.hyracks.storage.common.buffercache.IPageWriteCallback;
import org.apache.hyracks.storage.common.buffercache.NoOpPageWriteCallback;
import org.apache.hyracks.storage.common.buffercache.context.write.DefaultBufferCacheWriteContext;
import org.apache.hyracks.storage.common.file.BufferedFileHandle;
import org.apache.logging.log4j.LogManager;
import org.apache.logging.log4j.Logger;

/**
 * Vector Clustering Tree implementation for multi-level k-means vector index.
 *
 * This tree supports hierarchical vector clustering with specialized frame types: - Interior frames: Store cluster
 * centroids and child page pointers - Leaf frames: Store cluster centroids and metadata page pointers - Metadata
 * frames: Store max distances and data page pointers - Data frames: Store vector data with distances, cosine
 * similarity, and primary keys
 */
public class VectorClusteringTree extends AbstractTreeIndex {

    private static final Logger LOGGER = LogManager.getLogger();
    private final int vectorDimensions;
    private final ITreeIndexFrameFactory metadataFrameFactory;
    private final ITreeIndexFrameFactory dataFrameFactory;

    // Add missing frameTuple declaration
    private ITreeIndexTupleReference frameTuple;

    private VectorClusteringTreeStaticInitializer staticInitializer;

    private boolean isStaticStructureInitialized = false;

    public VectorClusteringTree(IBufferCache bufferCache, IPageManager freePageManager,
            ITreeIndexFrameFactory interiorFrameFactory, ITreeIndexFrameFactory leafFrameFactory,
            ITreeIndexFrameFactory metadataFrameFactory, ITreeIndexFrameFactory dataFrameFactory,
            IBinaryComparatorFactory[] cmpFactories, int fieldCount, int vectorDimensions, FileReference file) {
        super(bufferCache, freePageManager, interiorFrameFactory, leafFrameFactory, cmpFactories, fieldCount, file);
        this.vectorDimensions = vectorDimensions;
        this.metadataFrameFactory = metadataFrameFactory;
        this.dataFrameFactory = dataFrameFactory;
        staticInitializer = null;
    }

    /**
     * Get the data frame factory for creating data frames.
     *
     * @return the data frame factory
     */
    public ITreeIndexFrameFactory getDataFrameFactory() {
        return dataFrameFactory;
    }

    /**
     * Get the metadata frame factory for creating metadata frames.
     *
     * @return the metadata frame factory
     */
    public ITreeIndexFrameFactory getMetadataFrameFactory() {
        return metadataFrameFactory;
    }

    /**
     * Create a tuple reference for this tree.
     *
     * @return a new SimpleTupleReference instance
     */
    public ITreeIndexTupleReference createTupleReference() {
        return new SimpleTupleReference();
    }

    @Override
    public ITreeIndexAccessor createAccessor(IIndexAccessParameters iap) {
        return new VectorClusteringTreeAccessor(this, iap);
    }

    @Override
    public int getNumOfFilterFields() {
        return 0;
    }

<<<<<<< HEAD
    public VCTreeBulkLoder createBulkLoader(NoOpPageWriteCallback instance, int numLeafCentroid, int firstLeafCentroidId,
            ISerializerDeserializer[] dataFrameSerdes)
            throws HyracksDataException {
        return new VCTreeBulkLoder(0,instance, this, leafFrameFactory.createFrame(),
                dataFrameFactory.createFrame(), DefaultBufferCacheWriteContext.INSTANCE,
                numLeafCentroid, firstLeafCentroidId, dataFrameSerdes);
=======
    @Override
    public IIndexBulkLoader createBulkLoader(float fillFactor, boolean verifyInput, long numElementsHint,
            boolean checkIfEmptyIndex, IPageWriteCallback callback) throws HyracksDataException {
        // Create VCTreeBulkLoder with default parameters
        // The LSM system will handle the actual parameters at a higher level
        List<Integer> defaultClustersPerLevel = List.of(5, 10);
        List<List<Integer>> defaultCentroidsPerCluster = List.of(List.of(10), List.of(10));
        int defaultMaxEntriesPerPage = 100;

        // Create serializer/deserializer array for data frame fields
        ISerializerDeserializer[] dataFrameSerds = new ISerializerDeserializer[4];
        dataFrameSerds[0] = DoubleSerializerDeserializer.INSTANCE; // distance
        dataFrameSerds[1] = DoubleSerializerDeserializer.INSTANCE; // cosine similarity
        dataFrameSerds[2] = DoubleArraySerializerDeserializer.INSTANCE; // vector
        dataFrameSerds[3] = IntegerSerializerDeserializer.INSTANCE; // primary key

        return new VCTreeBulkLoder(fillFactor, callback, this, leafFrameFactory.createFrame(),
                dataFrameFactory.createFrame(), DefaultBufferCacheWriteContext.INSTANCE, 4, // numLeafCentroid
                0, // firstLeafCentroidId
                dataFrameSerds);
>>>>>>> 028851d5
    }

    public VCTreeStaticStructureBuilder createStaticStructureBuilder(int numLevels, List<Integer> clustersPerLevel,
            List<List<Integer>> centroidsPerCluster, int maxEntriesPerPage, NoOpPageWriteCallback instance)
            throws HyracksDataException {
        return new VCTreeStaticStructureBuilder(instance, this, leafFrameFactory.createFrame(),
                dataFrameFactory.createFrame(), numLevels, clustersPerLevel, centroidsPerCluster, maxEntriesPerPage);
    }

    public IIndexBulkLoader createFlushLoader(float fillFactor, IPageWriteCallback callback)
            throws HyracksDataException {
        return new VectorClusteringTreeFlushLoader(fillFactor, this, callback);
    }

    /**
     * Insert a vector into the clustering tree. The vector tuple contains: <vector_embedding, primary_key,
     * [additional_fields]>
     */
    private void insertVector(ITupleReference tuple, VectorClusteringOpContext ctx) throws HyracksDataException {
        // Use unified cluster search and access pattern
        if (!isStaticStructureInitialized()) {
            staticInitializer = new VectorClusteringTreeStaticInitializer(this);
            /* TODO: FOR TESTING ONLY */
            staticInitializer.initializeThreeLevelStructure();
            setStaticStructureInitialized();
        }

        ClusterAccessResult accessResult = findClusterAndPrepareAccess(tuple, ctx, true);

        try {
            // Extract vector for distance calculations
            double[] vector = extractVectorFromTuple(tuple);

            // Calculate distance and cosine similarity to cluster centroid
            double[] centroidDouble = accessResult.clusterResult.centroid;
            double distance = VectorUtils.calculateEuclideanDistance(vector, centroidDouble);
            double cosineSim = VectorUtils.calculateCosineSimilarity(vector, centroidDouble);

            // Insert into appropriate data page based on distance
            insertIntoDataPages(accessResult.metadataPageId, vector, distance, cosineSim, tuple, ctx);

        } finally {
            accessResult.leafPage.releaseWriteLatch(true);
            bufferCache.unpin(accessResult.leafPage);
        }
    }

    /**
     * Insert vector data into data pages via metadata pages. This method traverses through all linked metadata pages to
     * find the appropriate data page.
     */
    private void insertIntoDataPages(long metadataPageId, double[] vector, double distance, double cosineSim,
            ITupleReference originalTuple, VectorClusteringOpContext ctx) throws HyracksDataException {

        // Traverse through all linked metadata pages to find the appropriate data page
        long currentMetadataPageId = metadataPageId;

        while (currentMetadataPageId != -1) {
            ICachedPage metadataPage =
                    bufferCache.pin(BufferedFileHandle.getDiskPageId(getFileId(), (int) currentMetadataPageId));
            ctx.setMetadataPageId(currentMetadataPageId);
            try {
                metadataPage.acquireWriteLatch();
                ctx.getMetadataFrame().setPage(metadataPage);

                System.out.println(
                        "DEBUG: Searching metadata page " + currentMetadataPageId + " for distance " + distance);

                // Try to find appropriate data page in current metadata page based on distance
                long targetDataPageId = findDataPageInMetadataPage(ctx.getMetadataFrame(), (float) distance);

                if (targetDataPageId != -1) {
                    // Found appropriate data page - try to insert
                    System.out.println("DEBUG: Found target data page " + targetDataPageId + " in metadata page "
                            + currentMetadataPageId);

                    boolean inserted =
                            tryInsertIntoDataPage(targetDataPageId, vector, distance, cosineSim, originalTuple, ctx);

                    if (inserted) {
                        System.out.println("DEBUG: Successfully inserted into data page " + targetDataPageId);
                        return; // Successfully inserted
                    }

                    // If insert failed due to space, we need to handle overflow
                    System.out.println("DEBUG: Data page " + targetDataPageId + " is full, handling overflow");
                    handleDataPageOverflow(currentMetadataPageId, vector, distance, cosineSim, originalTuple, ctx);
                    return;
                }

                // Check if there's a next metadata page to examine
                int nextMetadataPageId = ctx.getMetadataFrame().getNextPage();
                System.out.println("DEBUG: No suitable data page found in metadata page " + currentMetadataPageId
                        + ", next metadata page: " + nextMetadataPageId);

                if (nextMetadataPageId == -1) {
                    // Reached end of metadata chain - need to create new data page
                    System.out.println("DEBUG: Reached end of metadata chain, creating new data page");
                    handleDataPageOverflow(currentMetadataPageId, vector, distance, cosineSim, originalTuple, ctx);
                    return;
                }

                currentMetadataPageId = nextMetadataPageId;

            } finally {
                metadataPage.releaseWriteLatch(true);
                bufferCache.unpin(metadataPage);
            }
        }
    }

    /**
     * Find the appropriate data page in a specific metadata page based on distance. This searches for a data page that
     * can accommodate the given distance.
     */
    private long findDataPageInMetadataPage(IVectorClusteringMetadataFrame metadataFrame, float distance)
            throws HyracksDataException {

        int tupleCount = metadataFrame.getTupleCount();
        System.out.println(
                "DEBUG: findDataPageInMetadataPage - tupleCount=" + tupleCount + ", searchDistance=" + distance);

        // Search through metadata entries to find appropriate data page
        for (int i = 0; i < tupleCount; i++) {
            float maxDistance = metadataFrame.getMaxDistance(i);
            long dataPageId = metadataFrame.getDataPagePointer(i);

            System.out.println(
                    "DEBUG: Metadata entry " + i + " - maxDistance=" + maxDistance + ", dataPageId=" + dataPageId);

            // If our distance is within this data page's range, return it
            if (distance <= maxDistance) {
                System.out.println("DEBUG: Found suitable data page " + dataPageId + " (distance " + distance
                        + " <= maxDistance " + maxDistance + ")");
                return dataPageId;
            }
        }

        // If no exact match found, try the last data page (highest distance range)
        if (tupleCount > 0) {
            long lastDataPageId = metadataFrame.getDataPagePointer(tupleCount - 1);
            System.out.println("DEBUG: No exact match, using last data page " + lastDataPageId);
            return lastDataPageId;
        }

        System.out.println("DEBUG: No data pages found in this metadata page");
        return -1; // No data pages in this metadata page
    }

    /**
     * Try to insert into a specific data page. Returns true if successful, false if page is full.
     */
    private boolean tryInsertIntoDataPage(long dataPageId, double[] vector, double distance, double cosineSim,
            ITupleReference originalTuple, VectorClusteringOpContext ctx) throws HyracksDataException {

        ICachedPage dataPage = bufferCache.pin(BufferedFileHandle.getDiskPageId(getFileId(), (int) dataPageId));

        try {
            dataPage.acquireWriteLatch();
            ctx.getDataFrame().setPage(dataPage);

            // Create data tuple: <distance, cosine, vector, PK>
            ITupleReference dataTuple = ctx.getDataFrame().createDataTuple(vector, distance, cosineSim, originalTuple);

            // Check if there's space for the tuple
            FrameOpSpaceStatus spaceStatus = ctx.getDataFrame().hasSpaceInsert(dataTuple);

            // Handle null case from mock frames in tests
            if (spaceStatus == null) {
                spaceStatus = FrameOpSpaceStatus.SUFFICIENT_SPACE;
            }

            switch (spaceStatus) {
                case SUFFICIENT_CONTIGUOUS_SPACE:
                case SUFFICIENT_SPACE:
                    // Find correct insertion position to maintain sorted order by distance
                    int insertIndex =
                            ((VectorClusteringDataFrame) ctx.getDataFrame()).findInsertPosition((float) distance);

                    // Insert the tuple
                    ctx.getDataFrame().insert(dataTuple, insertIndex);
                    ctx.getModificationCallback().found(null, originalTuple);

                    // Update page LSN
                    ctx.getDataFrame().setPageLsn(ctx.getDataFrame().getPageLsn() + 1);

                    System.out.println("DEBUG: Successfully inserted tuple at index " + insertIndex + " in data page "
                            + dataPageId);
                    return true;

                case INSUFFICIENT_SPACE:
                    // Handle overflow by splitting the data page
                    System.out.println(
                            "DEBUG: Insufficient space in data page " + dataPageId + ", triggering data page split");

                    // Find correct insertion position to maintain sorted order by distance
                    int splitInsertIndex =
                            ((VectorClusteringDataFrame) ctx.getDataFrame()).findInsertPosition((float) distance);

                    // Split the data page while maintaining distance-based ordering
                    splitDataPageMaintainOrder(dataPageId, dataTuple, splitInsertIndex, ctx);

                    System.out.println("DEBUG: Successfully split data page " + dataPageId + " and inserted tuple");
                    return true;

                default:
                    System.out.println("DEBUG: Unexpected space status in data page " + dataPageId + ", spaceStatus="
                            + spaceStatus);
                    return false; // Unexpected space status
            }

        } finally {
            dataPage.releaseWriteLatch(true);
            bufferCache.unpin(dataPage);
        }
    }

    /**
     * Split data page while maintaining distance-based ordering.
     */
    private void splitDataPageMaintainOrder(long dataPageId, ITupleReference newTuple, int insertIndex,
            VectorClusteringOpContext ctx) throws HyracksDataException {

        // Create new data page for split
        int newDataPageId = freePageManager.takePage(ctx.getMetaFrame());
        ICachedPage newDataPage = bufferCache.pin(BufferedFileHandle.getDiskPageId(getFileId(), newDataPageId), NEW);

        try {
            newDataPage.acquireWriteLatch();
            VectorClusteringDataFrame newFrame = (VectorClusteringDataFrame) dataFrameFactory.createFrame();
            newFrame.setPage(newDataPage);
            newFrame.initBuffer((byte) 0);

            // Use the frame's split method (following BTree pattern)
            ctx.getDataFrame().split(newFrame, newTuple, insertIndex);

            // Update page links (maintain linked list structure)
            int originalNextPage = ctx.getDataFrame().getNextPage();
            ctx.getDataFrame().setNextPage(newDataPageId);
            newFrame.setNextPage(originalNextPage);

            // Update page LSNs
            long currentLsn = System.currentTimeMillis(); // Or use proper LSN management
            ctx.getDataFrame().setPageLsn(currentLsn);
            newFrame.setPageLsn(currentLsn);

            // Update metadata to reflect the split
            updateMetadataAfterDataSplit(dataPageId, newDataPageId, ctx);

        } finally {
            newDataPage.releaseWriteLatch(true);
            bufferCache.unpin(newDataPage);
        }
    }

    /**
     * Update metadata page after data page split.
     */
    private void updateMetadataAfterDataSplit(long originalDataPageId, int newDataPageId, VectorClusteringOpContext ctx)
            throws HyracksDataException {

        // Find the metadata page that contains the reference to the original data page
        /* TODO: metadataPageId should be passed down from caller to avoid this search */
        long targetMetadataPageId = ctx.getMetadataPageId();

        if (targetMetadataPageId == -1) {
            System.out
                    .println("DEBUG: Could not find metadata page containing originalDataPageId=" + originalDataPageId);
            return; // Could not find the metadata page
        }

        // Get max distance from new data page
        ICachedPage newDataPage = bufferCache.pin(BufferedFileHandle.getDiskPageId(getFileId(), newDataPageId));

        try {
            newDataPage.acquireReadLatch();
            IVectorClusteringDataFrame newDataFrame = (IVectorClusteringDataFrame) dataFrameFactory.createFrame();
            newDataFrame.setPage(newDataPage);

            float maxDistance = 0.0f;
            int tupleCount = newDataFrame.getTupleCount();

            if (tupleCount > 0) {
                maxDistance = (float) newDataFrame.getDistanceToCentroid(tupleCount - 1);
            }

            System.out.println("DEBUG: New data page " + newDataPageId + " has maxDistance=" + maxDistance
                    + ", tupleCount=" + tupleCount);

            // Use the existing helper method to update metadata with the new data page
            updateMetadataWithNewDataPage(targetMetadataPageId, newDataPageId, maxDistance, ctx);

            System.out.println("DEBUG: Successfully updated metadata page " + targetMetadataPageId
                    + " with new data page " + newDataPageId);

        } finally {
            newDataPage.releaseReadLatch();
            bufferCache.unpin(newDataPage);
        }
    }

    /**
     * Search through a metadata page chain to find the page containing the target data page.
     */
    private long searchMetadataChainForDataPage(long startMetadataPageId, long targetDataPageId,
            VectorClusteringOpContext ctx) throws HyracksDataException {

        long currentMetadataPageId = startMetadataPageId;

        while (currentMetadataPageId != -1) {
            ICachedPage metadataPage =
                    bufferCache.pin(BufferedFileHandle.getDiskPageId(getFileId(), (int) currentMetadataPageId));

            try {
                metadataPage.acquireReadLatch();
                ctx.getMetadataFrame().setPage(metadataPage);

                int tupleCount = ctx.getMetadataFrame().getTupleCount();

                // Check each data page pointer in this metadata page
                for (int i = 0; i < tupleCount; i++) {
                    long dataPagePointer = ctx.getMetadataFrame().getDataPagePointer(i);
                    if (dataPagePointer == targetDataPageId) {
                        System.out.println("DEBUG: Found target data page " + targetDataPageId + " in metadata page "
                                + currentMetadataPageId);
                        return currentMetadataPageId;
                    }
                }

                // Move to next metadata page in the chain
                currentMetadataPageId = ctx.getMetadataFrame().getNextPage();

            } finally {
                metadataPage.releaseReadLatch();
                bufferCache.unpin(metadataPage);
            }
        }

        return -1; // Data page not found in this metadata chain
    }

    /**
     * Delete a vector from the clustering tree.
     *
     * Strategy: 1. Use vector embedding to traverse tree from root to leaf level by computing distances to centroids 2.
     * At each level, find the closest centroid and descend to corresponding child 3. At leaf level, get the closest
     * cluster's data pages 4. Search data pages using both vector similarity and primary key matching
     */
    private void deleteVector(ITupleReference tuple, VectorClusteringOpContext ctx) throws HyracksDataException {
        // Extract primary key for tuple identification
        byte[] primaryKey = extractPrimaryKeyFromTuple(tuple);

        // Use unified cluster search and access pattern
        ClusterAccessResult accessResult = findClusterAndPrepareAccess(tuple, ctx, false);

        try {
            // Extract vector for debugging and verification
            double[] vector = extractVectorFromTuple(tuple);
            System.out.println("DEBUG: Starting deleteVector with vector length=" + vector.length);
            System.out.println("DEBUG: Found target cluster at leafPageId=" + accessResult.clusterResult.leafPageId
                    + ", clusterIndex=" + accessResult.clusterResult.clusterIndex);
            System.out.println("DEBUG: Searching in metadataPageId=" + accessResult.metadataPageId);

            // Search through data pages in the cluster to find and delete the tuple
            // This will use primary key matching to ensure we delete the exact record
            boolean deleted = deleteFromDataPagesWithVectorCheck(accessResult.metadataPageId, vector, primaryKey, ctx);

            if (!deleted) {
                System.out.println("WARNING: Tuple not found for deletion");
                // Could optionally throw exception if strict deletion semantics required
            }

        } finally {
            accessResult.leafPage.releaseReadLatch();
            bufferCache.unpin(accessResult.leafPage);
        }
    }

    /**
     * Delete tuple from data pages using both vector similarity and primary key lookup. This ensures we find the
     * correct tuple by first using vector distance then confirming with primary key.
     */
    private boolean deleteFromDataPagesWithVectorCheck(long metadataPageId, double[] targetVector, byte[] primaryKey,
            VectorClusteringOpContext ctx) throws HyracksDataException {

        ICachedPage metadataPage = bufferCache.pin(BufferedFileHandle.getDiskPageId(getFileId(), (int) metadataPageId));

        try {
            metadataPage.acquireReadLatch();
            ctx.getMetadataFrame().setPage(metadataPage);

            int metadataTupleCount = ctx.getMetadataFrame().getTupleCount();
            System.out.println("DEBUG: Metadata page has " + metadataTupleCount + " data page references");

            // Search through all data pages referenced by this metadata page
            for (int i = 0; i < metadataTupleCount; i++) {
                long dataPageId = ctx.getMetadataFrame().getDataPagePointer(i);

                if (deleteFromDataPageWithVectorCheck(dataPageId, targetVector, primaryKey, ctx)) {
                    System.out.println("DEBUG: Successfully deleted tuple from dataPageId=" + dataPageId);
                    return true; // Found and deleted the tuple
                }
            }

            System.out.println("DEBUG: Tuple not found in any data page under this metadata page");
            return false; // Tuple not found

        } finally {
            metadataPage.releaseReadLatch();
            bufferCache.unpin(metadataPage);
        }
    }

    /**
     * Delete tuple from a specific data page using both vector similarity and primary key matching. This method
     * provides enhanced accuracy by first checking vector similarity then confirming with primary key.
     *
     * @param dataPageId
     *         The ID of the data page to search
     * @param targetVector
     *         The vector embedding of the tuple to delete
     * @param primaryKey
     *         The primary key of the tuple to delete
     * @param ctx
     *         The operation context
     * @return true if tuple was found and deleted, false otherwise
     */
    private boolean deleteFromDataPageWithVectorCheck(long dataPageId, double[] targetVector, byte[] primaryKey,
            VectorClusteringOpContext ctx) throws HyracksDataException {

        ICachedPage dataPage = bufferCache.pin(BufferedFileHandle.getDiskPageId(getFileId(), (int) dataPageId));

        try {
            dataPage.acquireWriteLatch();
            ctx.getDataFrame().setPage(dataPage);

            int tupleCount = ctx.getDataFrame().getTupleCount();
            System.out.println("DEBUG: Searching data page " + dataPageId + " with " + tupleCount + " tuples");

            if (frameTuple == null) {
                frameTuple = ctx.getDataFrame().createTupleReference();
            }

            // Search for tuple using both vector similarity and primary key matching
            for (int i = 0; i < tupleCount; i++) {
                frameTuple.resetByTupleIndex(ctx.getDataFrame(), i);

                // First, extract and compare primary key (last field)
                int pkFieldIndex = frameTuple.getFieldCount() - 1;
                byte[] tuplePK = frameTuple.getFieldData(pkFieldIndex);
                int tuplePKOffset = frameTuple.getFieldStart(pkFieldIndex);
                int tuplePKLength = frameTuple.getFieldLength(pkFieldIndex);

                if (Arrays.equals(primaryKey,
                        Arrays.copyOfRange(tuplePK, tuplePKOffset, tuplePKOffset + tuplePKLength))) {

                    System.out.println("DEBUG: Found tuple with matching primary key at index " + i);

                    // Primary key matches - now verify vector similarity for additional safety
                    // Extract vector from tuple (assuming it's in field 2 - after distance and cosine fields)
                    int vectorFieldIndex = 2; // Tuple format: <distance, cosine, vector, PK>
                    byte[] tupleVectorData = frameTuple.getFieldData(vectorFieldIndex);
                    int tupleVectorOffset = frameTuple.getFieldStart(vectorFieldIndex);
                    int tupleVectorLength = frameTuple.getFieldLength(vectorFieldIndex);

                    double[] tupleVector = VectorUtils.bytesToDoubleArray(Arrays.copyOfRange(tupleVectorData,
                            tupleVectorOffset, tupleVectorOffset + tupleVectorLength));

                    // Calculate similarity between target vector and tuple vector
                    double similarity = VectorUtils.calculateCosineSimilarity(targetVector, tupleVector);
                    System.out.println("DEBUG: Vector similarity = " + similarity);

                    // Use a reasonable similarity threshold - vectors should be very similar (> 0.99) or identical (1.0)
                    if (similarity > 0.99) {
                        System.out.println("DEBUG: Vector similarity confirmed, deleting tuple");

                        // Both primary key and vector similarity match - delete the tuple
                        ctx.getDataFrame().delete(frameTuple, i);
                        ctx.getModificationCallback().found(frameTuple, null);

                        // Update page LSN
                        ctx.getDataFrame().setPageLsn(ctx.getDataFrame().getPageLsn() + 1);

                        return true;
                    } else {
                        System.out.println("WARNING: Primary key matches but vector similarity is low (" + similarity
                                + "), skipping deletion for safety");
                    }
                }
            }

            System.out.println("DEBUG: Tuple not found in data page " + dataPageId);
            return false; // Tuple not found

        } finally {
            dataPage.releaseWriteLatch(true);
            bufferCache.unpin(dataPage);
        }
    }

    /**
     * Extract primary key from tuple (assumes last field).
     */
    private byte[] extractPrimaryKeyFromTuple(ITupleReference tuple) {
        return VectorClusteringTupleUtils.extractPrimaryKeyFromTuple(tuple);
    }

    /**
     * Extract vector from tuple.
     */
    private double[] extractVectorFromTuple(ITupleReference tuple) {
        return VectorClusteringTupleUtils.extractVectorFromTuple(tuple);
    }

    // Missing method implementations
    private void updateVector(ITupleReference tuple, VectorClusteringOpContext ctx) throws HyracksDataException {
        // Use unified cluster search and access pattern
        ClusterAccessResult accessResult = findClusterAndPrepareAccess(tuple, ctx, false);

        try {
            // Extract vector for debugging
            double[] vector = extractVectorFromTuple(tuple);

            // Search for the tuple in data pages of the target cluster and update
            boolean updated = updateInDataPagesWithVectorCheck(accessResult.metadataPageId, vector, tuple, ctx);

            if (!updated) {
                // Unlike delete, update should throw an exception if tuple not found
                throw HyracksDataException.create(ErrorCode.UPDATE_OR_DELETE_NON_EXISTENT_KEY);
            }

        } finally {
            accessResult.leafPage.releaseReadLatch();
            bufferCache.unpin(accessResult.leafPage);
        }
    }

    /**
     * Update tuple in data pages with vector similarity and primary key matching. If not found in the target cluster,
     * search all clusters.
     *
     * @param metadataPageId
     *         The metadata page ID to search
     * @param targetVector
     *         The vector used for tree traversal
     * @param updateTuple
     *         The tuple containing the included field updates
     * @return true if tuple was found and updated, false otherwise
     */
    private boolean updateInDataPagesWithVectorCheck(long metadataPageId, double[] targetVector,
            ITupleReference updateTuple, VectorClusteringOpContext ctx) throws HyracksDataException {

        // First try the closest cluster
        boolean updated = searchMetadataPageForUpdate(metadataPageId, targetVector, updateTuple, ctx);

        if (updated) {
            return true;
        }

        // If not found in closest cluster, search all clusters
        // This handles cases where the vector has changed significantly or test data is distributed differently
        System.out.println("DEBUG: Tuple not found in closest cluster, searching all clusters");
        return searchAllClustersForUpdate(targetVector, updateTuple, ctx);
    }

    /**
     * Search a specific metadata page for the tuple to update.
     */
    private boolean searchMetadataPageForUpdate(long metadataPageId, double[] targetVector, ITupleReference updateTuple,
            VectorClusteringOpContext ctx) throws HyracksDataException {

        ICachedPage metadataPage = bufferCache.pin(BufferedFileHandle.getDiskPageId(getFileId(), (int) metadataPageId));
        try {
            metadataPage.acquireReadLatch();
            IVectorClusteringMetadataFrame metadataFrame =
                    (IVectorClusteringMetadataFrame) metadataFrameFactory.createFrame();
            metadataFrame.setPage(metadataPage);

            int tupleCount = metadataFrame.getTupleCount();

            // Search each data page referenced in the metadata
            for (int i = 0; i < tupleCount; i++) {
                long dataPageId = metadataFrame.getDataPagePointer(i);
                boolean updated = updateInDataPageWithVectorCheck(dataPageId, targetVector, updateTuple, ctx);
                if (updated) {
                    return true; // Found and updated the tuple
                }
            }

            return false; // Tuple not found in any data page

        } finally {
            metadataPage.releaseReadLatch();
            bufferCache.unpin(metadataPage);
        }
    }

    /**
     * Search all clusters for the tuple to update (fallback when not found in closest cluster).
     */
    private boolean searchAllClustersForUpdate(double[] targetVector, ITupleReference updateTuple,
            VectorClusteringOpContext ctx) throws HyracksDataException {

        System.out.println("DEBUG: Starting comprehensive search across all clusters");

        // Get primary key for matching
        byte[] targetPK = extractPrimaryKeyFromTuple(updateTuple);
        if (targetPK == null) {
            System.out.println("DEBUG: No primary key found in update tuple");
            return false;
        }

        // Traverse all leaf pages to find all clusters
        return searchAllLeafPagesForUpdate(targetPK, updateTuple, ctx, rootPage, 0);
    }

    /**
     * Recursively search all leaf pages for the tuple to update.
     */
    private boolean searchAllLeafPagesForUpdate(byte[] targetPK, ITupleReference updateTuple,
            VectorClusteringOpContext ctx, int pageId, int depth) throws HyracksDataException {

        if (depth > 10) { // Safety check
            return false;
        }

        ICachedPage page = bufferCache.pin(BufferedFileHandle.getDiskPageId(getFileId(), pageId));
        try {
            page.acquireReadLatch();

            // Check if this is a leaf page
            ctx.getLeafFrame().setPage(page);
            boolean isLeaf = ctx.getLeafFrame().isLeaf();

            if (isLeaf) {
                // Search all clusters in this leaf page
                int tupleCount = ctx.getLeafFrame().getTupleCount();
                System.out.println("DEBUG: Searching leaf page " + pageId + " with " + tupleCount + " clusters");

                for (int i = 0; i < tupleCount; i++) {
                    long metadataPageId = ctx.getLeafFrame().getMetadataPagePointer(i);
                    boolean updated = searchMetadataPageForUpdate(metadataPageId, null, updateTuple, ctx);
                    if (updated) {
                        System.out
                                .println("DEBUG: Found and updated tuple in cluster " + i + " of leaf page " + pageId);
                        return true;
                    }
                }
            } else {
                // Interior page - recurse to children
                ctx.getInteriorFrame().setPage(page);
                int tupleCount = ctx.getInteriorFrame().getTupleCount();

                for (int i = 0; i < tupleCount; i++) {
                    int childPageId = ctx.getInteriorFrame().getChildPageId(i);
                    boolean updated = searchAllLeafPagesForUpdate(targetPK, updateTuple, ctx, childPageId, depth + 1);
                    if (updated) {
                        return true;
                    }
                }
            }

            return false;

        } finally {
            page.releaseReadLatch();
            bufferCache.unpin(page);
        }
    }

    /**
     * Update tuple in a specific data page with enhanced vector similarity and primary key matching. This implements
     * the key enhancement for exact tuple identification.
     *
     * @param dataPageId
     *         The data page to search
     * @param targetVector
     *         The vector used for tree traversal and similarity matching
     * @param updateTuple
     *         The tuple containing the included field updates
     * @return true if tuple was found and updated, false otherwise
     */
    private boolean updateInDataPageWithVectorCheck(long dataPageId, double[] targetVector, ITupleReference updateTuple,
            VectorClusteringOpContext ctx) throws HyracksDataException {

        ICachedPage dataPage = bufferCache.pin(BufferedFileHandle.getDiskPageId(getFileId(), (int) dataPageId));
        try {
            dataPage.acquireWriteLatch(); // Write latch for potential update
            IVectorClusteringDataFrame dataFrame = (IVectorClusteringDataFrame) dataFrameFactory.createFrame();
            dataFrame.setPage(dataPage);

            int tupleCount = dataFrame.getTupleCount();

            // Debug logging
            System.out.println(
                    "DEBUG: updateInDataPageWithVectorCheck - dataPageId=" + dataPageId + ", tupleCount=" + tupleCount);
            System.out.println("DEBUG: updateTuple fields=" + updateTuple.getFieldCount());

            byte[] targetPK = extractPrimaryKeyFromTuple(updateTuple);
            System.out.println("DEBUG: targetPK=" + (targetPK != null ? Arrays.toString(targetPK) : "null"));

            // Search through tuples in the data page
            for (int i = 0; i < tupleCount; i++) {
                ITreeIndexTupleReference currentTuple = dataFrame.createTupleReference();
                currentTuple.resetByTupleIndex(dataFrame, i);

                // Debug current tuple
                System.out.println("DEBUG: Checking tuple " + i + ", fields=" + currentTuple.getFieldCount());

                // Extract primary key first for exact matching
                byte[] currentPK = extractPrimaryKeyFromTuple(currentTuple);
                System.out.println("DEBUG: currentPK=" + (currentPK != null ? Arrays.toString(currentPK) : "null"));

                // Check primary key match first - this is the authoritative identifier
                if (currentPK != null && targetPK != null && Arrays.equals(currentPK, targetPK)) {
                    System.out.println("DEBUG: Found matching tuple by primary key! Performing update.");

                    // Extract vector from current tuple to preserve it
                    double[] currentVector = extractVectorFromTuple(currentTuple);
                    if (currentVector == null) {
                        System.out.println("DEBUG: currentVector is null for tuple " + i);
                        continue;
                    }

                    // Verify that vector embedding is not being changed
                    double[] updateVector = extractVectorFromTuple(updateTuple);
                    if (updateVector != null && !Arrays.equals(currentVector, updateVector)) {
                        throw HyracksDataException.create(ErrorCode.ILLEGAL_STATE,
                                "Update operation cannot modify vector embedding - vector field is immutable");
                    }

                    // Perform the actual update using the frame's update method
                    try {
                        // Create a new data tuple with updated included fields 
                        // while preserving vector, distance, cosine, and primary key
                        ITupleReference updatedDataTuple = dataFrame.createUpdatedDataTupleWithIncludedFields(
                                currentVector, dataFrame.getDistanceToCentroid(i), dataFrame.getCosineValue(i),
                                currentPK, updateTuple);

                        // Check if we have enough space for in-place update
                        FrameOpSpaceStatus spaceStatus = dataFrame.hasSpaceUpdate(updatedDataTuple, i);
                        boolean inPlace = (spaceStatus == FrameOpSpaceStatus.SUFFICIENT_INPLACE_SPACE);

                        // Perform the update
                        dataFrame.update(updatedDataTuple, i, inPlace);

                        // Call modification callback
                        ctx.getModificationCallback().found(currentTuple, updatedDataTuple);

                        // Update page LSN to reflect the change
                        long currentLsn = dataFrame.getPageLsn();
                        dataFrame.setPageLsn(currentLsn + 1);

                        System.out.println("DEBUG: Update completed successfully");
                        return true;

                    } catch (Exception e) {
                        System.out.println("DEBUG: Update failed: " + e.getMessage());
                        throw HyracksDataException.create(ErrorCode.ILLEGAL_STATE,
                                "Update operation failed: " + e.getMessage());
                    }
                }
            }

            return false;

        } finally {
            dataPage.releaseWriteLatch(false); // Release without marking dirty initially
            bufferCache.unpin(dataPage);
        }
    }

    private void upsertVector(ITupleReference tuple, VectorClusteringOpContext ctx) throws HyracksDataException {
        // Implement vector upsert using accessor and frame factories
        try {
            // Try update first
            ctx.getAccessor().update(tuple);
        } catch (HyracksDataException e) {
            // If update fails, try insert
            ctx.getAccessor().insert(tuple);
        }
    }

    private void handleDataPageOverflow(long metadataPageId, double[] vector, double distance, double cosineSim,
            ITupleReference originalTuple, VectorClusteringOpContext ctx) throws HyracksDataException {
        // Use the frame factories and page manager to handle overflow
        IVectorClusteringDataFrame dataFrame = (IVectorClusteringDataFrame) ctx.getDataFrameFactory().createFrame();
        IPageManager pageManager = ctx.getFreePageManager();

        // Create a new data page for overflow
        int newDataPageId = pageManager.takePage(ctx.getMetaFrame());
        ICachedPage newPage = bufferCache.pin(BufferedFileHandle.getDiskPageId(getFileId(), newDataPageId), NEW);

        try {
            newPage.acquireWriteLatch();
            // Initialize the new data frame
            dataFrame.setPage(newPage);
            dataFrame.initBuffer((byte) 0);

            // Create data tuple for the new vector
            ITupleReference dataTuple = dataFrame.createDataTuple(vector, distance, cosineSim, originalTuple);

            // Insert the tuple into the new page
            dataFrame.insert(dataTuple, 0);

            // Update metadata page to include the new data page
            updateMetadataWithNewDataPage(metadataPageId, newDataPageId, (float) distance, ctx);

        } finally {
            newPage.releaseWriteLatch(true);
            bufferCache.unpin(newPage);
        }
    }

    /**
     * Update metadata page to include a new data page.
     */
    /**
     * Update metadata page to include a new data page. Handles metadata page overflow by splitting when necessary.
     */
    private void updateMetadataWithNewDataPage(long metadataPageId, int newDataPageId, float maxDistance,
            VectorClusteringOpContext ctx) throws HyracksDataException {

        ICachedPage metadataPage = bufferCache.pin(BufferedFileHandle.getDiskPageId(getFileId(), (int) metadataPageId));

        try {
            metadataPage.acquireWriteLatch();
            ctx.getMetadataFrame().setPage(metadataPage);

            // Create metadata tuple for new data page
            ITupleReference metadataTuple = ctx.getMetadataFrame().createMetadataTuple(maxDistance, newDataPageId);

            // Check if there's space for the new metadata entry
            FrameOpSpaceStatus spaceStatus = ctx.getMetadataFrame().hasSpaceInsert(metadataTuple);

            if (spaceStatus == FrameOpSpaceStatus.SUFFICIENT_CONTIGUOUS_SPACE
                    || spaceStatus == FrameOpSpaceStatus.SUFFICIENT_SPACE) {
                // Sufficient space - insert directly
                ctx.getMetadataFrame().insert(metadataTuple, ctx.getMetadataFrame().getTupleCount());
            } else {
                // Insufficient space - need to split metadata page
                handleMetadataPageOverflow(metadataPageId, metadataTuple, ctx);
            }

        } finally {
            metadataPage.releaseWriteLatch(true);
            bufferCache.unpin(metadataPage);
        }
    }

    /**
     * Handle metadata page overflow by splitting the page and distributing tuples.
     */
    private void handleMetadataPageOverflow(long metadataPageId, ITupleReference newTuple,
            VectorClusteringOpContext ctx) throws HyracksDataException {

        // Allocate a new metadata page
        int newMetadataPageId = freePageManager.takePage(ctx.getMetaFrame());
        ICachedPage newMetadataPage = bufferCache.pin(BufferedFileHandle.getDiskPageId(getFileId(), newMetadataPageId));

        try {
            newMetadataPage.acquireWriteLatch();

            // Create new metadata frame for the split page
            IVectorClusteringMetadataFrame rightFrame =
                    (IVectorClusteringMetadataFrame) metadataFrameFactory.createFrame();
            rightFrame.setPage(newMetadataPage);
            rightFrame.initBuffer((byte) 0);

            // Split the current metadata page using the correct method from VectorClusteringMetadataFrame
            ((VectorClusteringMetadataFrame) ctx.getMetadataFrame()).split(rightFrame, newTuple);

            // Update the next page pointer in the original metadata page
            ctx.getMetadataFrame().setNextPage(newMetadataPageId);

            // Initialize the next page pointer in the new metadata page to -1
            rightFrame.setNextPage(-1);

            System.out
                    .println("DEBUG: Split metadata page " + metadataPageId + " created new page " + newMetadataPageId);

        } finally {
            newMetadataPage.releaseWriteLatch(true);
            bufferCache.unpin(newMetadataPage);
        }
    }

    public IIndexCursor createSearchCursor(boolean exclusive) {
        return new VectorClusteringSearchCursor();
    }

    @Override
    public void validate() throws HyracksDataException {
        // Validation logic specific to vector clustering tree
    }

<<<<<<< HEAD
    @Override
    public IIndexBulkLoader createBulkLoader(float fillFactor, boolean verifyInput, long numElementsHint,
            boolean checkIfEmptyIndex, IPageWriteCallback callback) throws HyracksDataException {
        throw new UnsupportedOperationException("Not supported");
    }

=======
>>>>>>> 028851d5
    /**
     * Find the closest cluster starting from root and traversing down to leaf level. Handles overflow pages for both
     * interior and leaf frames.
     */
    public ClusterSearchResult findClosestClusterFromRoot(double[] queryVector, VectorClusteringOpContext ctx)
            throws HyracksDataException {

        LOGGER.debug("Starting findClosestClusterFromRoot with rootPage={}", rootPage);

        // Start from root page
        int currentPageId = rootPage;
        ClusterSearchResult bestResult = null;
        int loopCounter = 0; // Add loop counter to detect infinite loops

        // Traverse from root to leaf
        while (true) {
            loopCounter++;
            LOGGER.debug("Loop iteration {}, currentPageId={}", loopCounter, currentPageId);
            if (loopCounter > 10) { // Safety check to prevent infinite loops
                throw HyracksDataException.create(ErrorCode.ILLEGAL_STATE, "Infinite loop detected in tree traversal");
            }

            ICachedPage page = bufferCache.pin(BufferedFileHandle.getDiskPageId(getFileId(), currentPageId));

            LOGGER.debug("Pinned page for pageId={}", currentPageId);

            try {
                page.acquireReadLatch();

                // Check if this is a leaf page
                ctx.getLeafFrame().setPage(page);
                boolean isLeaf = ctx.getLeafFrame().isLeaf();
                LOGGER.debug("Page {} isLeaf={}", currentPageId, isLeaf);

                if (isLeaf) {
                    // Leaf level - find closest centroid across all overflow pages
                    bestResult = findClosestCentroidInLeafCluster(currentPageId, queryVector, ctx);
                    break; // Found leaf level result

                } else {
                    // Interior level - find closest centroid across all overflow pages and descend
                    int nextPageId = findClosestCentroidInInteriorCluster(currentPageId, queryVector, ctx);
                    if (nextPageId == -1) {
                        throw HyracksDataException.create(ErrorCode.ILLEGAL_STATE,
                                "No valid centroid found in interior cluster");
                    }
                    currentPageId = nextPageId;
                }

            } finally {
                page.releaseReadLatch();
                bufferCache.unpin(page);
            }
        }

        if (bestResult == null) {
            throw HyracksDataException.create(ErrorCode.ILLEGAL_STATE, "No closest cluster found");
        }

        return bestResult;
    }

    /**
     * Find the closest centroid in a leaf cluster, handling overflow pages.
     */
    private ClusterSearchResult findClosestCentroidInLeafCluster(int startPageId, double[] queryVector,
            VectorClusteringOpContext ctx) throws HyracksDataException {

        int currentPageId = startPageId;
        ClusterSearchResult bestResult = null;
        double bestDistance = Double.MAX_VALUE;
        int bestPageId = -1;
        int bestClusterIndex = -1;
        int bestCentroidId = -1;
        double[] bestCentroid = null;

        // Traverse all pages in the leaf cluster
        while (currentPageId != -1) {
            ICachedPage page = bufferCache.pin(BufferedFileHandle.getDiskPageId(getFileId(), currentPageId));

            try {
                page.acquireReadLatch();
                ctx.getLeafFrame().setPage(page);

                int tupleCount = ctx.getLeafFrame().getTupleCount();
                LOGGER.debug("Leaf page {} has {} tuples", currentPageId, tupleCount);

                // Search all centroids in this page
                for (int i = 0; i < tupleCount; i++) {
                    ITreeIndexTupleReference frameTuple = ctx.getLeafFrame().createTupleReference();
                    frameTuple.resetByTupleIndex(ctx.getLeafFrame(), i);
                    double[] centroid = extractCentroidFromLeafTuple(frameTuple);
                    int centroidID = ctx.getLeafFrame().getCentroidId(i);

                    // Check vector dimensionality before distance calculation
                    if (centroid.length != queryVector.length) {
                        LOGGER.debug("Skipping leaf centroid with different dimensionality: centroid={}, query={}",
                                centroid.length, queryVector.length);
                        continue;
                    }

                    double distance = VectorUtils.calculateEuclideanDistance(queryVector, centroid);
                    LOGGER.debug("Leaf page {} tuple {} centroid={}, distance={}", currentPageId, i,
                            Arrays.toString(centroid), distance);

                    if (distance < bestDistance) {
                        bestDistance = distance;
                        bestPageId = currentPageId;
                        bestClusterIndex = i;
                        bestCentroid = centroid.clone();
                        bestCentroidId = centroidID;
                        LOGGER.debug("New best cluster: pageId={}, index={}, distance={}", currentPageId, i, distance);
                    }
                }
                // Check for overflow page
                boolean hasOverflow = ctx.getLeafFrame().getOverflowFlagBit();
                if (hasOverflow) {
                    currentPageId = ctx.getLeafFrame().getNextLeaf();
                    LOGGER.debug("Leaf page has overflow, moving to next page: {}", currentPageId);
                } else {
                    currentPageId = -1; // No more pages in this cluster
                }

            } finally {
                page.releaseReadLatch();
                bufferCache.unpin(page);
            }
        }

        if (bestPageId != -1 && bestClusterIndex != -1) {
            bestResult =
                    new ClusterSearchResult(bestPageId, bestClusterIndex, bestCentroid, bestDistance, bestCentroidId);
            LOGGER.debug("Found best leaf result: pageId={}, clusterIndex={}, distance={}", bestPageId,
                    bestClusterIndex, bestDistance);
        }

        return bestResult;
    }

    /**
     * Find the closest centroid in an interior cluster, handling overflow pages. Returns the child page ID to descend
     * to.
     */
    private int findClosestCentroidInInteriorCluster(int startPageId, double[] queryVector,
            VectorClusteringOpContext ctx) throws HyracksDataException {

        int currentPageId = startPageId;
        double bestDistance = Double.MAX_VALUE;
        int bestChildPageId = -1;

        // Traverse all pages in the interior cluster
        while (currentPageId != -1) {
            ICachedPage page = bufferCache.pin(BufferedFileHandle.getDiskPageId(getFileId(), currentPageId));

            try {
                page.acquireReadLatch();
                ctx.getInteriorFrame().setPage(page);

                int tupleCount = ctx.getInteriorFrame().getTupleCount();
                LOGGER.debug("Interior page {} has {} tuples", currentPageId, tupleCount);

                // Search all centroids in this page
                for (int i = 0; i < tupleCount; i++) {
                    ITreeIndexTupleReference frameTuple = ctx.getInteriorFrame().createTupleReference();
                    frameTuple.resetByTupleIndex(ctx.getInteriorFrame(), i);
                    double[] centroid = extractCentroidFromInteriorTuple(frameTuple);

                    // Check vector dimensionality before distance calculation
                    if (centroid.length != queryVector.length) {
                        LOGGER.debug("Skipping interior centroid with different dimensionality: centroid={}, query={}",
                                centroid.length, queryVector.length);
                        continue;
                    }

                    double distance = VectorUtils.calculateEuclideanDistance(queryVector, centroid);
                    LOGGER.debug("Interior page {} tuple {} centroid={}, distance={}", currentPageId, i,
                            Arrays.toString(centroid), distance);

                    if (distance < bestDistance) {
                        bestDistance = distance;
                        bestChildPageId = ctx.getInteriorFrame().getChildPageId(i);
                        LOGGER.debug("New best interior centroid: pageId={}, index={}, distance={}, childPageId={}",
                                currentPageId, i, distance, bestChildPageId);
                    }
                }

                // Check for overflow page
                boolean hasOverflow = ctx.getInteriorFrame().getOverflowFlagBit();
                if (hasOverflow) {
                    currentPageId = ctx.getInteriorFrame().getNextPage();
                    LOGGER.debug("Interior page has overflow, moving to next page: {}", currentPageId);
                } else {
                    currentPageId = -1; // No more pages in this cluster
                }

            } finally {
                page.releaseReadLatch();
                bufferCache.unpin(page);
            }
        }
        return bestChildPageId;
    }

    /**
     * Extract centroid from a leaf frame tuple (format: <cid, centroid, metadata_ptr>).
     */
    private double[] extractCentroidFromLeafTuple(ITreeIndexTupleReference tuple) {
        // Centroid is the second field in leaf frame tuples
        try {
            // Create field serializers array - specify only the centroid field we need
            ISerializerDeserializer[] fieldSerdes = new ISerializerDeserializer[3];
            fieldSerdes[0] = IntegerSerializerDeserializer.INSTANCE; // Field 0: cid
            fieldSerdes[1] = DoubleArraySerializerDeserializer.INSTANCE; // Field 1: centroid
            fieldSerdes[2] = IntegerSerializerDeserializer.INSTANCE; // Field 2: metadata_pointer

            // Deserialize the tuple using the proper TupleUtils method
            Object[] fieldValues = TupleUtils.deserializeTuple(tuple, fieldSerdes);

            // Extract the centroid from the deserialized fields
            double[] doubleCentroid = (double[]) fieldValues[1];

            return doubleCentroid;

        } catch (Exception e) {
            throw new RuntimeException(
                    "Failed to extract centroid from interior tuple using TupleUtils.deserializeTuple()", e);
        }
    }

    /**
     * Extract centroid from an interior frame tuple (format: <cid, centroid, child_ptr>).
     */
    private double[] extractCentroidFromInteriorTuple(ITreeIndexTupleReference tuple) {
        // Centroid is the second field in interior frame tuples
        try {
            // Create field serializers array - specify only the centroid field we need
            ISerializerDeserializer[] fieldSerdes = new ISerializerDeserializer[3];
            fieldSerdes[0] = IntegerSerializerDeserializer.INSTANCE; // Field 0: cid
            fieldSerdes[1] = DoubleArraySerializerDeserializer.INSTANCE; // Field 1: centroid
            fieldSerdes[2] = IntegerSerializerDeserializer.INSTANCE; // Field 2: metadata_pointer

            // Deserialize the tuple using the proper TupleUtils method
            Object[] fieldValues = TupleUtils.deserializeTuple(tuple, fieldSerdes);

            // Extract the centroid from the deserialized fields
            double[] doubleCentroid = (double[]) fieldValues[1];

            return doubleCentroid;

        } catch (Exception e) {
            throw new RuntimeException(
                    "Failed to extract centroid from interior tuple using TupleUtils.deserializeTuple()", e);
        }
    }

    public int getVectorDimensions() {
        return vectorDimensions;
    }

    public boolean isStaticStructureInitialized() {
        return isStaticStructureInitialized;
    }

    public void setStaticStructureInitialized() {
        isStaticStructureInitialized = true;
    }

    /**
         * Unified cluster search result that includes metadata page access.
         * This encapsulates the common pattern used by insert, delete, and update operations.
         */
    public static class ClusterAccessResult {
        final ClusterSearchResult clusterResult;
        final ICachedPage leafPage;
        final long metadataPageId;
        final boolean isWriteOperation;

        ClusterAccessResult(ClusterSearchResult clusterResult, ICachedPage leafPage, long metadataPageId,
                boolean isWriteOperation) {
            this.clusterResult = clusterResult;
            this.leafPage = leafPage;
            this.metadataPageId = metadataPageId;
            this.isWriteOperation = isWriteOperation;
        }

        public void release() throws HyracksDataException {
            try {
                if (isWriteOperation) {
                    leafPage.releaseWriteLatch(true);
                } else {
                    leafPage.releaseReadLatch();
                }
            } finally {
                // Get buffer cache instance from the tree
                // Note: This assumes we have access to bufferCache from the result
                // We'll handle this in the calling method instead
            }
        }
    }

    /**
     * Unified method to find the closest cluster and prepare for data page operations.
     * This method encapsulates the common pattern used by insert, delete, and update operations:
     * 1. Extract vector from tuple
     * 2. Find closest cluster using tree traversal
     * 3. Pin leaf page and acquire appropriate latch
     * 4. Get metadata page pointer for cluster
     *
     * @param tuple The input tuple containing the vector
     * @param ctx The operation context
     * @param isWriteOperation True for insert operations that need write latches, false for read operations
     * @return ClusterAccessResult containing all necessary information for data page operations
     * @throws HyracksDataException if any error occurs during cluster search or page access
     */
    private ClusterAccessResult findClusterAndPrepareAccess(ITupleReference tuple, VectorClusteringOpContext ctx,
            boolean isWriteOperation) throws HyracksDataException {
        // Extract vector from tuple
        double[] vector = extractVectorFromTuple(tuple);
        if (vector == null) {
            throw HyracksDataException.create(ErrorCode.INDEX_NOT_UPDATABLE, "Failed to extract vector from tuple");
        }

        // Find the closest cluster by traversing from root to leaf
        ClusterSearchResult clusterResult = findClosestClusterFromRoot(vector, ctx);
        if (clusterResult == null) {
            throw HyracksDataException.create(ErrorCode.ILLEGAL_STATE, "No cluster found for vector");
        }

        // Pin the leaf page containing the cluster
        ICachedPage leafPage = bufferCache.pin(BufferedFileHandle.getDiskPageId(getFileId(), clusterResult.leafPageId));

        try {
            // Acquire appropriate latch based on operation type
            if (isWriteOperation) {
                leafPage.acquireWriteLatch();
            } else {
                leafPage.acquireReadLatch();
            }

            // Set the leaf frame for accessing cluster metadata
            ctx.getLeafFrame().setPage(leafPage);

            // Get metadata page pointer for this cluster
            long metadataPageId = ctx.getLeafFrame().getMetadataPagePointer(clusterResult.clusterIndex);

            return new ClusterAccessResult(clusterResult, leafPage, metadataPageId, isWriteOperation);

        } catch (Exception e) {
            // If anything goes wrong, make sure to release the page
            try {
                if (isWriteOperation) {
                    leafPage.releaseWriteLatch(false);
                } else {
                    leafPage.releaseReadLatch();
                }
            } finally {
                bufferCache.unpin(leafPage);
            }
            throw e;
        }
    }

    public class VectorClusteringTreeAccessor implements ITreeIndexAccessor {

        private final VectorClusteringTree tree;
        private final VectorClusteringOpContext ctx;
        private boolean destroyed = false;

        public VectorClusteringTreeAccessor(VectorClusteringTree tree, IIndexAccessParameters iap) {
            this.tree = tree;
            this.ctx = new VectorClusteringOpContext(this, tree.interiorFrameFactory, tree.leafFrameFactory,
                    tree.metadataFrameFactory, tree.dataFrameFactory, tree.freePageManager, tree.cmpFactories,
                    tree.vectorDimensions, iap.getModificationCallback(), iap.getSearchOperationCallback());
        }

        @Override
        public void insert(ITupleReference tuple) throws HyracksDataException {
            ctx.setOperation(IndexOperation.INSERT);
            insertVector(tuple, ctx);
        }

        @Override
        public void update(ITupleReference tuple) throws HyracksDataException {
            ctx.setOperation(IndexOperation.UPDATE);
            updateVector(tuple, ctx);
        }

        @Override
        public void delete(ITupleReference tuple) throws HyracksDataException {
            ctx.setOperation(IndexOperation.DELETE);
            deleteVector(tuple, ctx);
        }

        @Override
        public void upsert(ITupleReference tuple) throws HyracksDataException {
            ctx.setOperation(IndexOperation.UPSERT);
            upsertVector(tuple, ctx);
        }

        @Override
        public IIndexCursor createSearchCursor(boolean exclusive) throws HyracksDataException {
            VectorClusteringSearchCursor cursor = new VectorClusteringSearchCursor();

            // Configure cursor with tree navigation capabilities
            cursor.setBufferCache(tree.bufferCache);
            cursor.setFileId(tree.getFileId());
            cursor.setRootPageId(tree.rootPage);
            cursor.setFrameFactories(tree.interiorFrameFactory, tree.leafFrameFactory, tree.metadataFrameFactory,
                    tree.dataFrameFactory);

            return cursor;
        }

        @Override
        public void search(IIndexCursor cursor, ISearchPredicate searchPred) throws HyracksDataException {
            ctx.setOperation(IndexOperation.SEARCH);

            // No need to call tree.search() anymore since the cursor does everything
            VectorClusteringSearchCursor vectorCursor = (VectorClusteringSearchCursor) cursor;

            // Configure cursor with tree navigation capabilities
            vectorCursor.setBufferCache(tree.bufferCache);
            vectorCursor.setFileId(tree.getFileId());
            vectorCursor.setRootPageId(tree.rootPage);
            vectorCursor.setFrameFactories(tree.interiorFrameFactory, tree.leafFrameFactory, tree.metadataFrameFactory,
                    tree.dataFrameFactory);

            // Create a simple initial state (the cursor will find the centroid itself)
            VectorCursorInitialState initialState = new VectorCursorInitialState(ctx.getAccessor());
            initialState.setRootPageId(tree.rootPage);

            // Open the cursor - it will perform centroid finding and position on data pages
            vectorCursor.open(initialState, searchPred);
        }

        /**
         * Find the closest leaf centroid for a given query vector.
         * This method delegates to the tree's findClosestClusterFromRoot implementation.
         *
         * @param queryVector The query vector to find the closest centroid for
         * @return ClusterSearchResult containing information about the closest leaf centroid
         * @throws HyracksDataException if any error occurs during the search
         */
        public ClusterSearchResult findClosestLeafCentroid(double[] queryVector) throws HyracksDataException {
            if (destroyed) {
                throw HyracksDataException.create(ErrorCode.ILLEGAL_STATE, "Accessor has been destroyed");
            }

            if (queryVector == null) {
                throw HyracksDataException.create(ErrorCode.ILLEGAL_STATE, "Query vector cannot be null");
            }

            if (queryVector.length != tree.vectorDimensions) {
                throw HyracksDataException.create(ErrorCode.ILLEGAL_STATE, "Query vector dimension ("
                        + queryVector.length + ") does not match tree dimension (" + tree.vectorDimensions + ")");
            }

            // Ensure the tree is initialized
            if (!tree.isStaticStructureInitialized()) {
                throw HyracksDataException.create(ErrorCode.ILLEGAL_STATE, "Tree static structure is not initialized");
            }

            // Delegate to the tree's implementation
            return tree.findClosestClusterFromRoot(queryVector, ctx);
        }

        @Override
        public void destroy() throws HyracksDataException {
            if (destroyed) {
                return;
            }
            destroyed = true;
            ctx.destroy();
        }

        @Override
        public ITreeIndexCursor createDiskOrderScanCursor() {
            return new TreeIndexDiskOrderScanCursor(leafFrameFactory.createFrame());
        }

        @Override
        public void diskOrderScan(ITreeIndexCursor cursor) throws HyracksDataException {
            ctx.setOperation(IndexOperation.DISKORDERSCAN);
            // TODO: Implement disk order scan
            throw new UnsupportedOperationException("Disk order scan not yet implemented");
        }

        public VectorClusteringOpContext getOpContext() {
            return ctx;
        }

        public ICachedPage getCachedPage(int pageId) throws HyracksDataException {
            return bufferCache.pin(BufferedFileHandle.getDiskPageId(getFileId(), pageId));
        }

        public void releasePage(ICachedPage page) {
            bufferCache.unpin(page);
        }
    }
}<|MERGE_RESOLUTION|>--- conflicted
+++ resolved
@@ -133,14 +133,14 @@
         return 0;
     }
 
-<<<<<<< HEAD
     public VCTreeBulkLoder createBulkLoader(NoOpPageWriteCallback instance, int numLeafCentroid, int firstLeafCentroidId,
             ISerializerDeserializer[] dataFrameSerdes)
             throws HyracksDataException {
         return new VCTreeBulkLoder(0,instance, this, leafFrameFactory.createFrame(),
                 dataFrameFactory.createFrame(), DefaultBufferCacheWriteContext.INSTANCE,
                 numLeafCentroid, firstLeafCentroidId, dataFrameSerdes);
-=======
+    }
+
     @Override
     public IIndexBulkLoader createBulkLoader(float fillFactor, boolean verifyInput, long numElementsHint,
             boolean checkIfEmptyIndex, IPageWriteCallback callback) throws HyracksDataException {
@@ -161,7 +161,6 @@
                 dataFrameFactory.createFrame(), DefaultBufferCacheWriteContext.INSTANCE, 4, // numLeafCentroid
                 0, // firstLeafCentroidId
                 dataFrameSerds);
->>>>>>> 028851d5
     }
 
     public VCTreeStaticStructureBuilder createStaticStructureBuilder(int numLevels, List<Integer> clustersPerLevel,
@@ -235,8 +234,8 @@
 
                 if (targetDataPageId != -1) {
                     // Found appropriate data page - try to insert
-                    System.out.println("DEBUG: Found target data page " + targetDataPageId + " in metadata page "
-                            + currentMetadataPageId);
+                    System.out.println(
+                            "DEBUG: Found target data page " + targetDataPageId + " in metadata page " + currentMetadataPageId);
 
                     boolean inserted =
                             tryInsertIntoDataPage(targetDataPageId, vector, distance, cosineSim, originalTuple, ctx);
@@ -254,8 +253,8 @@
 
                 // Check if there's a next metadata page to examine
                 int nextMetadataPageId = ctx.getMetadataFrame().getNextPage();
-                System.out.println("DEBUG: No suitable data page found in metadata page " + currentMetadataPageId
-                        + ", next metadata page: " + nextMetadataPageId);
+                System.out.println(
+                        "DEBUG: No suitable data page found in metadata page " + currentMetadataPageId + ", next metadata page: " + nextMetadataPageId);
 
                 if (nextMetadataPageId == -1) {
                     // Reached end of metadata chain - need to create new data page
@@ -294,8 +293,8 @@
 
             // If our distance is within this data page's range, return it
             if (distance <= maxDistance) {
-                System.out.println("DEBUG: Found suitable data page " + dataPageId + " (distance " + distance
-                        + " <= maxDistance " + maxDistance + ")");
+                System.out.println(
+                        "DEBUG: Found suitable data page " + dataPageId + " (distance " + distance + " <= maxDistance " + maxDistance + ")");
                 return dataPageId;
             }
         }
@@ -348,8 +347,8 @@
                     // Update page LSN
                     ctx.getDataFrame().setPageLsn(ctx.getDataFrame().getPageLsn() + 1);
 
-                    System.out.println("DEBUG: Successfully inserted tuple at index " + insertIndex + " in data page "
-                            + dataPageId);
+                    System.out.println(
+                            "DEBUG: Successfully inserted tuple at index " + insertIndex + " in data page " + dataPageId);
                     return true;
 
                 case INSUFFICIENT_SPACE:
@@ -368,8 +367,8 @@
                     return true;
 
                 default:
-                    System.out.println("DEBUG: Unexpected space status in data page " + dataPageId + ", spaceStatus="
-                            + spaceStatus);
+                    System.out.println(
+                            "DEBUG: Unexpected space status in data page " + dataPageId + ", spaceStatus=" + spaceStatus);
                     return false; // Unexpected space status
             }
 
@@ -428,8 +427,8 @@
         long targetMetadataPageId = ctx.getMetadataPageId();
 
         if (targetMetadataPageId == -1) {
-            System.out
-                    .println("DEBUG: Could not find metadata page containing originalDataPageId=" + originalDataPageId);
+            System.out.println(
+                    "DEBUG: Could not find metadata page containing originalDataPageId=" + originalDataPageId);
             return; // Could not find the metadata page
         }
 
@@ -448,14 +447,14 @@
                 maxDistance = (float) newDataFrame.getDistanceToCentroid(tupleCount - 1);
             }
 
-            System.out.println("DEBUG: New data page " + newDataPageId + " has maxDistance=" + maxDistance
-                    + ", tupleCount=" + tupleCount);
+            System.out.println(
+                    "DEBUG: New data page " + newDataPageId + " has maxDistance=" + maxDistance + ", tupleCount=" + tupleCount);
 
             // Use the existing helper method to update metadata with the new data page
             updateMetadataWithNewDataPage(targetMetadataPageId, newDataPageId, maxDistance, ctx);
 
-            System.out.println("DEBUG: Successfully updated metadata page " + targetMetadataPageId
-                    + " with new data page " + newDataPageId);
+            System.out.println(
+                    "DEBUG: Successfully updated metadata page " + targetMetadataPageId + " with new data page " + newDataPageId);
 
         } finally {
             newDataPage.releaseReadLatch();
@@ -485,8 +484,8 @@
                 for (int i = 0; i < tupleCount; i++) {
                     long dataPagePointer = ctx.getMetadataFrame().getDataPagePointer(i);
                     if (dataPagePointer == targetDataPageId) {
-                        System.out.println("DEBUG: Found target data page " + targetDataPageId + " in metadata page "
-                                + currentMetadataPageId);
+                        System.out.println(
+                                "DEBUG: Found target data page " + targetDataPageId + " in metadata page " + currentMetadataPageId);
                         return currentMetadataPageId;
                     }
                 }
@@ -521,8 +520,8 @@
             // Extract vector for debugging and verification
             double[] vector = extractVectorFromTuple(tuple);
             System.out.println("DEBUG: Starting deleteVector with vector length=" + vector.length);
-            System.out.println("DEBUG: Found target cluster at leafPageId=" + accessResult.clusterResult.leafPageId
-                    + ", clusterIndex=" + accessResult.clusterResult.clusterIndex);
+            System.out.println(
+                    "DEBUG: Found target cluster at leafPageId=" + accessResult.clusterResult.leafPageId + ", clusterIndex=" + accessResult.clusterResult.clusterIndex);
             System.out.println("DEBUG: Searching in metadataPageId=" + accessResult.metadataPageId);
 
             // Search through data pages in the cluster to find and delete the tuple
@@ -627,8 +626,9 @@
                     int tupleVectorOffset = frameTuple.getFieldStart(vectorFieldIndex);
                     int tupleVectorLength = frameTuple.getFieldLength(vectorFieldIndex);
 
-                    double[] tupleVector = VectorUtils.bytesToDoubleArray(Arrays.copyOfRange(tupleVectorData,
-                            tupleVectorOffset, tupleVectorOffset + tupleVectorLength));
+                    double[] tupleVector = VectorUtils.bytesToDoubleArray(
+                            Arrays.copyOfRange(tupleVectorData, tupleVectorOffset,
+                                    tupleVectorOffset + tupleVectorLength));
 
                     // Calculate similarity between target vector and tuple vector
                     double similarity = VectorUtils.calculateCosineSimilarity(targetVector, tupleVector);
@@ -647,8 +647,8 @@
 
                         return true;
                     } else {
-                        System.out.println("WARNING: Primary key matches but vector similarity is low (" + similarity
-                                + "), skipping deletion for safety");
+                        System.out.println(
+                                "WARNING: Primary key matches but vector similarity is low (" + similarity + "), skipping deletion for safety");
                     }
                 }
             }
@@ -805,8 +805,8 @@
                     long metadataPageId = ctx.getLeafFrame().getMetadataPagePointer(i);
                     boolean updated = searchMetadataPageForUpdate(metadataPageId, null, updateTuple, ctx);
                     if (updated) {
-                        System.out
-                                .println("DEBUG: Found and updated tuple in cluster " + i + " of leaf page " + pageId);
+                        System.out.println(
+                                "DEBUG: Found and updated tuple in cluster " + i + " of leaf page " + pageId);
                         return true;
                     }
                 }
@@ -897,9 +897,10 @@
                     try {
                         // Create a new data tuple with updated included fields 
                         // while preserving vector, distance, cosine, and primary key
-                        ITupleReference updatedDataTuple = dataFrame.createUpdatedDataTupleWithIncludedFields(
-                                currentVector, dataFrame.getDistanceToCentroid(i), dataFrame.getCosineValue(i),
-                                currentPK, updateTuple);
+                        ITupleReference updatedDataTuple =
+                                dataFrame.createUpdatedDataTupleWithIncludedFields(currentVector,
+                                        dataFrame.getDistanceToCentroid(i), dataFrame.getCosineValue(i), currentPK,
+                                        updateTuple);
 
                         // Check if we have enough space for in-place update
                         FrameOpSpaceStatus spaceStatus = dataFrame.hasSpaceUpdate(updatedDataTuple, i);
@@ -997,8 +998,7 @@
             // Check if there's space for the new metadata entry
             FrameOpSpaceStatus spaceStatus = ctx.getMetadataFrame().hasSpaceInsert(metadataTuple);
 
-            if (spaceStatus == FrameOpSpaceStatus.SUFFICIENT_CONTIGUOUS_SPACE
-                    || spaceStatus == FrameOpSpaceStatus.SUFFICIENT_SPACE) {
+            if (spaceStatus == FrameOpSpaceStatus.SUFFICIENT_CONTIGUOUS_SPACE || spaceStatus == FrameOpSpaceStatus.SUFFICIENT_SPACE) {
                 // Sufficient space - insert directly
                 ctx.getMetadataFrame().insert(metadataTuple, ctx.getMetadataFrame().getTupleCount());
             } else {
@@ -1040,8 +1040,8 @@
             // Initialize the next page pointer in the new metadata page to -1
             rightFrame.setNextPage(-1);
 
-            System.out
-                    .println("DEBUG: Split metadata page " + metadataPageId + " created new page " + newMetadataPageId);
+            System.out.println(
+                    "DEBUG: Split metadata page " + metadataPageId + " created new page " + newMetadataPageId);
 
         } finally {
             newMetadataPage.releaseWriteLatch(true);
@@ -1058,15 +1058,7 @@
         // Validation logic specific to vector clustering tree
     }
 
-<<<<<<< HEAD
-    @Override
-    public IIndexBulkLoader createBulkLoader(float fillFactor, boolean verifyInput, long numElementsHint,
-            boolean checkIfEmptyIndex, IPageWriteCallback callback) throws HyracksDataException {
-        throw new UnsupportedOperationException("Not supported");
-    }
-
-=======
->>>>>>> 028851d5
+
     /**
      * Find the closest cluster starting from root and traversing down to leaf level. Handles overflow pages for both
      * interior and leaf frames.
@@ -1197,8 +1189,7 @@
         }
 
         if (bestPageId != -1 && bestClusterIndex != -1) {
-            bestResult =
-                    new ClusterSearchResult(bestPageId, bestClusterIndex, bestCentroid, bestDistance, bestCentroidId);
+            bestResult = new ClusterSearchResult(bestPageId, bestClusterIndex, bestCentroid, bestDistance, bestCentroidId );
             LOGGER.debug("Found best leaf result: pageId={}, clusterIndex={}, distance={}", bestPageId,
                     bestClusterIndex, bestDistance);
         }
@@ -1270,300 +1261,304 @@
         return bestChildPageId;
     }
 
-    /**
-     * Extract centroid from a leaf frame tuple (format: <cid, centroid, metadata_ptr>).
-     */
-    private double[] extractCentroidFromLeafTuple(ITreeIndexTupleReference tuple) {
-        // Centroid is the second field in leaf frame tuples
-        try {
-            // Create field serializers array - specify only the centroid field we need
-            ISerializerDeserializer[] fieldSerdes = new ISerializerDeserializer[3];
-            fieldSerdes[0] = IntegerSerializerDeserializer.INSTANCE; // Field 0: cid
-            fieldSerdes[1] = DoubleArraySerializerDeserializer.INSTANCE; // Field 1: centroid
-            fieldSerdes[2] = IntegerSerializerDeserializer.INSTANCE; // Field 2: metadata_pointer
-
-            // Deserialize the tuple using the proper TupleUtils method
-            Object[] fieldValues = TupleUtils.deserializeTuple(tuple, fieldSerdes);
-
-            // Extract the centroid from the deserialized fields
-            double[] doubleCentroid = (double[]) fieldValues[1];
-
-            return doubleCentroid;
-
-        } catch (Exception e) {
-            throw new RuntimeException(
-                    "Failed to extract centroid from interior tuple using TupleUtils.deserializeTuple()", e);
-        }
-    }
-
-    /**
-     * Extract centroid from an interior frame tuple (format: <cid, centroid, child_ptr>).
-     */
-    private double[] extractCentroidFromInteriorTuple(ITreeIndexTupleReference tuple) {
-        // Centroid is the second field in interior frame tuples
-        try {
-            // Create field serializers array - specify only the centroid field we need
-            ISerializerDeserializer[] fieldSerdes = new ISerializerDeserializer[3];
-            fieldSerdes[0] = IntegerSerializerDeserializer.INSTANCE; // Field 0: cid
-            fieldSerdes[1] = DoubleArraySerializerDeserializer.INSTANCE; // Field 1: centroid
-            fieldSerdes[2] = IntegerSerializerDeserializer.INSTANCE; // Field 2: metadata_pointer
-
-            // Deserialize the tuple using the proper TupleUtils method
-            Object[] fieldValues = TupleUtils.deserializeTuple(tuple, fieldSerdes);
-
-            // Extract the centroid from the deserialized fields
-            double[] doubleCentroid = (double[]) fieldValues[1];
-
-            return doubleCentroid;
-
-        } catch (Exception e) {
-            throw new RuntimeException(
-                    "Failed to extract centroid from interior tuple using TupleUtils.deserializeTuple()", e);
-        }
-    }
-
-    public int getVectorDimensions() {
-        return vectorDimensions;
-    }
-
-    public boolean isStaticStructureInitialized() {
-        return isStaticStructureInitialized;
-    }
-
-    public void setStaticStructureInitialized() {
-        isStaticStructureInitialized = true;
-    }
+        /**
+         * Extract centroid from a leaf frame tuple (format: <cid, centroid, metadata_ptr>).
+         */
+        private double[] extractCentroidFromLeafTuple (ITreeIndexTupleReference tuple){
+            // Centroid is the second field in leaf frame tuples
+            try {
+                // Create field serializers array - specify only the centroid field we need
+                ISerializerDeserializer[] fieldSerdes = new ISerializerDeserializer[3];
+                fieldSerdes[0] = IntegerSerializerDeserializer.INSTANCE; // Field 0: cid
+                fieldSerdes[1] = DoubleArraySerializerDeserializer.INSTANCE; // Field 1: centroid
+                fieldSerdes[2] = IntegerSerializerDeserializer.INSTANCE; // Field 2: metadata_pointer
+
+                // Deserialize the tuple using the proper TupleUtils method
+                Object[] fieldValues = TupleUtils.deserializeTuple(tuple, fieldSerdes);
+
+                // Extract the centroid from the deserialized fields
+                double[] doubleCentroid = (double[]) fieldValues[1];
+
+                return doubleCentroid;
+
+            } catch (Exception e) {
+                throw new RuntimeException(
+                        "Failed to extract centroid from interior tuple using TupleUtils.deserializeTuple()", e);
+            }
+        }
+
+        /**
+         * Extract centroid from an interior frame tuple (format: <cid, centroid, child_ptr>).
+         */
+        private double[] extractCentroidFromInteriorTuple (ITreeIndexTupleReference tuple){
+            // Centroid is the second field in interior frame tuples
+            try {
+                // Create field serializers array - specify only the centroid field we need
+                ISerializerDeserializer[] fieldSerdes = new ISerializerDeserializer[3];
+                fieldSerdes[0] = IntegerSerializerDeserializer.INSTANCE; // Field 0: cid
+                fieldSerdes[1] = DoubleArraySerializerDeserializer.INSTANCE; // Field 1: centroid
+                fieldSerdes[2] = IntegerSerializerDeserializer.INSTANCE; // Field 2: metadata_pointer
+
+                // Deserialize the tuple using the proper TupleUtils method
+                Object[] fieldValues = TupleUtils.deserializeTuple(tuple, fieldSerdes);
+
+                // Extract the centroid from the deserialized fields
+                double[] doubleCentroid = (double[]) fieldValues[1];
+
+                return doubleCentroid;
+
+            } catch (Exception e) {
+                throw new RuntimeException(
+                        "Failed to extract centroid from interior tuple using TupleUtils.deserializeTuple()", e);
+            }
+        }
+
+        public int getVectorDimensions () {
+            return vectorDimensions;
+        }
+
+        public boolean isStaticStructureInitialized () {
+            return isStaticStructureInitialized;
+        }
+
+        public void setStaticStructureInitialized () {
+            isStaticStructureInitialized = true;
+        }
+
 
     /**
          * Unified cluster search result that includes metadata page access.
          * This encapsulates the common pattern used by insert, delete, and update operations.
          */
-    public static class ClusterAccessResult {
-        final ClusterSearchResult clusterResult;
-        final ICachedPage leafPage;
-        final long metadataPageId;
-        final boolean isWriteOperation;
-
-        ClusterAccessResult(ClusterSearchResult clusterResult, ICachedPage leafPage, long metadataPageId,
-                boolean isWriteOperation) {
-            this.clusterResult = clusterResult;
-            this.leafPage = leafPage;
-            this.metadataPageId = metadataPageId;
-            this.isWriteOperation = isWriteOperation;
-        }
-
-        public void release() throws HyracksDataException {
+        public static class ClusterAccessResult {
+            final ClusterSearchResult clusterResult;
+            final ICachedPage leafPage;
+            final long metadataPageId;
+            final boolean isWriteOperation;
+
+            ClusterAccessResult(ClusterSearchResult clusterResult, ICachedPage leafPage, long metadataPageId,
+                    boolean isWriteOperation) {
+                this.clusterResult = clusterResult;
+                this.leafPage = leafPage;
+                this.metadataPageId = metadataPageId;
+                this.isWriteOperation = isWriteOperation;
+            }
+
+            public void release() throws HyracksDataException {
+                try {
+                    if (isWriteOperation) {
+                        leafPage.releaseWriteLatch(true);
+                    } else {
+                        leafPage.releaseReadLatch();
+                    }
+                } finally {
+                    // Get buffer cache instance from the tree
+                    // Note: This assumes we have access to bufferCache from the result
+                    // We'll handle this in the calling method instead
+                }
+            }
+        }
+
+        /**
+         * Unified method to find the closest cluster and prepare for data page operations.
+         * This method encapsulates the common pattern used by insert, delete, and update operations:
+         * 1. Extract vector from tuple
+         * 2. Find closest cluster using tree traversal
+         * 3. Pin leaf page and acquire appropriate latch
+         * 4. Get metadata page pointer for cluster
+         *
+         * @param tuple The input tuple containing the vector
+         * @param ctx The operation context
+         * @param isWriteOperation True for insert operations that need write latches, false for read operations
+         * @return ClusterAccessResult containing all necessary information for data page operations
+         * @throws HyracksDataException if any error occurs during cluster search or page access
+         */
+        private ClusterAccessResult findClusterAndPrepareAccess (ITupleReference tuple, VectorClusteringOpContext ctx,
+        boolean isWriteOperation) throws HyracksDataException {
+            // Extract vector from tuple
+            double[] vector = extractVectorFromTuple(tuple);
+            if (vector == null) {
+                throw HyracksDataException.create(ErrorCode.INDEX_NOT_UPDATABLE, "Failed to extract vector from tuple");
+            }
+
+            // Find the closest cluster by traversing from root to leaf
+            ClusterSearchResult clusterResult = findClosestClusterFromRoot(vector, ctx);
+            if (clusterResult == null) {
+                throw HyracksDataException.create(ErrorCode.ILLEGAL_STATE, "No cluster found for vector");
+            }
+
+            // Pin the leaf page containing the cluster
+            ICachedPage leafPage =
+                    bufferCache.pin(BufferedFileHandle.getDiskPageId(getFileId(), clusterResult.leafPageId));
+
             try {
+                // Acquire appropriate latch based on operation type
                 if (isWriteOperation) {
-                    leafPage.releaseWriteLatch(true);
+                    leafPage.acquireWriteLatch();
                 } else {
-                    leafPage.releaseReadLatch();
-                }
-            } finally {
-                // Get buffer cache instance from the tree
-                // Note: This assumes we have access to bufferCache from the result
-                // We'll handle this in the calling method instead
-            }
-        }
-    }
-
-    /**
-     * Unified method to find the closest cluster and prepare for data page operations.
-     * This method encapsulates the common pattern used by insert, delete, and update operations:
-     * 1. Extract vector from tuple
-     * 2. Find closest cluster using tree traversal
-     * 3. Pin leaf page and acquire appropriate latch
-     * 4. Get metadata page pointer for cluster
-     *
-     * @param tuple The input tuple containing the vector
-     * @param ctx The operation context
-     * @param isWriteOperation True for insert operations that need write latches, false for read operations
-     * @return ClusterAccessResult containing all necessary information for data page operations
-     * @throws HyracksDataException if any error occurs during cluster search or page access
-     */
-    private ClusterAccessResult findClusterAndPrepareAccess(ITupleReference tuple, VectorClusteringOpContext ctx,
-            boolean isWriteOperation) throws HyracksDataException {
-        // Extract vector from tuple
-        double[] vector = extractVectorFromTuple(tuple);
-        if (vector == null) {
-            throw HyracksDataException.create(ErrorCode.INDEX_NOT_UPDATABLE, "Failed to extract vector from tuple");
-        }
-
-        // Find the closest cluster by traversing from root to leaf
-        ClusterSearchResult clusterResult = findClosestClusterFromRoot(vector, ctx);
-        if (clusterResult == null) {
-            throw HyracksDataException.create(ErrorCode.ILLEGAL_STATE, "No cluster found for vector");
-        }
-
-        // Pin the leaf page containing the cluster
-        ICachedPage leafPage = bufferCache.pin(BufferedFileHandle.getDiskPageId(getFileId(), clusterResult.leafPageId));
-
-        try {
-            // Acquire appropriate latch based on operation type
-            if (isWriteOperation) {
-                leafPage.acquireWriteLatch();
-            } else {
-                leafPage.acquireReadLatch();
-            }
-
-            // Set the leaf frame for accessing cluster metadata
-            ctx.getLeafFrame().setPage(leafPage);
-
-            // Get metadata page pointer for this cluster
-            long metadataPageId = ctx.getLeafFrame().getMetadataPagePointer(clusterResult.clusterIndex);
-
-            return new ClusterAccessResult(clusterResult, leafPage, metadataPageId, isWriteOperation);
-
-        } catch (Exception e) {
-            // If anything goes wrong, make sure to release the page
-            try {
-                if (isWriteOperation) {
-                    leafPage.releaseWriteLatch(false);
-                } else {
-                    leafPage.releaseReadLatch();
-                }
-            } finally {
-                bufferCache.unpin(leafPage);
-            }
-            throw e;
-        }
-    }
-
-    public class VectorClusteringTreeAccessor implements ITreeIndexAccessor {
-
-        private final VectorClusteringTree tree;
-        private final VectorClusteringOpContext ctx;
-        private boolean destroyed = false;
-
-        public VectorClusteringTreeAccessor(VectorClusteringTree tree, IIndexAccessParameters iap) {
-            this.tree = tree;
-            this.ctx = new VectorClusteringOpContext(this, tree.interiorFrameFactory, tree.leafFrameFactory,
-                    tree.metadataFrameFactory, tree.dataFrameFactory, tree.freePageManager, tree.cmpFactories,
-                    tree.vectorDimensions, iap.getModificationCallback(), iap.getSearchOperationCallback());
-        }
-
-        @Override
-        public void insert(ITupleReference tuple) throws HyracksDataException {
-            ctx.setOperation(IndexOperation.INSERT);
-            insertVector(tuple, ctx);
-        }
-
-        @Override
-        public void update(ITupleReference tuple) throws HyracksDataException {
-            ctx.setOperation(IndexOperation.UPDATE);
-            updateVector(tuple, ctx);
-        }
-
-        @Override
-        public void delete(ITupleReference tuple) throws HyracksDataException {
-            ctx.setOperation(IndexOperation.DELETE);
-            deleteVector(tuple, ctx);
-        }
-
-        @Override
-        public void upsert(ITupleReference tuple) throws HyracksDataException {
-            ctx.setOperation(IndexOperation.UPSERT);
-            upsertVector(tuple, ctx);
-        }
-
-        @Override
-        public IIndexCursor createSearchCursor(boolean exclusive) throws HyracksDataException {
-            VectorClusteringSearchCursor cursor = new VectorClusteringSearchCursor();
-
-            // Configure cursor with tree navigation capabilities
-            cursor.setBufferCache(tree.bufferCache);
-            cursor.setFileId(tree.getFileId());
-            cursor.setRootPageId(tree.rootPage);
-            cursor.setFrameFactories(tree.interiorFrameFactory, tree.leafFrameFactory, tree.metadataFrameFactory,
-                    tree.dataFrameFactory);
-
-            return cursor;
-        }
-
-        @Override
-        public void search(IIndexCursor cursor, ISearchPredicate searchPred) throws HyracksDataException {
-            ctx.setOperation(IndexOperation.SEARCH);
-
-            // No need to call tree.search() anymore since the cursor does everything
-            VectorClusteringSearchCursor vectorCursor = (VectorClusteringSearchCursor) cursor;
-
-            // Configure cursor with tree navigation capabilities
-            vectorCursor.setBufferCache(tree.bufferCache);
-            vectorCursor.setFileId(tree.getFileId());
-            vectorCursor.setRootPageId(tree.rootPage);
-            vectorCursor.setFrameFactories(tree.interiorFrameFactory, tree.leafFrameFactory, tree.metadataFrameFactory,
-                    tree.dataFrameFactory);
-
-            // Create a simple initial state (the cursor will find the centroid itself)
-            VectorCursorInitialState initialState = new VectorCursorInitialState(ctx.getAccessor());
-            initialState.setRootPageId(tree.rootPage);
-
-            // Open the cursor - it will perform centroid finding and position on data pages
-            vectorCursor.open(initialState, searchPred);
-        }
-
-        /**
-         * Find the closest leaf centroid for a given query vector.
-         * This method delegates to the tree's findClosestClusterFromRoot implementation.
-         *
-         * @param queryVector The query vector to find the closest centroid for
-         * @return ClusterSearchResult containing information about the closest leaf centroid
-         * @throws HyracksDataException if any error occurs during the search
-         */
-        public ClusterSearchResult findClosestLeafCentroid(double[] queryVector) throws HyracksDataException {
-            if (destroyed) {
-                throw HyracksDataException.create(ErrorCode.ILLEGAL_STATE, "Accessor has been destroyed");
-            }
-
-            if (queryVector == null) {
-                throw HyracksDataException.create(ErrorCode.ILLEGAL_STATE, "Query vector cannot be null");
-            }
-
-            if (queryVector.length != tree.vectorDimensions) {
-                throw HyracksDataException.create(ErrorCode.ILLEGAL_STATE, "Query vector dimension ("
-                        + queryVector.length + ") does not match tree dimension (" + tree.vectorDimensions + ")");
-            }
-
-            // Ensure the tree is initialized
-            if (!tree.isStaticStructureInitialized()) {
-                throw HyracksDataException.create(ErrorCode.ILLEGAL_STATE, "Tree static structure is not initialized");
-            }
-
-            // Delegate to the tree's implementation
-            return tree.findClosestClusterFromRoot(queryVector, ctx);
-        }
-
-        @Override
-        public void destroy() throws HyracksDataException {
-            if (destroyed) {
-                return;
-            }
-            destroyed = true;
-            ctx.destroy();
-        }
-
-        @Override
-        public ITreeIndexCursor createDiskOrderScanCursor() {
-            return new TreeIndexDiskOrderScanCursor(leafFrameFactory.createFrame());
-        }
-
-        @Override
-        public void diskOrderScan(ITreeIndexCursor cursor) throws HyracksDataException {
-            ctx.setOperation(IndexOperation.DISKORDERSCAN);
-            // TODO: Implement disk order scan
-            throw new UnsupportedOperationException("Disk order scan not yet implemented");
-        }
-
-        public VectorClusteringOpContext getOpContext() {
-            return ctx;
-        }
-
-        public ICachedPage getCachedPage(int pageId) throws HyracksDataException {
-            return bufferCache.pin(BufferedFileHandle.getDiskPageId(getFileId(), pageId));
-        }
-
-        public void releasePage(ICachedPage page) {
-            bufferCache.unpin(page);
-        }
-    }
-}+                    leafPage.acquireReadLatch();
+                }
+
+                // Set the leaf frame for accessing cluster metadata
+                ctx.getLeafFrame().setPage(leafPage);
+
+                // Get metadata page pointer for this cluster
+                long metadataPageId = ctx.getLeafFrame().getMetadataPagePointer(clusterResult.clusterIndex);
+
+                return new ClusterAccessResult(clusterResult, leafPage, metadataPageId, isWriteOperation);
+
+            } catch (Exception e) {
+                // If anything goes wrong, make sure to release the page
+                try {
+                    if (isWriteOperation) {
+                        leafPage.releaseWriteLatch(false);
+                    } else {
+                        leafPage.releaseReadLatch();
+                    }
+                } finally {
+                    bufferCache.unpin(leafPage);
+                }
+                throw e;
+            }
+        }
+
+        public class VectorClusteringTreeAccessor implements ITreeIndexAccessor {
+
+            private final VectorClusteringTree tree;
+            private final VectorClusteringOpContext ctx;
+            private boolean destroyed = false;
+
+            public VectorClusteringTreeAccessor(VectorClusteringTree tree, IIndexAccessParameters iap) {
+                this.tree = tree;
+                this.ctx = new VectorClusteringOpContext(this, tree.interiorFrameFactory, tree.leafFrameFactory,
+                        tree.metadataFrameFactory, tree.dataFrameFactory, tree.freePageManager, tree.cmpFactories,
+                        tree.vectorDimensions, iap.getModificationCallback(), iap.getSearchOperationCallback());
+            }
+
+            @Override
+            public void insert(ITupleReference tuple) throws HyracksDataException {
+                ctx.setOperation(IndexOperation.INSERT);
+                insertVector(tuple, ctx);
+            }
+
+            @Override
+            public void update(ITupleReference tuple) throws HyracksDataException {
+                ctx.setOperation(IndexOperation.UPDATE);
+                updateVector(tuple, ctx);
+            }
+
+            @Override
+            public void delete(ITupleReference tuple) throws HyracksDataException {
+                ctx.setOperation(IndexOperation.DELETE);
+                deleteVector(tuple, ctx);
+            }
+
+            @Override
+            public void upsert(ITupleReference tuple) throws HyracksDataException {
+                ctx.setOperation(IndexOperation.UPSERT);
+                upsertVector(tuple, ctx);
+            }
+
+            @Override
+            public IIndexCursor createSearchCursor(boolean exclusive) throws HyracksDataException {
+                VectorClusteringSearchCursor cursor = new VectorClusteringSearchCursor();
+
+                // Configure cursor with tree navigation capabilities
+                cursor.setBufferCache(tree.bufferCache);
+                cursor.setFileId(tree.getFileId());
+                cursor.setRootPageId(tree.rootPage);
+                cursor.setFrameFactories(tree.interiorFrameFactory, tree.leafFrameFactory, tree.metadataFrameFactory,
+                        tree.dataFrameFactory);
+
+                return cursor;
+            }
+
+            @Override
+            public void search(IIndexCursor cursor, ISearchPredicate searchPred) throws HyracksDataException {
+                ctx.setOperation(IndexOperation.SEARCH);
+
+                // No need to call tree.search() anymore since the cursor does everything
+                VectorClusteringSearchCursor vectorCursor = (VectorClusteringSearchCursor) cursor;
+
+                // Configure cursor with tree navigation capabilities
+                vectorCursor.setBufferCache(tree.bufferCache);
+                vectorCursor.setFileId(tree.getFileId());
+                vectorCursor.setRootPageId(tree.rootPage);
+                vectorCursor.setFrameFactories(tree.interiorFrameFactory, tree.leafFrameFactory,
+                        tree.metadataFrameFactory, tree.dataFrameFactory);
+
+                // Create a simple initial state (the cursor will find the centroid itself)
+                VectorCursorInitialState initialState = new VectorCursorInitialState(ctx.getAccessor());
+                initialState.setRootPageId(tree.rootPage);
+
+                // Open the cursor - it will perform centroid finding and position on data pages
+                vectorCursor.open(initialState, searchPred);
+            }
+
+            /**
+             * Find the closest leaf centroid for a given query vector.
+             * This method delegates to the tree's findClosestClusterFromRoot implementation.
+             *
+             * @param queryVector The query vector to find the closest centroid for
+             * @return ClusterSearchResult containing information about the closest leaf centroid
+             * @throws HyracksDataException if any error occurs during the search
+             */
+            public ClusterSearchResult findClosestLeafCentroid(double[] queryVector) throws HyracksDataException {
+                if (destroyed) {
+                    throw HyracksDataException.create(ErrorCode.ILLEGAL_STATE, "Accessor has been destroyed");
+                }
+
+                if (queryVector == null) {
+                    throw HyracksDataException.create(ErrorCode.ILLEGAL_STATE, "Query vector cannot be null");
+                }
+
+                if (queryVector.length != tree.vectorDimensions) {
+                    throw HyracksDataException.create(ErrorCode.ILLEGAL_STATE,
+                            "Query vector dimension (" + queryVector.length + ") does not match tree dimension ("
+                                    + tree.vectorDimensions + ")");
+                }
+
+                // Ensure the tree is initialized
+                if (!tree.isStaticStructureInitialized()) {
+                    throw HyracksDataException.create(ErrorCode.ILLEGAL_STATE,
+                            "Tree static structure is not initialized");
+                }
+
+                // Delegate to the tree's implementation
+                return tree.findClosestClusterFromRoot(queryVector, ctx);
+            }
+
+            @Override
+            public void destroy() throws HyracksDataException {
+                if (destroyed) {
+                    return;
+                }
+                destroyed = true;
+                ctx.destroy();
+            }
+
+            @Override
+            public ITreeIndexCursor createDiskOrderScanCursor() {
+                return new TreeIndexDiskOrderScanCursor(leafFrameFactory.createFrame());
+            }
+
+            @Override
+            public void diskOrderScan(ITreeIndexCursor cursor) throws HyracksDataException {
+                ctx.setOperation(IndexOperation.DISKORDERSCAN);
+                // TODO: Implement disk order scan
+                throw new UnsupportedOperationException("Disk order scan not yet implemented");
+            }
+
+            public VectorClusteringOpContext getOpContext() {
+                return ctx;
+            }
+
+            public ICachedPage getCachedPage(int pageId) throws HyracksDataException {
+                return bufferCache.pin(BufferedFileHandle.getDiskPageId(getFileId(), pageId));
+            }
+
+            public void releasePage(ICachedPage page) {
+                bufferCache.unpin(page);
+            }
+        }
+    }