--- conflicted
+++ resolved
@@ -321,25 +321,15 @@
             // Leaf level (level 0)
             currentFrame = leafFrame;
             leafFrame.setPage(currentPage);
-<<<<<<< HEAD
             /* TODO : verify leaf level should be more elegant */
             leafFrame.initBuffer((byte) 0);
             leafFrame.setLevel((byte) 0);
-=======
-            leafFrame.initBuffer((byte) currentLevel);
-            LOGGER.debug("Created leaf page {} at level {}", computedPageId, currentLevel);
->>>>>>> ebf48c26
         } else {
             // Interior/root level (level > 0)
             currentFrame = interiorFrame;
             interiorFrame.setPage(currentPage);
-<<<<<<< HEAD
             interiorFrame.initBuffer((byte) 0);
             interiorFrame.setLevel((byte) 1);
-=======
-            interiorFrame.initBuffer((byte) currentLevel);
-            LOGGER.debug("Created interior page {} at level {}", computedPageId, currentLevel);
->>>>>>> ebf48c26
         }
 
         entriesInCurrentPage = 0;
