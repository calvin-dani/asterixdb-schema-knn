--- conflicted
+++ resolved
@@ -35,12 +35,11 @@
 import org.apache.hyracks.storage.am.lsm.common.impls.AbstractLSMIndex;
 import org.apache.hyracks.storage.am.lsm.common.impls.ChainedLSMDiskComponentBulkLoader;
 import org.apache.hyracks.storage.am.lsm.common.impls.IChainedComponentBulkLoader;
+import org.apache.hyracks.storage.am.vector.impls.VectorClusteringTree;
+import org.apache.hyracks.storage.am.vector.impls.VectorClusteringTreeFlushLoader;
+import org.apache.hyracks.storage.common.buffercache.IPageWriteCallback;
 import org.apache.hyracks.storage.am.lsm.common.impls.LSMIndexBulkLoader;
-<<<<<<< HEAD
 import org.apache.hyracks.storage.am.vector.impls.VCTreeLoader;
-=======
-import org.apache.hyracks.storage.am.vector.impls.VCTreeStaticStructureLoader;
->>>>>>> 1210a22f
 import org.apache.hyracks.storage.am.vector.impls.VectorClusteringTree;
 import org.apache.hyracks.storage.am.vector.impls.VectorClusteringTreeFlushLoader;
 import org.apache.hyracks.storage.common.buffercache.IPageWriteCallback;
@@ -178,14 +177,9 @@
 
         try {
             // Create VCTreeStaticStructureLoader with real structure
-<<<<<<< HEAD
             VCTreeLoader staticLoader = new VCTreeLoader(fillFactor, callback, vcTree,
                     vcTree.getLeafFrameFactory().createFrame(), vcTree.getDataFrameFactory().createFrame(),
                     DefaultBufferCacheWriteContext.INSTANCE, numLevels,
-=======
-            VCTreeStaticStructureLoader staticLoader = new VCTreeStaticStructureLoader(fillFactor, callback, vcTree,
-                    vcTree.getLeafFrameFactory().createFrame(), DefaultBufferCacheWriteContext.INSTANCE, numLevels,
->>>>>>> 1210a22f
                     clustersPerLevel, centroidsPerCluster, maxEntriesPerPage);
 
             System.err.println("VCTreeStaticStructureLoader created successfully with real structure");
@@ -200,6 +194,7 @@
             throw HyracksDataException.create(e);
         }
     }
+    
 
     static IMetadataPageManager getMetadataPageManager(VectorClusteringTree vcTree) {
         return (IMetadataPageManager) vcTree.getPageManager();
