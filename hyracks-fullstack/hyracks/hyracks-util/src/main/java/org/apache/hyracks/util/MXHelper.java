--- conflicted
+++ resolved
@@ -64,43 +64,27 @@
         return getOpenFileDescriptorCount != null;
     }
 
-<<<<<<< HEAD
-    public static Long getCurrentOpenFileCount() {
-=======
     public static long getCurrentOpenFileCount() {
->>>>>>> b1767b15
         if (getOpenFileDescriptorCount == null) {
-            return -1L;
+            return -1;
         }
         try {
-<<<<<<< HEAD
-            return (Long) getOpenFileDescriptorCount.invoke(osMXBean);
-=======
             return (long) getOpenFileDescriptorCount.invoke(osMXBean);
->>>>>>> b1767b15
         } catch (Throwable e) { // NOSONAR
             LOGGER.log(Level.WARN, "Failure invoking getOpenFileDescriptorCount", e);
-            return -1L;
+            return -1;
         }
     }
 
-<<<<<<< HEAD
-    public static Long getMaxOpenFileCount() {
-=======
     public static long getMaxOpenFileCount() {
->>>>>>> b1767b15
         if (getMaxFileDescriptorCount == null) {
-            return -1L;
+            return -1;
         }
         try {
-<<<<<<< HEAD
-            return (Long) getMaxFileDescriptorCount.invoke(osMXBean);
-=======
             return (long) getMaxFileDescriptorCount.invoke(osMXBean);
->>>>>>> b1767b15
         } catch (Throwable e) { // NOSONAR
             LOGGER.log(Level.WARN, "Failure invoking getMaxFileDescriptorCount", e);
-            return -1L;
+            return -1;
         }
     }
 
