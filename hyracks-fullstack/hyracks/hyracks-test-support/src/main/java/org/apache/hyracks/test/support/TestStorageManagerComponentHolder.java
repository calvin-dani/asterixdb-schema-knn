/*
 * Licensed to the Apache Software Foundation (ASF) under one
 * or more contributor license agreements.  See the NOTICE file
 * distributed with this work for additional information
 * regarding copyright ownership.  The ASF licenses this file
 * to you under the Apache License, Version 2.0 (the
 * "License"); you may not use this file except in compliance
 * with the License.  You may obtain a copy of the License at
 *
 *   http://www.apache.org/licenses/LICENSE-2.0
 *
 * Unless required by applicable law or agreed to in writing,
 * software distributed under the License is distributed on an
 * "AS IS" BASIS, WITHOUT WARRANTIES OR CONDITIONS OF ANY
 * KIND, either express or implied.  See the License for the
 * specific language governing permissions and limitations
 * under the License.
 */
package org.apache.hyracks.test.support;

import java.io.File;
import java.util.ArrayList;
import java.util.HashMap;
import java.util.List;
import java.util.concurrent.ThreadFactory;
import java.util.concurrent.TimeUnit;

import org.apache.hyracks.api.application.INCServiceContext;
import org.apache.hyracks.api.exceptions.HyracksDataException;
import org.apache.hyracks.api.exceptions.HyracksException;
import org.apache.hyracks.api.io.IIOManager;
import org.apache.hyracks.api.io.IODeviceHandle;
import org.apache.hyracks.control.nc.io.DefaultDeviceResolver;
import org.apache.hyracks.control.nc.io.IOManager;
import org.apache.hyracks.storage.am.common.api.IMetadataPageManagerFactory;
import org.apache.hyracks.storage.am.common.dataflow.IndexLifecycleManager;
import org.apache.hyracks.storage.am.common.freepage.AppendOnlyLinkedMetadataPageManagerFactory;
import org.apache.hyracks.storage.common.IIndex;
import org.apache.hyracks.storage.common.ILocalResourceRepository;
import org.apache.hyracks.storage.common.IResourceLifecycleManager;
import org.apache.hyracks.storage.common.buffercache.BufferCache;
import org.apache.hyracks.storage.common.buffercache.ClockPageReplacementStrategy;
import org.apache.hyracks.storage.common.buffercache.ColumnBufferPool;
import org.apache.hyracks.storage.common.buffercache.DefaultDiskCachedPageAllocator;
import org.apache.hyracks.storage.common.buffercache.DelayPageCleanerPolicy;
import org.apache.hyracks.storage.common.buffercache.HeapBufferAllocator;
import org.apache.hyracks.storage.common.buffercache.IBufferCache;
import org.apache.hyracks.storage.common.buffercache.ICacheMemoryAllocator;
import org.apache.hyracks.storage.common.buffercache.IColumnBufferPool;
import org.apache.hyracks.storage.common.buffercache.IPageReplacementStrategy;
import org.apache.hyracks.storage.common.buffercache.context.read.DefaultBufferCacheReadContextProvider;
import org.apache.hyracks.storage.common.file.FileMapManager;
import org.apache.hyracks.storage.common.file.IFileMapManager;
import org.apache.hyracks.storage.common.file.IFileMapProvider;
import org.apache.hyracks.storage.common.file.ILocalResourceRepositoryFactory;
import org.apache.hyracks.storage.common.file.ResourceIdFactory;
import org.apache.hyracks.storage.common.file.ResourceIdFactoryProvider;
import org.apache.hyracks.storage.common.file.TransientLocalResourceRepositoryFactory;

public class TestStorageManagerComponentHolder {
    private static IBufferCache bufferCache;
    private static IColumnBufferPool columnBufferPool;
    private static IFileMapProvider fileMapProvider;
    private static IOManager ioManager;
    private static ILocalResourceRepository localResourceRepository;
    private static IResourceLifecycleManager<IIndex> lcManager;
    private static ResourceIdFactory resourceIdFactory;
    private static IMetadataPageManagerFactory metadataPageManagerFactory =
            AppendOnlyLinkedMetadataPageManagerFactory.INSTANCE;
    private static int pageSize;
    private static int numPages;
    private static int maxOpenFiles;
    private final static ThreadFactory threadFactory = Thread::new;

    public static void init(int pageSize, int numPages, int maxOpenFiles) {
        TestStorageManagerComponentHolder.pageSize = pageSize;
        TestStorageManagerComponentHolder.numPages = numPages;
        TestStorageManagerComponentHolder.maxOpenFiles = maxOpenFiles;
        bufferCache = null;
        fileMapProvider = null;
        localResourceRepository = null;
        lcManager = null;
        columnBufferPool = null;
    }

    public synchronized static IResourceLifecycleManager<IIndex> getIndexLifecycleManager() {
        if (lcManager == null) {
            lcManager = new IndexLifecycleManager();
        }
        return lcManager;
    }

    public synchronized static IBufferCache getBufferCache(INCServiceContext ctx) {
        if (bufferCache == null) {
            IIOManager ioManager = ctx.getIoManager();
            return getBufferCache(ioManager);
        }
        return bufferCache;
    }

    public synchronized static IColumnBufferPool getColumnBufferPool(INCServiceContext ctx) {
        if (columnBufferPool == null) {
            return getColumnBufferPool();
        }
        return columnBufferPool;
    }

    private synchronized static IFileMapProvider getFileMapProvider() {
        if (fileMapProvider == null) {
            fileMapProvider = new FileMapManager();
        }
        return fileMapProvider;
    }

    public synchronized static IOManager getIOManager() throws HyracksDataException {
        if (ioManager == null) {
            List<IODeviceHandle> devices = new ArrayList<>();
            devices.add(new IODeviceHandle(new File(System.getProperty("user.dir") + File.separator + "target"),
                    "iodev_test_wa"));
            ioManager = new IOManager(devices, new DefaultDeviceResolver(), 2, 10);
        }
        return ioManager;
    }

    public synchronized static ILocalResourceRepository getLocalResourceRepository() {
        if (localResourceRepository == null) {
            try {
                ILocalResourceRepositoryFactory localResourceRepositoryFactory =
                        new TransientLocalResourceRepositoryFactory();
                localResourceRepository = localResourceRepositoryFactory.createRepository();
            } catch (HyracksException e) {
                //In order not to change the IStorageManagerInterface due to the test code, throw runtime exception.
                throw new IllegalArgumentException();
            }
        }
        return localResourceRepository;
    }

    public static IMetadataPageManagerFactory getMetadataPageManagerFactory() {
        return metadataPageManagerFactory;
    }

    public synchronized static ResourceIdFactory getResourceIdFactory() {
        if (resourceIdFactory == null) {
            try {
                ResourceIdFactoryProvider resourceIdFactoryFactory =
                        new ResourceIdFactoryProvider(getLocalResourceRepository());
                resourceIdFactory = resourceIdFactoryFactory.createResourceIdFactory();
            } catch (HyracksException e) {
                //In order not to change the IStorageManagerInterface due to the test code, throw runtime exception.
                throw new IllegalArgumentException();
            }
        }
        return resourceIdFactory;
    }

    public static IColumnBufferPool getColumnBufferPool() {
        if (columnBufferPool != null) {
            return columnBufferPool;
        }

<<<<<<< HEAD
        columnBufferPool = new ColumnBufferPool(4 * 1024, 500, 3.0, TimeUnit.MINUTES.toMillis(2));
=======
        columnBufferPool = new ColumnBufferPool(4 * 1024, 500, (long) (0.03 * Runtime.getRuntime().maxMemory()),
                TimeUnit.MINUTES.toMillis(2));
>>>>>>> f1da2bbd
        return columnBufferPool;
    }

    public static IBufferCache getBufferCache(IIOManager ioManager) {
        if (bufferCache != null) {
            return bufferCache;
        }
        ICacheMemoryAllocator allocator = new HeapBufferAllocator();
        IPageReplacementStrategy prs = new ClockPageReplacementStrategy(allocator,
                DefaultDiskCachedPageAllocator.INSTANCE, pageSize, numPages);
        IFileMapProvider fileMapProvider = getFileMapProvider();
        bufferCache = new BufferCache(ioManager, prs, new DelayPageCleanerPolicy(1000),
                (IFileMapManager) fileMapProvider, maxOpenFiles, 10, threadFactory, new HashMap<>(),
                DefaultBufferCacheReadContextProvider.DEFAULT);
        return bufferCache;
    }
}<|MERGE_RESOLUTION|>--- conflicted
+++ resolved
@@ -159,12 +159,8 @@
             return columnBufferPool;
         }
 
-<<<<<<< HEAD
-        columnBufferPool = new ColumnBufferPool(4 * 1024, 500, 3.0, TimeUnit.MINUTES.toMillis(2));
-=======
         columnBufferPool = new ColumnBufferPool(4 * 1024, 500, (long) (0.03 * Runtime.getRuntime().maxMemory()),
                 TimeUnit.MINUTES.toMillis(2));
->>>>>>> f1da2bbd
         return columnBufferPool;
     }
 
