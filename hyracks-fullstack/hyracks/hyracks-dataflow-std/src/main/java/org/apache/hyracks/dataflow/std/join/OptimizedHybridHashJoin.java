--- conflicted
+++ resolved
@@ -640,10 +640,6 @@
         this.isReversed = reversed;
     }
 
-<<<<<<< HEAD
-    public void setOperatorStats(IOperatorStats stats) {
-        this.stats = stats;
-=======
     private void logTupleInsertionFailure(int tid, int pid, int numFrames, int partitionFrameLimit) {
         int recordSize = VPartitionTupleBufferManager.calculateActualSize(null, accessorBuild.getTupleLength(tid));
         String details = String.format(
@@ -652,6 +648,9 @@
                 pid, recordSize, numFrames, partitionFrameLimit, memSizeInFrames, jobletCtx.getInitialFrameSize());
         LOGGER.debug("can't insert tuple in join memory. {}", details);
         LOGGER.debug("partitions status:\n{}", spillPolicy.partitionsStatus());
->>>>>>> 05a9fd47
+    }
+
+    public void setOperatorStats(IOperatorStats stats) {
+        this.stats = stats;
     }
 }