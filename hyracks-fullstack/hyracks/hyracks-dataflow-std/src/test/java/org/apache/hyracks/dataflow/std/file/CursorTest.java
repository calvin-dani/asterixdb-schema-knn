--- conflicted
+++ resolved
@@ -40,11 +40,7 @@
             reader = new BufferedReader(new InputStreamReader(in, StandardCharsets.UTF_8));
             // skip header
             final FieldCursorForDelimitedDataParser cursor =
-<<<<<<< HEAD
-                    new FieldCursorForDelimitedDataParser(reader, ',', '"', '"', null, () -> "");
-=======
                     new FieldCursorForDelimitedDataParser(reader, ',', '"', '"', null, () -> "", true);
->>>>>>> 16745f13
             // get number of fields from header (first record is header)
             cursor.nextRecord();
             int numOfFields = 0;
