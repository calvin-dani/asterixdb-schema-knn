/*
 * Licensed to the Apache Software Foundation (ASF) under one
 * or more contributor license agreements.  See the NOTICE file
 * distributed with this work for additional information
 * regarding copyright ownership.  The ASF licenses this file
 * to you under the Apache License, Version 2.0 (the
 * "License"); you may not use this file except in compliance
 * with the License.  You may obtain a copy of the License at
 *
 *   http://www.apache.org/licenses/LICENSE-2.0
 *
 * Unless required by applicable law or agreed to in writing,
 * software distributed under the License is distributed on an
 * "AS IS" BASIS, WITHOUT WARRANTIES OR CONDITIONS OF ANY
 * KIND, either express or implied.  See the License for the
 * specific language governing permissions and limitations
 * under the License.
 */
package org.apache.hyracks.dataflow.common.comm.io;

import java.nio.ByteBuffer;

import org.apache.hyracks.api.comm.FrameConstants;
import org.apache.hyracks.api.comm.FrameHelper;
import org.apache.hyracks.api.comm.IFrameTupleAccessor;
import org.apache.hyracks.api.dataflow.value.RecordDescriptor;
import org.apache.hyracks.util.IntSerDeUtils;

/**
 * FrameTupleCursor is used to navigate over tuples in a Frame. A frame is
 * formatted with tuple data concatenated starting at offset 1, one tuple after
 * another. The first byte is used to notify how big the frame is, so the maximum frame size is 255 * initialFrameSetting.
 * Offset FS - 4 holds an int indicating the number of tuples (N) in
 * the frame. FS - ((i + 1) * 4) for i from 0 to N - 1 holds an int indicating
 * the offset of the (i + 1)^th tuple. Every tuple is organized as a sequence of
 * ints indicating the end of each field in the tuple relative to the end of the
 * field slots.
 */
public class FrameTupleAccessor implements IFrameTupleAccessor {
    private final RecordDescriptor recordDescriptor;
    private int tupleCountOffset;
    private ByteBuffer buffer;
    private int start;

    public FrameTupleAccessor(RecordDescriptor recordDescriptor) {
        this.recordDescriptor = recordDescriptor;
    }

    @Override
    public void reset(ByteBuffer buffer) {
        reset(buffer, 0, buffer.limit());
    }

    public void reset(ByteBuffer buffer, String string) {
        reset(buffer, 0, buffer.limit());
<<<<<<< HEAD
        //        FrameDebugUtils.prettyPrint(this, recordDescriptor, string);
=======
>>>>>>> abeb640a
    }

    public void reset(ByteBuffer buffer, int start, int length) {
        this.buffer = buffer;
        this.start = start;
        this.tupleCountOffset = start + FrameHelper.getTupleCountOffset(length);
    }

    @Override
    public ByteBuffer getBuffer() {
        return buffer;
    }

    @Override
    public int getTupleCount() {
        return IntSerDeUtils.getInt(buffer.array(), tupleCountOffset);
    }

    @Override
    public int getTupleStartOffset(int tupleIndex) {
        int offset = tupleIndex == 0 ? FrameConstants.TUPLE_START_OFFSET
                : IntSerDeUtils.getInt(buffer.array(), tupleCountOffset - FrameConstants.SIZE_LEN * tupleIndex);
        return start + offset;
    }

    @Override
    public int getAbsoluteFieldStartOffset(int tupleIndex, int fIdx) {
        return getTupleStartOffset(tupleIndex) + getFieldSlotsLength() + getFieldStartOffset(tupleIndex, fIdx);
    }

    @Override
    public int getTupleEndOffset(int tupleIndex) {
        return start
                + IntSerDeUtils.getInt(buffer.array(), tupleCountOffset - FrameConstants.SIZE_LEN * (tupleIndex + 1));
    }

    @Override
    public int getFieldStartOffset(int tupleIndex, int fIdx) {
        return fIdx == 0 ? 0
                : IntSerDeUtils.getInt(buffer.array(),
                        getTupleStartOffset(tupleIndex) + (fIdx - 1) * FrameConstants.SIZE_LEN);
    }

    @Override
    public int getFieldEndOffset(int tupleIndex, int fIdx) {
        return IntSerDeUtils.getInt(buffer.array(), getTupleStartOffset(tupleIndex) + fIdx * FrameConstants.SIZE_LEN);
    }

    @Override
    public int getFieldLength(int tupleIndex, int fIdx) {
        return getFieldEndOffset(tupleIndex, fIdx) - getFieldStartOffset(tupleIndex, fIdx);
    }

    @Override
    public int getTupleLength(int tupleIndex) {
        return getTupleEndOffset(tupleIndex) - getTupleStartOffset(tupleIndex);
    }

    @Override
    public int getFieldSlotsLength() {
        return getFieldCount() * FrameConstants.SIZE_LEN;
    }

    @Override
    public int getFieldCount() {
        return recordDescriptor.getFieldCount();
    }
}<|MERGE_RESOLUTION|>--- conflicted
+++ resolved
@@ -53,10 +53,6 @@
 
     public void reset(ByteBuffer buffer, String string) {
         reset(buffer, 0, buffer.limit());
-<<<<<<< HEAD
-        //        FrameDebugUtils.prettyPrint(this, recordDescriptor, string);
-=======
->>>>>>> abeb640a
     }
 
     public void reset(ByteBuffer buffer, int start, int length) {
