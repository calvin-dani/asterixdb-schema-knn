#
# Licensed to the Apache Software Foundation (ASF) under one
# or more contributor license agreements.  See the NOTICE file
# distributed with this work for additional information
# regarding copyright ownership.  The ASF licenses this file
# to you under the Apache License, Version 2.0 (the
# "License"); you may not use this file except in compliance
# with the License.  You may obtain a copy of the License at
#
#   http://www.apache.org/licenses/LICENSE-2.0
#
# Unless required by applicable law or agreed to in writing,
# software distributed under the License is distributed on an
# "AS IS" BASIS, WITHOUT WARRANTIES OR CONDITIONS OF ANY
# KIND, either express or implied.  See the License for the
# specific language governing permissions and limitations
# under the License.
#

# 0 --- 9999: runtime errors
1 = Unsupported operation %1$s in %2$s operator
2 = Error in processing tuple %1$s in a frame
3 = Failure on node %1$s
4 = The file with absolute path %1$s is not within any of the current IO devices
5 = Phrase search in Full-text is not supported. An expression should include only one word
6 = Job queue is full with %1$s jobs
7 = Network address cannot be resolved -- %1$s
8 = Invalid internal input parameter
9 = Job requirement %1$s exceeds capacity %2$s
10 = Node %1$s does not exist
11 = Class loading issue: %1$s
12 = Invalid attempt to write to a flushed append only metadata page
13 = Duplicate IODevices are not allowed
14 = IODevices should not be nested within each other
15 = More than 1 result for job %1$s
16 = Failure producing result set %1$s for job %2$s
17 = No exception for failed result set %1$s for job %2$s
18 = Inconsistent metadata for result set %1$s"
19 = Cannot delete the file: %1$s
20 = '%1$s' is not a valid job id.
21 = The distributed job %1$s was not found
22 = The distributed job %1$s already exists
23 = The distributed work failed for %1$s at %2$s
24 = No result set for job %1$s
25 = Job %1$s has been cancelled
26 = Node %1$s failed
27 = File %1$s is not a directory
28 = User doesn't have read permissions on the file %1$s
29 = Unidentified IO error occurred while reading the file %1$s
30 = File %1$s doesn't exist
31 = Unidentified IO error occurred while deleting the dir %1$s
32 = No record for partition %1$s of result set %2$s
33 = Inserting duplicate keys into the primary storage
34 = Cannot load an index that is not empty
35 = Modify not supported in External LSM Index
36 = Flush not supported in External LSM Index
37 = Index key not found
38 = Index is not updatable
39 = Merge Threshold is less than or equal to 0
40 = Unknown inverted index type %1$s
41 = Cannot propose linearizer if dimensions have different types
42 = Cannot propose linearizer for type %1$s
43 = Index entry size (%1$s) larger than maximum acceptable entry size (%2$s)
44 = Failed to re-find parent of a page in the tree
45 = Failed to find a tuple in a page
46 = Unsorted load input
47 = Operation exceeded the maximum number of restarts %1$s
48 = Loading duplicate keys into the primary storage
49 = Failed to create the index since it is active
50 = Failed to activate the index since it is active
51 = Failed to deactivate the index since it is inactive
52 = Failed to destroy the index since it is active
53 = Failed to clear the index since it is inactive
54 = Failed to allocate memory components for the index since it is inactive
55 = Resource does not exist for %1$s
56 = LSM disk component scan is not allowed for a secondary index
57 = Couldn't find the matter tuple for anti-matter tuple in the primary index
58 = Task %1$s was aborted
59 = Data pipeline protocol violation: open() is called on a opened writer
60 = Data pipeline protocol violation: open() is called on a failed writer
61 = Data pipeline protocol violation: nextFrame() is called on a failed writer
62 = Data pipeline protocol violation: nextFrame() is called on a closed writer
63 = Data pipeline protocol violation: flush() is called on a failed writer
64 = Data pipeline protocol violation: flush() is called on a closed writer
65 = Data pipeline protocol violation: fail() is called twice on a writer
66 = Data pipeline protocol violation: fail() is not called by the upstream when there is a failure in the downstream
67 = Cannot create the file: %1$s
68 = No mapping found for file id %1$s
69 = No mapping found for filename %1$s
70 = Cannot get the number of elements from inactive bloom filter
71 = Failed to create the bloom filter builder since it is not active
72 = Cannot create a bloom filter with number of pages = %1$s
73 = Cannot add elements to this filter since it is supposed to be empty (number of elements hint passed to the filter during construction was 0)
74 = Failed to create the bloom filter since it is active
75 = Failed to deactivate the bloom filter since it is inactive
76 = Failed to destroy the bloom filter since it is active
77 = Failed to purge the index since it is active
78 = Failed to purge the bloom filter since it is active
79 = Cannot bulk-load a non-empty tree
80 = Cannot create index because it already exists
81 = File %1$s is already mapped as %2$s registered at %3$s
82 = Failed to create the file %1$s because it already exists
83 = No index found with resourceID %1$s
84 = Files with overlapping non-contained timestamp intervals were found in %1$s
85 = Found more than one transaction file in %1$s
86 = Found an unrecognized index file %1$s
87 = Unequal number of trees and filters found in %1$s
88 = Cannot modify index (%1$s)
89 = The byte size of a single group (%1$s bytes) exceeds the budget for a group by operator (%2$s bytes)
90 = Memory budget for the %1$s operator (%2$s bytes) is lower than the minimum (%3$s bytes)
91 = Operation timed out
92 = Job %1$s has been cleared from job history
93 = Failed to read result for job %1$s
94 = Cannot read closed file (%1$s)
95 = Tuple of size %1$s cannot fit into an empty frame
96 = Illegal attempt to enter empty component
97 = Illegal attempt to exit empty component
98 = A flush operation has failed
99 = A merge operation has failed. The component %1$s was found in the list of index components
100 = Failed to shutdown event processor for %1$s
101 = Page %1$s does not exist in file %2$s
102 = Failed to open virtual buffer cache since it is already open
103 = Failed to close virtual buffer cache since it is already closed
104 = Index does not exist
105 = Cannot drop in-use index (%1$s)
106 = Failed to deactivate the bloom filter since it is pinned by other users
107 = The given search predicate can't be null.
108 = Full-text search can be only executed on STRING or (UN)ORDERED LIST.
109 = Not enough memory is allocated to %1$s. Please assign more memory to text search.
110 = To conduct an inverted-index search, the given Hyracks task context cannot be null.
111 = To conduct an inverted-index search, the given buffer manager cannot be null.
112 = Cannot add an element to an inverted-index search result.
113 = Undefined inverted-list merge type: %1$s
114 = Node (%1$s) is not active
115 = Local network error
116 = One tuple rangemap is expected
117 = No range map produced for parallel sort
118 = Range map was not found for parallel sort
119 = Unsupported window specification: PARTITION BY %1$s, ORDER BY %2$s
120 = End of file
121 = A numeric type promotion error has occurred: %1$s
122 = Encountered an error while printing the plan: %1$s
123 = Insufficient memory is provided for the join operators, please increase the join memory budget.
124 = Parsing error %s: %s
125 = Invalid inverted list type traits: %1$s
126 = Illegal state. %1$s
<<<<<<< HEAD
127 = Unsupported copy to specification: PARTITION BY %1$s, ORDER BY %2$s
=======
127 = Decoding error - %1$s

>>>>>>> 4265a1d3

10000 = The given rule collection %1$s is not an instance of the List class.
10001 = Cannot compose partition constraint %1$s with %2$s
10002 = Physical operator not set for operator: %1$s
10003 = Could not generate operator descriptor for operator %1$s
10004 = Expression has not been normalized
10005 = Operator is not implemented: %1$s
10006 = Could not apply %1$s hint: %2$s
10007 = Encountered a cross product join
10008 = Inappropriate use of group by all with decor variables<|MERGE_RESOLUTION|>--- conflicted
+++ resolved
@@ -144,12 +144,8 @@
 124 = Parsing error %s: %s
 125 = Invalid inverted list type traits: %1$s
 126 = Illegal state. %1$s
-<<<<<<< HEAD
-127 = Unsupported copy to specification: PARTITION BY %1$s, ORDER BY %2$s
-=======
 127 = Decoding error - %1$s
-
->>>>>>> 4265a1d3
+128 = Unsupported copy to specification: PARTITION BY %1$s, ORDER BY %2$s
 
 10000 = The given rule collection %1$s is not an instance of the List class.
 10001 = Cannot compose partition constraint %1$s with %2$s
