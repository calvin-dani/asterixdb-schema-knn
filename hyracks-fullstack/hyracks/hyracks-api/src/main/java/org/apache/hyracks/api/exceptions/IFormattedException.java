/*
 * Licensed to the Apache Software Foundation (ASF) under one
 * or more contributor license agreements.  See the NOTICE file
 * distributed with this work for additional information
 * regarding copyright ownership.  The ASF licenses this file
 * to you under the Apache License, Version 2.0 (the
 * "License"); you may not use this file except in compliance
 * with the License.  You may obtain a copy of the License at
 *
 *   http://www.apache.org/licenses/LICENSE-2.0
 *
 * Unless required by applicable law or agreed to in writing,
 * software distributed under the License is distributed on an
 * "AS IS" BASIS, WITHOUT WARRANTIES OR CONDITIONS OF ANY
 * KIND, either express or implied.  See the License for the
 * specific language governing permissions and limitations
 * under the License.
 */
package org.apache.hyracks.api.exceptions;

import java.util.Objects;
<<<<<<< HEAD
=======
import java.util.Optional;
import java.util.stream.Stream;
>>>>>>> c52df3b9

public interface IFormattedException {

    /**
     * Gets the component of this {@link IFormattedException}
     *
     * @return the exception component
     */
    String getComponent();

    /**
     * Gets the error code of this {@link IFormattedException}
     *
     * @return the error code
     */
    int getErrorCode();

    /**
     * Gets the message of this exception
     *
     * @return the exception message
     */
    String getMessage();

    /**
<<<<<<< HEAD
     * Tests for matching component & errorCode against this exception
     *
     * @param component the component to match
     * @param errorCode the errorCode to match
     * @return <code>true</code> if this {@link IFormattedException} instance matches the supplied parameters
     */
    default boolean matches(String component, int errorCode) {
        Objects.requireNonNull(component, "component");
        return component.equals(getComponent()) && errorCode == getErrorCode();
    }

    /**
     * Tests for matching component & errorCode against supplied throwable
     *
     * @param component the component to match
     * @param errorCode the errorCode to match
     * @return <code>true</code> if the supplied {@link Throwable}  matches the supplied parameters
     */
    static boolean matches(Throwable th, String component, int errorCode) {
        return th instanceof IFormattedException && ((IFormattedException) th).matches(component, errorCode);
=======
     * If available, returns the {@link IError} associated with this exception
     * @return the error instance, othewise {@link Optional#empty()}
     * @since 0.3.5.1
     */
    Optional<IError> getError();

    /**
     * Indicates whether this exception matches the supplied error code
     */
    default boolean matches(IError candidate) {
        Objects.requireNonNull(candidate, "candidate");
        return getComponent().equals(candidate.component()) && getErrorCode() == candidate.intValue();
    }

    /**
     * Indicates whether this exception matches any of the supplied error codes
     */
    default boolean matchesAny(IError candidate, IError... otherCandidates) {
        return matches(candidate) || Stream.of(otherCandidates).anyMatch(this::matches);
>>>>>>> c52df3b9
    }
}<|MERGE_RESOLUTION|>--- conflicted
+++ resolved
@@ -19,11 +19,8 @@
 package org.apache.hyracks.api.exceptions;
 
 import java.util.Objects;
-<<<<<<< HEAD
-=======
 import java.util.Optional;
 import java.util.stream.Stream;
->>>>>>> c52df3b9
 
 public interface IFormattedException {
 
@@ -49,28 +46,6 @@
     String getMessage();
 
     /**
-<<<<<<< HEAD
-     * Tests for matching component & errorCode against this exception
-     *
-     * @param component the component to match
-     * @param errorCode the errorCode to match
-     * @return <code>true</code> if this {@link IFormattedException} instance matches the supplied parameters
-     */
-    default boolean matches(String component, int errorCode) {
-        Objects.requireNonNull(component, "component");
-        return component.equals(getComponent()) && errorCode == getErrorCode();
-    }
-
-    /**
-     * Tests for matching component & errorCode against supplied throwable
-     *
-     * @param component the component to match
-     * @param errorCode the errorCode to match
-     * @return <code>true</code> if the supplied {@link Throwable}  matches the supplied parameters
-     */
-    static boolean matches(Throwable th, String component, int errorCode) {
-        return th instanceof IFormattedException && ((IFormattedException) th).matches(component, errorCode);
-=======
      * If available, returns the {@link IError} associated with this exception
      * @return the error instance, othewise {@link Optional#empty()}
      * @since 0.3.5.1
@@ -90,6 +65,24 @@
      */
     default boolean matchesAny(IError candidate, IError... otherCandidates) {
         return matches(candidate) || Stream.of(otherCandidates).anyMatch(this::matches);
->>>>>>> c52df3b9
+    }
+
+    /**
+     * Tests for matching component & errorCode against supplied throwable
+     *
+     * @param candidate the error type to match
+     * @return <code>true</code> if the supplied {@link Throwable} matches the supplied candidate
+     */
+    static boolean matches(Throwable th, IError candidate) {
+        return th instanceof IFormattedException && ((IFormattedException) th).matches(candidate);
+    }
+
+    /**
+     * Tests for matching component & errorCode against supplied throwable
+     *
+     * @return <code>true</code> if the supplied {@link Throwable} matches any of the supplied candidates
+     */
+    static boolean matchesAny(Throwable th, IError candidate, IError... otherCandidates) {
+        return th instanceof IFormattedException && ((IFormattedException) th).matchesAny(candidate, otherCandidates);
     }
 }