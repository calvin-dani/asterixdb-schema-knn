--- conflicted
+++ resolved
@@ -288,58 +288,65 @@
         }
     }
 
-<<<<<<< HEAD
-    public static void tryWithCleanupsUnchecked(Runnable action, Runnable... cleanups) {
-        Throwable savedT = null;
-=======
     @SuppressWarnings({ "squid:S1181", "squid:S1193", "ConstantConditions" }) // catching Throwable, instanceofs
     public static void tryHyracksWithCleanups(HyracksThrowingAction action, HyracksThrowingAction... cleanups)
             throws HyracksDataException {
         Throwable savedT = null;
         boolean suppressedInterrupted = false;
->>>>>>> 33db60a5
         try {
             action.run();
         } catch (Throwable t) {
             savedT = t;
         } finally {
-<<<<<<< HEAD
-            for (Runnable cleanup : cleanups) {
-=======
             for (HyracksThrowingAction cleanup : cleanups) {
->>>>>>> 33db60a5
                 try {
                     cleanup.run();
                 } catch (Throwable t) {
                     if (savedT != null) {
                         savedT.addSuppressed(t);
-<<<<<<< HEAD
-=======
                         suppressedInterrupted = suppressedInterrupted || t instanceof InterruptedException;
->>>>>>> 33db60a5
                     } else {
                         savedT = t;
                     }
                 }
             }
         }
-<<<<<<< HEAD
+        if (savedT == null) {
+            return;
+        }
+        if (suppressedInterrupted) {
+            Thread.currentThread().interrupt();
+        }
+        if (savedT instanceof Error) {
+            throw (Error) savedT;
+        } else {
+            throw HyracksDataException.create(savedT);
+        }
+    }
+
+    public static void tryWithCleanupsUnchecked(Runnable action, Runnable... cleanups) {
+        Throwable savedT = null;
+        try {
+            action.run();
+        } catch (Throwable t) {
+            savedT = t;
+        } finally {
+            for (Runnable cleanup : cleanups) {
+                try {
+                    cleanup.run();
+                } catch (Throwable t) {
+                    if (savedT != null) {
+                        savedT.addSuppressed(t);
+                    } else {
+                        savedT = t;
+                    }
+                }
+            }
+        }
         if (savedT instanceof Error) {
             throw (Error) savedT;
         } else if (savedT != null) {
             throw new UncheckedExecutionException(savedT);
-=======
-        if (savedT == null) {
-            return;
-        }
-        if (suppressedInterrupted) {
-            Thread.currentThread().interrupt();
-        }
-        if (savedT instanceof Error) {
-            throw (Error) savedT;
-        } else {
-            throw HyracksDataException.create(savedT);
->>>>>>> 33db60a5
         }
     }
 
