/*
 * Licensed to the Apache Software Foundation (ASF) under one
 * or more contributor license agreements.  See the NOTICE file
 * distributed with this work for additional information
 * regarding copyright ownership.  The ASF licenses this file
 * to you under the Apache License, Version 2.0 (the
 * "License"); you may not use this file except in compliance
 * with the License.  You may obtain a copy of the License at
 *
 *   http://www.apache.org/licenses/LICENSE-2.0
 *
 * Unless required by applicable law or agreed to in writing,
 * software distributed under the License is distributed on an
 * "AS IS" BASIS, WITHOUT WARRANTIES OR CONDITIONS OF ANY
 * KIND, either express or implied.  See the License for the
 * specific language governing permissions and limitations
 * under the License.
 */
package org.apache.hyracks.storage.am.lsm.common.api;

import java.util.List;
import java.util.Set;
import java.util.function.Predicate;

import org.apache.hyracks.api.exceptions.HyracksDataException;
import org.apache.hyracks.data.std.api.IValueReference;
import org.apache.hyracks.dataflow.common.comm.io.FrameTupleAccessor;
import org.apache.hyracks.dataflow.common.data.accessors.FrameTupleReference;
import org.apache.hyracks.dataflow.common.data.accessors.ITupleReference;
import org.apache.hyracks.storage.common.IIndexCursor;
import org.apache.hyracks.storage.common.ISearchPredicate;

public interface ILSMHarness {

    /**
     * Force modification even if memory component is full
     *
     * @param ctx
     *            the operation context
     * @param tuple
     *            the operation tuple
     * @throws HyracksDataException
     */
    void forceModify(ILSMIndexOperationContext ctx, ITupleReference tuple) throws HyracksDataException;

    /**
     * Modify the index if the memory component is not full, wait for a new memory component if the current one is full
     *
     * @param ctx
     *            the operation context
     * @param tryOperation
     *            true if IO operation
     * @param tuple
     *            the operation tuple
     * @return
     * @throws HyracksDataException
     */
    boolean modify(ILSMIndexOperationContext ctx, boolean tryOperation, ITupleReference tuple)
            throws HyracksDataException;

    /**
     * Search the index
     *
     * @param ctx
     *            the search operation context
     * @param cursor
     *            the index cursor
     * @param pred
     *            the search predicate
     * @throws HyracksDataException
     */
    void search(ILSMIndexOperationContext ctx, IIndexCursor cursor, ISearchPredicate pred) throws HyracksDataException;

    /**
     * End the search
     *
     * @param ctx
     * @throws HyracksDataException
     */
    void endSearch(ILSMIndexOperationContext ctx) throws HyracksDataException;

    /**
     * Scan all disk components of the index
     *
     * @param ctx
     *            the search operation context
     * @param cursor
     *            the index cursor
     * @throws HyracksDataException
     */
    void scanDiskComponents(ILSMIndexOperationContext ctx, IIndexCursor cursor) throws HyracksDataException;

    /**
     * End the scan
     *
     * @param ctx
     * @throws HyracksDataException
     */
    void endScanDiskComponents(ILSMIndexOperationContext ctx) throws HyracksDataException;

    /**
     * Schedule a merge
     *
     * @param ctx
     * @throws HyracksDataException
     */
    ILSMIOOperation scheduleMerge(ILSMIndexOperationContext ctx) throws HyracksDataException;

    /**
     * Schedule full merge
     *
     * @param ctx
     * @throws HyracksDataException
     */
    ILSMIOOperation scheduleFullMerge(ILSMIndexOperationContext ctx) throws HyracksDataException;

    /**
     * Perform a merge operation
     *
     * @param operation
     * @throws HyracksDataException
     */
    void merge(ILSMIOOperation operation) throws HyracksDataException;

    /**
     * Schedule a flush
     *
     * @param ctx
     * @throws HyracksDataException
     */
    ILSMIOOperation scheduleFlush(ILSMIndexOperationContext ctx) throws HyracksDataException;

    /**
     * Perform a flush
     *
     * @param operation
     * @throws HyracksDataException
     */
    void flush(ILSMIOOperation operation) throws HyracksDataException;

    /**
     * Add bulk loaded component
     *
     * @param ioOperation
     *            the io operation that added the new component
     * @throws HyracksDataException
     */
    void addBulkLoadedComponent(ILSMIOOperation ioOperation) throws HyracksDataException;

    /**
     * Get index operation tracker
     */
    ILSMOperationTracker getOperationTracker();

    /**
     * Schedule replication
     *
     * @param ctx
     *            the operation context
     * @param diskComponents
     *            the disk component to be replicated
     * @param opType
     *            The operation type
     * @throws HyracksDataException
     */
    void scheduleReplication(ILSMIndexOperationContext ctx, List<ILSMDiskComponent> diskComponents,
            LSMOperationType opType) throws HyracksDataException;

    /**
     * End a replication operation
     *
     * @param ctx
     *            the operation context
     * @throws HyracksDataException
     */
    void endReplication(ILSMIndexOperationContext ctx) throws HyracksDataException;

    /**
     * Update the metadata of the memory component of the index. Waiting for a new memory component if
     * the current memory component is full
     *
     * @param ctx
     *            the operation context
     * @param key
     *            the meta key
     * @param value
     *            the meta value
     * @throws HyracksDataException
     */
    void updateMeta(ILSMIndexOperationContext ctx, IValueReference key, IValueReference value)
            throws HyracksDataException;

    /**
     * Force updating the metadata of the memory component of the index even if memory component is full
     *
     * @param ctx
     *            the operation context
     * @param key
     *            the meta key
     * @param value
     *            the meta value
     * @throws HyracksDataException
     */
    void forceUpdateMeta(ILSMIndexOperationContext ctx, IValueReference key, IValueReference value)
            throws HyracksDataException;

    /**
     * Update the filter with the value in the passed tuple
     *
     * @param ctx
     * @throws HyracksDataException
     */
    void updateFilter(ILSMIndexOperationContext ctx, ITupleReference tuple) throws HyracksDataException;

    /**
     * Perform batch operation on all tuples in the passed frame tuple accessor
     *
<<<<<<< HEAD
     * @param ctx
     *            the operation ctx
     * @param accessor
     *            the frame tuple accessor
     * @param tuple
     *            the mutable tuple used to pass the tuple to the processor
     * @param processor
     *            the tuple processor
     * @param frameOpCallback
     *            the callback at the end of the frame
     * @param tuples
     *            the indexes of tuples to process
     * @throws HyracksDataException
     */
    void batchOperate(ILSMIndexOperationContext ctx, FrameTupleAccessor accessor, FrameTupleReference tuple,
            IFrameTupleProcessor processor, IFrameOperationCallback frameOpCallback, Set<Integer> tuples)
=======
     * @param ctx             the operation ctx
     * @param accessor        the frame tuple accessor
     * @param tuple           the mutable tuple used to pass the tuple to the processor
     * @param processor       the tuple processor
     * @param frameOpCallback the callback at the end of the frame
     * @param batchController
     * @throws HyracksDataException
     */
    void batchOperate(ILSMIndexOperationContext ctx, FrameTupleAccessor accessor, FrameTupleReference tuple,
            IFrameTupleProcessor processor, IFrameOperationCallback frameOpCallback, IBatchController batchController)
            throws HyracksDataException;

    void enter(ILSMIndexOperationContext ctx, LSMOperationType opType) throws HyracksDataException;

    void exit(ILSMIndexOperationContext ctx, IFrameOperationCallback callback, boolean success, LSMOperationType op)
>>>>>>> 33db60a5
            throws HyracksDataException;

    /**
     * Rollback components that match the passed predicate
     *
     * @param ctx
     * @param predicate
     * @throws HyracksDataException
     */
    void deleteComponents(ILSMIndexOperationContext ctx, Predicate<ILSMComponent> predicate)
            throws HyracksDataException;

    /**
     * Replace the memory components in this operation context with their corresponding disk
     * components if possible
     *
     * @param ctx
     *            the operation context
     * @param startIndex
     *            the index of the first component to switch
     * @throws HyracksDataException
     */
    void replaceMemoryComponentsWithDiskComponents(ILSMIndexOperationContext ctx, int startIndex)
            throws HyracksDataException;
}<|MERGE_RESOLUTION|>--- conflicted
+++ resolved
@@ -215,7 +215,6 @@
     /**
      * Perform batch operation on all tuples in the passed frame tuple accessor
      *
-<<<<<<< HEAD
      * @param ctx
      *            the operation ctx
      * @param accessor
@@ -228,27 +227,17 @@
      *            the callback at the end of the frame
      * @param tuples
      *            the indexes of tuples to process
+     * @param batchController
+     *            the controller of the batch lifecycle
      * @throws HyracksDataException
      */
     void batchOperate(ILSMIndexOperationContext ctx, FrameTupleAccessor accessor, FrameTupleReference tuple,
-            IFrameTupleProcessor processor, IFrameOperationCallback frameOpCallback, Set<Integer> tuples)
-=======
-     * @param ctx             the operation ctx
-     * @param accessor        the frame tuple accessor
-     * @param tuple           the mutable tuple used to pass the tuple to the processor
-     * @param processor       the tuple processor
-     * @param frameOpCallback the callback at the end of the frame
-     * @param batchController
-     * @throws HyracksDataException
-     */
-    void batchOperate(ILSMIndexOperationContext ctx, FrameTupleAccessor accessor, FrameTupleReference tuple,
-            IFrameTupleProcessor processor, IFrameOperationCallback frameOpCallback, IBatchController batchController)
-            throws HyracksDataException;
+            IFrameTupleProcessor processor, IFrameOperationCallback frameOpCallback, IBatchController batchController,
+            Set<Integer> tuples) throws HyracksDataException;
 
     void enter(ILSMIndexOperationContext ctx, LSMOperationType opType) throws HyracksDataException;
 
     void exit(ILSMIndexOperationContext ctx, IFrameOperationCallback callback, boolean success, LSMOperationType op)
->>>>>>> 33db60a5
             throws HyracksDataException;
 
     /**
