--- conflicted
+++ resolved
@@ -78,17 +78,10 @@
 
     private OrderedIndexTestContext createTestContext(ISerializerDeserializer[] fieldSerdes, int numKeys,
             ILSMIOOperationScheduler scheduler, ILSMIOOperationCallbackFactory ioCallbackFactory) throws Exception {
-<<<<<<< HEAD
-        return LSMBTreeTestContext.create(harness.getIOManager(), harness.getVirtualBufferCaches(),
-                harness.getFileReference(), harness.getDiskBufferCache(), fieldSerdes, numKeys,
-                harness.getBoomFilterFalsePositiveRate(), harness.getMergePolicy(), harness.getOperationTracker(),
-                scheduler, ioCallbackFactory, harness.getPageWriteCallbackFactory(),
-=======
         return LSMBTreeTestContext.create(harness.getNCConfig(), harness.getIOManager(),
                 harness.getVirtualBufferCaches(), harness.getFileReference(), harness.getDiskBufferCache(), fieldSerdes,
                 numKeys, harness.getBoomFilterFalsePositiveRate(), harness.getMergePolicy(),
                 harness.getOperationTracker(), scheduler, ioCallbackFactory, harness.getPageWriteCallbackFactory(),
->>>>>>> fcc0af0e
                 harness.getMetadataPageManagerFactory(), false, true, false,
                 harness.getCompressorDecompressorFactory());
     }
