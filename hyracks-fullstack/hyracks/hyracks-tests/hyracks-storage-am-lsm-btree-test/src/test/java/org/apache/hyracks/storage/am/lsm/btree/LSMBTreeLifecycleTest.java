/*
 * Licensed to the Apache Software Foundation (ASF) under one
 * or more contributor license agreements.  See the NOTICE file
 * distributed with this work for additional information
 * regarding copyright ownership.  The ASF licenses this file
 * to you under the Apache License, Version 2.0 (the
 * "License"); you may not use this file except in compliance
 * with the License.  You may obtain a copy of the License at
 *
 *   http://www.apache.org/licenses/LICENSE-2.0
 *
 * Unless required by applicable law or agreed to in writing,
 * software distributed under the License is distributed on an
 * "AS IS" BASIS, WITHOUT WARRANTIES OR CONDITIONS OF ANY
 * KIND, either express or implied.  See the License for the
 * specific language governing permissions and limitations
 * under the License.
 */
package org.apache.hyracks.storage.am.lsm.btree;

import org.apache.hyracks.api.dataflow.value.ISerializerDeserializer;
import org.apache.hyracks.dataflow.common.data.marshalling.IntegerSerializerDeserializer;
import org.apache.hyracks.storage.am.btree.OrderedIndexTestUtils;
import org.apache.hyracks.storage.am.common.AbstractIndexLifecycleTest;
import org.apache.hyracks.storage.am.common.CheckTuple;
import org.apache.hyracks.storage.am.common.IIndexTestContext;
import org.apache.hyracks.storage.am.common.TreeIndexTestUtils;
import org.apache.hyracks.storage.am.lsm.btree.impls.LSMBTree;
import org.apache.hyracks.storage.am.lsm.btree.util.LSMBTreeTestContext;
import org.apache.hyracks.storage.am.lsm.btree.util.LSMBTreeTestHarness;

public class LSMBTreeLifecycleTest extends AbstractIndexLifecycleTest {

    @SuppressWarnings("rawtypes")
    private final ISerializerDeserializer[] fieldSerdes =
            new ISerializerDeserializer[] { IntegerSerializerDeserializer.INSTANCE };
    private final LSMBTreeTestHarness harness = new LSMBTreeTestHarness();
    private final TreeIndexTestUtils titu = new OrderedIndexTestUtils();

    @SuppressWarnings("rawtypes")
    private IIndexTestContext<? extends CheckTuple> testCtx;

    @Override
    protected boolean persistentStateExists() throws Exception {
        // make sure all of the directories exist
        return harness.getFileReference().getFile().exists();
    }

    @Override
    protected boolean isEmptyIndex() throws Exception {
        return ((LSMBTree) index).isEmptyIndex();
    }

    @Override
    public void setup() throws Exception {
        harness.setUp();
<<<<<<< HEAD
        testCtx = LSMBTreeTestContext.create(harness.getIOManager(), harness.getVirtualBufferCaches(),
                harness.getFileReference(), harness.getDiskBufferCache(), fieldSerdes, fieldSerdes.length,
                harness.getBoomFilterFalsePositiveRate(), harness.getMergePolicy(), harness.getOperationTracker(),
                harness.getIOScheduler(), harness.getIOOperationCallbackFactory(),
=======
        testCtx = LSMBTreeTestContext.create(harness.getNCConfig(), harness.getIOManager(),
                harness.getVirtualBufferCaches(), harness.getFileReference(), harness.getDiskBufferCache(), fieldSerdes,
                fieldSerdes.length, harness.getBoomFilterFalsePositiveRate(), harness.getMergePolicy(),
                harness.getOperationTracker(), harness.getIOScheduler(), harness.getIOOperationCallbackFactory(),
>>>>>>> fcc0af0e
                harness.getPageWriteCallbackFactory(), harness.getMetadataPageManagerFactory(), false, true, false,
                harness.getCompressorDecompressorFactory());
        index = testCtx.getIndex();
    }

    @Override
    public void tearDown() throws Exception {
        harness.tearDown();
    }

    @Override
    protected void performInsertions() throws Exception {
        titu.insertIntTuples(testCtx, 10, harness.getRandom());
    }

    @Override
    protected void checkInsertions() throws Exception {
        titu.checkScan(testCtx);
    }

    @Override
    protected void clearCheckableInsertions() throws Exception {
        testCtx.getCheckTuples().clear();
    }

}<|MERGE_RESOLUTION|>--- conflicted
+++ resolved
@@ -54,17 +54,10 @@
     @Override
     public void setup() throws Exception {
         harness.setUp();
-<<<<<<< HEAD
-        testCtx = LSMBTreeTestContext.create(harness.getIOManager(), harness.getVirtualBufferCaches(),
-                harness.getFileReference(), harness.getDiskBufferCache(), fieldSerdes, fieldSerdes.length,
-                harness.getBoomFilterFalsePositiveRate(), harness.getMergePolicy(), harness.getOperationTracker(),
-                harness.getIOScheduler(), harness.getIOOperationCallbackFactory(),
-=======
         testCtx = LSMBTreeTestContext.create(harness.getNCConfig(), harness.getIOManager(),
                 harness.getVirtualBufferCaches(), harness.getFileReference(), harness.getDiskBufferCache(), fieldSerdes,
                 fieldSerdes.length, harness.getBoomFilterFalsePositiveRate(), harness.getMergePolicy(),
                 harness.getOperationTracker(), harness.getIOScheduler(), harness.getIOOperationCallbackFactory(),
->>>>>>> fcc0af0e
                 harness.getPageWriteCallbackFactory(), harness.getMetadataPageManagerFactory(), false, true, false,
                 harness.getCompressorDecompressorFactory());
         index = testCtx.getIndex();
