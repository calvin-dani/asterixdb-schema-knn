/*
 * Licensed to the Apache Software Foundation (ASF) under one
 * or more contributor license agreements.  See the NOTICE file
 * distributed with this work for additional information
 * regarding copyright ownership.  The ASF licenses this file
 * to you under the Apache License, Version 2.0 (the
 * "License"); you may not use this file except in compliance
 * with the License.  You may obtain a copy of the License at
 *
 *   http://www.apache.org/licenses/LICENSE-2.0
 *
 * Unless required by applicable law or agreed to in writing,
 * software distributed under the License is distributed on an
 * "AS IS" BASIS, WITHOUT WARRANTIES OR CONDITIONS OF ANY
 * KIND, either express or implied.  See the License for the
 * specific language governing permissions and limitations
 * under the License.
 */

package org.apache.hyracks.storage.am.lsm.btree;

import java.util.Random;

import org.apache.hyracks.api.application.INCServiceContext;
import org.apache.hyracks.api.dataflow.value.ISerializerDeserializer;
import org.apache.hyracks.api.exceptions.HyracksDataException;
import org.apache.hyracks.dataflow.common.data.accessors.ITupleReference;
import org.apache.hyracks.dataflow.common.data.marshalling.IntegerSerializerDeserializer;
import org.apache.hyracks.dataflow.common.data.marshalling.UTF8StringSerializerDeserializer;
import org.apache.hyracks.storage.am.btree.OrderedIndexTestContext;
import org.apache.hyracks.storage.am.btree.OrderedIndexTestDriver;
import org.apache.hyracks.storage.am.btree.OrderedIndexTestUtils;
import org.apache.hyracks.storage.am.btree.frames.BTreeLeafFrameType;
import org.apache.hyracks.storage.am.config.AccessMethodTestsConfig;
import org.apache.hyracks.storage.am.lsm.btree.impls.LSMBTree;
import org.apache.hyracks.storage.am.lsm.btree.util.LSMBTreeTestContext;
import org.apache.hyracks.storage.am.lsm.btree.util.LSMBTreeTestHarness;
import org.apache.hyracks.storage.am.lsm.common.api.ILSMIOOperation;
import org.apache.hyracks.storage.am.lsm.common.api.ILSMIOOperation.LSMIOOperationType;
import org.apache.hyracks.storage.am.lsm.common.api.ILSMIndexAccessor;
import org.apache.hyracks.storage.am.lsm.common.api.ILSMPageWriteCallbackFactory;
import org.apache.hyracks.storage.am.lsm.common.impls.LSMIndexPageWriteCallback;
import org.apache.hyracks.storage.common.IResource;
import org.apache.hyracks.storage.common.buffercache.IPageWriteCallback;
import org.apache.hyracks.storage.common.buffercache.IRateLimiter;
import org.apache.hyracks.storage.common.buffercache.SleepRateLimiter;
import org.apache.hyracks.storage.common.compression.NoOpCompressorDecompressorFactory;
import org.junit.After;
import org.junit.Assert;
import org.junit.Before;

@SuppressWarnings("rawtypes")
public class LSMBTreePageWriteCallbackTest extends OrderedIndexTestDriver {

    private final OrderedIndexTestUtils orderedIndexTestUtils;

    // Uses NoOp compressor/decompressor to mitigate assertions against number of pages
    private final LSMBTreeTestHarness harness = new LSMBTreeTestHarness(NoOpCompressorDecompressorFactory.INSTANCE);

    private final int PAGES_PER_FORCE = 16;

    private int pageCounter = 0;
    private LSMIndexPageWriteCallback lastCallback = null;
    private final IRateLimiter testLimiter = new IRateLimiter() {
        final IRateLimiter limiter = SleepRateLimiter.create(100 * 1000);

        @Override
        public void setRate(double ratePerSecond) {

        }

        @Override
        public void request(int numOfPermits) throws HyracksDataException {
            limiter.request(numOfPermits);
            pageCounter++;
        }
    };

    private final ILSMPageWriteCallbackFactory pageWriteCallbackFactory = new ILSMPageWriteCallbackFactory() {
        private static final long serialVersionUID = 1L;

        @Override
        public void initialize(INCServiceContext ncCtx, IResource resource) {
            // no op
        }

        @Override
        public IPageWriteCallback createPageWriteCallback() throws HyracksDataException {
            lastCallback = new LSMIndexPageWriteCallback(testLimiter, PAGES_PER_FORCE);
            return lastCallback;
        }
    };

    public LSMBTreePageWriteCallbackTest() {
        super(LSMBTreeTestHarness.LEAF_FRAMES_TO_TEST);
        this.orderedIndexTestUtils = new OrderedIndexTestUtils();

    }

    @Before
    public void setUp() throws HyracksDataException {
        harness.setUp();
    }

    @After
    public void tearDown() throws HyracksDataException {
        harness.tearDown();
    }

    @Override
    protected OrderedIndexTestContext createTestContext(ISerializerDeserializer[] fieldSerdes, int numKeys,
            BTreeLeafFrameType leafType, boolean filtered) throws Exception {
<<<<<<< HEAD
        return LSMBTreeTestContext.create(harness.getIOManager(), harness.getVirtualBufferCaches(),
                harness.getFileReference(), harness.getDiskBufferCache(), fieldSerdes, numKeys,
                harness.getBoomFilterFalsePositiveRate(), harness.getMergePolicy(), harness.getOperationTracker(),
                harness.getIOScheduler(), harness.getIOOperationCallbackFactory(), pageWriteCallbackFactory,
                harness.getMetadataPageManagerFactory(), false, true, false,
=======
        return LSMBTreeTestContext.create(harness.getNCConfig(), harness.getIOManager(),
                harness.getVirtualBufferCaches(), harness.getFileReference(), harness.getDiskBufferCache(), fieldSerdes,
                numKeys, harness.getBoomFilterFalsePositiveRate(), harness.getMergePolicy(),
                harness.getOperationTracker(), harness.getIOScheduler(), harness.getIOOperationCallbackFactory(),
                pageWriteCallbackFactory, harness.getMetadataPageManagerFactory(), false, true, false,
>>>>>>> fcc0af0e
                harness.getCompressorDecompressorFactory());
    }

    @Override
    protected Random getRandom() {
        return harness.getRandom();
    }

    @Override
    protected void runTest(ISerializerDeserializer[] fieldSerdes, int numKeys, BTreeLeafFrameType leafType,
            ITupleReference lowKey, ITupleReference highKey, ITupleReference prefixLowKey,
            ITupleReference prefixHighKey) throws Exception {
        OrderedIndexTestContext ctx = createTestContext(fieldSerdes, numKeys, leafType, false);
        ctx.getIndex().create();
        ctx.getIndex().activate();
        // Start off with one tree bulk loaded.
        // We assume all fieldSerdes are of the same type. Check the first one
        // to determine which field types to generate.
        if (fieldSerdes[0] instanceof IntegerSerializerDeserializer) {
            orderedIndexTestUtils.bulkLoadIntTuples(ctx, numTuplesToInsert, getRandom());
        } else if (fieldSerdes[0] instanceof UTF8StringSerializerDeserializer) {
            orderedIndexTestUtils.bulkLoadStringTuples(ctx, numTuplesToInsert, getRandom());
        }

        int maxTreesToMerge = AccessMethodTestsConfig.LSM_BTREE_MAX_TREES_TO_MERGE;
        for (int i = 0; i < maxTreesToMerge; i++) {
            for (int j = 0; j < i; j++) {
                if (fieldSerdes[0] instanceof IntegerSerializerDeserializer) {
                    orderedIndexTestUtils.insertIntTuples(ctx, numTuplesToInsert, getRandom());
                    // Deactivate and the re-activate the index to force it flush its in memory component
                    ctx.getIndex().deactivate();
                    ctx.getIndex().activate();
                } else if (fieldSerdes[0] instanceof UTF8StringSerializerDeserializer) {
                    orderedIndexTestUtils.insertStringTuples(ctx, numTuplesToInsert, getRandom());
                    // Deactivate and the re-activate the index to force it flush its in memory component
                    ctx.getIndex().deactivate();
                    ctx.getIndex().activate();
                }
            }
            pageCounter = 0;
            ILSMIndexAccessor accessor = (ILSMIndexAccessor) ctx.getIndexAccessor();
            ILSMIOOperation mergeOp = accessor.scheduleMerge(((LSMBTree) ctx.getIndex()).getDiskComponents());
            mergeOp.addCompleteListener(op -> {
                if (op.getIOOperationType() == LSMIOOperationType.MERGE) {
                    long numPages = op.getNewComponent().getComponentSize()
                            / harness.getDiskBufferCache().getPageSizeWithHeader() - 1;
                    // we skipped the metadata page for simplicity
                    Assert.assertEquals(numPages, pageCounter);
                    Assert.assertEquals(numPages / PAGES_PER_FORCE, lastCallback.getTotalForces());
                }
            });

        }
        ctx.getIndex().deactivate();
        ctx.getIndex().destroy();
    }

    @Override
    protected String getTestOpName() {
        return "Write Page Callback";
    }

}<|MERGE_RESOLUTION|>--- conflicted
+++ resolved
@@ -110,19 +110,11 @@
     @Override
     protected OrderedIndexTestContext createTestContext(ISerializerDeserializer[] fieldSerdes, int numKeys,
             BTreeLeafFrameType leafType, boolean filtered) throws Exception {
-<<<<<<< HEAD
-        return LSMBTreeTestContext.create(harness.getIOManager(), harness.getVirtualBufferCaches(),
-                harness.getFileReference(), harness.getDiskBufferCache(), fieldSerdes, numKeys,
-                harness.getBoomFilterFalsePositiveRate(), harness.getMergePolicy(), harness.getOperationTracker(),
-                harness.getIOScheduler(), harness.getIOOperationCallbackFactory(), pageWriteCallbackFactory,
-                harness.getMetadataPageManagerFactory(), false, true, false,
-=======
         return LSMBTreeTestContext.create(harness.getNCConfig(), harness.getIOManager(),
                 harness.getVirtualBufferCaches(), harness.getFileReference(), harness.getDiskBufferCache(), fieldSerdes,
                 numKeys, harness.getBoomFilterFalsePositiveRate(), harness.getMergePolicy(),
                 harness.getOperationTracker(), harness.getIOScheduler(), harness.getIOOperationCallbackFactory(),
                 pageWriteCallbackFactory, harness.getMetadataPageManagerFactory(), false, true, false,
->>>>>>> fcc0af0e
                 harness.getCompressorDecompressorFactory());
     }
 
