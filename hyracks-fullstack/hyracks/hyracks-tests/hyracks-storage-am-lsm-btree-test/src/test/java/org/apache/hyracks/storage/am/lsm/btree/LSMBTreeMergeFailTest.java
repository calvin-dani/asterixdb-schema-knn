--- conflicted
+++ resolved
@@ -100,19 +100,11 @@
 
     protected LSMBTreeTestContext createTestContext(ISerializerDeserializer[] fieldSerdes, int numKeys,
             BTreeLeafFrameType leafType, boolean filtered) throws Exception {
-<<<<<<< HEAD
-        return LSMBTreeTestContext.create(harness.getIOManager(), harness.getVirtualBufferCaches(),
-                harness.getFileReference(), harness.getDiskBufferCache(), fieldSerdes, numKeys,
-                harness.getBoomFilterFalsePositiveRate(), harness.getMergePolicy(), harness.getOperationTracker(),
-                scheduler, harness.getIOOperationCallbackFactory(), harness.getPageWriteCallbackFactory(),
-                harness.getMetadataPageManagerFactory(), filtered, true, false,
-=======
         return LSMBTreeTestContext.create(harness.getNCConfig(), harness.getIOManager(),
                 harness.getVirtualBufferCaches(), harness.getFileReference(), harness.getDiskBufferCache(), fieldSerdes,
                 numKeys, harness.getBoomFilterFalsePositiveRate(), harness.getMergePolicy(),
                 harness.getOperationTracker(), scheduler, harness.getIOOperationCallbackFactory(),
                 harness.getPageWriteCallbackFactory(), harness.getMetadataPageManagerFactory(), filtered, true, false,
->>>>>>> fcc0af0e
                 harness.getCompressorDecompressorFactory());
     }
 
