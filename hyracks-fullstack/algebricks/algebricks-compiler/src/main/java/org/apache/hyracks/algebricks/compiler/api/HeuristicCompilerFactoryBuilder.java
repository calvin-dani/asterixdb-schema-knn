/*
 * Licensed to the Apache Software Foundation (ASF) under one
 * or more contributor license agreements.  See the NOTICE file
 * distributed with this work for additional information
 * regarding copyright ownership.  The ASF licenses this file
 * to you under the Apache License, Version 2.0 (the
 * "License"); you may not use this file except in compliance
 * with the License.  You may obtain a copy of the License at
 *
 *   http://www.apache.org/licenses/LICENSE-2.0
 *
 * Unless required by applicable law or agreed to in writing,
 * software distributed under the License is distributed on an
 * "AS IS" BASIS, WITHOUT WARRANTIES OR CONDITIONS OF ANY
 * KIND, either express or implied.  See the License for the
 * specific language governing permissions and limitations
 * under the License.
 */
package org.apache.hyracks.algebricks.compiler.api;

import org.apache.hyracks.algebricks.common.constraints.AlgebricksPartitionConstraint;
import org.apache.hyracks.algebricks.common.exceptions.AlgebricksException;
import org.apache.hyracks.algebricks.core.algebra.base.ILogicalPlan;
import org.apache.hyracks.algebricks.core.algebra.base.IOptimizationContext;
import org.apache.hyracks.algebricks.core.algebra.expressions.IConflictingTypeResolver;
import org.apache.hyracks.algebricks.core.algebra.expressions.IExpressionEvalSizeComputer;
import org.apache.hyracks.algebricks.core.algebra.expressions.IExpressionTypeComputer;
import org.apache.hyracks.algebricks.core.algebra.expressions.IMergeAggregationExpressionFactory;
import org.apache.hyracks.algebricks.core.algebra.expressions.IMissableTypeComputer;
import org.apache.hyracks.algebricks.core.algebra.metadata.IMetadataProvider;
import org.apache.hyracks.algebricks.core.algebra.prettyprint.IPlanPrettyPrinter;
import org.apache.hyracks.algebricks.core.algebra.prettyprint.PlanPrettyPrinter;
import org.apache.hyracks.algebricks.core.config.AlgebricksConfig;
import org.apache.hyracks.algebricks.core.jobgen.impl.JobGenContext;
import org.apache.hyracks.algebricks.core.jobgen.impl.PlanCompiler;
import org.apache.hyracks.algebricks.core.rewriter.base.AlgebricksOptimizationContext;
import org.apache.hyracks.algebricks.core.rewriter.base.HeuristicOptimizer;
import org.apache.hyracks.algebricks.core.rewriter.base.IOptimizationContextFactory;
import org.apache.hyracks.algebricks.core.rewriter.base.PhysicalOptimizationConfig;
import org.apache.hyracks.api.exceptions.IWarningCollector;
import org.apache.hyracks.api.job.IJobletEventListenerFactory;
import org.apache.hyracks.api.job.JobSpecification;

public class HeuristicCompilerFactoryBuilder extends AbstractCompilerFactoryBuilder {

    public static class DefaultOptimizationContextFactory implements IOptimizationContextFactory {

        public static final DefaultOptimizationContextFactory INSTANCE = new DefaultOptimizationContextFactory();

        private DefaultOptimizationContextFactory() {
        }

        @Override
        public IOptimizationContext createOptimizationContext(int varCounter,
                IExpressionEvalSizeComputer expressionEvalSizeComputer,
                IMergeAggregationExpressionFactory mergeAggregationExpressionFactory,
                IExpressionTypeComputer expressionTypeComputer, IMissableTypeComputer missableTypeComputer,
                IConflictingTypeResolver conflictingTypeResolver, PhysicalOptimizationConfig physicalOptimizationConfig,
                AlgebricksPartitionConstraint clusterLocations, IWarningCollector warningCollector) {
            IPlanPrettyPrinter prettyPrinter = PlanPrettyPrinter.createStringPlanPrettyPrinter();
            return new AlgebricksOptimizationContext(varCounter, expressionEvalSizeComputer,
                    mergeAggregationExpressionFactory, expressionTypeComputer, missableTypeComputer,
                    conflictingTypeResolver, physicalOptimizationConfig, clusterLocations, prettyPrinter,
                    warningCollector);
        }
    }

    private IOptimizationContextFactory optCtxFactory;

    public HeuristicCompilerFactoryBuilder() {
        this.optCtxFactory = DefaultOptimizationContextFactory.INSTANCE;
    }

    public HeuristicCompilerFactoryBuilder(IOptimizationContextFactory optCtxFactory) {
        this.optCtxFactory = optCtxFactory;
    }

    @Override
    public ICompilerFactory create() {
        return new ICompilerFactory() {
            @Override
            public ICompiler createCompiler(final ILogicalPlan plan, final IMetadataProvider<?, ?> metadata,
                    int varCounter) {
                final IOptimizationContext oc = optCtxFactory.createOptimizationContext(varCounter,
                        expressionEvalSizeComputer, mergeAggregationExpressionFactory, expressionTypeComputer,
                        missableTypeComputer, conflictingTypeResolver, physicalOptimizationConfig, clusterLocations,
                        warningCollector);
                oc.setMetadataDeclarations(metadata);
                final HeuristicOptimizer opt = new HeuristicOptimizer(plan, logicalRewrites, physicalRewrites, oc);
                return new ICompiler() {

                    @Override
                    public void optimize() throws AlgebricksException {
                        opt.optimize();
                    }

                    @Override
                    public JobSpecification createJob(Object appContext,
                            IJobletEventListenerFactory jobEventListenerFactory) throws AlgebricksException {
                        AlgebricksConfig.ALGEBRICKS_LOGGER.trace("Starting Job Generation.\n");
                        JobGenContext context = new JobGenContext(null, metadata, appContext,
                                serializerDeserializerProvider, hashFunctionFactoryProvider, hashFunctionFamilyProvider,
                                comparatorFactoryProvider, typeTraitProvider, binaryBooleanInspectorFactory,
                                binaryIntegerInspectorFactory, printerProvider, missingWriterFactory,
<<<<<<< HEAD
                                unnestingPositionWriterFactory, normalizedKeyComputerFactoryProvider,
                                expressionRuntimeProvider, expressionTypeComputer, oc, expressionEvalSizeComputer,
                                partialAggregationTypeComputer, predEvaluatorFactoryProvider,
                                physicalOptimizationConfig.getFrameSize(), clusterLocations, warningCollector,
                                maxWarnings);
=======
                                normalizedKeyComputerFactoryProvider, expressionRuntimeProvider, expressionTypeComputer,
                                oc, expressionEvalSizeComputer, partialAggregationTypeComputer,
                                predEvaluatorFactoryProvider, physicalOptimizationConfig.getFrameSize(),
                                clusterLocations, warningCollector, maxWarnings, physicalOptimizationConfig);
>>>>>>> 3ea8ef15

                        PlanCompiler pc = new PlanCompiler(context);
                        return pc.compilePlan(plan, jobEventListenerFactory);
                    }
                };
            }
        };
    }

}<|MERGE_RESOLUTION|>--- conflicted
+++ resolved
@@ -102,19 +102,11 @@
                                 serializerDeserializerProvider, hashFunctionFactoryProvider, hashFunctionFamilyProvider,
                                 comparatorFactoryProvider, typeTraitProvider, binaryBooleanInspectorFactory,
                                 binaryIntegerInspectorFactory, printerProvider, missingWriterFactory,
-<<<<<<< HEAD
                                 unnestingPositionWriterFactory, normalizedKeyComputerFactoryProvider,
                                 expressionRuntimeProvider, expressionTypeComputer, oc, expressionEvalSizeComputer,
                                 partialAggregationTypeComputer, predEvaluatorFactoryProvider,
                                 physicalOptimizationConfig.getFrameSize(), clusterLocations, warningCollector,
-                                maxWarnings);
-=======
-                                normalizedKeyComputerFactoryProvider, expressionRuntimeProvider, expressionTypeComputer,
-                                oc, expressionEvalSizeComputer, partialAggregationTypeComputer,
-                                predEvaluatorFactoryProvider, physicalOptimizationConfig.getFrameSize(),
-                                clusterLocations, warningCollector, maxWarnings, physicalOptimizationConfig);
->>>>>>> 3ea8ef15
-
+                                maxWarnings, physicalOptimizationConfig);
                         PlanCompiler pc = new PlanCompiler(context);
                         return pc.compilePlan(plan, jobEventListenerFactory);
                     }
