--- conflicted
+++ resolved
@@ -483,13 +483,6 @@
         if (aop.getOperatorTag() != LogicalOperatorTag.DATASOURCESCAN) {
             return Boolean.FALSE;
         }
-<<<<<<< HEAD
-        DataSourceScanOperator argScan = (DataSourceScanOperator) arg;
-        boolean isomorphic = op.getDataSource().getId().equals(argScan.getDataSource().getId())
-                && op.getOutputLimit() == argScan.getOutputLimit()
-                && Objects.equals(op.getProjectionFiltrationInfo(), argScan.getProjectionFiltrationInfo());
-=======
->>>>>>> 3f20e39b
 
         DataSourceScanOperator argScan = (DataSourceScanOperator) arg;
         IDataSource<?> dataSource = op.getDataSource();
@@ -500,7 +493,7 @@
         }
 
         isomorphic = op.getOutputLimit() == argScan.getOutputLimit()
-                && Objects.equals(op.getProjectionInfo(), argScan.getProjectionInfo());
+                && Objects.equals(op.getProjectionFiltrationInfo(), argScan.getProjectionFiltrationInfo());
         if (!isomorphic) {
             return Boolean.FALSE;
         }
