--- conflicted
+++ resolved
@@ -143,29 +143,15 @@
                                     Set<LogicalVariable> firstDeliveredVars = unorderedFirstDelivered.getColumnSet();
                                     UnorderedPartitionedProperty unorderedRequired =
                                             (UnorderedPartitionedProperty) requirements;
-<<<<<<< HEAD
-                                    Set<LogicalVariable> originalRequiredVars = unorderedRequired.getColumnSet();
                                     Set<LogicalVariable> modifiedRequiredVars = new ListSet<>();
                                     Map<LogicalVariable, EquivalenceClass> eqmap = context.getEquivalenceClassMap(op);
                                     Set<LogicalVariable> coveredVars = new ListSet<>();
-                                    List<LogicalVariable> keysFirst =
-                                            (keysRightBranch.containsAll(originalRequiredVars)) ? keysRightBranch
-                                                    : keysLeftBranch;
-                                    List<LogicalVariable> keysSecond =
-                                            keysFirst == keysRightBranch ? keysLeftBranch : keysRightBranch;
-                                    for (LogicalVariable r : originalRequiredVars) {
-                                        EquivalenceClass ecSnd = eqmap.get(r);
-=======
-                                    Set<LogicalVariable> modifiedRequiredVars = new ListSet<LogicalVariable>();
-                                    Map<LogicalVariable, EquivalenceClass> eqmap = context.getEquivalenceClassMap(op);
-                                    Set<LogicalVariable> coveredVars = new ListSet<LogicalVariable>();
                                     List<LogicalVariable> keysFirst = (keysRightBranch.containsAll(firstDeliveredVars))
                                             ? keysRightBranch : keysLeftBranch;
                                     List<LogicalVariable> keysSecond =
                                             keysFirst == keysRightBranch ? keysLeftBranch : keysRightBranch;
                                     for (LogicalVariable r : firstDeliveredVars) {
                                         EquivalenceClass ecFirst = eqmap.get(r);
->>>>>>> 32007cff
                                         boolean found = false;
                                         int j = 0;
                                         for (LogicalVariable rvar : keysFirst) {
@@ -181,27 +167,13 @@
                                                     + " among " + keysFirst);
                                         }
                                         LogicalVariable v2 = keysSecond.get(j);
-<<<<<<< HEAD
-                                        EquivalenceClass ecFst = eqmap.get(v2);
-                                        for (LogicalVariable vset1 : firstDeliveredVars) {
-                                            if (vset1 == v2 || ecFst != null && eqmap.get(vset1) == ecFst) {
-                                                if (!coveredVars.add(vset1)) {
-                                                    continue;
-                                                }
-                                                modifiedRequiredVars.add(r);
-                                                break;
-                                            }
-                                        }
-=======
                                         coveredVars.add(r);
                                         modifiedRequiredVars.add(v2);
->>>>>>> 32007cff
                                         if (coveredVars.equals(firstDeliveredVars)) {
                                             break;
                                         }
                                     }
                                     if (!coveredVars.equals(firstDeliveredVars)) {
-<<<<<<< HEAD
                                         throw new AlgebricksException(
                                                 "Could not modify the original required partitioning " + requirements
                                                         + " to agree with the partitioning property "
@@ -220,15 +192,6 @@
                                                 unorderedRequired.getNodeDomain());
                                     }
                                     return new Pair<>(false, unorderedFinalRequired);
-=======
-                                        throw new AlgebricksException("Could not modify " + requirements
-                                                + " to agree with partitioning property " + firstDeliveredPartitioning
-                                                + " delivered by previous input operator.");
-                                    }
-                                    UnorderedPartitionedProperty upp2 = new UnorderedPartitionedProperty(
-                                            modifiedRequiredVars, requirements.getNodeDomain());
-                                    return new Pair<>(false, upp2);
->>>>>>> 32007cff
                                 }
                                 case ORDERED_PARTITIONED: {
                                     throw new NotImplementedException();
