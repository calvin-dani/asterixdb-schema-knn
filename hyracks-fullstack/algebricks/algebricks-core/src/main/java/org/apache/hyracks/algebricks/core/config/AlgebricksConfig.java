/*
 * Licensed to the Apache Software Foundation (ASF) under one
 * or more contributor license agreements.  See the NOTICE file
 * distributed with this work for additional information
 * regarding copyright ownership.  The ASF licenses this file
 * to you under the Apache License, Version 2.0 (the
 * "License"); you may not use this file except in compliance
 * with the License.  You may obtain a copy of the License at
 *
 *   http://www.apache.org/licenses/LICENSE-2.0
 *
 * Unless required by applicable law or agreed to in writing,
 * software distributed under the License is distributed on an
 * "AS IS" BASIS, WITHOUT WARRANTIES OR CONDITIONS OF ANY
 * KIND, either express or implied.  See the License for the
 * specific language governing permissions and limitations
 * under the License.
 */
package org.apache.hyracks.algebricks.core.config;

import org.apache.hyracks.util.StorageUtil;
import org.apache.logging.log4j.LogManager;
import org.apache.logging.log4j.Logger;

public class AlgebricksConfig {

    public static final String ALGEBRICKS_LOGGER_NAME = "org.apache.hyracks.algebricks";
    public static final Logger ALGEBRICKS_LOGGER = LogManager.getLogger(ALGEBRICKS_LOGGER_NAME);
    public static final int SORT_SAMPLES_DEFAULT = 100;
    public static final boolean SORT_PARALLEL_DEFAULT = true;
    public static final boolean INDEX_ONLY_DEFAULT = true;
    public static final boolean SANITYCHECK_DEFAULT = false;
    public static final boolean EXTERNAL_FIELD_PUSHDOWN_DEFAULT = false;
    public static final boolean SUBPLAN_MERGE_DEFAULT = true;
    public static final boolean SUBPLAN_NESTEDPUSHDOWN_DEFAULT = true;
    public static final boolean MIN_MEMORY_ALLOCATION_DEFAULT = true;
<<<<<<< HEAD
    public static final boolean ARRAY_INDEX_DEFAULT = false;
=======
    public static final int EXTERNAL_SCAN_BUFFER_SIZE =
            StorageUtil.getIntSizeInBytes(8, StorageUtil.StorageUnit.KILOBYTE);
>>>>>>> ce5f3aa3
}<|MERGE_RESOLUTION|>--- conflicted
+++ resolved
@@ -34,10 +34,7 @@
     public static final boolean SUBPLAN_MERGE_DEFAULT = true;
     public static final boolean SUBPLAN_NESTEDPUSHDOWN_DEFAULT = true;
     public static final boolean MIN_MEMORY_ALLOCATION_DEFAULT = true;
-<<<<<<< HEAD
     public static final boolean ARRAY_INDEX_DEFAULT = false;
-=======
     public static final int EXTERNAL_SCAN_BUFFER_SIZE =
             StorageUtil.getIntSizeInBytes(8, StorageUtil.StorageUnit.KILOBYTE);
->>>>>>> ce5f3aa3
 }