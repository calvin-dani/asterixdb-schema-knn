--- conflicted
+++ resolved
@@ -26,7 +26,6 @@
 
     public static final String ALGEBRICKS_LOGGER_NAME = "org.apache.hyracks.algebricks";
     public static final Logger ALGEBRICKS_LOGGER = LogManager.getLogger(ALGEBRICKS_LOGGER_NAME);
-<<<<<<< HEAD
     public static final int SORT_SAMPLES_DEFAULT = 100;
     public static final boolean SORT_PARALLEL_DEFAULT = true;
     public static final boolean INDEX_ONLY_DEFAULT = true;
@@ -35,10 +34,6 @@
     public static final boolean SUBPLAN_MERGE_DEFAULT = true;
     public static final boolean SUBPLAN_NESTEDPUSHDOWN_DEFAULT = true;
     public static final boolean MIN_MEMORY_ALLOCATION_DEFAULT = true;
-=======
-    public static final int SORT_SAMPLES = 100;
     public static final int EXTERNAL_SCAN_BUFFER_SIZE =
-            StorageUtil.getIntSizeInBytes(4, StorageUtil.StorageUnit.KILOBYTE);
-    public static final boolean SORT_PARALLEL = true;
->>>>>>> 3ea8ef15
+            StorageUtil.getIntSizeInBytes(8, StorageUtil.StorageUnit.KILOBYTE);
 }