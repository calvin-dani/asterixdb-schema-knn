--- conflicted
+++ resolved
@@ -783,8 +783,6 @@
         try {
             jsonGenerator.writeStringField(OPERATOR_FIELD, "select");
             writeStringFieldExpression(CONDITION_FIELD, op.getCondition(), indent);
-<<<<<<< HEAD
-=======
             if (op.getRetainMissingAsValue() != null) {
                 LogicalVariable placeholderVar = op.getMissingPlaceholderVariable();
                 IAlgebricksConstantValue retainValue = op.getRetainMissingAsValue();
@@ -793,7 +791,6 @@
                 }
                 jsonGenerator.writeStringField("retain-untrue-value", String.valueOf(retainValue));
             }
->>>>>>> fcc0af0e
             if (op.isProjectPushed()) {
                 writeArrayFieldOfVariables(PROJECT_VARIABLES_FIELD, op.getProjectVariables());
             }
