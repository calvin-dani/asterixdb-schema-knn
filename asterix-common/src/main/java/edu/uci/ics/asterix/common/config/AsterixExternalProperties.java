/*
 * Copyright 2009-2013 by The Regents of the University of California
 * Licensed under the Apache License, Version 2.0 (the "License");
 * you may not use this file except in compliance with the License.
 * you may obtain a copy of the License from
 * 
 *     http://www.apache.org/licenses/LICENSE-2.0
 * 
 * Unless required by applicable law or agreed to in writing, software
 * distributed under the License is distributed on an "AS IS" BASIS,
 * WITHOUT WARRANTIES OR CONDITIONS OF ANY KIND, either express or implied.
 * See the License for the specific language governing permissions and
 * limitations under the License.
 */
package edu.uci.ics.asterix.common.config;

import java.util.logging.Level;

public class AsterixExternalProperties extends AbstractAsterixProperties {

    private static final String EXTERNAL_WEBPORT_KEY = "web.port";
    private static int EXTERNAL_WEBPORT_DEFAULT = 19001;

    private static final String EXTERNAL_LOGLEVEL_KEY = "log.level";
    private static Level EXTERNAL_LOGLEVEL_DEFAULT = Level.WARNING;

    private static final String EXTERNAL_APISERVER_KEY = "api.port";
    private static int EXTERNAL_APISERVER_DEFAULT = 19002;

<<<<<<< HEAD
    private static final String EXTERNAL_FEEDSERVER_KEY = "feed.port";
    private static int EXTERNAL_FEEDSERVER_DEFAULT = 19003;

    private static final String EXTERNAL_CC_JAVA_OPTS_KEY = "cc.java.opts";
    private static String EXTERNAL_CC_JAVA_OPTS_DEFAULT = "-Xmx1024m";

    private static final String EXTERNAL_NC_JAVA_OPTS_KEY = "nc.java.opts";
    private static String EXTERNAL_NC_JAVA_OPTS_DEFAULT = "-Xmx1024m";
=======
    private static final String EXTERNAL_MAX_WAIT_FOR_ACTIVE_CLUSTER = "max.wait.active.cluster";
    private static int EXTERNAL_MAX_WAIT_FOR_ACTIVE_CLUSTER_DEFAULT = 60;
>>>>>>> c449de97

    public AsterixExternalProperties(AsterixPropertiesAccessor accessor) {
        super(accessor);
    }

    public int getWebInterfacePort() {
        return accessor.getProperty(EXTERNAL_WEBPORT_KEY, EXTERNAL_WEBPORT_DEFAULT,
                PropertyInterpreters.getIntegerPropertyInterpreter());
    }

    public int getAPIServerPort() {
        return accessor.getProperty(EXTERNAL_APISERVER_KEY, EXTERNAL_APISERVER_DEFAULT,
                PropertyInterpreters.getIntegerPropertyInterpreter());
    }

    public int getFeedServerPort() {
        return accessor.getProperty(EXTERNAL_FEEDSERVER_KEY, EXTERNAL_FEEDSERVER_DEFAULT,
                PropertyInterpreters.getIntegerPropertyInterpreter());
    }

    public Level getLogLevel() {
        return accessor.getProperty(EXTERNAL_LOGLEVEL_KEY, EXTERNAL_LOGLEVEL_DEFAULT,
                PropertyInterpreters.getLevelPropertyInterpreter());
    }

<<<<<<< HEAD
    public String getNCJavaParams() {
        return accessor.getProperty(EXTERNAL_NC_JAVA_OPTS_KEY, EXTERNAL_NC_JAVA_OPTS_DEFAULT,
                PropertyInterpreters.getStringPropertyInterpreter());
    }

    public String getCCJavaParams() {
        return accessor.getProperty(EXTERNAL_CC_JAVA_OPTS_KEY, EXTERNAL_CC_JAVA_OPTS_DEFAULT,
                PropertyInterpreters.getStringPropertyInterpreter());
=======
    public int getMaxWaitClusterActive() {
        return accessor.getProperty(EXTERNAL_MAX_WAIT_FOR_ACTIVE_CLUSTER, EXTERNAL_MAX_WAIT_FOR_ACTIVE_CLUSTER_DEFAULT,
                PropertyInterpreters.getIntegerPropertyInterpreter());
>>>>>>> c449de97
    }
}<|MERGE_RESOLUTION|>--- conflicted
+++ resolved
@@ -27,7 +27,6 @@
     private static final String EXTERNAL_APISERVER_KEY = "api.port";
     private static int EXTERNAL_APISERVER_DEFAULT = 19002;
 
-<<<<<<< HEAD
     private static final String EXTERNAL_FEEDSERVER_KEY = "feed.port";
     private static int EXTERNAL_FEEDSERVER_DEFAULT = 19003;
 
@@ -36,10 +35,9 @@
 
     private static final String EXTERNAL_NC_JAVA_OPTS_KEY = "nc.java.opts";
     private static String EXTERNAL_NC_JAVA_OPTS_DEFAULT = "-Xmx1024m";
-=======
+    
     private static final String EXTERNAL_MAX_WAIT_FOR_ACTIVE_CLUSTER = "max.wait.active.cluster";
     private static int EXTERNAL_MAX_WAIT_FOR_ACTIVE_CLUSTER_DEFAULT = 60;
->>>>>>> c449de97
 
     public AsterixExternalProperties(AsterixPropertiesAccessor accessor) {
         super(accessor);
@@ -65,7 +63,6 @@
                 PropertyInterpreters.getLevelPropertyInterpreter());
     }
 
-<<<<<<< HEAD
     public String getNCJavaParams() {
         return accessor.getProperty(EXTERNAL_NC_JAVA_OPTS_KEY, EXTERNAL_NC_JAVA_OPTS_DEFAULT,
                 PropertyInterpreters.getStringPropertyInterpreter());
@@ -74,10 +71,10 @@
     public String getCCJavaParams() {
         return accessor.getProperty(EXTERNAL_CC_JAVA_OPTS_KEY, EXTERNAL_CC_JAVA_OPTS_DEFAULT,
                 PropertyInterpreters.getStringPropertyInterpreter());
-=======
+    }
+    
     public int getMaxWaitClusterActive() {
         return accessor.getProperty(EXTERNAL_MAX_WAIT_FOR_ACTIVE_CLUSTER, EXTERNAL_MAX_WAIT_FOR_ACTIVE_CLUSTER_DEFAULT,
                 PropertyInterpreters.getIntegerPropertyInterpreter());
->>>>>>> c449de97
     }
 }