/*
 * Copyright 2009-2013 by The Regents of the University of California
 * Licensed under the Apache License, Version 2.0 (the "License");
 * you may not use this file except in compliance with the License.
 * you may obtain a copy of the License from
 * 
 *     http://www.apache.org/licenses/LICENSE-2.0
 * 
 * Unless required by applicable law or agreed to in writing, software
 * distributed under the License is distributed on an "AS IS" BASIS,
 * WITHOUT WARRANTIES OR CONDITIONS OF ANY KIND, either express or implied.
 * See the License for the specific language governing permissions and
 * limitations under the License.
 */

package edu.uci.ics.asterix.common.context;

import java.util.Set;
import java.util.concurrent.atomic.AtomicInteger;

import edu.uci.ics.hyracks.api.exceptions.HyracksDataException;
import edu.uci.ics.hyracks.storage.am.common.api.IModificationOperationCallback;
import edu.uci.ics.hyracks.storage.am.common.api.ISearchOperationCallback;
import edu.uci.ics.hyracks.storage.am.common.impls.NoOpOperationCallback;
import edu.uci.ics.hyracks.storage.am.lsm.common.api.ILSMIndex;
import edu.uci.ics.hyracks.storage.am.lsm.common.api.ILSMIndexAccessor;
import edu.uci.ics.hyracks.storage.am.lsm.common.api.ILSMIndexInternal;
import edu.uci.ics.hyracks.storage.am.lsm.common.impls.LSMOperationType;

public class PrimaryIndexOperationTracker extends BaseOperationTracker {

    // Number of active operations on an ILSMIndex instance.
    private final AtomicInteger numActiveOperations;

<<<<<<< HEAD
    public PrimaryIndexOperationTracker(DatasetLifecycleManager datasetLifecycleManager, int datasetID,
            ILSMIOOperationCallbackFactory ioOpCallbackFactory) {
        super(datasetLifecycleManager, ioOpCallbackFactory, datasetID);
=======
    public PrimaryIndexOperationTracker(DatasetLifecycleManager datasetLifecycleManager, int datasetID) {
        super(datasetLifecycleManager, datasetID);
>>>>>>> b6b73086
        this.numActiveOperations = new AtomicInteger();
    }

    @Override
    public void beforeOperation(ILSMIndex index, LSMOperationType opType, ISearchOperationCallback searchCallback,
            IModificationOperationCallback modificationCallback) throws HyracksDataException {
        if (opType == LSMOperationType.MODIFICATION || opType == LSMOperationType.FORCE_MODIFICATION) {
<<<<<<< HEAD
            numActiveOperations.incrementAndGet();
=======
            incrementNumActiveOperations(modificationCallback);
>>>>>>> b6b73086
        } else if (opType == LSMOperationType.FLUSH || opType == LSMOperationType.MERGE) {
            datasetLifecycleManager.declareActiveIOOperation(datasetID);
        }
    }

    @Override
    public void afterOperation(ILSMIndex index, LSMOperationType opType, ISearchOperationCallback searchCallback,
            IModificationOperationCallback modificationCallback) throws HyracksDataException {
        // Searches are immediately considered complete, because they should not prevent the execution of flushes.
        if (opType == LSMOperationType.SEARCH || opType == LSMOperationType.FLUSH || opType == LSMOperationType.MERGE) {
            completeOperation(index, opType, searchCallback, modificationCallback);
        }
    }

    @Override
    public void completeOperation(ILSMIndex index, LSMOperationType opType, ISearchOperationCallback searchCallback,
            IModificationOperationCallback modificationCallback) throws HyracksDataException {
        if (opType == LSMOperationType.MODIFICATION || opType == LSMOperationType.FORCE_MODIFICATION) {
<<<<<<< HEAD
            numActiveOperations.decrementAndGet();
        } else if (opType == LSMOperationType.FLUSH || opType == LSMOperationType.MERGE) {
            datasetLifecycleManager.undeclareActiveIOOperation(datasetID);
        }

        if (opType == LSMOperationType.MODIFICATION || opType == LSMOperationType.FORCE_MODIFICATION) {
            flushIfFull();
=======
            decrementNumActiveOperations(modificationCallback);
            flushIfFull();
        } else if (opType == LSMOperationType.FLUSH || opType == LSMOperationType.MERGE) {
            datasetLifecycleManager.undeclareActiveIOOperation(datasetID);
>>>>>>> b6b73086
        }
    }

    private void flushIfFull() throws HyracksDataException {
        // If we need a flush, and this is the last completing operation, then schedule the flush. 
        // TODO: Is there a better way to check if we need to flush instead of communicating with the datasetLifecycleManager each time?
        Set<ILSMIndex> indexes = datasetLifecycleManager.getDatasetIndexes(datasetID);
        boolean needsFlush = false;
        for (ILSMIndex lsmIndex : indexes) {
            if (((ILSMIndexInternal) lsmIndex).hasFlushRequestForCurrentMutableComponent()) {
                needsFlush = true;
                break;
            }
        }
        synchronized (this) {
            if (needsFlush && numActiveOperations.get() == 0) {
                for (ILSMIndex lsmIndex : indexes) {
                    ILSMIndexAccessor accessor = (ILSMIndexAccessor) lsmIndex.createAccessor(
                            NoOpOperationCallback.INSTANCE, NoOpOperationCallback.INSTANCE);
<<<<<<< HEAD
                    accessor.scheduleFlush(((BaseOperationTracker) lsmIndex.getOperationTracker())
                            .getIOOperationCallback());
=======
                    accessor.scheduleFlush(lsmIndex.getIOOperationCallback());
>>>>>>> b6b73086
                }
            }
        }
    }

    public void exclusiveJobCommitted() throws HyracksDataException {
        numActiveOperations.set(0);
        flushIfFull();
<<<<<<< HEAD
=======
    }

    public int getNumActiveOperations() {
        return numActiveOperations.get();
    }

    private void incrementNumActiveOperations(IModificationOperationCallback modificationCallback) {
        //modificationCallback can be NoOpOperationCallback when redo/undo operations are executed. 
        if (modificationCallback != NoOpOperationCallback.INSTANCE) {
            numActiveOperations.incrementAndGet();
            ((AbstractOperationCallback) modificationCallback).incrementLocalNumActiveOperations();
        }
    }

    private void decrementNumActiveOperations(IModificationOperationCallback modificationCallback) {
        //modificationCallback can be NoOpOperationCallback when redo/undo operations are executed.
        if (modificationCallback != NoOpOperationCallback.INSTANCE) {
            numActiveOperations.decrementAndGet();
            ((AbstractOperationCallback) modificationCallback).decrementLocalNumActiveOperations();
        }
>>>>>>> b6b73086
    }

    public void cleanupNumActiveOperationsForAbortedJob(AbstractOperationCallback callback) {
        int delta = callback.getLocalNumActiveOperations() * -1;
        numActiveOperations.getAndAdd(delta);
        callback.resetLocalNumActiveOperations();
    }
}<|MERGE_RESOLUTION|>--- conflicted
+++ resolved
@@ -18,6 +18,7 @@
 import java.util.Set;
 import java.util.concurrent.atomic.AtomicInteger;
 
+import edu.uci.ics.asterix.common.transactions.AbstractOperationCallback;
 import edu.uci.ics.hyracks.api.exceptions.HyracksDataException;
 import edu.uci.ics.hyracks.storage.am.common.api.IModificationOperationCallback;
 import edu.uci.ics.hyracks.storage.am.common.api.ISearchOperationCallback;
@@ -32,14 +33,8 @@
     // Number of active operations on an ILSMIndex instance.
     private final AtomicInteger numActiveOperations;
 
-<<<<<<< HEAD
-    public PrimaryIndexOperationTracker(DatasetLifecycleManager datasetLifecycleManager, int datasetID,
-            ILSMIOOperationCallbackFactory ioOpCallbackFactory) {
-        super(datasetLifecycleManager, ioOpCallbackFactory, datasetID);
-=======
     public PrimaryIndexOperationTracker(DatasetLifecycleManager datasetLifecycleManager, int datasetID) {
         super(datasetLifecycleManager, datasetID);
->>>>>>> b6b73086
         this.numActiveOperations = new AtomicInteger();
     }
 
@@ -47,11 +42,7 @@
     public void beforeOperation(ILSMIndex index, LSMOperationType opType, ISearchOperationCallback searchCallback,
             IModificationOperationCallback modificationCallback) throws HyracksDataException {
         if (opType == LSMOperationType.MODIFICATION || opType == LSMOperationType.FORCE_MODIFICATION) {
-<<<<<<< HEAD
-            numActiveOperations.incrementAndGet();
-=======
             incrementNumActiveOperations(modificationCallback);
->>>>>>> b6b73086
         } else if (opType == LSMOperationType.FLUSH || opType == LSMOperationType.MERGE) {
             datasetLifecycleManager.declareActiveIOOperation(datasetID);
         }
@@ -70,20 +61,10 @@
     public void completeOperation(ILSMIndex index, LSMOperationType opType, ISearchOperationCallback searchCallback,
             IModificationOperationCallback modificationCallback) throws HyracksDataException {
         if (opType == LSMOperationType.MODIFICATION || opType == LSMOperationType.FORCE_MODIFICATION) {
-<<<<<<< HEAD
-            numActiveOperations.decrementAndGet();
-        } else if (opType == LSMOperationType.FLUSH || opType == LSMOperationType.MERGE) {
-            datasetLifecycleManager.undeclareActiveIOOperation(datasetID);
-        }
-
-        if (opType == LSMOperationType.MODIFICATION || opType == LSMOperationType.FORCE_MODIFICATION) {
-            flushIfFull();
-=======
             decrementNumActiveOperations(modificationCallback);
             flushIfFull();
         } else if (opType == LSMOperationType.FLUSH || opType == LSMOperationType.MERGE) {
             datasetLifecycleManager.undeclareActiveIOOperation(datasetID);
->>>>>>> b6b73086
         }
     }
 
@@ -103,12 +84,7 @@
                 for (ILSMIndex lsmIndex : indexes) {
                     ILSMIndexAccessor accessor = (ILSMIndexAccessor) lsmIndex.createAccessor(
                             NoOpOperationCallback.INSTANCE, NoOpOperationCallback.INSTANCE);
-<<<<<<< HEAD
-                    accessor.scheduleFlush(((BaseOperationTracker) lsmIndex.getOperationTracker())
-                            .getIOOperationCallback());
-=======
                     accessor.scheduleFlush(lsmIndex.getIOOperationCallback());
->>>>>>> b6b73086
                 }
             }
         }
@@ -117,8 +93,6 @@
     public void exclusiveJobCommitted() throws HyracksDataException {
         numActiveOperations.set(0);
         flushIfFull();
-<<<<<<< HEAD
-=======
     }
 
     public int getNumActiveOperations() {
@@ -139,7 +113,6 @@
             numActiveOperations.decrementAndGet();
             ((AbstractOperationCallback) modificationCallback).decrementLocalNumActiveOperations();
         }
->>>>>>> b6b73086
     }
 
     public void cleanupNumActiveOperationsForAbortedJob(AbstractOperationCallback callback) {
@@ -147,4 +120,5 @@
         numActiveOperations.getAndAdd(delta);
         callback.resetLocalNumActiveOperations();
     }
+
 }