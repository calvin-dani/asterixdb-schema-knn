/*
 * Copyright 2009-2013 by The Regents of the University of California
 * Licensed under the Apache License, Version 2.0 (the "License");
 * you may not use this file except in compliance with the License.
 * you may obtain a copy of the License from
 * 
 *     http://www.apache.org/licenses/LICENSE-2.0
 * 
 * Unless required by applicable law or agreed to in writing, software
 * distributed under the License is distributed on an "AS IS" BASIS,
 * WITHOUT WARRANTIES OR CONDITIONS OF ANY KIND, either express or implied.
 * See the License for the specific language governing permissions and
 * limitations under the License.
 */
package edu.uci.ics.asterix.common.config;

public class AsterixStorageProperties extends AbstractAsterixProperties {

    private static final String STORAGE_BUFFERCACHE_PAGESIZE_KEY = "storage.buffercache.pagesize";
    private static int STORAGE_BUFFERCACHE_PAGESIZE_DEFAULT = (128 << 10); // 128KB

    private static final String STORAGE_BUFFERCACHE_SIZE_KEY = "storage.buffercache.size";
    private static final long STORAGE_BUFFERCACHE_SIZE_DEFAULT = (512 << 20); // 512 MB

    private static final String STORAGE_BUFFERCACHE_MAXOPENFILES_KEY = "storage.buffercache.maxopenfiles";
    private static int STORAGE_BUFFERCACHE_MAXOPENFILES_DEFAULT = Integer.MAX_VALUE;

    private static final String STORAGE_MEMORYCOMPONENT_PAGESIZE_KEY = "storage.memorycomponent.pagesize";
    private static final int STORAGE_MEMORYCOMPONENT_PAGESIZE_DEFAULT = (128 << 10); // 128KB

    private static final String STORAGE_MEMORYCOMPONENT_NUMPAGES_KEY = "storage.memorycomponent.numpages";
    private static final int STORAGE_MEMORYCOMPONENT_NUMPAGES_DEFAULT = 256; // ... so 32MB components

    private static final String STORAGE_METADATA_MEMORYCOMPONENT_NUMPAGES_KEY = "storage.metadata.memorycomponent.numpages";
    private static final int STORAGE_METADATA_MEMORYCOMPONENT_NUMPAGES_DEFAULT = 256; // ... so 32MB components

    private static final String STORAGE_MEMORYCOMPONENT_NUMCOMPONENTS_KEY = "storage.memorycomponent.numcomponents";
    private static final int STORAGE_MEMORYCOMPONENT_NUMCOMPONENTS_DEFAULT = 2; // 2 components

    private static final String STORAGE_MEMORYCOMPONENT_NUMCOMPONENTS_KEY = "storage.memorycomponent.numcomponents";
    private static final int STORAGE_MEMORYCOMPONENT_NUMCOMPONENTS_DEFAULT = 2; // 2 components

    private static final String STORAGE_MEMORYCOMPONENT_GLOBALBUDGET_KEY = "storage.memorycomponent.globalbudget";
    private static final long STORAGE_MEMORYCOMPONENT_GLOBALBUDGET_DEFAULT = 536870912; // 512MB

    private static final String STORAGE_LSM_BLOOMFILTER_FALSEPOSITIVERATE_KEY = "storage.lsm.bloomfilter.falsepositiverate";
    private static double STORAGE_LSM_BLOOMFILTER_FALSEPOSITIVERATE_DEFAULT = 0.01;

    public AsterixStorageProperties(AsterixPropertiesAccessor accessor) {
        super(accessor);
    }

    public int getBufferCachePageSize() {
        return accessor.getProperty(STORAGE_BUFFERCACHE_PAGESIZE_KEY, STORAGE_BUFFERCACHE_PAGESIZE_DEFAULT,
                PropertyInterpreters.getIntegerPropertyInterpreter());
    }

    public long getBufferCacheSize() {
        return accessor.getProperty(STORAGE_BUFFERCACHE_SIZE_KEY, STORAGE_BUFFERCACHE_SIZE_DEFAULT,
                PropertyInterpreters.getLongPropertyInterpreter());
    }

    public int getBufferCacheNumPages() {
        return (int) (getBufferCacheSize() / getBufferCachePageSize());
    }

    public int getBufferCacheMaxOpenFiles() {
        return accessor.getProperty(STORAGE_BUFFERCACHE_MAXOPENFILES_KEY, STORAGE_BUFFERCACHE_MAXOPENFILES_DEFAULT,
                PropertyInterpreters.getIntegerPropertyInterpreter());
    }

    public int getMemoryComponentPageSize() {
        return accessor.getProperty(STORAGE_MEMORYCOMPONENT_PAGESIZE_KEY, STORAGE_MEMORYCOMPONENT_PAGESIZE_DEFAULT,
                PropertyInterpreters.getIntegerPropertyInterpreter());
    }

    public int getMemoryComponentNumPages() {
        return accessor.getProperty(STORAGE_MEMORYCOMPONENT_NUMPAGES_KEY, STORAGE_MEMORYCOMPONENT_NUMPAGES_DEFAULT,
                PropertyInterpreters.getIntegerPropertyInterpreter());
    }

<<<<<<< HEAD
=======
    public int getMetadataMemoryComponentNumPages() {
        return accessor
                .getProperty(STORAGE_METADATA_MEMORYCOMPONENT_NUMPAGES_KEY,
                        STORAGE_METADATA_MEMORYCOMPONENT_NUMPAGES_DEFAULT,
                        PropertyInterpreters.getIntegerPropertyInterpreter());
    }

>>>>>>> b6b73086
    public int getMemoryComponentsNum() {
        return accessor.getProperty(STORAGE_MEMORYCOMPONENT_NUMCOMPONENTS_KEY,
                STORAGE_MEMORYCOMPONENT_NUMCOMPONENTS_DEFAULT, PropertyInterpreters.getIntegerPropertyInterpreter());
    }

    public long getMemoryComponentGlobalBudget() {
        return accessor.getProperty(STORAGE_MEMORYCOMPONENT_GLOBALBUDGET_KEY,
                STORAGE_MEMORYCOMPONENT_GLOBALBUDGET_DEFAULT, PropertyInterpreters.getLongPropertyInterpreter());
    }

    public double getBloomFilterFalsePositiveRate() {
        return accessor.getProperty(STORAGE_LSM_BLOOMFILTER_FALSEPOSITIVERATE_KEY,
                STORAGE_LSM_BLOOMFILTER_FALSEPOSITIVERATE_DEFAULT, PropertyInterpreters.getDoublePropertyInterpreter());
    }
}<|MERGE_RESOLUTION|>--- conflicted
+++ resolved
@@ -33,9 +33,6 @@
 
     private static final String STORAGE_METADATA_MEMORYCOMPONENT_NUMPAGES_KEY = "storage.metadata.memorycomponent.numpages";
     private static final int STORAGE_METADATA_MEMORYCOMPONENT_NUMPAGES_DEFAULT = 256; // ... so 32MB components
-
-    private static final String STORAGE_MEMORYCOMPONENT_NUMCOMPONENTS_KEY = "storage.memorycomponent.numcomponents";
-    private static final int STORAGE_MEMORYCOMPONENT_NUMCOMPONENTS_DEFAULT = 2; // 2 components
 
     private static final String STORAGE_MEMORYCOMPONENT_NUMCOMPONENTS_KEY = "storage.memorycomponent.numcomponents";
     private static final int STORAGE_MEMORYCOMPONENT_NUMCOMPONENTS_DEFAULT = 2; // 2 components
@@ -79,8 +76,6 @@
                 PropertyInterpreters.getIntegerPropertyInterpreter());
     }
 
-<<<<<<< HEAD
-=======
     public int getMetadataMemoryComponentNumPages() {
         return accessor
                 .getProperty(STORAGE_METADATA_MEMORYCOMPONENT_NUMPAGES_KEY,
@@ -88,7 +83,6 @@
                         PropertyInterpreters.getIntegerPropertyInterpreter());
     }
 
->>>>>>> b6b73086
     public int getMemoryComponentsNum() {
         return accessor.getProperty(STORAGE_MEMORYCOMPONENT_NUMCOMPONENTS_KEY,
                 STORAGE_MEMORYCOMPONENT_NUMCOMPONENTS_DEFAULT, PropertyInterpreters.getIntegerPropertyInterpreter());
