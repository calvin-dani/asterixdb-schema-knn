<!--
 ! Copyright 2009-2013 by The Regents of the University of California
 ! Licensed under the Apache License, Version 2.0 (the "License");
 ! you may not use this file except in compliance with the License.
 ! you may obtain a copy of the License from
 ! 
 !     http://www.apache.org/licenses/LICENSE-2.0
 ! 
 ! Unless required by applicable law or agreed to in writing, software
 ! distributed under the License is distributed on an "AS IS" BASIS,
 ! WITHOUT WARRANTIES OR CONDITIONS OF ANY KIND, either express or implied.
 ! See the License for the specific language governing permissions and
 ! limitations under the License.
 !-->
<project xmlns="http://maven.apache.org/POM/4.0.0" xmlns:xsi="http://www.w3.org/2001/XMLSchema-instance" xsi:schemaLocation="http://maven.apache.org/POM/4.0.0 http://maven.apache.org/xsd/maven-4.0.0.xsd">
	<modelVersion>4.0.0</modelVersion>
	<parent>
		<artifactId>asterix</artifactId>
		<groupId>edu.uci.ics.asterix</groupId>
		<version>0.8.1-SNAPSHOT</version>
	</parent>
	<artifactId>asterix-common</artifactId>
	<build>
		<plugins>
			<plugin>
				<groupId>org.apache.maven.plugins</groupId>
				<artifactId>maven-compiler-plugin</artifactId>
				<version>2.0.2</version>
				<configuration>
					<source>1.7</source>
					<target>1.7</target>
					<fork>true</fork>
				</configuration>
			</plugin>
			<plugin>
				<groupId>org.jvnet.jaxb2.maven2</groupId>
				<artifactId>maven-jaxb2-plugin</artifactId>
				<executions>
					<execution>
						<id>configuration</id>
						<goals>
							<goal>generate</goal>
						</goals>
						<configuration>
							<args>
								<arg>-Xsetters</arg>
								<arg>-Xvalue-constructor</arg>
							</args>
							<plugins>
								<plugin>
									<groupId>org.jvnet.jaxb2_commons</groupId>
									<artifactId>jaxb2-basics</artifactId>
									<version>0.6.2</version>
								</plugin>
								<plugin>
									<groupId>org.jvnet.jaxb2_commons</groupId>
									<artifactId>jaxb2-value-constructor</artifactId>
									<version>3.0</version>
								</plugin>
							</plugins>
							<schemaDirectory>src/main/resources/schema</schemaDirectory>
							<schemaIncludes>
								<include>asterix-conf.xsd</include>
							</schemaIncludes>
							<generatePackage>edu.uci.ics.asterix.common.configuration</generatePackage>
							<bindingDirectory>src/main/resources/schema</bindingDirectory>
							<bindingIncludes>
								<bindingInclude>jaxb-bindings.xjb</bindingInclude>
							</bindingIncludes>
							<generateDirectory>${project.build.directory}/generated-sources/configuration</generateDirectory>
						</configuration>
					</execution>
				</executions>
			</plugin>
			<plugin>
				<groupId>org.apache.maven.plugins</groupId>
				<artifactId>maven-jar-plugin</artifactId>
				<version>2.2</version>
				<configuration>
					<includes>
						<include>**/*.class</include>
					</includes>
				</configuration>
				<executions>
					<execution>
						<goals>
							<goal>test-jar</goal>
						</goals>
					</execution>
				</executions>
			</plugin>
		</plugins>
	</build>

	<dependencies>
		<dependency>
			<groupId>commons-io</groupId>
			<artifactId>commons-io</artifactId>
			<version>1.4</version>
		</dependency>
		<dependency>
			<groupId>commons-httpclient</groupId>
			<artifactId>commons-httpclient</artifactId>
			<version>3.0.1</version>
		</dependency>
		<dependency>
			<groupId>edu.uci.ics.hyracks</groupId>
			<artifactId>algebricks-compiler</artifactId>
		</dependency>
		<dependency>
			<groupId>edu.uci.ics.hyracks</groupId>
			<artifactId>hyracks-dataflow-std</artifactId>
		</dependency>
		<dependency>
			<groupId>commons-io</groupId>
			<artifactId>commons-io</artifactId>
			<version>1.4</version>
		</dependency>
		<dependency>
			<groupId>commons-httpclient</groupId>
			<artifactId>commons-httpclient</artifactId>
			<version>3.0.1</version>
		</dependency>
		<dependency>
<<<<<<< HEAD
			<groupId>edu.uci.ics.asterix</groupId>
			<artifactId>asterix-transactions</artifactId>
			<version>0.0.6-SNAPSHOT</version>
			<type>jar</type>
			<scope>compile</scope>
		</dependency>
		<dependency>
			<groupId>edu.uci.ics.asterix</groupId>
			<artifactId>asterix-test-framework</artifactId>
			<version>0.0.6-SNAPSHOT</version>
			<scope>test</scope>
		</dependency>

		<dependency>
			<groupId>junit</groupId>
			<artifactId>junit</artifactId>
			<version>4.8.1</version>
			<scope>test</scope>
		</dependency>
		<dependency>
=======
>>>>>>> 21d8315e
			<groupId>edu.uci.ics.hyracks</groupId>
			<artifactId>hyracks-storage-am-lsm-common</artifactId>
		</dependency>
		<dependency>
			<groupId>edu.uci.ics.asterix</groupId>
			<artifactId>asterix-test-framework</artifactId>
			<version>0.8.1-SNAPSHOT</version>
			<scope>test</scope>
		</dependency>
		<dependency>
			<groupId>junit</groupId>
			<artifactId>junit</artifactId>
			<version>4.8.1</version>
			<scope>test</scope>
		</dependency>
		<dependency>
			<groupId>edu.uci.ics.hyracks</groupId>
			<artifactId>hyracks-storage-am-lsm-btree</artifactId>
		</dependency>
		<dependency>
			<groupId>edu.uci.ics.hyracks</groupId>
			<artifactId>
				hyracks-storage-am-lsm-invertedindex
			</artifactId>
		</dependency>
		<dependency>
			<groupId>edu.uci.ics.hyracks</groupId>
			<artifactId>hyracks-storage-am-lsm-rtree</artifactId>
		</dependency>
		<dependency>
			<groupId>com.fasterxml.jackson.core</groupId>
			<artifactId>jackson-core</artifactId>
			<version>2.2.0</version>
		</dependency>
		<dependency>
			<groupId>org.codehaus.jackson</groupId>
			<artifactId>jackson-mapper-asl</artifactId>
			<version>1.9.12</version>
		</dependency>
	</dependencies>

</project>
<|MERGE_RESOLUTION|>--- conflicted
+++ resolved
@@ -1,18 +1,14 @@
-<!--
- ! Copyright 2009-2013 by The Regents of the University of California
- ! Licensed under the Apache License, Version 2.0 (the "License");
- ! you may not use this file except in compliance with the License.
- ! you may obtain a copy of the License from
- ! 
- !     http://www.apache.org/licenses/LICENSE-2.0
- ! 
- ! Unless required by applicable law or agreed to in writing, software
- ! distributed under the License is distributed on an "AS IS" BASIS,
- ! WITHOUT WARRANTIES OR CONDITIONS OF ANY KIND, either express or implied.
- ! See the License for the specific language governing permissions and
- ! limitations under the License.
- !-->
-<project xmlns="http://maven.apache.org/POM/4.0.0" xmlns:xsi="http://www.w3.org/2001/XMLSchema-instance" xsi:schemaLocation="http://maven.apache.org/POM/4.0.0 http://maven.apache.org/xsd/maven-4.0.0.xsd">
+<!-- ! Copyright 2009-2013 by The Regents of the University of California 
+	! Licensed under the Apache License, Version 2.0 (the "License"); ! you may 
+	not use this file except in compliance with the License. ! you may obtain 
+	a copy of the License from ! ! http://www.apache.org/licenses/LICENSE-2.0 
+	! ! Unless required by applicable law or agreed to in writing, software ! 
+	distributed under the License is distributed on an "AS IS" BASIS, ! WITHOUT 
+	WARRANTIES OR CONDITIONS OF ANY KIND, either express or implied. ! See the 
+	License for the specific language governing permissions and ! limitations 
+	under the License. ! -->
+<project xmlns="http://maven.apache.org/POM/4.0.0" xmlns:xsi="http://www.w3.org/2001/XMLSchema-instance"
+	xsi:schemaLocation="http://maven.apache.org/POM/4.0.0 http://maven.apache.org/xsd/maven-4.0.0.xsd">
 	<modelVersion>4.0.0</modelVersion>
 	<parent>
 		<artifactId>asterix</artifactId>
@@ -122,29 +118,6 @@
 			<version>3.0.1</version>
 		</dependency>
 		<dependency>
-<<<<<<< HEAD
-			<groupId>edu.uci.ics.asterix</groupId>
-			<artifactId>asterix-transactions</artifactId>
-			<version>0.0.6-SNAPSHOT</version>
-			<type>jar</type>
-			<scope>compile</scope>
-		</dependency>
-		<dependency>
-			<groupId>edu.uci.ics.asterix</groupId>
-			<artifactId>asterix-test-framework</artifactId>
-			<version>0.0.6-SNAPSHOT</version>
-			<scope>test</scope>
-		</dependency>
-
-		<dependency>
-			<groupId>junit</groupId>
-			<artifactId>junit</artifactId>
-			<version>4.8.1</version>
-			<scope>test</scope>
-		</dependency>
-		<dependency>
-=======
->>>>>>> 21d8315e
 			<groupId>edu.uci.ics.hyracks</groupId>
 			<artifactId>hyracks-storage-am-lsm-common</artifactId>
 		</dependency>
