/*
 * Copyright 2009-2010 by The Regents of the University of California
 * Licensed under the Apache License, Version 2.0 (the "License");
 * you may not use this file except in compliance with the License.
 * you may obtain a copy of the License from
 * 
 *     http://www.apache.org/licenses/LICENSE-2.0
 * 
 * Unless required by applicable law or agreed to in writing, software
 * distributed under the License is distributed on an "AS IS" BASIS,
 * WITHOUT WARRANTIES OR CONDITIONS OF ANY KIND, either express or implied.
 * See the License for the specific language governing permissions and
 * limitations under the License.
 */

package edu.uci.ics.hyracks.storage.am.btree.api;

import edu.uci.ics.hyracks.dataflow.common.data.accessors.ITupleReference;
import edu.uci.ics.hyracks.storage.am.btree.impls.FindTupleMode;
import edu.uci.ics.hyracks.storage.am.btree.impls.FindTupleNoExactMatchPolicy;
import edu.uci.ics.hyracks.storage.am.btree.impls.MultiComparator;

public interface ISlotManager {
<<<<<<< HEAD
	public void setFrame(IBTreeFrame frame);
	
	public int findTupleIndex(ITupleReference searchKey, IBTreeTupleReference frameTuple, MultiComparator multiCmp, FindTupleMode mode, FindTupleNoExactMatchPolicy matchPolicy);
	public int insertSlot(int tupleIndex, int tupleOff);
	
	public int getSlotStartOff();
	public int getSlotEndOff();
	
	public int getTupleOff(int slotOff);		
	public void setSlot(int slotOff, int value);	
	
	public int getSlotOff(int tupleIndex);
	
	public int getSlotSize();
=======
    public void setFrame(IBTreeFrame frame);

    public int findTupleIndex(ITupleReference searchKey, IBTreeTupleReference frameTuple, MultiComparator multiCmp,
            FindTupleMode mode, FindTupleNoExactMatchPolicy matchPolicy);

    public int insertSlot(int tupleIndex, int tupleOff);

    public int getSlotStartOff();

    public int getSlotEndOff();

    public int getTupleOff(int slotOff);

    public void setSlot(int slotOff, int value);

    public int getSlotOff(int tupleIndex);

    public int getSlotSize();
>>>>>>> 92fd3281
}<|MERGE_RESOLUTION|>--- conflicted
+++ resolved
@@ -21,22 +21,6 @@
 import edu.uci.ics.hyracks.storage.am.btree.impls.MultiComparator;
 
 public interface ISlotManager {
-<<<<<<< HEAD
-	public void setFrame(IBTreeFrame frame);
-	
-	public int findTupleIndex(ITupleReference searchKey, IBTreeTupleReference frameTuple, MultiComparator multiCmp, FindTupleMode mode, FindTupleNoExactMatchPolicy matchPolicy);
-	public int insertSlot(int tupleIndex, int tupleOff);
-	
-	public int getSlotStartOff();
-	public int getSlotEndOff();
-	
-	public int getTupleOff(int slotOff);		
-	public void setSlot(int slotOff, int value);	
-	
-	public int getSlotOff(int tupleIndex);
-	
-	public int getSlotSize();
-=======
     public void setFrame(IBTreeFrame frame);
 
     public int findTupleIndex(ITupleReference searchKey, IBTreeTupleReference frameTuple, MultiComparator multiCmp,
@@ -55,5 +39,4 @@
     public int getSlotOff(int tupleIndex);
 
     public int getSlotSize();
->>>>>>> 92fd3281
 }