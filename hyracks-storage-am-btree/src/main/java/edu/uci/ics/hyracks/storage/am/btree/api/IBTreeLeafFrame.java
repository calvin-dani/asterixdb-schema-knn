/*
 * Copyright 2009-2010 by The Regents of the University of California
 * Licensed under the Apache License, Version 2.0 (the "License");
 * you may not use this file except in compliance with the License.
 * you may obtain a copy of the License from
 * 
 *     http://www.apache.org/licenses/LICENSE-2.0
 * 
 * Unless required by applicable law or agreed to in writing, software
 * distributed under the License is distributed on an "AS IS" BASIS,
 * WITHOUT WARRANTIES OR CONDITIONS OF ANY KIND, either express or implied.
 * See the License for the specific language governing permissions and
 * limitations under the License.
 */

package edu.uci.ics.hyracks.storage.am.btree.api;

import edu.uci.ics.hyracks.dataflow.common.data.accessors.ITupleReference;
import edu.uci.ics.hyracks.storage.am.btree.impls.FindTupleMode;
import edu.uci.ics.hyracks.storage.am.btree.impls.FindTupleNoExactMatchPolicy;
import edu.uci.ics.hyracks.storage.am.btree.impls.MultiComparator;

<<<<<<< HEAD
public interface IBTreeLeafFrame extends IBTreeFrame {	
	public void setNextLeaf(int nextPage);
	public int getNextLeaf();
	
	public void setPrevLeaf(int prevPage);
	public int getPrevLeaf();
	
	public IBTreeTupleReference createTupleReference();
	
	public int findTupleIndex(ITupleReference searchKey, IBTreeTupleReference pageTuple, MultiComparator cmp, FindTupleMode ftm, FindTupleNoExactMatchPolicy ftp);
=======
public interface IBTreeLeafFrame extends IBTreeFrame {
    public void setNextLeaf(int nextPage);

    public int getNextLeaf();

    public void setPrevLeaf(int prevPage);

    public int getPrevLeaf();

    public IBTreeTupleReference createTupleReference();

    public int findTupleIndex(ITupleReference searchKey, IBTreeTupleReference pageTuple, MultiComparator cmp,
            FindTupleMode ftm, FindTupleNoExactMatchPolicy ftp);
>>>>>>> 92fd3281
}<|MERGE_RESOLUTION|>--- conflicted
+++ resolved
@@ -20,18 +20,6 @@
 import edu.uci.ics.hyracks.storage.am.btree.impls.FindTupleNoExactMatchPolicy;
 import edu.uci.ics.hyracks.storage.am.btree.impls.MultiComparator;
 
-<<<<<<< HEAD
-public interface IBTreeLeafFrame extends IBTreeFrame {	
-	public void setNextLeaf(int nextPage);
-	public int getNextLeaf();
-	
-	public void setPrevLeaf(int prevPage);
-	public int getPrevLeaf();
-	
-	public IBTreeTupleReference createTupleReference();
-	
-	public int findTupleIndex(ITupleReference searchKey, IBTreeTupleReference pageTuple, MultiComparator cmp, FindTupleMode ftm, FindTupleNoExactMatchPolicy ftp);
-=======
 public interface IBTreeLeafFrame extends IBTreeFrame {
     public void setNextLeaf(int nextPage);
 
@@ -45,5 +33,4 @@
 
     public int findTupleIndex(ITupleReference searchKey, IBTreeTupleReference pageTuple, MultiComparator cmp,
             FindTupleMode ftm, FindTupleNoExactMatchPolicy ftp);
->>>>>>> 92fd3281
 }