<!--
 ! Licensed to the Apache Software Foundation (ASF) under one
 ! or more contributor license agreements.  See the NOTICE file
 ! distributed with this work for additional information
 ! regarding copyright ownership.  The ASF licenses this file
 ! to you under the Apache License, Version 2.0 (the
 ! "License"); you may not use this file except in compliance
 ! with the License.  You may obtain a copy of the License at
 !
 !   http://www.apache.org/licenses/LICENSE-2.0
 !
 ! Unless required by applicable law or agreed to in writing,
 ! software distributed under the License is distributed on an
 ! "AS IS" BASIS, WITHOUT WARRANTIES OR CONDITIONS OF ANY
 ! KIND, either express or implied.  See the License for the
 ! specific language governing permissions and limitations
 ! under the License.
 !-->
<project xmlns="http://maven.apache.org/POM/4.0.0" xmlns:xsi="http://www.w3.org/2001/XMLSchema-instance" xsi:schemaLocation="http://maven.apache.org/POM/4.0.0 http://maven.apache.org/xsd/maven-4.0.0.xsd">
	<modelVersion>4.0.0</modelVersion>
	<parent>
		<artifactId>asterix</artifactId>
		<groupId>org.apache.asterix</groupId>
		<version>0.8.8-SNAPSHOT</version>
	</parent>
	<artifactId>asterix-transactions</artifactId>

  <licenses>
    <license>
      <name>Apache License, Version 2.0</name>
      <url>http://www.apache.org/licenses/LICENSE-2.0.txt</url>
      <distribution>repo</distribution>
      <comments>A business-friendly OSS license</comments>
    </license>
  </licenses>

	<build>
		<plugins>
			<plugin>
                <groupId>org.apache.asterix</groupId>
                <artifactId>record-manager-generator-maven-plugin</artifactId>
                <version>0.8.8-SNAPSHOT</version>
                <configuration>
                    <debug>false</debug>
                    <inputFiles>
                        <param>src/main/java/org/apache/asterix/transaction/management/service/locking/Job.json</param>
                        <param>src/main/java/org/apache/asterix/transaction/management/service/locking/Resource.json</param>
                        <param>src/main/java/org/apache/asterix/transaction/management/service/locking/Request.json</param>
                    </inputFiles>
                    <packageName>org.apache.asterix.transaction.management.service.locking</packageName>
                </configuration>
                <executions>
                    <execution>
                        <id>generate-record-manager</id>
                        <phase>generate-sources</phase>
                        <goals>
                            <goal>generate-record-manager</goal>
                        </goals>
                    </execution>
                </executions>
            </plugin>
            <plugin>
                <groupId>org.codehaus.mojo</groupId>
                <artifactId>build-helper-maven-plugin</artifactId>
                <version>1.9</version>
                <executions>
                    <execution>
                        <id>add-source</id>
                        <phase>generate-sources</phase>
                        <goals>
                            <goal>add-source</goal>
                        </goals>
                        <configuration>
                            <sources>
                                <source>${project.build.directory}/generated-sources/java/</source>
                            </sources>
                        </configuration>
                    </execution>
                </executions>
            </plugin>
		</plugins>

	</build>

	<dependencies>
		<dependency>
			<groupId>org.apache.hyracks</groupId>
			<artifactId>hyracks-storage-am-common</artifactId>
		</dependency>
		<dependency>
			<groupId>org.apache.hyracks</groupId>
			<artifactId>hyracks-storage-am-lsm-btree</artifactId>
		</dependency>
		<dependency>
			<groupId>org.apache.hyracks</groupId>
			<artifactId>hyracks-storage-am-lsm-rtree</artifactId>
		</dependency>
		<dependency>
			<groupId>org.apache.hyracks</groupId>
			<artifactId>hyracks-storage-am-lsm-invertedindex</artifactId>
		</dependency>
<<<<<<< HEAD
        <dependency>
            <groupId>org.apache.asterix</groupId>
            <artifactId>asterix-common</artifactId>
            <version>0.8.7-SNAPSHOT</version>
            <type>jar</type>
            <scope>compile</scope>
        </dependency>
        <dependency>
			<groupId>com.google.guava</groupId>
			<artifactId>guava</artifactId>
			<version>18.0</version>
		</dependency>
=======
                <dependency>
                        <groupId>org.apache.asterix</groupId>
                        <artifactId>asterix-common</artifactId>
                        <version>0.8.8-SNAPSHOT</version>
                        <type>jar</type>
                        <scope>compile</scope>
                </dependency>
>>>>>>> 4e6a923c
	</dependencies>

</project><|MERGE_RESOLUTION|>--- conflicted
+++ resolved
@@ -99,11 +99,10 @@
 			<groupId>org.apache.hyracks</groupId>
 			<artifactId>hyracks-storage-am-lsm-invertedindex</artifactId>
 		</dependency>
-<<<<<<< HEAD
         <dependency>
             <groupId>org.apache.asterix</groupId>
             <artifactId>asterix-common</artifactId>
-            <version>0.8.7-SNAPSHOT</version>
+            <version>0.8.8-SNAPSHOT</version>
             <type>jar</type>
             <scope>compile</scope>
         </dependency>
@@ -112,15 +111,6 @@
 			<artifactId>guava</artifactId>
 			<version>18.0</version>
 		</dependency>
-=======
-                <dependency>
-                        <groupId>org.apache.asterix</groupId>
-                        <artifactId>asterix-common</artifactId>
-                        <version>0.8.8-SNAPSHOT</version>
-                        <type>jar</type>
-                        <scope>compile</scope>
-                </dependency>
->>>>>>> 4e6a923c
 	</dependencies>
 
 </project>