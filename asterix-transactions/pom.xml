<!--
 ! Licensed to the Apache Software Foundation (ASF) under one
 ! or more contributor license agreements.  See the NOTICE file
 ! distributed with this work for additional information
 ! regarding copyright ownership.  The ASF licenses this file
 ! to you under the Apache License, Version 2.0 (the
 ! "License"); you may not use this file except in compliance
 ! with the License.  You may obtain a copy of the License at
 !
 !   http://www.apache.org/licenses/LICENSE-2.0
 !
 ! Unless required by applicable law or agreed to in writing,
 ! software distributed under the License is distributed on an
 ! "AS IS" BASIS, WITHOUT WARRANTIES OR CONDITIONS OF ANY
 ! KIND, either express or implied.  See the License for the
 ! specific language governing permissions and limitations
 ! under the License.
 !-->
<project xmlns="http://maven.apache.org/POM/4.0.0" xmlns:xsi="http://www.w3.org/2001/XMLSchema-instance" xsi:schemaLocation="http://maven.apache.org/POM/4.0.0 http://maven.apache.org/xsd/maven-4.0.0.xsd">
	<modelVersion>4.0.0</modelVersion>
	<parent>
		<artifactId>apache-asterixdb</artifactId>
		<groupId>org.apache.asterix</groupId>
		<version>0.8.9-SNAPSHOT</version>
	</parent>
	<artifactId>asterix-transactions</artifactId>

  <licenses>
    <license>
      <name>Apache License, Version 2.0</name>
      <url>http://www.apache.org/licenses/LICENSE-2.0.txt</url>
      <distribution>repo</distribution>
      <comments>A business-friendly OSS license</comments>
    </license>
  </licenses>

  <properties>
      <appendedResourcesDirectory>${basedir}/../src/main/appended-resources</appendedResourcesDirectory>
  </properties>

	<build>
		<plugins>
			<plugin>
                <groupId>org.apache.asterix</groupId>
                <artifactId>record-manager-generator-maven-plugin</artifactId>
                <version>0.8.9-SNAPSHOT</version>
                <configuration>
                    <debug>false</debug>
                    <inputFiles>
                        <param>src/main/java/org/apache/asterix/transaction/management/service/locking/Job.json</param>
                        <param>src/main/java/org/apache/asterix/transaction/management/service/locking/Resource.json</param>
                        <param>src/main/java/org/apache/asterix/transaction/management/service/locking/Request.json</param>
                    </inputFiles>
                    <packageName>org.apache.asterix.transaction.management.service.locking</packageName>
                </configuration>
                <executions>
                    <execution>
                        <id>generate-record-manager</id>
                        <phase>generate-sources</phase>
                        <goals>
                            <goal>generate-record-manager</goal>
                        </goals>
                    </execution>
                </executions>
            </plugin>
            <plugin>
                <groupId>org.codehaus.mojo</groupId>
                <artifactId>build-helper-maven-plugin</artifactId>
                <version>1.9</version>
                <executions>
                    <execution>
                        <id>add-source</id>
                        <phase>generate-sources</phase>
                        <goals>
                            <goal>add-source</goal>
                        </goals>
                        <configuration>
                            <sources>
                                <source>${project.build.directory}/generated-sources/java/</source>
                            </sources>
                        </configuration>
                    </execution>
                </executions>
            </plugin>
		</plugins>

	</build>

	<dependencies>
		<dependency>
			<groupId>org.apache.hyracks</groupId>
			<artifactId>hyracks-storage-am-common</artifactId>
		</dependency>
		<dependency>
			<groupId>org.apache.hyracks</groupId>
			<artifactId>hyracks-storage-am-lsm-btree</artifactId>
		</dependency>
		<dependency>
			<groupId>org.apache.hyracks</groupId>
			<artifactId>hyracks-storage-am-lsm-rtree</artifactId>
		</dependency>
		<dependency>
			<groupId>org.apache.hyracks</groupId>
			<artifactId>hyracks-storage-am-lsm-invertedindex</artifactId>
		</dependency>
<<<<<<< HEAD
        <dependency>
            <groupId>org.apache.asterix</groupId>
            <artifactId>asterix-common</artifactId>
            <version>0.8.8-SNAPSHOT</version>
            <type>jar</type>
            <scope>compile</scope>
        </dependency>
        <dependency>
            <groupId>com.google.guava</groupId>
            <artifactId>guava</artifactId>
            <version>18.0</version>
        </dependency>
        <dependency>
            <groupId>org.mockito</groupId>
            <artifactId>mockito-all</artifactId>
            <version>1.10.19</version>
        </dependency>
    </dependencies>
=======
                <dependency>
                        <groupId>org.apache.asterix</groupId>
                        <artifactId>asterix-common</artifactId>
                        <version>0.8.9-SNAPSHOT</version>
                        <type>jar</type>
                        <scope>compile</scope>
                </dependency>
	</dependencies>
>>>>>>> 601efeae

</project><|MERGE_RESOLUTION|>--- conflicted
+++ resolved
@@ -90,24 +90,27 @@
 		<dependency>
 			<groupId>org.apache.hyracks</groupId>
 			<artifactId>hyracks-storage-am-common</artifactId>
+            <version>${hyracks.version}</version>
 		</dependency>
 		<dependency>
 			<groupId>org.apache.hyracks</groupId>
 			<artifactId>hyracks-storage-am-lsm-btree</artifactId>
+            <version>${hyracks.version}</version>
 		</dependency>
 		<dependency>
 			<groupId>org.apache.hyracks</groupId>
 			<artifactId>hyracks-storage-am-lsm-rtree</artifactId>
+            <version>${hyracks.version}</version>
 		</dependency>
 		<dependency>
 			<groupId>org.apache.hyracks</groupId>
 			<artifactId>hyracks-storage-am-lsm-invertedindex</artifactId>
+            <version>${hyracks.version}</version>
 		</dependency>
-<<<<<<< HEAD
         <dependency>
             <groupId>org.apache.asterix</groupId>
             <artifactId>asterix-common</artifactId>
-            <version>0.8.8-SNAPSHOT</version>
+            <version>0.8.9-SNAPSHOT</version>
             <type>jar</type>
             <scope>compile</scope>
         </dependency>
@@ -122,15 +125,5 @@
             <version>1.10.19</version>
         </dependency>
     </dependencies>
-=======
-                <dependency>
-                        <groupId>org.apache.asterix</groupId>
-                        <artifactId>asterix-common</artifactId>
-                        <version>0.8.9-SNAPSHOT</version>
-                        <type>jar</type>
-                        <scope>compile</scope>
-                </dependency>
-	</dependencies>
->>>>>>> 601efeae
 
 </project>