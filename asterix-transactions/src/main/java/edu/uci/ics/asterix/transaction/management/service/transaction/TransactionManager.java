--- conflicted
+++ resolved
@@ -29,10 +29,7 @@
 import edu.uci.ics.asterix.common.transactions.ITransactionManager;
 import edu.uci.ics.asterix.common.transactions.JobId;
 import edu.uci.ics.asterix.transaction.management.service.logging.LogType;
-<<<<<<< HEAD
 import edu.uci.ics.hyracks.api.lifecycle.ILifeCycleComponent;
-=======
->>>>>>> a39450c2
 
 /**
  * An implementation of the @see ITransactionManager interface that provides
@@ -43,7 +40,7 @@
     public static final boolean IS_DEBUG_MODE = false;//true
     private static final Logger LOGGER = Logger.getLogger(TransactionManager.class.getName());
     private final TransactionSubsystem transactionProvider;
-    private Map<JobId, ITransactionContext> ITransactionContextRepository = new HashMap<JobId, ITransactionContext>();
+    private Map<JobId, ITransactionContext> transactionContextRepository = new HashMap<JobId, ITransactionContext>();
     private AtomicInteger maxJobId = new AtomicInteger(0);
 
     public TransactionManager(TransactionSubsystem provider) {
@@ -70,7 +67,7 @@
             } finally {
                 txnContext.releaseResources();
                 transactionProvider.getLockManager().releaseLocks(txnContext);
-                ITransactionContextRepository.remove(txnContext.getJobId());
+                transactionContextRepository.remove(txnContext.getJobId());
                 txnContext.setTxnState(TransactionState.ABORTED);
             }
         }
@@ -81,7 +78,7 @@
         setMaxJobId(jobId.getId());
         ITransactionContext txnContext = new TransactionContext(jobId, transactionProvider);
         synchronized (this) {
-            ITransactionContextRepository.put(jobId, txnContext);
+            transactionContextRepository.put(jobId, txnContext);
         }
         return txnContext;
     }
@@ -89,13 +86,13 @@
     @Override
     public ITransactionContext getTransactionContext(JobId jobId) throws ACIDException {
         setMaxJobId(jobId.getId());
-        synchronized (ITransactionContextRepository) {
-
-            ITransactionContext context = ITransactionContextRepository.get(jobId);
+        synchronized (transactionContextRepository) {
+
+            ITransactionContext context = transactionContextRepository.get(jobId);
             if (context == null) {
-                context = ITransactionContextRepository.get(jobId);
+                context = transactionContextRepository.get(jobId);
                 context = new TransactionContext(jobId, transactionProvider);
-                ITransactionContextRepository.put(jobId, context);
+                transactionContextRepository.put(jobId, context);
             }
             return context;
         }
@@ -140,7 +137,7 @@
             } finally {
                 txnContext.releaseResources();
                 transactionProvider.getLockManager().releaseLocks(txnContext); // release
-                ITransactionContextRepository.remove(txnContext.getJobId());
+                transactionContextRepository.remove(txnContext.getJobId());
                 txnContext.setTxnState(TransactionState.COMMITTED);
             }
         }
@@ -190,14 +187,14 @@
 
     private void dumpTxnContext(OutputStream os) {
         JobId jobId;
-        TransactionContext txnCtx;
+        ITransactionContext txnCtx;
         StringBuilder sb = new StringBuilder();
 
         try {
             sb.append("\n>>dump_begin\t>>----- [ConfVars] -----");
-            Set<Map.Entry<JobId, TransactionContext>> entrySet = transactionContextRepository.entrySet();
+            Set<Map.Entry<JobId, ITransactionContext>> entrySet = transactionContextRepository.entrySet();
             if (entrySet != null) {
-                for (Map.Entry<JobId, TransactionContext> entry : entrySet) {
+                for (Map.Entry<JobId, ITransactionContext> entry : entrySet) {
                     if (entry != null) {
                         jobId = entry.getKey();
                         if (jobId != null) {
