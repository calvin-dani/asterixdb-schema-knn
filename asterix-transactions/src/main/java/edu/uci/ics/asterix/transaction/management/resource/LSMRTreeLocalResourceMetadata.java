/*
 * Copyright 2009-2013 by The Regents of the University of California
 * Licensed under the Apache License, Version 2.0 (the "License");
 * you may not use this file except in compliance with the License.
 * you may obtain a copy of the License from
 * 
 *     http://www.apache.org/licenses/LICENSE-2.0
 * 
 * Unless required by applicable law or agreed to in writing, software
 * distributed under the License is distributed on an "AS IS" BASIS,
 * WITHOUT WARRANTIES OR CONDITIONS OF ANY KIND, either express or implied.
 * See the License for the specific language governing permissions and
 * limitations under the License.
 */
package edu.uci.ics.asterix.transaction.management.resource;

import java.io.File;
import java.util.List;

import edu.uci.ics.asterix.common.api.IAsterixAppRuntimeContext;
import edu.uci.ics.asterix.common.context.BaseOperationTracker;
import edu.uci.ics.asterix.common.context.DatasetLifecycleManager;
import edu.uci.ics.asterix.common.ioopcallbacks.LSMRTreeIOOperationCallbackFactory;
import edu.uci.ics.hyracks.api.dataflow.value.IBinaryComparatorFactory;
import edu.uci.ics.hyracks.api.dataflow.value.ILinearizeComparatorFactory;
import edu.uci.ics.hyracks.api.dataflow.value.ITypeTraits;
import edu.uci.ics.hyracks.api.exceptions.HyracksDataException;
import edu.uci.ics.hyracks.api.io.FileReference;
import edu.uci.ics.hyracks.storage.am.common.api.IPrimitiveValueProviderFactory;
import edu.uci.ics.hyracks.storage.am.common.api.TreeIndexException;
import edu.uci.ics.hyracks.storage.am.lsm.common.api.ILSMIndex;
import edu.uci.ics.hyracks.storage.am.lsm.common.api.IVirtualBufferCache;
import edu.uci.ics.hyracks.storage.am.lsm.rtree.utils.LSMRTreeUtils;
import edu.uci.ics.hyracks.storage.am.rtree.frames.RTreePolicyType;

public class LSMRTreeLocalResourceMetadata extends AbstractLSMLocalResourceMetadata {

    private static final long serialVersionUID = 1L;

    private final ITypeTraits[] typeTraits;
    private final IBinaryComparatorFactory[] rtreeCmpFactories;
    private final IBinaryComparatorFactory[] btreeCmpFactories;
    private final IPrimitiveValueProviderFactory[] valueProviderFactories;
    private final RTreePolicyType rtreePolicyType;
    private final ILinearizeComparatorFactory linearizeCmpFactory;

    public LSMRTreeLocalResourceMetadata(ITypeTraits[] typeTraits, IBinaryComparatorFactory[] rtreeCmpFactories,
            IBinaryComparatorFactory[] btreeCmpFactories, IPrimitiveValueProviderFactory[] valueProviderFactories,
            RTreePolicyType rtreePolicyType, ILinearizeComparatorFactory linearizeCmpFactory, int datasetID) {
        super(datasetID);
        this.typeTraits = typeTraits;
        this.rtreeCmpFactories = rtreeCmpFactories;
        this.btreeCmpFactories = btreeCmpFactories;
        this.valueProviderFactories = valueProviderFactories;
        this.rtreePolicyType = rtreePolicyType;
        this.linearizeCmpFactory = linearizeCmpFactory;
    }

    @Override
    public ILSMIndex createIndexInstance(IAsterixAppRuntimeContext runtimeContext, String filePath, int partition)
            throws HyracksDataException {
        FileReference file = new FileReference(new File(filePath));
<<<<<<< HEAD
        IVirtualBufferCache virtualBufferCache = runtimeContext.getVirtualBufferCache(datasetID);
        try {
            return LSMRTreeUtils.createLSMTree(virtualBufferCache, file, runtimeContext.getBufferCache(),
                    runtimeContext.getFileMapManager(), typeTraits, rtreeCmpFactories, btreeCmpFactories,
                    valueProviderFactories, rtreePolicyType, runtimeContext.getBloomFilterFalsePositiveRate(),
                    runtimeContext.getLSMMergePolicy(), new BaseOperationTracker(
                            LSMRTreeIOOperationCallbackFactory.INSTANCE), runtimeContext.getLSMIOScheduler(),
                    runtimeContext.getLSMRTreeIOOperationCallbackProvider(), linearizeCmpFactory);
=======
        List<IVirtualBufferCache> virtualBufferCaches = runtimeContextProvider.getVirtualBufferCaches(datasetID);
        try {
            return LSMRTreeUtils.createLSMTree(virtualBufferCaches, file, runtimeContextProvider.getBufferCache(),
                    runtimeContextProvider.getFileMapManager(), typeTraits, rtreeCmpFactories, btreeCmpFactories,
                    valueProviderFactories, rtreePolicyType, runtimeContextProvider.getBloomFilterFalsePositiveRate(),
                    runtimeContextProvider.getLSMMergePolicy(), new BaseOperationTracker(
                            (DatasetLifecycleManager) runtimeContextProvider.getIndexLifecycleManager(),
                            LSMRTreeIOOperationCallbackFactory.INSTANCE, datasetID), runtimeContextProvider
                            .getLSMIOScheduler(), runtimeContextProvider.getLSMRTreeIOOperationCallbackProvider(),
                    linearizeCmpFactory);
>>>>>>> 52d58e1d
        } catch (TreeIndexException e) {
            throw new HyracksDataException(e);
        }
    }
}<|MERGE_RESOLUTION|>--- conflicted
+++ resolved
@@ -17,10 +17,10 @@
 import java.io.File;
 import java.util.List;
 
-import edu.uci.ics.asterix.common.api.IAsterixAppRuntimeContext;
 import edu.uci.ics.asterix.common.context.BaseOperationTracker;
 import edu.uci.ics.asterix.common.context.DatasetLifecycleManager;
 import edu.uci.ics.asterix.common.ioopcallbacks.LSMRTreeIOOperationCallbackFactory;
+import edu.uci.ics.asterix.common.transactions.IAsterixAppRuntimeContextProvider;
 import edu.uci.ics.hyracks.api.dataflow.value.IBinaryComparatorFactory;
 import edu.uci.ics.hyracks.api.dataflow.value.ILinearizeComparatorFactory;
 import edu.uci.ics.hyracks.api.dataflow.value.ITypeTraits;
@@ -57,19 +57,9 @@
     }
 
     @Override
-    public ILSMIndex createIndexInstance(IAsterixAppRuntimeContext runtimeContext, String filePath, int partition)
-            throws HyracksDataException {
+    public ILSMIndex createIndexInstance(IAsterixAppRuntimeContextProvider runtimeContextProvider, String filePath,
+            int partition) throws HyracksDataException {
         FileReference file = new FileReference(new File(filePath));
-<<<<<<< HEAD
-        IVirtualBufferCache virtualBufferCache = runtimeContext.getVirtualBufferCache(datasetID);
-        try {
-            return LSMRTreeUtils.createLSMTree(virtualBufferCache, file, runtimeContext.getBufferCache(),
-                    runtimeContext.getFileMapManager(), typeTraits, rtreeCmpFactories, btreeCmpFactories,
-                    valueProviderFactories, rtreePolicyType, runtimeContext.getBloomFilterFalsePositiveRate(),
-                    runtimeContext.getLSMMergePolicy(), new BaseOperationTracker(
-                            LSMRTreeIOOperationCallbackFactory.INSTANCE), runtimeContext.getLSMIOScheduler(),
-                    runtimeContext.getLSMRTreeIOOperationCallbackProvider(), linearizeCmpFactory);
-=======
         List<IVirtualBufferCache> virtualBufferCaches = runtimeContextProvider.getVirtualBufferCaches(datasetID);
         try {
             return LSMRTreeUtils.createLSMTree(virtualBufferCaches, file, runtimeContextProvider.getBufferCache(),
@@ -80,7 +70,6 @@
                             LSMRTreeIOOperationCallbackFactory.INSTANCE, datasetID), runtimeContextProvider
                             .getLSMIOScheduler(), runtimeContextProvider.getLSMRTreeIOOperationCallbackProvider(),
                     linearizeCmpFactory);
->>>>>>> 52d58e1d
         } catch (TreeIndexException e) {
             throw new HyracksDataException(e);
         }
