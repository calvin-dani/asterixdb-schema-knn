--- conflicted
+++ resolved
@@ -72,18 +72,10 @@
             return LSMRTreeUtils.createLSMTree(virtualBufferCaches, file, runtimeContextProvider.getBufferCache(),
                     runtimeContextProvider.getFileMapManager(), typeTraits, rtreeCmpFactories, btreeCmpFactories,
                     valueProviderFactories, rtreePolicyType, runtimeContextProvider.getBloomFilterFalsePositiveRate(),
-<<<<<<< HEAD
                     mergePolicyFactory.createMergePolicy(mergePolicyProperties), new BaseOperationTracker(
-                            (DatasetLifecycleManager) runtimeContextProvider.getIndexLifecycleManager(),
-                            LSMRTreeIOOperationCallbackFactory.INSTANCE, datasetID), runtimeContextProvider
-                            .getLSMIOScheduler(), runtimeContextProvider.getLSMRTreeIOOperationCallbackProvider(),
-                    linearizeCmpFactory);
-=======
-                    runtimeContextProvider.getLSMMergePolicy(), new BaseOperationTracker(
                             (DatasetLifecycleManager) runtimeContextProvider.getIndexLifecycleManager(), datasetID),
                     runtimeContextProvider.getLSMIOScheduler(), LSMRTreeIOOperationCallbackFactory.INSTANCE
                             .createIOOperationCallback(), linearizeCmpFactory);
->>>>>>> cf8f054d
         } catch (TreeIndexException e) {
             throw new HyracksDataException(e);
         }
