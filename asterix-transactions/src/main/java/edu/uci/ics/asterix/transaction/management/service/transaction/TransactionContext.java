/*
 * Copyright 2009-2010 by The Regents of the University of California
 * Licensed under the Apache License, Version 2.0 (the "License");
 * you may not use this file except in compliance with the License.
 * you may obtain a copy of the License from
 * 
 *     http://www.apache.org/licenses/LICENSE-2.0
 * 
 * Unless required by applicable law or agreed to in writing, software
 * distributed under the License is distributed on an "AS IS" BASIS,
 * WITHOUT WARRANTIES OR CONDITIONS OF ANY KIND, either express or implied.
 * See the License for the specific language governing permissions and
 * limitations under the License.
 */
package edu.uci.ics.asterix.transaction.management.service.transaction;

import java.io.Serializable;
import java.util.ArrayList;
import java.util.HashSet;
import java.util.List;
import java.util.Set;

import edu.uci.ics.asterix.common.exceptions.ACIDException;
import edu.uci.ics.asterix.common.transactions.AbstractOperationCallback;
import edu.uci.ics.asterix.common.transactions.ICloseable;
import edu.uci.ics.asterix.common.transactions.ITransactionContext;
import edu.uci.ics.asterix.common.transactions.ITransactionManager.TransactionState;
import edu.uci.ics.asterix.common.transactions.JobId;
import edu.uci.ics.asterix.common.transactions.LogicalLogLocator;
import edu.uci.ics.asterix.transaction.management.opcallbacks.IndexOperationTracker;
import edu.uci.ics.asterix.transaction.management.service.logging.LogUtil;
import edu.uci.ics.hyracks.api.exceptions.HyracksDataException;
import edu.uci.ics.hyracks.storage.am.common.api.IModificationOperationCallback;
import edu.uci.ics.hyracks.storage.am.lsm.common.api.ILSMIndex;
import edu.uci.ics.hyracks.storage.am.lsm.common.impls.LSMOperationType;

/**
 * Represents a holder object that contains all information related to a
 * transaction. A TransactionContext instance can be used as a token and
 * provided to Transaction sub-systems (Log/Lock/Recovery/Transaction)Manager to
 * initiate an operation on the behalf of the transaction associated with the
 * context.
 */
public class TransactionContext implements ITransactionContext, Serializable {

    private static final long serialVersionUID = -6105616785783310111L;
    private TransactionSubsystem transactionSubsystem;
    private LogicalLogLocator firstLogLocator;//firstLSN of the Job
    private LogicalLogLocator lastLogLocator;//lastLSN of the Job
    private TransactionState txnState;
    private long startWaitTime;
    private int status;
    private Set<ICloseable> resources = new HashSet<ICloseable>();
    private TransactionType transactionType = TransactionType.READ;
    private JobId jobId;

    // List of indexes on which operations were performed on behalf of this transaction.
    private final List<ILSMIndex> indexes = new ArrayList<ILSMIndex>();

    // List of operation callbacks corresponding to the operand indexes. In particular, needed to track
    // the number of active operations contributed by this transaction.
    private final List<AbstractOperationCallback> callbacks = new ArrayList<AbstractOperationCallback>();

    public TransactionContext(JobId jobId, TransactionSubsystem transactionSubsystem) throws ACIDException {
        this.jobId = jobId;
        this.transactionSubsystem = transactionSubsystem;
        init();
    }

    private void init() throws ACIDException {
        firstLogLocator = LogUtil.getDummyLogicalLogLocator(transactionSubsystem.getLogManager());
        lastLogLocator = LogUtil.getDummyLogicalLogLocator(transactionSubsystem.getLogManager());
        txnState = TransactionState.ACTIVE;
        startWaitTime = INVALID_TIME;
        status = ACTIVE_STATUS;
    }

    public void registerIndexAndCallback(ILSMIndex index, AbstractOperationCallback callback) {
        synchronized (indexes) {
            indexes.add(index);
            callbacks.add(callback);
        }
    }

    public void updateLastLSNForIndexes(long lastLSN) {
        synchronized (indexes) {
            for (ILSMIndex index : indexes) {
                ((IndexOperationTracker) index.getOperationTracker()).updateLastLSN(lastLSN);
            }
        }
    }

    public void decreaseActiveTransactionCountOnIndexes() throws HyracksDataException {
        synchronized (indexes) {
            for (int i = 0; i < indexes.size(); i++) {
                ILSMIndex index = indexes.get(i);
                IModificationOperationCallback modificationCallback = (IModificationOperationCallback) callbacks.get(i);
                ((IndexOperationTracker) index.getOperationTracker()).completeOperation(LSMOperationType.MODIFICATION,
                        null, modificationCallback);
            }
        }
    }

    public void setTransactionType(TransactionType transactionType) {
        this.transactionType = transactionType;
    }

    public TransactionType getTransactionType() {
        return transactionType;
    }

    public void addCloseableResource(ICloseable resource) {
        resources.add(resource);
    }

    public LogicalLogLocator getFirstLogLocator() {
        return firstLogLocator;
    }

    public LogicalLogLocator getLastLogLocator() {
        return lastLogLocator;
    }

    public void setLastLSN(long lsn) {
        if (firstLogLocator.getLsn() == -1) {
            firstLogLocator.setLsn(lsn);
        }
        lastLogLocator.setLsn(lsn);
    }

    public JobId getJobId() {
        return jobId;
    }

    public void setStartWaitTime(long time) {
        this.startWaitTime = time;
    }

    public long getStartWaitTime() {
        return startWaitTime;
    }

    public void setStatus(int status) {
        this.status = status;
    }

    public int getStatus() {
        return status;
    }

    public void setTxnState(TransactionState txnState) {
        this.txnState = txnState;
    }

    public TransactionState getTxnState() {
        return txnState;
    }

    public void releaseResources() throws ACIDException {
        for (ICloseable closeable : resources) {
            closeable.close(this);
        }
    }

    @Override
    public int hashCode() {
        return jobId.getId();
    }

    @Override
    public boolean equals(Object o) {
        return (o == this);
    }

<<<<<<< HEAD
    public String prettyPrint() {
        StringBuilder sb = new StringBuilder();
        sb.append("\n" + jobId + "\n");
        sb.append("transactionType: " + transactionType);
        sb.append("firstLogLocator: " + firstLogLocator.getLsn() + "\n");
        sb.append("lastLogLocator: " + lastLogLocator.getLsn() + "\n");
        sb.append("TransactionState: " + txnState + "\n");
        sb.append("startWaitTime: " + startWaitTime + "\n");
        sb.append("status: " + status + "\n");
        return sb.toString();
    }
=======
  
>>>>>>> a39450c2
}<|MERGE_RESOLUTION|>--- conflicted
+++ resolved
@@ -172,7 +172,6 @@
         return (o == this);
     }
 
-<<<<<<< HEAD
     public String prettyPrint() {
         StringBuilder sb = new StringBuilder();
         sb.append("\n" + jobId + "\n");
@@ -184,7 +183,4 @@
         sb.append("status: " + status + "\n");
         return sb.toString();
     }
-=======
-  
->>>>>>> a39450c2
 }