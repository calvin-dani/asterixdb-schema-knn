--- conflicted
+++ resolved
@@ -49,10 +49,7 @@
     public static final boolean IS_DEBUG_MODE = false;// true
     private static final Logger LOGGER = Logger.getLogger(LogManager.class.getName());
     private final TransactionSubsystem txnSubsystem;
-<<<<<<< HEAD
-
-=======
->>>>>>> b6b73086
+
     private final LogManagerProperties logManagerProperties;
     private final long logFileSize;
     private final int logPageSize;
@@ -78,27 +75,16 @@
         logDir = logManagerProperties.getLogDir();
         logFilePrefix = logManagerProperties.getLogFilePrefix();
         flushLSN = new MutableLong();
-<<<<<<< HEAD
-        initializeLogManager();
-    }
-
-    private void initializeLogManager() {
-=======
         initializeLogManager(0);
     }
 
     private void initializeLogManager(long nextLogFileId) {
->>>>>>> b6b73086
         emptyQ = new LinkedBlockingQueue<LogPage>(numLogPages);
         flushQ = new LinkedBlockingQueue<LogPage>(numLogPages);
         for (int i = 0; i < numLogPages; i++) {
             emptyQ.offer(new LogPage((LockManager) txnSubsystem.getLockManager(), logPageSize, flushLSN));
         }
-<<<<<<< HEAD
-        appendLSN = initializeLogAnchor();
-=======
         appendLSN = initializeLogAnchor(nextLogFileId);
->>>>>>> b6b73086
         flushLSN.set(appendLSN);
         if (LOGGER.isLoggable(Level.INFO)) {
             LOGGER.info("LogManager starts logging in LSN: " + appendLSN);
@@ -106,29 +92,17 @@
         appendChannel = getFileChannel(appendLSN, false);
         getAndInitNewPage();
         logFlusher = new LogFlusher(this, emptyQ, flushQ);
-<<<<<<< HEAD
         futureLogFlusher = txnSubsystem.getAsterixAppRuntimeContextProvider().getThreadExecutor().submit(logFlusher);
-    }
-
-    @Override
-    public void log(ILogRecord logRecord) {
-=======
-        futureLogFlusher = AsterixThreadExecutor.INSTANCE.submit(logFlusher);
     }
 
     @Override
     public void log(ILogRecord logRecord) throws ACIDException {
->>>>>>> b6b73086
         if (logRecord.getLogSize() > logPageSize) {
             throw new IllegalStateException();
         }
         syncLog(logRecord);
-<<<<<<< HEAD
-        if (logRecord.getLogType() == LogType.JOB_COMMIT && !logRecord.isFlushed()) {
-=======
         if ((logRecord.getLogType() == LogType.JOB_COMMIT || logRecord.getLogType() == LogType.ABORT)
                 && !logRecord.isFlushed()) {
->>>>>>> b6b73086
             synchronized (logRecord) {
                 while (!logRecord.isFlushed()) {
                     try {
@@ -141,25 +115,16 @@
         }
     }
 
-<<<<<<< HEAD
-    private synchronized void syncLog(ILogRecord logRecord) {
-        ITransactionContext txnCtx = logRecord.getTxnCtx();
-=======
     private synchronized void syncLog(ILogRecord logRecord) throws ACIDException {
         ITransactionContext txnCtx = logRecord.getTxnCtx();
         if (txnCtx.getTxnState() == ITransactionManager.ABORTED && logRecord.getLogType() != LogType.ABORT) {
             throw new ACIDException("Aborted job(" + txnCtx.getJobId() + ") tried to write non-abort type log record.");
         }
->>>>>>> b6b73086
         if (getLogFileOffset(appendLSN) + logRecord.getLogSize() > logFileSize) {
             prepareNextLogFile();
             appendPage.isFull(true);
             getAndInitNewPage();
-<<<<<<< HEAD
-        } else if (!appendPage.hasSpace(logRecord.getLogSize(), getLogFileOffset(appendLSN))) {
-=======
         } else if (!appendPage.hasSpace(logRecord.getLogSize())) {
->>>>>>> b6b73086
             appendPage.isFull(true);
             getAndInitNewPage();
         }
@@ -181,10 +146,6 @@
         }
         appendPage.reset();
         appendPage.setFileChannel(appendChannel);
-<<<<<<< HEAD
-        appendPage.setInitialFlushOffset(getLogFileOffset(appendLSN));
-=======
->>>>>>> b6b73086
         flushQ.offer(appendPage);
     }
 
@@ -267,87 +228,6 @@
             }
         }
     }
-<<<<<<< HEAD
-
-    public MutableLong getFlushLSN() {
-        return flushLSN;
-    }
-
-    private long initializeLogAnchor() {
-        long fileId = 0;
-        long offset = 0;
-        File fileLogDir = new File(logDir);
-        try {
-            if (fileLogDir.exists()) {
-                List<Long> logFileIds = getLogFileIds();
-                if (logFileIds == null) {
-                    createFileIfNotExists(getLogFilePath(0));
-                    if (LOGGER.isLoggable(Level.INFO)) {
-                        LOGGER.info("created a log file: " + getLogFilePath(0));
-                    }
-                } else {
-                    fileId = logFileIds.get(logFileIds.size() - 1);
-                    File logFile = new File(getLogFilePath(fileId));
-                    offset = logFile.length();
-                }
-            } else {
-                createNewDirectory(logDir);
-                if (LOGGER.isLoggable(Level.INFO)) {
-                    LOGGER.info("created the log directory: " + logManagerProperties.getLogDir());
-                }
-                createFileIfNotExists(getLogFilePath(0));
-                if (LOGGER.isLoggable(Level.INFO)) {
-                    LOGGER.info("created a log file: " + getLogFilePath(0));
-                }
-            }
-        } catch (IOException ioe) {
-            throw new IllegalStateException("Failed to initialize the log anchor", ioe);
-        }
-        if (LOGGER.isLoggable(Level.INFO)) {
-            LOGGER.info("log file Id: " + fileId + ", offset: " + offset);
-        }
-        return logFileSize * fileId + offset;
-    }
-
-    public void renewLogFiles() throws IOException {
-        terminateLogFlusher();
-        deleteAllLogFiles();
-        initializeLogManager();
-    }
-
-    private void terminateLogFlusher() {
-        if (LOGGER.isLoggable(Level.INFO)) {
-            LOGGER.info("Terminating LogFlusher thread ...");
-        }
-        logFlusher.terminate();
-        try {
-            futureLogFlusher.get();
-        } catch (ExecutionException | InterruptedException e) {
-            if (LOGGER.isLoggable(Level.INFO)) {
-                LOGGER.info("---------- warning(begin): LogFlusher thread is terminated abnormally --------");
-                e.printStackTrace();
-                LOGGER.info("---------- warning(end)  : LogFlusher thread is terminated abnormally --------");
-            }
-        }
-        if (LOGGER.isLoggable(Level.INFO)) {
-            LOGGER.info("LogFlusher thread is terminated.");
-        }
-    }
-
-    private void deleteAllLogFiles() {
-        if (appendChannel != null) {
-            try {
-                appendChannel.close();
-            } catch (IOException e) {
-                throw new IllegalStateException("Failed to close a fileChannel of a log file");
-            }
-        }
-        List<Long> logFileIds = getLogFileIds();
-        for (Long id : logFileIds) {
-            File file = new File(getLogFilePath(id));
-            if (!file.delete()) {
-                throw new IllegalStateException("Failed to delete a file: " + file.getAbsolutePath());
-=======
 
     public MutableLong getFlushLSN() {
         return flushLSN;
@@ -391,7 +271,7 @@
         return logFileSize * fileId + offset;
     }
 
-    public void renewLogFiles() {
+    public void renewLogFiles() throws IOException {
         terminateLogFlusher();
         long lastMaxLogFileId = deleteAllLogFiles();
         initializeLogManager(lastMaxLogFileId + 1);
@@ -409,7 +289,6 @@
                 LOGGER.info("---------- warning(begin): LogFlusher thread is terminated abnormally --------");
                 e.printStackTrace();
                 LOGGER.info("---------- warning(end)  : LogFlusher thread is terminated abnormally --------");
->>>>>>> b6b73086
             }
         }
         if (LOGGER.isLoggable(Level.INFO)) {
@@ -417,8 +296,6 @@
         }
     }
 
-<<<<<<< HEAD
-=======
     private long deleteAllLogFiles() {
         if (appendChannel != null) {
             try {
@@ -437,7 +314,6 @@
         return logFileIds.get(logFileIds.size() - 1);
     }
 
->>>>>>> b6b73086
     private List<Long> getLogFileIds() {
         File fileLogDir = new File(logDir);
         String[] logFileNames = null;
@@ -470,7 +346,6 @@
     public String getLogFilePath(long fileId) {
         return logDir + File.separator + logFilePrefix + "_" + fileId;
     }
-<<<<<<< HEAD
 
     public long getLogFileOffset(long lsn) {
         return lsn % logFileSize;
@@ -515,67 +390,17 @@
             throw new IllegalStateException(e);
         }
         return newFileChannel;
-=======
-
-    public long getLogFileOffset(long lsn) {
-        return lsn % logFileSize;
-    }
-
-    public long getLogFileId(long lsn) {
-        return lsn / logFileSize;
-    }
-
-    private boolean createFileIfNotExists(String path) throws IOException {
-        File file = new File(path);
-        File parentFile = file.getParentFile();
-        if (parentFile != null) {
-            parentFile.mkdirs();
-        }
-        return file.createNewFile();
-    }
-
-    private boolean createNewDirectory(String path) throws IOException {
-        return (new File(path)).mkdir();
-    }
-
-    public FileChannel getFileChannel(long lsn, boolean create) {
-        FileChannel newFileChannel = null;
-        try {
-            long fileId = getLogFileId(lsn);
-            String logFilePath = getLogFilePath(fileId);
-            File file = new File(logFilePath);
-            if (create) {
-                if (!file.createNewFile()) {
-                    throw new IllegalStateException();
-                }
-            } else {
-                if (!file.exists()) {
-                    throw new IllegalStateException();
-                }
-            }
-            RandomAccessFile raf = new RandomAccessFile(new File(logFilePath), "rw");
-            newFileChannel = raf.getChannel();
-            newFileChannel.position(getLogFileOffset(lsn));
-        } catch (IOException e) {
-            throw new IllegalStateException(e);
-        }
-        return newFileChannel;
     }
 
     public long getReadableSmallestLSN() {
         List<Long> logFileIds = getLogFileIds();
         return logFileIds.get(0) * logFileSize;
->>>>>>> b6b73086
     }
 }
 
 class LogFlusher implements Callable<Boolean> {
-<<<<<<< HEAD
-    private final static LogPage POISON_PILL = new LogPage(null, ILogRecord.JOB_COMMIT_LOG_SIZE, null);
-=======
     private static final Logger LOGGER = Logger.getLogger(LogFlusher.class.getName());
     private final static LogPage POISON_PILL = new LogPage(null, ILogRecord.JOB_TERMINATE_LOG_SIZE, null);
->>>>>>> b6b73086
     private final LogManager logMgr;//for debugging
     private final LinkedBlockingQueue<LogPage> emptyQ;
     private final LinkedBlockingQueue<LogPage> flushQ;
@@ -620,19 +445,11 @@
 
     @Override
     public Boolean call() {
-<<<<<<< HEAD
-        try {
-            synchronized (isStarted) {
-                isStarted.set(true);
-                isStarted.notify();
-            }
-=======
         synchronized (isStarted) {
             isStarted.set(true);
             isStarted.notify();
         }
         try {
->>>>>>> b6b73086
             while (true) {
                 flushPage = null;
                 try {
@@ -649,14 +466,11 @@
                 emptyQ.offer(flushPage);
             }
         } catch (Exception e) {
-<<<<<<< HEAD
-=======
             if (LOGGER.isLoggable(Level.INFO)) {
                 LOGGER.info("-------------------------------------------------------------------------");
                 LOGGER.info("LogFlusher is terminating abnormally. System is in unusalbe state.");
                 LOGGER.info("-------------------------------------------------------------------------");
             }
->>>>>>> b6b73086
             e.printStackTrace();
             throw e;
         }
