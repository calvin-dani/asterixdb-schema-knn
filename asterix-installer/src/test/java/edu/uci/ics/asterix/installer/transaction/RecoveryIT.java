--- conflicted
+++ resolved
@@ -78,13 +78,11 @@
         String srcBasePath = asterixAppPath.getAbsolutePath();
         String destBasePath = managixHomePath + File.separator + "clusters" + File.separator + "local" + File.separator
                 + "working_dir";
-<<<<<<< HEAD
-        prepareDataFiles(fileListPath, srcBasePath, destBasePath);*/
-=======
+
         LOGGER.info("working dir: " + destBasePath);
         prepareDataFiles(fileListPath, srcBasePath, destBasePath);
->>>>>>> 8f576a59
-
+	*/
+	
         pb = new ProcessBuilder();
         env = pb.environment();
         env.put("MANAGIX_HOME", managixHomePath);
