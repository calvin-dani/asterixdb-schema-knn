--- conflicted
+++ resolved
@@ -52,16 +52,14 @@
             case CONFIGURE:
                 cmd = new ConfigureCommand();
                 break;
-<<<<<<< HEAD
             case INSTALL:
                 cmd = new InstallCommand();
                 break;
             case UNINSTALL:
                 cmd = new UninstallCommand();
-=======
+                break;
             case LOG:
                 cmd = new LogCommand();
->>>>>>> 21d8315e
                 break;
             case SHUTDOWN:
                 cmd = new ShutdownCommand();
