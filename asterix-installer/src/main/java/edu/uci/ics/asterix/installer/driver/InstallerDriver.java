/*
 * Copyright 2009-2012 by The Regents of the University of California
 * Licensed under the Apache License, Version 2.0 (the "License");
 * you may not use this file except in compliance with the License.
 * you may obtain a copy of the License from
 * 
 *     http://www.apache.org/licenses/LICENSE-2.0
 * 
 * Unless required by applicable law or agreed to in writing, software
 * distributed under the License is distributed on an "AS IS" BASIS,
 * WITHOUT WARRANTIES OR CONDITIONS OF ANY KIND, either express or implied.
 * See the License for the specific language governing permissions and
 * limitations under the License.
 */
package edu.uci.ics.asterix.installer.driver;

import java.io.File;
import java.io.FileFilter;

import javax.xml.bind.JAXBContext;
import javax.xml.bind.Unmarshaller;

import org.apache.log4j.Level;
import org.apache.log4j.Logger;

import edu.uci.ics.asterix.installer.command.CommandHandler;
import edu.uci.ics.asterix.installer.schema.conf.Configuration;
import edu.uci.ics.asterix.installer.service.ILookupService;
import edu.uci.ics.asterix.installer.service.ServiceProvider;

public class InstallerDriver {

    public static final String MANAGIX_INTERNAL_DIR = ".installer";
    public static final String MANAGIX_EVENT_DIR = MANAGIX_INTERNAL_DIR + File.separator + "eventrix";
    public static final String MANAGIX_EVENT_SCRIPTS_DIR = MANAGIX_INTERNAL_DIR + File.separator + "eventrix"
            + File.separator + "scripts";
<<<<<<< HEAD
    public static final String DEFAULT_ASTERIX_CONFIGURATION_PATH = "clusters" + File.separator + "local"
            + File.separator + "conf" + File.separator + "asterix-conf.xml";
=======
>>>>>>> b92490cf
    public static final String ASTERIX_DIR = "asterix";
    public static final String EVENTS_DIR = "events";

    private static final Logger LOGGER = Logger.getLogger(InstallerDriver.class.getName());
    public static final String ENV_MANAGIX_HOME = "MANAGIX_HOME";
    public static final String MANAGIX_CONF_XML = "conf" + File.separator + "managix-conf.xml";

    private static Configuration conf;
    private static String managixHome;
    private static String asterixZip;

    public static String getAsterixZip() {
        return asterixZip;
    }

    public static Configuration getConfiguration() {
        return conf;
    }

    public static void initConfig() throws Exception {
        File configFile = new File(managixHome + File.separator + MANAGIX_CONF_XML);
        JAXBContext configCtx = JAXBContext.newInstance(Configuration.class);
        Unmarshaller unmarshaller = configCtx.createUnmarshaller();
        conf = (Configuration) unmarshaller.unmarshal(configFile);
        asterixZip = initBinary("asterix-server");

        ILookupService lookupService = ServiceProvider.INSTANCE.getLookupService();
        if (!lookupService.isRunning(conf)) {
            lookupService.startService(conf);
        }
    }

    private static String initBinary(final String fileNamePattern) {
        String asterixDir = InstallerDriver.getAsterixDir();
        File file = new File(asterixDir);
        File[] zipFiles = file.listFiles(new FileFilter() {
            public boolean accept(File arg0) {
                return arg0.getAbsolutePath().contains(fileNamePattern) && arg0.isFile();
            }
        });
        if (zipFiles.length == 0) {
            String msg = " Binary not found at " + asterixDir;
            LOGGER.log(Level.FATAL, msg);
            throw new IllegalStateException(msg);
        }
        if (zipFiles.length > 1) {
            String msg = " Multiple binaries found at " + asterixDir;
            LOGGER.log(Level.FATAL, msg);
            throw new IllegalStateException(msg);
        }

        return zipFiles[0].getAbsolutePath();
    }

    public static String getManagixHome() {
        return managixHome;
    }

    public static String getAsterixDir() {
        return managixHome + File.separator + ASTERIX_DIR;
    }

    public static void main(String args[]) {
        try {
            if (args.length != 0) {
                managixHome = System.getenv(ENV_MANAGIX_HOME);
                CommandHandler cmdHandler = new CommandHandler();
                cmdHandler.processCommand(args);
            } else {
                printUsage();
            }
        } catch (IllegalArgumentException iae) {
            LOGGER.error("Unknown command");
            printUsage();
        } catch (Exception e) {
            LOGGER.error(e.getMessage());
            if (e.getMessage() == null || e.getMessage().length() == 0) {
                e.printStackTrace();
            }
        }
    }

    private static void printUsage() {
        StringBuffer buffer = new StringBuffer("managix <command> <options>" + "\n");
        buffer.append("Commands" + "\n");
        buffer.append("create   " + ":" + " Creates a new asterix instance" + "\n");
        buffer.append("delete   " + ":" + " Deletes an asterix instance" + "\n");
        buffer.append("start    " + ":" + " Starts an  asterix instance" + "\n");
        buffer.append("stop     " + ":" + " Stops an asterix instance that is in ACTIVE state" + "\n");
        buffer.append("backup   " + ":" + " Creates a back up for an existing asterix instance" + "\n");
        buffer.append("restore  " + ":" + " Restores an asterix instance" + "\n");
        buffer.append("describe " + ":" + " Describes an existing asterix instance" + "\n");
        buffer.append("validate " + ":" + " Validates the installer/cluster configuration" + "\n");
        buffer.append("configure" + ":" + " Auto-generate configuration for local psedu-distributed Asterix instance"
                + "\n");
        buffer.append("shutdown " + ":" + " Shutdown the installer service" + "\n");
<<<<<<< HEAD
        buffer.append("validate " + ":" + " Validates the installer/cluster configuration" + "\n");
        buffer.append("configure" + ":" + " Auto-generate configuration for local psedu-distributed Asterix instance"
                + "\n");
        buffer.append("shutdown " + ":" + " Shutdown the installer service" + "\n");
=======
>>>>>>> b92490cf
        buffer.append("help     " + ":" + " Provides usage description of a command" + "\n");

        LOGGER.info(buffer.toString());
    }
}<|MERGE_RESOLUTION|>--- conflicted
+++ resolved
@@ -34,11 +34,8 @@
     public static final String MANAGIX_EVENT_DIR = MANAGIX_INTERNAL_DIR + File.separator + "eventrix";
     public static final String MANAGIX_EVENT_SCRIPTS_DIR = MANAGIX_INTERNAL_DIR + File.separator + "eventrix"
             + File.separator + "scripts";
-<<<<<<< HEAD
     public static final String DEFAULT_ASTERIX_CONFIGURATION_PATH = "clusters" + File.separator + "local"
             + File.separator + "conf" + File.separator + "asterix-conf.xml";
-=======
->>>>>>> b92490cf
     public static final String ASTERIX_DIR = "asterix";
     public static final String EVENTS_DIR = "events";
 
@@ -135,13 +132,6 @@
         buffer.append("configure" + ":" + " Auto-generate configuration for local psedu-distributed Asterix instance"
                 + "\n");
         buffer.append("shutdown " + ":" + " Shutdown the installer service" + "\n");
-<<<<<<< HEAD
-        buffer.append("validate " + ":" + " Validates the installer/cluster configuration" + "\n");
-        buffer.append("configure" + ":" + " Auto-generate configuration for local psedu-distributed Asterix instance"
-                + "\n");
-        buffer.append("shutdown " + ":" + " Shutdown the installer service" + "\n");
-=======
->>>>>>> b92490cf
         buffer.append("help     " + ":" + " Provides usage description of a command" + "\n");
 
         LOGGER.info(buffer.toString());
