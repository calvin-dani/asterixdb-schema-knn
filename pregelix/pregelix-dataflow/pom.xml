<project xmlns="http://maven.apache.org/POM/4.0.0" xmlns:xsi="http://www.w3.org/2001/XMLSchema-instance"
	xsi:schemaLocation="http://maven.apache.org/POM/4.0.0 http://maven.apache.org/xsd/maven-4.0.0.xsd">
	<modelVersion>4.0.0</modelVersion>
	<artifactId>pregelix-dataflow</artifactId>
	<packaging>jar</packaging>
	<name>pregelix-dataflow</name>

	<parent>
		<groupId>edu.uci.ics.hyracks</groupId>
		<artifactId>pregelix</artifactId>
		<version>0.2.3-SNAPSHOT</version>
	</parent>


	<properties>
		<project.build.sourceEncoding>UTF-8</project.build.sourceEncoding>
	</properties>

	<build>
		<plugins>
			<plugin>
				<groupId>org.apache.maven.plugins</groupId>
				<artifactId>maven-compiler-plugin</artifactId>
				<version>2.0.2</version>
				<configuration>
					<source>1.7</source>
					<target>1.7</target>
					<fork>true</fork>
				</configuration>
			</plugin>
			<plugin>
				<groupId>org.apache.maven.plugins</groupId>
				<artifactId>maven-surefire-plugin</artifactId>
				<version>2.7.2</version>
				<configuration>
					<forkMode>pertest</forkMode>
					<argLine>-enableassertions -Xmx512m -Dfile.encoding=UTF-8
						-Djava.util.logging.config.file=src/test/resources/logging.properties</argLine>
					<includes>
						<include>**/*TestSuite.java</include>
						<include>**/*Test.java</include>
					</includes>
				</configuration>
			</plugin>
			<plugin>
				<groupId>org.apache.maven.plugins</groupId>
				<artifactId>maven-clean-plugin</artifactId>
<<<<<<< HEAD
				<version>2.5</version>
=======
				<version>2.4.1</version>
>>>>>>> 5d91c955
				<configuration>
					<filesets>
						<fileset>
							<directory>.</directory>
							<includes>
								<include>teststore*</include>
								<include>edu*</include>
								<include>actual*</include>
								<include>build*</include>
								<include>expect*</include>
								<include>ClusterController*</include>
							</includes>
						</fileset>
					</filesets>
				</configuration>
			</plugin>
		</plugins>
	</build>

	<dependencies>
		<dependency>
			<groupId>junit</groupId>
			<artifactId>junit</artifactId>
			<version>4.8.1</version>
			<scope>test</scope>
		</dependency>
		<dependency>
			<groupId>edu.uci.ics.hyracks</groupId>
			<artifactId>pregelix-api</artifactId>
			<version>0.2.3-SNAPSHOT</version>
			<type>jar</type>
			<scope>compile</scope>
		</dependency>
		<dependency>
			<groupId>edu.uci.ics.hyracks</groupId>
			<artifactId>pregelix-dataflow-std-base</artifactId>
			<version>0.2.3-SNAPSHOT</version>
			<type>jar</type>
			<scope>compile</scope>
		</dependency>
		<dependency>
			<groupId>edu.uci.ics.hyracks</groupId>
			<artifactId>hyracks-api</artifactId>
			<version>0.2.3-SNAPSHOT</version>
			<type>jar</type>
			<scope>compile</scope>
		</dependency>
		<dependency>
			<groupId>edu.uci.ics.hyracks</groupId>
			<artifactId>hyracks-dataflow-common</artifactId>
			<version>0.2.3-SNAPSHOT</version>
			<type>jar</type>
			<scope>compile</scope>
		</dependency>
		<dependency>
			<groupId>edu.uci.ics.hyracks</groupId>
			<artifactId>hyracks-data-std</artifactId>
			<version>0.2.3-SNAPSHOT</version>
		</dependency>
		<dependency>
			<groupId>edu.uci.ics.hyracks</groupId>
			<artifactId>hyracks-storage-am-common</artifactId>
			<version>0.2.3-SNAPSHOT</version>
			<type>jar</type>
			<scope>compile</scope>
		</dependency>
		<dependency>
			<groupId>edu.uci.ics.hyracks</groupId>
			<artifactId>hyracks-storage-am-btree</artifactId>
			<version>0.2.3-SNAPSHOT</version>
			<type>jar</type>
			<scope>compile</scope>
		</dependency>
		<dependency>
			<groupId>edu.uci.ics.hyracks</groupId>
			<artifactId>hyracks-control-cc</artifactId>
			<version>0.2.3-SNAPSHOT</version>
			<type>jar</type>
			<scope>compile</scope>
		</dependency>
		<dependency>
			<groupId>edu.uci.ics.hyracks</groupId>
			<artifactId>hyracks-control-nc</artifactId>
			<version>0.2.3-SNAPSHOT</version>
			<type>jar</type>
			<scope>compile</scope>
		</dependency>
		<dependency>
			<groupId>edu.uci.ics.hyracks</groupId>
			<artifactId>hyracks-ipc</artifactId>
			<version>0.2.3-SNAPSHOT</version>
			<type>jar</type>
			<scope>compile</scope>
		</dependency>
	</dependencies>
</project><|MERGE_RESOLUTION|>--- conflicted
+++ resolved
@@ -45,11 +45,7 @@
 			<plugin>
 				<groupId>org.apache.maven.plugins</groupId>
 				<artifactId>maven-clean-plugin</artifactId>
-<<<<<<< HEAD
-				<version>2.5</version>
-=======
 				<version>2.4.1</version>
->>>>>>> 5d91c955
 				<configuration>
 					<filesets>
 						<fileset>
