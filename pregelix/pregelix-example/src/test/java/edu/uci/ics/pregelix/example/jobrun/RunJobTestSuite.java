--- conflicted
+++ resolved
@@ -74,10 +74,6 @@
         ClusterConfig.setClusterPropertiesPath(PATH_TO_CLUSTER_PROPERTIES);
         cleanupStores();
         PregelixHyracksIntegrationUtil.init();
-<<<<<<< HEAD
-        PregelixHyracksIntegrationUtil.createApp(HYRACKS_APP_NAME);
-=======
->>>>>>> 4a346eac
         LOGGER.info("Hyracks mini-cluster started");
         FileUtils.forceMkdir(new File(ACTUAL_RESULT_DIR));
         FileUtils.cleanDirectory(new File(ACTUAL_RESULT_DIR));
@@ -129,10 +125,6 @@
     }
 
     public void tearDown() throws Exception {
-<<<<<<< HEAD
-        PregelixHyracksIntegrationUtil.destroyApp(HYRACKS_APP_NAME);
-=======
->>>>>>> 4a346eac
         PregelixHyracksIntegrationUtil.deinit();
         LOGGER.info("Hyracks mini-cluster shut down");
         cleanupHDFS();
@@ -175,11 +167,7 @@
     public void run(TestResult result) {
         try {
             int testCount = countTestCases();
-<<<<<<< HEAD
-            for (int i = 2; i == 2; i++) {
-=======
             for (int i = 0; i < testCount; i++) {
->>>>>>> 4a346eac
                 // cleanupStores();
                 Test each = this.testAt(i);
                 if (result.shouldStop())
