<<<<<<< HEAD
-- COMMIT  |UNPARTITIONED|
  -- ONE_TO_ONE_EXCHANGE  |UNPARTITIONED|
    -- INDEX_INSERT_DELETE  |UNPARTITIONED|
      -- ONE_TO_ONE_EXCHANGE  |LOCAL|
        -- STABLE_SORT [$$29(ASC), $$30(ASC), $$31(ASC), $$32(ASC)]  |LOCAL|
          -- ONE_TO_ONE_EXCHANGE  |UNPARTITIONED|
            -- ASSIGN  |UNPARTITIONED|
              -- ASSIGN  |UNPARTITIONED|
                -- ONE_TO_ONE_EXCHANGE  |PARTITIONED|
                  -- INSERT_DELETE  |PARTITIONED|
                    -- ONE_TO_ONE_EXCHANGE  |LOCAL|
                      -- STABLE_SORT [$$14(ASC)]  |LOCAL|
                        -- HASH_PARTITION_EXCHANGE [$$14]  |PARTITIONED|
                          -- ASSIGN  |PARTITIONED|
                            -- STREAM_PROJECT  |PARTITIONED|
                              -- ASSIGN  |PARTITIONED|
                                -- ONE_TO_ONE_EXCHANGE  |PARTITIONED|
                                  -- BTREE_SEARCH  |PARTITIONED|
                                    -- ONE_TO_ONE_EXCHANGE  |PARTITIONED|
                                      -- ASSIGN  |PARTITIONED|
                                        -- EMPTY_TUPLE_SOURCE  |PARTITIONED|
=======
-- SINK  |PARTITIONED|
  -- STREAM_PROJECT  |PARTITIONED|
    -- ONE_TO_ONE_EXCHANGE  |PARTITIONED|
      -- INDEX_INSERT_DELETE  |PARTITIONED|
        -- ONE_TO_ONE_EXCHANGE  |PARTITIONED|
          -- STABLE_SORT [$$29(ASC), $$30(ASC), $$31(ASC), $$32(ASC)]  |PARTITIONED|
            -- ONE_TO_ONE_EXCHANGE  |PARTITIONED|
              -- STREAM_PROJECT  |PARTITIONED|
                -- ASSIGN  |PARTITIONED|
                  -- STREAM_PROJECT  |PARTITIONED|
                    -- ASSIGN  |PARTITIONED|
                      -- ONE_TO_ONE_EXCHANGE  |PARTITIONED|
                        -- INSERT_DELETE  |PARTITIONED|
                          -- ONE_TO_ONE_EXCHANGE  |PARTITIONED|
                            -- STABLE_SORT [$$14(ASC)]  |PARTITIONED|
                              -- HASH_PARTITION_EXCHANGE [$$14]  |PARTITIONED|
                                -- ASSIGN  |PARTITIONED|
                                  -- STREAM_PROJECT  |PARTITIONED|
                                    -- ASSIGN  |PARTITIONED|
                                      -- STREAM_PROJECT  |PARTITIONED|
                                        -- ONE_TO_ONE_EXCHANGE  |PARTITIONED|
                                          -- BTREE_SEARCH  |PARTITIONED|
                                            -- ONE_TO_ONE_EXCHANGE  |PARTITIONED|
                                              -- ASSIGN  |PARTITIONED|
                                                -- EMPTY_TUPLE_SOURCE  |PARTITIONED|
>>>>>>> 79c806a8
<|MERGE_RESOLUTION|>--- conflicted
+++ resolved
@@ -1,27 +1,4 @@
-<<<<<<< HEAD
--- COMMIT  |UNPARTITIONED|
-  -- ONE_TO_ONE_EXCHANGE  |UNPARTITIONED|
-    -- INDEX_INSERT_DELETE  |UNPARTITIONED|
-      -- ONE_TO_ONE_EXCHANGE  |LOCAL|
-        -- STABLE_SORT [$$29(ASC), $$30(ASC), $$31(ASC), $$32(ASC)]  |LOCAL|
-          -- ONE_TO_ONE_EXCHANGE  |UNPARTITIONED|
-            -- ASSIGN  |UNPARTITIONED|
-              -- ASSIGN  |UNPARTITIONED|
-                -- ONE_TO_ONE_EXCHANGE  |PARTITIONED|
-                  -- INSERT_DELETE  |PARTITIONED|
-                    -- ONE_TO_ONE_EXCHANGE  |LOCAL|
-                      -- STABLE_SORT [$$14(ASC)]  |LOCAL|
-                        -- HASH_PARTITION_EXCHANGE [$$14]  |PARTITIONED|
-                          -- ASSIGN  |PARTITIONED|
-                            -- STREAM_PROJECT  |PARTITIONED|
-                              -- ASSIGN  |PARTITIONED|
-                                -- ONE_TO_ONE_EXCHANGE  |PARTITIONED|
-                                  -- BTREE_SEARCH  |PARTITIONED|
-                                    -- ONE_TO_ONE_EXCHANGE  |PARTITIONED|
-                                      -- ASSIGN  |PARTITIONED|
-                                        -- EMPTY_TUPLE_SOURCE  |PARTITIONED|
-=======
--- SINK  |PARTITIONED|
+-- COMMIT  |PARTITIONED|
   -- STREAM_PROJECT  |PARTITIONED|
     -- ONE_TO_ONE_EXCHANGE  |PARTITIONED|
       -- INDEX_INSERT_DELETE  |PARTITIONED|
@@ -45,5 +22,4 @@
                                           -- BTREE_SEARCH  |PARTITIONED|
                                             -- ONE_TO_ONE_EXCHANGE  |PARTITIONED|
                                               -- ASSIGN  |PARTITIONED|
-                                                -- EMPTY_TUPLE_SOURCE  |PARTITIONED|
->>>>>>> 79c806a8
+                                                -- EMPTY_TUPLE_SOURCE  |PARTITIONED|