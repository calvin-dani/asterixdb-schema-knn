--- conflicted
+++ resolved
@@ -44,15 +44,11 @@
         <output-dir compare="Text">at05</output-dir>
       </compilation-unit>
     </test-case>
-<<<<<<< HEAD
-   -->
-=======
     <test-case FilePath="flwor">
       <compilation-unit name="at06">
         <output-dir compare="Text">at06</output-dir>
       </compilation-unit>
     </test-case>
->>>>>>> b5d5b186
   </test-group>
   <test-group name="aggregate">
     <test-case FilePath="aggregate">
