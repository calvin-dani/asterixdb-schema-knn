<!--
 ! Copyright 2009-2013 by The Regents of the University of California
 ! Licensed under the Apache License, Version 2.0 (the "License");
 ! you may not use this file except in compliance with the License.
 ! you may obtain a copy of the License from
 ! 
 !     http://www.apache.org/licenses/LICENSE-2.0
 ! 
 ! Unless required by applicable law or agreed to in writing, software
 ! distributed under the License is distributed on an "AS IS" BASIS,
 ! WITHOUT WARRANTIES OR CONDITIONS OF ANY KIND, either express or implied.
 ! See the License for the specific language governing permissions and
 ! limitations under the License.
 !-->
<test-suite xmlns="urn:xml.testframework.asterix.ics.uci.edu" ResultOffsetPath="results" QueryOffsetPath="queries" QueryFileExtension=".aql">
  <test-group name="flwor">
   <!-- commented due to issue 643
    <test-case FilePath="flwor">
      <compilation-unit name="at00">
        <output-dir compare="Text">at00</output-dir>
      </compilation-unit>
    </test-case>
    <test-case FilePath="flwor">
      <compilation-unit name="at01">
        <output-dir compare="Text">at01</output-dir>
      </compilation-unit>
    </test-case>
    <test-case FilePath="flwor">
      <compilation-unit name="at02">
        <output-dir compare="Text">at02</output-dir>
      </compilation-unit>
    </test-case>
    <test-case FilePath="flwor">
      <compilation-unit name="at03">
        <output-dir compare="Text">at03</output-dir>
      </compilation-unit>
    </test-case>
    <test-case FilePath="flwor">
      <compilation-unit name="at04">
        <output-dir compare="Text">at04</output-dir>
      </compilation-unit>
    </test-case>
    <test-case FilePath="flwor">
      <compilation-unit name="at05">
        <output-dir compare="Text">at05</output-dir>
      </compilation-unit>
    </test-case>
<<<<<<< HEAD
   -->
=======
    <test-case FilePath="flwor">
      <compilation-unit name="at06">
        <output-dir compare="Text">at06</output-dir>
      </compilation-unit>
    </test-case>
>>>>>>> e05eec12
  </test-group>
  <test-group name="aggregate">
    <test-case FilePath="aggregate">
      <compilation-unit name="issue531_string_min_max">
        <output-dir compare="Text">issue531_string_min_max</output-dir>
      </compilation-unit>
    </test-case>
    <test-case FilePath="aggregate">
      <compilation-unit name="agg_null">
        <output-dir compare="Text">agg_null</output-dir>
      </compilation-unit>
    </test-case>
    <test-case FilePath="aggregate">
      <compilation-unit name="agg_null_rec">
        <output-dir compare="Text">agg_null_rec</output-dir>
      </compilation-unit>
    </test-case>
    <test-case FilePath="aggregate">
      <compilation-unit name="agg_null_rec_1">
        <output-dir compare="Text">agg_null_rec_1</output-dir>
      </compilation-unit>
    </test-case>
    <test-case FilePath="aggregate">
      <compilation-unit name="agg_number_rec">
        <output-dir compare="Text">agg_number_rec</output-dir>
      </compilation-unit>
    </test-case>
    <test-case FilePath="aggregate">
      <compilation-unit name="avg_mixed">
        <output-dir compare="Text">avg_mixed</output-dir>
        <expected-error>edu.uci.ics.asterix.common.exceptions.AsterixException</expected-error>
      </compilation-unit>
    </test-case>
    <test-case FilePath="aggregate">
      <compilation-unit name="sum_mixed">
        <output-dir compare="Text">sum_mixed</output-dir>
        <expected-error>edu.uci.ics.asterix.common.exceptions.AsterixException</expected-error>
      </compilation-unit>
    </test-case>
    <test-case FilePath="aggregate">
      <compilation-unit name="min_mixed">
        <output-dir compare="Text">min_mixed</output-dir>
        <expected-error>edu.uci.ics.asterix.common.exceptions.AsterixException</expected-error>
      </compilation-unit>
    </test-case>
    <test-case FilePath="aggregate">
      <compilation-unit name="agg_number">
        <output-dir compare="Text">agg_number</output-dir>
      </compilation-unit>
    </test-case>
    <test-case FilePath="aggregate">
      <compilation-unit name="issue425_min_hetero_list_1">
        <output-dir compare="Text">issue425_min_hetero_list_1</output-dir>
      </compilation-unit>
    </test-case>
    <test-case FilePath="aggregate">
      <compilation-unit name="issue425_min_hetero_list">
        <output-dir compare="Text">issue425_min_hetero_list</output-dir>
      </compilation-unit>
    </test-case>
    <test-case FilePath="aggregate">
      <compilation-unit name="issue425_sum_hetero_list_1">
        <output-dir compare="Text">issue425_sum_hetero_list_1</output-dir>
      </compilation-unit>
    </test-case>
    <test-case FilePath="aggregate">
      <compilation-unit name="issue425_sum_hetero_list">
        <output-dir compare="Text">issue425_sum_hetero_list</output-dir>
      </compilation-unit>
    </test-case>
    <test-case FilePath="aggregate">
      <compilation-unit name="query-issue400">
        <output-dir compare="Text">query-issue400</output-dir>
      </compilation-unit>
    </test-case>
    <test-case FilePath="aggregate">
      <compilation-unit name="issue395">
        <output-dir compare="Text">issue395</output-dir>
      </compilation-unit>
    </test-case>
    <test-case FilePath="aggregate">
      <compilation-unit name="issue412_0">
        <output-dir compare="Text">issue412_0</output-dir>
      </compilation-unit>
    </test-case>
    <test-case FilePath="aggregate">
      <compilation-unit name="issue412_1">
        <output-dir compare="Text">issue412_1</output-dir>
      </compilation-unit>
    </test-case>
    <test-case FilePath="aggregate">
      <compilation-unit name="avg_double">
        <output-dir compare="Text">avg_double</output-dir>
      </compilation-unit>
    </test-case>
    <test-case FilePath="aggregate">
      <compilation-unit name="avg_double_null">
        <output-dir compare="Text">avg_double_null</output-dir>
      </compilation-unit>
    </test-case>
    <test-case FilePath="aggregate">
      <compilation-unit name="avg_empty_01">
        <output-dir compare="Text">avg_empty_01</output-dir>
      </compilation-unit>
    </test-case>
    <test-case FilePath="aggregate">
      <compilation-unit name="avg_empty_02">
        <output-dir compare="Text">avg_empty_02</output-dir>
      </compilation-unit>
    </test-case>
    <test-case FilePath="aggregate">
      <compilation-unit name="avg_float">
        <output-dir compare="Text">avg_float</output-dir>
      </compilation-unit>
    </test-case>
    <test-case FilePath="aggregate">
      <compilation-unit name="avg_float_null">
        <output-dir compare="Text">avg_float_null</output-dir>
      </compilation-unit>
    </test-case>
    <test-case FilePath="aggregate">
      <compilation-unit name="avg_int16">
        <output-dir compare="Text">avg_int16</output-dir>
      </compilation-unit>
    </test-case>
    <test-case FilePath="aggregate">
      <compilation-unit name="avg_int16_null">
        <output-dir compare="Text">avg_int16_null</output-dir>
      </compilation-unit>
    </test-case>
    <test-case FilePath="aggregate">
      <compilation-unit name="avg_int32">
        <output-dir compare="Text">avg_int32</output-dir>
      </compilation-unit>
    </test-case>
    <test-case FilePath="aggregate">
      <compilation-unit name="avg_int32_null">
        <output-dir compare="Text">avg_int32_null</output-dir>
      </compilation-unit>
    </test-case>
    <test-case FilePath="aggregate">
      <compilation-unit name="avg_int64">
        <output-dir compare="Text">avg_int64</output-dir>
      </compilation-unit>
    </test-case>
    <test-case FilePath="aggregate">
      <compilation-unit name="avg_int64_null">
        <output-dir compare="Text">avg_int64_null</output-dir>
      </compilation-unit>
    </test-case>
    <test-case FilePath="aggregate">
      <compilation-unit name="avg_int8">
        <output-dir compare="Text">avg_int8</output-dir>
      </compilation-unit>
    </test-case>
    <test-case FilePath="aggregate">
      <compilation-unit name="avg_int8_null">
        <output-dir compare="Text">avg_int8_null</output-dir>
      </compilation-unit>
    </test-case>
    <test-case FilePath="aggregate">
      <compilation-unit name="count_01">
        <output-dir compare="Text">count_01</output-dir>
      </compilation-unit>
    </test-case>
    <test-case FilePath="aggregate">
      <compilation-unit name="count_empty_01">
        <output-dir compare="Text">count_empty_01</output-dir>
      </compilation-unit>
    </test-case>
    <test-case FilePath="aggregate">
      <compilation-unit name="count_empty_02">
        <output-dir compare="Text">count_empty_02</output-dir>
      </compilation-unit>
    </test-case>
    <test-case FilePath="aggregate">
      <compilation-unit name="count_null">
        <output-dir compare="Text">count_null</output-dir>
      </compilation-unit>
    </test-case>
    <!--
    <test-case FilePath="aggregate">
      <compilation-unit name="droptype">
        <output-dir compare="Text">droptype</output-dir>
      </compilation-unit>
    </test-case>
    -->
    <!-- TODO(madhusudancs): These tests that test for local_<agg>/global_<agg> functions should be removed, but
    before that we should modify the code to make sure those built-in functions are still defined but not exposed
    by AQL, so leaving these test cases commented.
    <test-case FilePath="aggregate">
      <compilation-unit name="global-avg_01">
        <output-dir compare="Text">global-avg_01</output-dir>
      </compilation-unit>
    </test-case>
    <test-case FilePath="aggregate">
      <compilation-unit name="global-avg_null">
        <output-dir compare="Text">global-avg_null</output-dir>
      </compilation-unit>
    </test-case>
    <test-case FilePath="aggregate">
      <compilation-unit name="local-avg_double">
        <output-dir compare="Text">local-avg_double</output-dir>
      </compilation-unit>
    </test-case>
    <test-case FilePath="aggregate">
      <compilation-unit name="local-avg_double_null">
        <output-dir compare="Text">local-avg_double_null</output-dir>
      </compilation-unit>
    </test-case>
    <test-case FilePath="aggregate">
      <compilation-unit name="local-avg_float">
        <output-dir compare="Text">local-avg_float</output-dir>
      </compilation-unit>
    </test-case>
    <test-case FilePath="aggregate">
      <compilation-unit name="local-avg_float_null">
        <output-dir compare="Text">local-avg_float_null</output-dir>
      </compilation-unit>
    </test-case>
    <test-case FilePath="aggregate">
      <compilation-unit name="local-avg_int16">
        <output-dir compare="Text">local-avg_int16</output-dir>
      </compilation-unit>
    </test-case>
    <test-case FilePath="aggregate">
      <compilation-unit name="local-avg_int16_null">
        <output-dir compare="Text">local-avg_int16_null</output-dir>
      </compilation-unit>
    </test-case>
    <test-case FilePath="aggregate">
      <compilation-unit name="local-avg_int32">
        <output-dir compare="Text">local-avg_int32</output-dir>
      </compilation-unit>
    </test-case>
    <test-case FilePath="aggregate">
      <compilation-unit name="local-avg_int32_null">
        <output-dir compare="Text">local-avg_int32_null</output-dir>
      </compilation-unit>
    </test-case>
    <test-case FilePath="aggregate">
      <compilation-unit name="local-avg_int64">
        <output-dir compare="Text">local-avg_int64</output-dir>
      </compilation-unit>
    </test-case>
    <test-case FilePath="aggregate">
      <compilation-unit name="local-avg_int64_null">
        <output-dir compare="Text">local-avg_int64_null</output-dir>
      </compilation-unit>
    </test-case>
    <test-case FilePath="aggregate">
      <compilation-unit name="local-avg_int8">
        <output-dir compare="Text">local-avg_int8</output-dir>
      </compilation-unit>
    </test-case>
    <test-case FilePath="aggregate">
      <compilation-unit name="local-avg_int8_null">
        <output-dir compare="Text">local-avg_int8_null</output-dir>
      </compilation-unit>
    </test-case>
    -->
    <test-case FilePath="aggregate">
      <compilation-unit name="max_empty_01">
        <output-dir compare="Text">max_empty_01</output-dir>
      </compilation-unit>
    </test-case>
    <test-case FilePath="aggregate">
      <compilation-unit name="max_empty_02">
        <output-dir compare="Text">max_empty_02</output-dir>
      </compilation-unit>
    </test-case>
    <test-case FilePath="aggregate">
      <compilation-unit name="min_empty_01">
        <output-dir compare="Text">min_empty_01</output-dir>
      </compilation-unit>
    </test-case>
    <test-case FilePath="aggregate">
      <compilation-unit name="min_empty_02">
        <output-dir compare="Text">min_empty_02</output-dir>
      </compilation-unit>
    </test-case>
    <test-case FilePath="aggregate">
      <compilation-unit name="scalar_avg">
        <output-dir compare="Text">scalar_avg</output-dir>
      </compilation-unit>
    </test-case>
    <test-case FilePath="aggregate">
      <compilation-unit name="scalar_avg_empty">
        <output-dir compare="Text">scalar_avg_empty</output-dir>
      </compilation-unit>
    </test-case>
    <test-case FilePath="aggregate">
      <compilation-unit name="scalar_avg_null">
        <output-dir compare="Text">scalar_avg_null</output-dir>
      </compilation-unit>
    </test-case>
    <test-case FilePath="aggregate">
      <compilation-unit name="scalar_count">
        <output-dir compare="Text">scalar_count</output-dir>
      </compilation-unit>
    </test-case>
    <test-case FilePath="aggregate">
      <compilation-unit name="scalar_count_empty">
        <output-dir compare="Text">scalar_count_empty</output-dir>
      </compilation-unit>
    </test-case>
    <test-case FilePath="aggregate">
      <compilation-unit name="scalar_count_null">
        <output-dir compare="Text">scalar_count_null</output-dir>
      </compilation-unit>
    </test-case>
    <test-case FilePath="aggregate">
      <compilation-unit name="scalar_max">
        <output-dir compare="Text">scalar_max</output-dir>
      </compilation-unit>
    </test-case>
    <test-case FilePath="aggregate">
      <compilation-unit name="scalar_max_empty">
        <output-dir compare="Text">scalar_max_empty</output-dir>
      </compilation-unit>
    </test-case>
    <test-case FilePath="aggregate">
      <compilation-unit name="scalar_max_null">
        <output-dir compare="Text">scalar_max_null</output-dir>
      </compilation-unit>
    </test-case>
    <test-case FilePath="aggregate">
      <compilation-unit name="scalar_min">
        <output-dir compare="Text">scalar_min</output-dir>
      </compilation-unit>
    </test-case>
    <test-case FilePath="aggregate">
      <compilation-unit name="scalar_min_empty">
        <output-dir compare="Text">scalar_min_empty</output-dir>
      </compilation-unit>
    </test-case>
    <test-case FilePath="aggregate">
      <compilation-unit name="scalar_min_null">
        <output-dir compare="Text">scalar_min_null</output-dir>
      </compilation-unit>
    </test-case>
    <test-case FilePath="aggregate">
      <compilation-unit name="scalar_sum">
        <output-dir compare="Text">scalar_sum</output-dir>
      </compilation-unit>
    </test-case>
    <test-case FilePath="aggregate">
      <compilation-unit name="scalar_sum_empty">
        <output-dir compare="Text">scalar_sum_empty</output-dir>
      </compilation-unit>
    </test-case>
    <test-case FilePath="aggregate">
      <compilation-unit name="scalar_sum_null">
        <output-dir compare="Text">scalar_sum_null</output-dir>
      </compilation-unit>
    </test-case>
    <test-case FilePath="aggregate">
      <compilation-unit name="sum_double">
        <output-dir compare="Text">sum_double</output-dir>
      </compilation-unit>
    </test-case>
    <test-case FilePath="aggregate">
      <compilation-unit name="sum_double_null">
        <output-dir compare="Text">sum_double_null</output-dir>
      </compilation-unit>
    </test-case>
    <test-case FilePath="aggregate">
      <compilation-unit name="sum_empty_01">
        <output-dir compare="Text">sum_empty_01</output-dir>
      </compilation-unit>
    </test-case>
    <test-case FilePath="aggregate">
      <compilation-unit name="sum_empty_02">
        <output-dir compare="Text">sum_empty_02</output-dir>
      </compilation-unit>
    </test-case>
    <test-case FilePath="aggregate">
      <compilation-unit name="sum_float">
        <output-dir compare="Text">sum_float</output-dir>
      </compilation-unit>
    </test-case>
    <test-case FilePath="aggregate">
      <compilation-unit name="sum_float_null">
        <output-dir compare="Text">sum_float_null</output-dir>
      </compilation-unit>
    </test-case>
    <test-case FilePath="aggregate">
      <compilation-unit name="sum_int16">
        <output-dir compare="Text">sum_int16</output-dir>
      </compilation-unit>
    </test-case>
    <test-case FilePath="aggregate">
      <compilation-unit name="sum_int16_null">
        <output-dir compare="Text">sum_int16_null</output-dir>
      </compilation-unit>
    </test-case>
    <test-case FilePath="aggregate">
      <compilation-unit name="sum_int32">
        <output-dir compare="Text">sum_int32</output-dir>
      </compilation-unit>
    </test-case>
    <test-case FilePath="aggregate">
      <compilation-unit name="sum_int32_null">
        <output-dir compare="Text">sum_int32_null</output-dir>
      </compilation-unit>
    </test-case>
    <test-case FilePath="aggregate">
      <compilation-unit name="sum_int64">
        <output-dir compare="Text">sum_int64</output-dir>
      </compilation-unit>
    </test-case>
    <test-case FilePath="aggregate">
      <compilation-unit name="sum_int64_null">
        <output-dir compare="Text">sum_int64_null</output-dir>
      </compilation-unit>
    </test-case>
    <test-case FilePath="aggregate">
      <compilation-unit name="sum_int8">
        <output-dir compare="Text">sum_int8</output-dir>
      </compilation-unit>
    </test-case>
    <test-case FilePath="aggregate">
      <compilation-unit name="sum_int8_null">
        <output-dir compare="Text">sum_int8_null</output-dir>
      </compilation-unit>
    </test-case>
    <test-case FilePath="aggregate">
      <compilation-unit name="sum_null-with-pred">
        <output-dir compare="Text">sum_null-with-pred</output-dir>
      </compilation-unit>
    </test-case>
    <test-case FilePath="aggregate">
      <compilation-unit name="sum_numeric_null">
        <output-dir compare="Text">sum_numeric_null</output-dir>
      </compilation-unit>
    </test-case>
  </test-group>
  <test-group name="boolean">
    <test-case FilePath="boolean">
      <compilation-unit name="and_01">
        <output-dir compare="Text">and_01</output-dir>
      </compilation-unit>
    </test-case>
    <test-case FilePath="boolean">
      <compilation-unit name="and_null">
        <output-dir compare="Text">and_null</output-dir>
      </compilation-unit>
    </test-case>
    <test-case FilePath="boolean">
      <compilation-unit name="and_null_false">
        <output-dir compare="Text">and_null_false</output-dir>
      </compilation-unit>
    </test-case>
    <test-case FilePath="boolean">
      <compilation-unit name="not_01">
        <output-dir compare="Text">not_01</output-dir>
      </compilation-unit>
    </test-case>
  </test-group>
  <test-group name="comparison">
    <test-case FilePath="comparison">
      <compilation-unit name="year_month_duration_order">
        <output-dir compare="Text">year_month_duration_order</output-dir>
      </compilation-unit>
    </test-case>
    <test-case FilePath="comparison">
      <compilation-unit name="datetime_order">
        <output-dir compare="Text">datetime_order</output-dir>
      </compilation-unit>
    </test-case>
    <test-case FilePath="comparison">
      <compilation-unit name="datetime_range">
        <output-dir compare="Text">datetime_range</output-dir>
      </compilation-unit>
    </test-case>
    <test-case FilePath="comparison">
      <compilation-unit name="datetime_tzeq">
        <output-dir compare="Text">datetime_tzeq</output-dir>
      </compilation-unit>
    </test-case>
    <test-case FilePath="comparison">
      <compilation-unit name="double">
        <output-dir compare="Text">double</output-dir>
      </compilation-unit>
    </test-case>
    <test-case FilePath="comparison">
      <compilation-unit name="double_gte_01">
        <output-dir compare="Text">double_gte_01</output-dir>
      </compilation-unit>
    </test-case>
    <test-case FilePath="comparison">
      <compilation-unit name="double_null">
        <output-dir compare="Text">double_null</output-dir>
      </compilation-unit>
    </test-case>
    <test-case FilePath="comparison">
      <compilation-unit name="eq_01">
        <output-dir compare="Text">eq_01</output-dir>
      </compilation-unit>
    </test-case>
    <test-case FilePath="comparison">
      <compilation-unit name="float">
        <output-dir compare="Text">float</output-dir>
      </compilation-unit>
    </test-case>
    <test-case FilePath="comparison">
      <compilation-unit name="float_null">
        <output-dir compare="Text">float_null</output-dir>
      </compilation-unit>
    </test-case>
    <test-case FilePath="comparison">
      <compilation-unit name="gt_01">
        <output-dir compare="Text">gt_01</output-dir>
      </compilation-unit>
    </test-case>
    <test-case FilePath="comparison">
      <compilation-unit name="gte_01">
        <output-dir compare="Text">gte_01</output-dir>
      </compilation-unit>
    </test-case>
    <test-case FilePath="comparison">
      <compilation-unit name="int16">
        <output-dir compare="Text">int16</output-dir>
      </compilation-unit>
    </test-case>
    <test-case FilePath="comparison">
      <compilation-unit name="int16_null">
        <output-dir compare="Text">int16_null</output-dir>
      </compilation-unit>
    </test-case>
    <test-case FilePath="comparison">
      <compilation-unit name="int32">
        <output-dir compare="Text">int32</output-dir>
      </compilation-unit>
    </test-case>
    <test-case FilePath="comparison">
      <compilation-unit name="int32_null">
        <output-dir compare="Text">int32_null</output-dir>
      </compilation-unit>
    </test-case>
    <test-case FilePath="comparison">
      <compilation-unit name="int64">
        <output-dir compare="Text">int64</output-dir>
      </compilation-unit>
    </test-case>
    <test-case FilePath="comparison">
      <compilation-unit name="int64_null">
        <output-dir compare="Text">int64_null</output-dir>
      </compilation-unit>
    </test-case>
    <test-case FilePath="comparison">
      <compilation-unit name="int8">
        <output-dir compare="Text">int8</output-dir>
      </compilation-unit>
    </test-case>
    <test-case FilePath="comparison">
      <compilation-unit name="int8_null">
        <output-dir compare="Text">int8_null</output-dir>
      </compilation-unit>
    </test-case>
    <test-case FilePath="comparison">
      <compilation-unit name="lt_01">
        <output-dir compare="Text">lt_01</output-dir>
      </compilation-unit>
    </test-case>
    <test-case FilePath="comparison">
      <compilation-unit name="lte_01">
        <output-dir compare="Text">lte_01</output-dir>
      </compilation-unit>
    </test-case>
    <test-case FilePath="comparison">
      <compilation-unit name="neq_01">
        <output-dir compare="Text">neq_01</output-dir>
      </compilation-unit>
    </test-case>
    <!--
    <test-case FilePath="comparison">
      <compilation-unit name="numeric-comparison_01">
        <output-dir compare="Text">numeric-comparison_01</output-dir>
      </compilation-unit>
    </test-case>
    -->
    <test-case FilePath="comparison">
      <compilation-unit name="string">
        <output-dir compare="Text">string</output-dir>
      </compilation-unit>
    </test-case>
    <test-case FilePath="comparison">
      <compilation-unit name="string_null">
        <output-dir compare="Text">string_null</output-dir>
      </compilation-unit>
    </test-case>
    <test-case FilePath="comparison">
      <compilation-unit name="issue363_equality">
        <output-dir compare="Text">issue363_equality</output-dir>
      </compilation-unit>
    </test-case>
    <test-case FilePath="comparison">
      <compilation-unit name="issue363_inequality_duration">
        <output-dir compare="Text">issue363_inequality_duration</output-dir>
        <expected-error>edu.uci.ics.asterix.common.exceptions.AsterixException</expected-error>
      </compilation-unit>
    </test-case>
    <test-case FilePath="comparison">
      <compilation-unit name="issue363_inequality_interval">
        <output-dir compare="Text">issue363_inequality_interval</output-dir>
        <expected-error>edu.uci.ics.asterix.common.exceptions.AsterixException</expected-error>
      </compilation-unit>
    </test-case>
    <test-case FilePath="comparison">
      <compilation-unit name="issue363_inequality_point">
        <output-dir compare="Text">issue363_inequality_point</output-dir>
        <expected-error>edu.uci.ics.asterix.common.exceptions.AsterixException</expected-error>
      </compilation-unit>
    </test-case>
    <test-case FilePath="comparison">
      <compilation-unit name="issue363_inequality_line">
        <output-dir compare="Text">issue363_inequality_line</output-dir>
        <expected-error>edu.uci.ics.asterix.common.exceptions.AsterixException</expected-error>
      </compilation-unit>
    </test-case>
    <test-case FilePath="comparison">
      <compilation-unit name="issue363_inequality_polygon">
        <output-dir compare="Text">issue363_inequality_polygon</output-dir>
        <expected-error>edu.uci.ics.asterix.common.exceptions.AsterixException</expected-error>
      </compilation-unit>
    </test-case>
    <test-case FilePath="comparison">
      <compilation-unit name="issue363_inequality_rectangle">
        <output-dir compare="Text">issue363_inequality_rectangle</output-dir>
        <expected-error>edu.uci.ics.asterix.common.exceptions.AsterixException</expected-error>
      </compilation-unit>
    </test-case>
    <test-case FilePath="comparison">
      <compilation-unit name="issue363_inequality_circle">
        <output-dir compare="Text">issue363_inequality_circle</output-dir>
        <expected-error>edu.uci.ics.asterix.common.exceptions.AsterixException</expected-error>
      </compilation-unit>
    </test-case>
  </test-group>
  <test-group name="constructor">
    <test-case FilePath="constructor">
      <compilation-unit name="add-null">
        <output-dir compare="Text">add-null</output-dir>
      </compilation-unit>
    </test-case>
    <test-case FilePath="constructor">
      <compilation-unit name="boolean_01">
        <output-dir compare="Text">boolean_01</output-dir>
      </compilation-unit>
    </test-case>
    <test-case FilePath="constructor">
      <compilation-unit name="circle_01">
        <output-dir compare="Text">circle_01</output-dir>
      </compilation-unit>
    </test-case>
    <test-case FilePath="constructor">
      <compilation-unit name="date_01">
        <output-dir compare="Text">date_01</output-dir>
      </compilation-unit>
    </test-case>
    <test-case FilePath="constructor">
      <compilation-unit name="datetime_01">
        <output-dir compare="Text">datetime_01</output-dir>
      </compilation-unit>
    </test-case>
    <test-case FilePath="constructor">
      <compilation-unit name="double_01">
        <output-dir compare="Text">double_01</output-dir>
      </compilation-unit>
    </test-case>
    <test-case FilePath="constructor">
      <compilation-unit name="duration_01">
        <output-dir compare="Text">duration_01</output-dir>
      </compilation-unit>
    </test-case>
    <test-case FilePath="constructor">
      <compilation-unit name="duration_02">
        <output-dir compare="Text">duration_02</output-dir>
      </compilation-unit>
    </test-case>
    <test-case FilePath="constructor">
      <compilation-unit name="float_01">
        <output-dir compare="Text">float_01</output-dir>
      </compilation-unit>
    </test-case>
    <test-case FilePath="constructor">
      <compilation-unit name="int_01">
        <output-dir compare="Text">int_01</output-dir>
      </compilation-unit>
    </test-case>
    <test-case FilePath="constructor">
      <compilation-unit name="interval">
        <output-dir compare="Text">interval</output-dir>
      </compilation-unit>
    </test-case>
    <test-case FilePath="constructor">
      <compilation-unit name="line_01">
        <output-dir compare="Text">line_01</output-dir>
      </compilation-unit>
    </test-case>
    <test-case FilePath="constructor">
      <compilation-unit name="rectangle_01">
        <output-dir compare="Text">rectangle_01</output-dir>
      </compilation-unit>
    </test-case>
    <test-case FilePath="constructor">
      <compilation-unit name="point_01">
        <output-dir compare="Text">point_01</output-dir>
      </compilation-unit>
    </test-case>
    <test-case FilePath="constructor">
      <compilation-unit name="polygon_01">
        <output-dir compare="Text">polygon_01</output-dir>
      </compilation-unit>
    </test-case>
    <test-case FilePath="constructor">
      <compilation-unit name="primitive-01">
        <output-dir compare="Text">primitive-01</output-dir>
      </compilation-unit>
    </test-case>
    <test-case FilePath="constructor">
      <compilation-unit name="primitive-02">
        <output-dir compare="Text">primitive-02</output-dir>
      </compilation-unit>
    </test-case>
    <test-case FilePath="constructor">
      <compilation-unit name="primitive-03">
        <output-dir compare="Text">primitive-03</output-dir>
      </compilation-unit>
    </test-case>
    <test-case FilePath="constructor">
      <compilation-unit name="primitive-04">
        <output-dir compare="Text">primitive-04</output-dir>
      </compilation-unit>
    </test-case>
    <test-case FilePath="constructor">
      <compilation-unit name="string_01">
        <output-dir compare="Text">string_01</output-dir>
      </compilation-unit>
    </test-case>
    <test-case FilePath="constructor">
      <compilation-unit name="time_01">
        <output-dir compare="Text">time_01</output-dir>
      </compilation-unit>
    </test-case>
  </test-group>
  <test-group name="custord">
    <!--
    <test-case FilePath="custord">
      <compilation-unit name="co">
        <output-dir compare="Text">co</output-dir>
      </compilation-unit>
    </test-case>
    -->
    <test-case FilePath="custord">
      <compilation-unit name="customer_q_01">
        <output-dir compare="Text">customer_q_01</output-dir>
      </compilation-unit>
    </test-case>
    <test-case FilePath="custord">
      <compilation-unit name="customer_q_02">
        <output-dir compare="Text">customer_q_02</output-dir>
      </compilation-unit>
    </test-case>
    <test-case FilePath="custord">
      <compilation-unit name="customer_q_03">
        <output-dir compare="Text">customer_q_03</output-dir>
      </compilation-unit>
    </test-case>
    <test-case FilePath="custord">
      <compilation-unit name="customer_q_04">
        <output-dir compare="Text">customer_q_04</output-dir>
      </compilation-unit>
    </test-case>
    <test-case FilePath="custord">
      <compilation-unit name="customer_q_05">
        <output-dir compare="Text">customer_q_05</output-dir>
      </compilation-unit>
    </test-case>
    <test-case FilePath="custord">
      <compilation-unit name="customer_q_06">
        <output-dir compare="Text">customer_q_06</output-dir>
      </compilation-unit>
    </test-case>
    <test-case FilePath="custord">
      <compilation-unit name="customer_q_07">
        <output-dir compare="Text">customer_q_07</output-dir>
      </compilation-unit>
    </test-case>
    <test-case FilePath="custord">
      <compilation-unit name="customer_q_08">
        <output-dir compare="Text">customer_q_08</output-dir>
      </compilation-unit>
    </test-case>
    <!--
    <test-case FilePath="custord">
      <compilation-unit name="denorm-cust-order_01">
        <output-dir compare="Text">denorm-cust-order_01</output-dir>
      </compilation-unit>
    </test-case>
    -->
    <test-case FilePath="custord">
      <compilation-unit name="denorm-cust-order_02">
        <output-dir compare="Text">denorm-cust-order_02</output-dir>
      </compilation-unit>
    </test-case>
    <!--
    <test-case FilePath="custord">
      <compilation-unit name="denorm-cust-order_03">
        <output-dir compare="Text">denorm-cust-order_03</output-dir>
      </compilation-unit>
    </test-case>
    -->
    <!--
    <test-case FilePath="custord">
      <compilation-unit name="freq-clerk">
        <output-dir compare="Text">freq-clerk</output-dir>
      </compilation-unit>
    </test-case>
    -->
    <test-case FilePath="custord">
      <compilation-unit name="join_q_01">
        <output-dir compare="Text">join_q_01</output-dir>
      </compilation-unit>
    </test-case>
    <test-case FilePath="custord">
      <compilation-unit name="join_q_02">
        <output-dir compare="Text">join_q_02</output-dir>
      </compilation-unit>
    </test-case>
    <test-case FilePath="custord">
      <compilation-unit name="join_q_03">
        <output-dir compare="Text">join_q_03</output-dir>
      </compilation-unit>
    </test-case>
    <test-case FilePath="custord">
      <compilation-unit name="join_q_04">
        <output-dir compare="Text">join_q_04</output-dir>
      </compilation-unit>
    </test-case>
    <test-case FilePath="custord">
      <compilation-unit name="load-test">
        <output-dir compare="Text">load-test</output-dir>
      </compilation-unit>
    </test-case>
    <test-case FilePath="custord">
      <compilation-unit name="order_q_01">
        <output-dir compare="Text">order_q_01</output-dir>
      </compilation-unit>
    </test-case>
    <test-case FilePath="custord">
      <compilation-unit name="order_q_02">
        <output-dir compare="Text">order_q_02</output-dir>
      </compilation-unit>
    </test-case>
    <test-case FilePath="custord">
      <compilation-unit name="order_q_03">
        <output-dir compare="Text">order_q_03</output-dir>
      </compilation-unit>
    </test-case>
    <test-case FilePath="custord">
      <compilation-unit name="order_q_04">
        <output-dir compare="Text">order_q_04</output-dir>
      </compilation-unit>
    </test-case>
    <test-case FilePath="custord">
      <compilation-unit name="order_q_05">
        <output-dir compare="Text">order_q_05</output-dir>
      </compilation-unit>
    </test-case>
    <test-case FilePath="custord">
      <compilation-unit name="order_q_06">
        <output-dir compare="Text">order_q_06</output-dir>
      </compilation-unit>
    </test-case>
  </test-group>
  <test-group name="dapd">
    <test-case FilePath="dapd">
      <compilation-unit name="q1">
        <output-dir compare="Text">q1</output-dir>
      </compilation-unit>
    </test-case>
    <test-case FilePath="dapd">
      <compilation-unit name="q2">
        <output-dir compare="Text">q2</output-dir>
      </compilation-unit>
    </test-case>
    <!--
    <test-case FilePath="dapd">
      <compilation-unit name="q3">
        <output-dir compare="Text">q3</output-dir>
      </compilation-unit>
    </test-case>
    -->
  </test-group>
  <test-group name="dml">
      <test-case FilePath="dml">
      <compilation-unit name="compact-dataset-and-its-indexes">
        <output-dir compare="Text">compact-dataset-and-its-indexes</output-dir>
      </compilation-unit>
     </test-case>
     <test-case FilePath="dml">
      <compilation-unit name="using-constant-merge-policy">
        <output-dir compare="Text">using-constant-merge-policy</output-dir>
      </compilation-unit>
     </test-case>
     <test-case FilePath="dml">
      <compilation-unit name="using-prefix-merge-policy">
        <output-dir compare="Text">using-prefix-merge-policy</output-dir>
      </compilation-unit>
     </test-case>
     <test-case FilePath="dml">
      <compilation-unit name="query-issue382">
        <output-dir compare="Text">query-issue382</output-dir>
      </compilation-unit>
     </test-case>
     <test-case FilePath="dml">
      <compilation-unit name="query-issue433">
        <output-dir compare="Text">query-issue433</output-dir>
      </compilation-unit>
     </test-case>
     <test-case FilePath="dml">
      <compilation-unit name="query-issue288">
        <output-dir compare="Text">query-issue288</output-dir>
      </compilation-unit>
    </test-case>
    <test-case FilePath="dml">
      <compilation-unit name="query-issue205">
        <output-dir compare="Text">query-issue205</output-dir>
      </compilation-unit>
    </test-case>
    <test-case FilePath="dml">
      <compilation-unit name="delete-from-loaded-dataset-with-index">
        <output-dir compare="Text">delete-from-loaded-dataset-with-index</output-dir>
      </compilation-unit>
    </test-case>
    <test-case FilePath="dml">
      <compilation-unit name="delete-from-loaded-dataset">
        <output-dir compare="Text">delete-from-loaded-dataset</output-dir>
      </compilation-unit>
    </test-case>
    <test-case FilePath="dml">
      <compilation-unit name="delete-syntax-change">
        <output-dir compare="Text">delete-syntax-change</output-dir>
      </compilation-unit>
    </test-case>
    <test-case FilePath="dml">
      <compilation-unit name="drop-empty-secondary-indexes">
        <output-dir compare="Text">drop-empty-secondary-indexes</output-dir>
      </compilation-unit>
    </test-case>
    <test-case FilePath="dml">
      <compilation-unit name="drop-index">
        <output-dir compare="Text">drop-index</output-dir>
      </compilation-unit>
    </test-case>
    <test-case FilePath="dml">
      <compilation-unit name="create-drop-cltype">
        <output-dir compare="Text">create-drop-cltype</output-dir>
      </compilation-unit>
    </test-case>
    <test-case FilePath="dml">
      <compilation-unit name="create-drop-opntype">
        <output-dir compare="Text">create-drop-opntype</output-dir>
      </compilation-unit>
    </test-case>
    <test-case FilePath="dml">
      <compilation-unit name="empty-load-with-index">
        <output-dir compare="Text">empty-load-with-index</output-dir>
      </compilation-unit>
    </test-case>
    <test-case FilePath="dml">
      <compilation-unit name="insert-into-empty-dataset">
        <output-dir compare="Text">insert-into-empty-dataset</output-dir>
      </compilation-unit>
    </test-case>
    <test-case FilePath="dml">
      <compilation-unit name="insert-into-empty-dataset-with-index">
        <output-dir compare="Text">insert-into-empty-dataset-with-index</output-dir>
      </compilation-unit>
    </test-case>
    <test-case FilePath="dml">
      <compilation-unit name="insert-syntax">
        <output-dir compare="Text">insert-syntax</output-dir>
      </compilation-unit>
    </test-case>
    <test-case FilePath="dml">
      <compilation-unit name="insert-and-scan-dataset">
        <output-dir compare="Text">insert-and-scan-dataset</output-dir>
      </compilation-unit>
    </test-case>
    <test-case FilePath="dml">
      <compilation-unit name="insert-and-scan-dataset-with-index">
        <output-dir compare="Text">insert-and-scan-dataset-with-index</output-dir>
      </compilation-unit>
    </test-case>
    <test-case FilePath="dml">
      <compilation-unit name="insert-and-scan-joined-datasets">
        <output-dir compare="Text">insert-and-scan-joined-datasets</output-dir>
      </compilation-unit>
    </test-case>
    <test-case FilePath="dml">
      <compilation-unit name="insert-into-loaded-dataset-with-index_01">
        <output-dir compare="Text">insert-into-loaded-dataset-with-index_01</output-dir>
      </compilation-unit>
    </test-case>
    <test-case FilePath="dml">
      <compilation-unit name="insert-into-loaded-dataset-with-index_02">
        <output-dir compare="Text">insert-into-loaded-dataset-with-index_02</output-dir>
      </compilation-unit>
    </test-case>
    <test-case FilePath="dml">
      <compilation-unit name="insert-into-loaded-dataset_01">
        <output-dir compare="Text">insert-into-loaded-dataset_01</output-dir>
      </compilation-unit>
    </test-case>
    <test-case FilePath="dml">
      <compilation-unit name="insert-into-loaded-dataset_02">
        <output-dir compare="Text">insert-into-loaded-dataset_02</output-dir>
      </compilation-unit>
    </test-case>
    <test-case FilePath="dml">
      <compilation-unit name="insert-src-dst-01">
        <output-dir compare="Text">insert-src-dst-01</output-dir>
      </compilation-unit>
    </test-case>
    <test-case FilePath="dml">
      <compilation-unit name="insert">
        <output-dir compare="Text">insert</output-dir>
      </compilation-unit>
    </test-case>
    <test-case FilePath="dml">
      <compilation-unit name="insert_less_nc">
        <output-dir compare="Text">insert_less_nc</output-dir>
      </compilation-unit>
    </test-case>
    <!--
    <test-case FilePath="dml">
      <compilation-unit name="load-from-hdfs">
        <output-dir compare="Text">load-from-hdfs</output-dir>
      </compilation-unit>
    </test-case>
    -->
    <test-case FilePath="dml">
      <compilation-unit name="load-with-index">
        <output-dir compare="Text">load-with-index</output-dir>
      </compilation-unit>
    </test-case>
    <test-case FilePath="dml">
      <compilation-unit name="opentype-c2o-recursive">
        <output-dir compare="Text">opentype-c2o-recursive</output-dir>
      </compilation-unit>
    </test-case>
    <test-case FilePath="dml">
      <compilation-unit name="opentype-c2o">
        <output-dir compare="Text">opentype-c2o</output-dir>
      </compilation-unit>
    </test-case>
    <test-case FilePath="dml">
      <compilation-unit name="opentype-closed-optional">
        <output-dir compare="Text">opentype-closed-optional</output-dir>
      </compilation-unit>
    </test-case>
    <test-case FilePath="dml">
      <compilation-unit name="opentype-insert">
        <output-dir compare="Text">opentype-insert</output-dir>
      </compilation-unit>
    </test-case>
    <test-case FilePath="dml">
      <compilation-unit name="opentype-insert2">
        <output-dir compare="Text">opentype-insert2</output-dir>
      </compilation-unit>
    </test-case>
    <test-case FilePath="dml">
      <compilation-unit name="opentype-noexpand">
        <output-dir compare="Text">opentype-noexpand</output-dir>
      </compilation-unit>
    </test-case>
    <test-case FilePath="dml">
      <compilation-unit name="opentype-o2c-recursive">
        <output-dir compare="Text">opentype-o2c-recursive</output-dir>
      </compilation-unit>
    </test-case>
    <test-case FilePath="dml">
      <compilation-unit name="opentype-o2c">
        <output-dir compare="Text">opentype-o2c</output-dir>
      </compilation-unit>
    </test-case>
    <test-case FilePath="dml">
      <compilation-unit name="opentype-o2o">
        <output-dir compare="Text">opentype-o2o</output-dir>
      </compilation-unit>
    </test-case>
    <test-case FilePath="dml">
      <compilation-unit name="scan-delete-btree-secondary-index-nullable">
        <output-dir compare="Text">scan-delete-btree-secondary-index-nullable</output-dir>
      </compilation-unit>
    </test-case>
    <test-case FilePath="dml">
      <compilation-unit name="scan-delete-rtree-secondary-index-nullable">
        <output-dir compare="Text">scan-delete-rtree-secondary-index-nullable</output-dir>
      </compilation-unit>
    </test-case>
    <test-case FilePath="dml">
      <compilation-unit name="scan-delete-rtree-secondary-index">
        <output-dir compare="Text">scan-delete-rtree-secondary-index</output-dir>
      </compilation-unit>
    </test-case>
    <test-case FilePath="dml">
      <compilation-unit name="scan-insert-btree-secondary-index-nullable">
        <output-dir compare="Text">scan-insert-btree-secondary-index-nullable</output-dir>
      </compilation-unit>
    </test-case>
    <test-case FilePath="dml">
      <compilation-unit name="scan-insert-rtree-secondary-index-nullable">
        <output-dir compare="Text">scan-insert-rtree-secondary-index-nullable</output-dir>
      </compilation-unit>
    </test-case>
    <test-case FilePath="dml">
      <compilation-unit name="scan-insert-rtree-secondary-index">
        <output-dir compare="Text">scan-insert-rtree-secondary-index</output-dir>
      </compilation-unit>
    </test-case>
    <test-case FilePath="dml">
      <compilation-unit name="scan-insert-inverted-index-ngram-secondary-index">
        <output-dir compare="Text">scan-insert-inverted-index-ngram-secondary-index</output-dir>
      </compilation-unit>
    </test-case>
    <test-case FilePath="dml">
      <compilation-unit name="scan-insert-inverted-index-word-secondary-index">
        <output-dir compare="Text">scan-insert-inverted-index-word-secondary-index</output-dir>
      </compilation-unit>
    </test-case>
    <test-case FilePath="dml">
      <compilation-unit name="scan-insert-inverted-index-ngram-secondary-index-nullable">
        <output-dir compare="Text">scan-insert-inverted-index-ngram-secondary-index-nullable</output-dir>
      </compilation-unit>
    </test-case>
    <test-case FilePath="dml">
      <compilation-unit name="scan-insert-inverted-index-word-secondary-index-nullable">
        <output-dir compare="Text">scan-insert-inverted-index-word-secondary-index-nullable</output-dir>
      </compilation-unit>
    </test-case>
    <test-case FilePath="dml">
      <compilation-unit name="scan-delete-inverted-index-ngram-secondary-index">
        <output-dir compare="Text">scan-delete-inverted-index-ngram-secondary-index</output-dir>
      </compilation-unit>
    </test-case>
    <test-case FilePath="dml">
      <compilation-unit name="scan-delete-inverted-index-word-secondary-index">
        <output-dir compare="Text">scan-delete-inverted-index-word-secondary-index</output-dir>
      </compilation-unit>
    </test-case>
    <test-case FilePath="dml">
      <compilation-unit name="scan-delete-inverted-index-ngram-secondary-index-nullable">
        <output-dir compare="Text">scan-delete-inverted-index-ngram-secondary-index-nullable</output-dir>
      </compilation-unit>
    </test-case>
    <test-case FilePath="dml">
      <compilation-unit name="scan-delete-inverted-index-word-secondary-index-nullable">
        <output-dir compare="Text">scan-delete-inverted-index-word-secondary-index-nullable</output-dir>
      </compilation-unit>
    </test-case>
  </test-group>
  <test-group name="employee">
    <test-case FilePath="employee">
      <compilation-unit name="q_01">
        <output-dir compare="Text">q_01</output-dir>
      </compilation-unit>
    </test-case>
    <test-case FilePath="employee">
      <compilation-unit name="q_02">
        <output-dir compare="Text">q_02</output-dir>
      </compilation-unit>
    </test-case>
  </test-group>
  <test-group name="failure">
    <!--
    <test-case FilePath="failure">
      <compilation-unit name="q1_pricing_summary_report_failure">
        <output-dir compare="Text">q1_pricing_summary_report_failure</output-dir>
      </compilation-unit>
    </test-case>
    -->
  </test-group>
  <!--
  <test-group name="flwor">
    <test-case FilePath="flwor">
      <compilation-unit name="for01">
        <output-dir compare="Text">for01</output-dir>
      </compilation-unit>
    </test-case>
    <test-case FilePath="flwor">
      <compilation-unit name="for02">
        <output-dir compare="Text">for02</output-dir>
      </compilation-unit>
    </test-case>
    <test-case FilePath="flwor">
      <compilation-unit name="for03">
        <output-dir compare="Text">for03</output-dir>
      </compilation-unit>
    </test-case>
    <test-case FilePath="flwor">
      <compilation-unit name="for04">
        <output-dir compare="Text">for04</output-dir>
      </compilation-unit>
    </test-case>
    <test-case FilePath="flwor">
      <compilation-unit name="for05">
        <output-dir compare="Text">for05</output-dir>
      </compilation-unit>
    </test-case>
    <test-case FilePath="flwor">
      <compilation-unit name="for06">
        <output-dir compare="Text">for06</output-dir>
      </compilation-unit>
    </test-case>
    <test-case FilePath="flwor">
      <compilation-unit name="for07">
        <output-dir compare="Text">for07</output-dir>
      </compilation-unit>
    </test-case>
    <test-case FilePath="flwor">
      <compilation-unit name="for08">
        <output-dir compare="Text">for08</output-dir>
      </compilation-unit>
    </test-case>
    <test-case FilePath="flwor">
      <compilation-unit name="for09">
        <output-dir compare="Text">for09</output-dir>
      </compilation-unit>
    </test-case>
    <test-case FilePath="flwor">
      <compilation-unit name="for10">
        <output-dir compare="Text">for10</output-dir>
      </compilation-unit>
    </test-case>
    <test-case FilePath="flwor">
      <compilation-unit name="for11">
        <output-dir compare="Text">for11</output-dir>
      </compilation-unit>
    </test-case>
    <test-case FilePath="flwor">
      <compilation-unit name="for12">
        <output-dir compare="Text">for12</output-dir>
      </compilation-unit>
    </test-case>
    <test-case FilePath="flwor">
      <compilation-unit name="for13">
        <output-dir compare="Text">for13</output-dir>
      </compilation-unit>
    </test-case>
    <test-case FilePath="flwor">
      <compilation-unit name="for14">
        <output-dir compare="Text">for14</output-dir>
      </compilation-unit>
    </test-case>
    <test-case FilePath="flwor">
      <compilation-unit name="for15">
        <output-dir compare="Text">for15</output-dir>
      </compilation-unit>
    </test-case>
    <test-case FilePath="flwor">
      <compilation-unit name="for16">
        <output-dir compare="Text">for16</output-dir>
      </compilation-unit>
    </test-case>
    <test-case FilePath="flwor">
      <compilation-unit name="for17">
        <output-dir compare="Text">for17</output-dir>
      </compilation-unit>
    </test-case>
    <test-case FilePath="flwor">
      <compilation-unit name="for18">
        <output-dir compare="Text">for18</output-dir>
      </compilation-unit>
    </test-case>
    <test-case FilePath="flwor">
      <compilation-unit name="for19">
        <output-dir compare="Text">for19</output-dir>
      </compilation-unit>
    </test-case>
    <test-case FilePath="flwor">
      <compilation-unit name="grpby01">
        <output-dir compare="Text">grpby01</output-dir>
      </compilation-unit>
    </test-case>
    <test-case FilePath="flwor">
      <compilation-unit name="grpby02">
        <output-dir compare="Text">grpby02</output-dir>
      </compilation-unit>
    </test-case>
    <test-case FilePath="flwor">
      <compilation-unit name="let01">
        <output-dir compare="Text">let01</output-dir>
      </compilation-unit>
    </test-case>
    <test-case FilePath="flwor">
      <compilation-unit name="let02">
        <output-dir compare="Text">let02</output-dir>
      </compilation-unit>
    </test-case>
    <test-case FilePath="flwor">
      <compilation-unit name="let03">
        <output-dir compare="Text">let03</output-dir>
      </compilation-unit>
    </test-case>
    <test-case FilePath="flwor">
      <compilation-unit name="let04">
        <output-dir compare="Text">let04</output-dir>
      </compilation-unit>
    </test-case>
    <test-case FilePath="flwor">
      <compilation-unit name="let05">
        <output-dir compare="Text">let05</output-dir>
      </compilation-unit>
    </test-case>
    <test-case FilePath="flwor">
      <compilation-unit name="let06">
        <output-dir compare="Text">let06</output-dir>
      </compilation-unit>
    </test-case>
    <test-case FilePath="flwor">
      <compilation-unit name="let07">
        <output-dir compare="Text">let07</output-dir>
      </compilation-unit>
    </test-case>
    <test-case FilePath="flwor">
      <compilation-unit name="let08">
        <output-dir compare="Text">let08</output-dir>
      </compilation-unit>
    </test-case>
    <test-case FilePath="flwor">
      <compilation-unit name="let09">
        <output-dir compare="Text">let09</output-dir>
      </compilation-unit>
    </test-case>
    <test-case FilePath="flwor">
      <compilation-unit name="let10">
        <output-dir compare="Text">let10</output-dir>
      </compilation-unit>
    </test-case>
    <test-case FilePath="flwor">
      <compilation-unit name="let11">
        <output-dir compare="Text">let11</output-dir>
      </compilation-unit>
    </test-case>
    <test-case FilePath="flwor">
      <compilation-unit name="let12">
        <output-dir compare="Text">let12</output-dir>
      </compilation-unit>
    </test-case>
    <test-case FilePath="flwor">
      <compilation-unit name="let13">
        <output-dir compare="Text">let13</output-dir>
      </compilation-unit>
    </test-case>
    <test-case FilePath="flwor">
      <compilation-unit name="let14">
        <output-dir compare="Text">let14</output-dir>
      </compilation-unit>
    </test-case>
    <test-case FilePath="flwor">
      <compilation-unit name="let15">
        <output-dir compare="Text">let15</output-dir>
      </compilation-unit>
    </test-case>
    <test-case FilePath="flwor">
      <compilation-unit name="let16">
        <output-dir compare="Text">let16</output-dir>
      </compilation-unit>
    </test-case>
    <test-case FilePath="flwor">
      <compilation-unit name="let17">
        <output-dir compare="Text">let17</output-dir>
      </compilation-unit>
    </test-case>
    <test-case FilePath="flwor">
      <compilation-unit name="let18">
        <output-dir compare="Text">let18</output-dir>
      </compilation-unit>
    </test-case>
    <test-case FilePath="flwor">
      <compilation-unit name="let19">
        <output-dir compare="Text">let19</output-dir>
      </compilation-unit>
    </test-case>
    <test-case FilePath="flwor">
      <compilation-unit name="let20">
        <output-dir compare="Text">let20</output-dir>
      </compilation-unit>
    </test-case>
    <test-case FilePath="flwor">
      <compilation-unit name="let21">
        <output-dir compare="Text">let21</output-dir>
      </compilation-unit>
    </test-case>
    <test-case FilePath="flwor">
      <compilation-unit name="let22">
        <output-dir compare="Text">let22</output-dir>
      </compilation-unit>
    </test-case>
    <test-case FilePath="flwor">
      <compilation-unit name="let23">
        <output-dir compare="Text">let23</output-dir>
      </compilation-unit>
    </test-case>
    <test-case FilePath="flwor">
      <compilation-unit name="let24">
        <output-dir compare="Text">let24</output-dir>
      </compilation-unit>
    </test-case>
    <test-case FilePath="flwor">
      <compilation-unit name="let25">
        <output-dir compare="Text">let25</output-dir>
      </compilation-unit>
    </test-case>
    <test-case FilePath="flwor">
      <compilation-unit name="let26">
        <output-dir compare="Text">let26</output-dir>
      </compilation-unit>
    </test-case>
    <test-case FilePath="flwor">
      <compilation-unit name="let27">
        <output-dir compare="Text">let27</output-dir>
      </compilation-unit>
    </test-case>
    <test-case FilePath="flwor">
      <compilation-unit name="let28">
        <output-dir compare="Text">let28</output-dir>
      </compilation-unit>
    </test-case>
    <test-case FilePath="flwor">
      <compilation-unit name="let29">
        <output-dir compare="Text">let29</output-dir>
      </compilation-unit>
    </test-case>
    <test-case FilePath="flwor">
      <compilation-unit name="let30">
        <output-dir compare="Text">let30</output-dir>
      </compilation-unit>
    </test-case>
    <test-case FilePath="flwor">
      <compilation-unit name="let31">
        <output-dir compare="Text">let31</output-dir>
      </compilation-unit>
    </test-case>
    <test-case FilePath="flwor">
      <compilation-unit name="let32">
        <output-dir compare="Text">let32</output-dir>
      </compilation-unit>
    </test-case>
    <test-case FilePath="flwor">
      <compilation-unit name="order-by-01">
        <output-dir compare="Text">order-by-01</output-dir>
      </compilation-unit>
    </test-case>
    <test-case FilePath="flwor">
      <compilation-unit name="order-by-02">
        <output-dir compare="Text">order-by-02</output-dir>
      </compilation-unit>
    </test-case>
    <test-case FilePath="flwor">
      <compilation-unit name="order-by-03">
        <output-dir compare="Text">order-by-03</output-dir>
      </compilation-unit>
    </test-case>
    <test-case FilePath="flwor">
      <compilation-unit name="order-by-04">
        <output-dir compare="Text">order-by-04</output-dir>
      </compilation-unit>
    </test-case>
    <test-case FilePath="flwor">
      <compilation-unit name="order-by-05">
        <output-dir compare="Text">order-by-05</output-dir>
      </compilation-unit>
    </test-case>
    <test-case FilePath="flwor">
      <compilation-unit name="order-by-06">
        <output-dir compare="Text">order-by-06</output-dir>
      </compilation-unit>
    </test-case>
    <test-case FilePath="flwor">
      <compilation-unit name="order-by-07">
        <output-dir compare="Text">order-by-07</output-dir>
      </compilation-unit>
    </test-case>
    <test-case FilePath="flwor">
      <compilation-unit name="order-by-08">
        <output-dir compare="Text">order-by-08</output-dir>
      </compilation-unit>
    </test-case>
    <test-case FilePath="flwor">
      <compilation-unit name="order-by-09">
        <output-dir compare="Text">order-by-09</output-dir>
      </compilation-unit>
    </test-case>
    <test-case FilePath="flwor">
      <compilation-unit name="order-by-10">
        <output-dir compare="Text">order-by-10</output-dir>
      </compilation-unit>
    </test-case>
    <test-case FilePath="flwor">
      <compilation-unit name="order-by-11">
        <output-dir compare="Text">order-by-11</output-dir>
      </compilation-unit>
    </test-case>
    <test-case FilePath="flwor">
      <compilation-unit name="order-by-12">
        <output-dir compare="Text">order-by-12</output-dir>
      </compilation-unit>
    </test-case>
    <test-case FilePath="flwor">
      <compilation-unit name="ret-01">
        <output-dir compare="Text">ret-01</output-dir>
      </compilation-unit>
    </test-case>
    <test-case FilePath="flwor">
      <compilation-unit name="ret-02">
        <output-dir compare="Text">ret-02</output-dir>
      </compilation-unit>
    </test-case>
    <test-case FilePath="flwor">
      <compilation-unit name="ret-03">
        <output-dir compare="Text">ret-03</output-dir>
      </compilation-unit>
    </test-case>
    <test-case FilePath="flwor">
      <compilation-unit name="ret-04">
        <output-dir compare="Text">ret-04</output-dir>
      </compilation-unit>
    </test-case>
    <test-case FilePath="flwor">
      <compilation-unit name="ret-05">
        <output-dir compare="Text">ret-05</output-dir>
      </compilation-unit>
    </test-case>
    <test-case FilePath="flwor">
      <compilation-unit name="ret-06">
        <output-dir compare="Text">ret-06</output-dir>
      </compilation-unit>
    </test-case>
    <test-case FilePath="flwor">
      <compilation-unit name="ret-07">
        <output-dir compare="Text">ret-07</output-dir>
      </compilation-unit>
    </test-case>
    <test-case FilePath="flwor">
      <compilation-unit name="ret-08">
        <output-dir compare="Text">ret-08</output-dir>
      </compilation-unit>
    </test-case>
    <test-case FilePath="flwor">
      <compilation-unit name="ret-09">
        <output-dir compare="Text">ret-09</output-dir>
      </compilation-unit>
    </test-case>
    <test-case FilePath="flwor">
      <compilation-unit name="ret-10">
        <output-dir compare="Text">ret-10</output-dir>
      </compilation-unit>
    </test-case>
    <test-case FilePath="flwor">
      <compilation-unit name="ret-11">
        <output-dir compare="Text">ret-11</output-dir>
      </compilation-unit>
    </test-case>
    <test-case FilePath="flwor">
      <compilation-unit name="ret-12">
        <output-dir compare="Text">ret-12</output-dir>
      </compilation-unit>
    </test-case>
    <test-case FilePath="flwor">
      <compilation-unit name="ret-13">
        <output-dir compare="Text">ret-13</output-dir>
      </compilation-unit>
    </test-case>
    <test-case FilePath="flwor">
      <compilation-unit name="ret-14">
        <output-dir compare="Text">ret-14</output-dir>
      </compilation-unit>
    </test-case>
    <test-case FilePath="flwor">
      <compilation-unit name="ret-15">
        <output-dir compare="Text">ret-15</output-dir>
      </compilation-unit>
    </test-case>
    <test-case FilePath="flwor">
      <compilation-unit name="ret-16">
        <output-dir compare="Text">ret-16</output-dir>
      </compilation-unit>
    </test-case>
    <test-case FilePath="flwor">
      <compilation-unit name="ret-17">
        <output-dir compare="Text">ret-17</output-dir>
      </compilation-unit>
    </test-case>
    <test-case FilePath="flwor">
      <compilation-unit name="ret-18">
        <output-dir compare="Text">ret-18</output-dir>
      </compilation-unit>
    </test-case>
    <test-case FilePath="flwor">
      <compilation-unit name="ret-19">
        <output-dir compare="Text">ret-19</output-dir>
      </compilation-unit>
    </test-case>
  </test-group>
  -->
  <test-group name="fuzzyjoin">
    <test-case FilePath="fuzzyjoin">
      <compilation-unit name="dblp-1_1">
        <output-dir compare="Text">dblp-1_1</output-dir>
      </compilation-unit>
    </test-case>
    <test-case FilePath="fuzzyjoin">
      <compilation-unit name="dblp-1_2.1.1">
        <output-dir compare="Text">dblp-1_2.1.1</output-dir>
      </compilation-unit>
    </test-case>
    <test-case FilePath="fuzzyjoin">
      <compilation-unit name="dblp-1_2.1">
        <output-dir compare="Text">dblp-1_2.1</output-dir>
      </compilation-unit>
    </test-case>
    <test-case FilePath="fuzzyjoin">
      <compilation-unit name="dblp-1_2">
        <output-dir compare="Text">dblp-1_2</output-dir>
      </compilation-unit>
    </test-case>
    <test-case FilePath="fuzzyjoin">
      <compilation-unit name="dblp-2.1_5.3.1">
        <output-dir compare="Text">dblp-2.1_5.3.1</output-dir>
      </compilation-unit>
    </test-case>
    <test-case FilePath="fuzzyjoin">
      <compilation-unit name="dblp-2_1">
        <output-dir compare="Text">dblp-2_1</output-dir>
      </compilation-unit>
    </test-case>
    <test-case FilePath="fuzzyjoin">
      <compilation-unit name="dblp-2_2">
        <output-dir compare="Text">dblp-2_2</output-dir>
      </compilation-unit>
    </test-case>
    <test-case FilePath="fuzzyjoin">
      <compilation-unit name="dblp-2.2">
        <output-dir compare="Text">dblp-2.2</output-dir>
      </compilation-unit>
    </test-case>
    <test-case FilePath="fuzzyjoin">
      <compilation-unit name="dblp-2_3">
        <output-dir compare="Text">dblp-2_3</output-dir>
      </compilation-unit>
    </test-case>
    <test-case FilePath="fuzzyjoin">
      <compilation-unit name="dblp-2_4">
        <output-dir compare="Text">dblp-2_4</output-dir>
      </compilation-unit>
    </test-case>
    <test-case FilePath="fuzzyjoin">
      <compilation-unit name="dblp-2_5.1">
        <output-dir compare="Text">dblp-2_5.1</output-dir>
      </compilation-unit>
    </test-case>
    <test-case FilePath="fuzzyjoin">
      <compilation-unit name="dblp-2_5.2">
        <output-dir compare="Text">dblp-2_5.2</output-dir>
      </compilation-unit>
    </test-case>
    <test-case FilePath="fuzzyjoin">
      <compilation-unit name="dblp-2_5.3.1">
        <output-dir compare="Text">dblp-2_5.3.1</output-dir>
      </compilation-unit>
    </test-case>
    <test-case FilePath="fuzzyjoin">
      <compilation-unit name="dblp-2_5.3">
        <output-dir compare="Text">dblp-2_5.3</output-dir>
      </compilation-unit>
    </test-case>
    <test-case FilePath="fuzzyjoin">
      <compilation-unit name="dblp-2_5">
        <output-dir compare="Text">dblp-2_5</output-dir>
      </compilation-unit>
    </test-case>
    <test-case FilePath="fuzzyjoin">
      <compilation-unit name="dblp-3_1.1">
        <output-dir compare="Text">dblp-3_1.1</output-dir>
      </compilation-unit>
    </test-case>
    <test-case FilePath="fuzzyjoin">
      <compilation-unit name="dblp-3_1.2">
        <output-dir compare="Text">dblp-3_1.2</output-dir>
      </compilation-unit>
    </test-case>
    <test-case FilePath="fuzzyjoin">
      <compilation-unit name="dblp-3_1">
        <output-dir compare="Text">dblp-3_1</output-dir>
      </compilation-unit>
    </test-case>
    <test-case FilePath="fuzzyjoin">
      <compilation-unit name="dblp-aqlplus_1">
        <output-dir compare="Text">dblp-aqlplus_1</output-dir>
      </compilation-unit>
    </test-case>
    <test-case FilePath="fuzzyjoin">
      <compilation-unit name="dblp-aqlplus_2">
        <output-dir compare="Text">dblp-aqlplus_2</output-dir>
        <expected-error>edu.uci.ics.asterix.common.exceptions.AsterixException</expected-error>
      </compilation-unit>
    </test-case>
    <test-case FilePath="fuzzyjoin">
      <compilation-unit name="dblp-csx-2_1">
        <output-dir compare="Text">dblp-csx-2_1</output-dir>
      </compilation-unit>
    </test-case>
    <test-case FilePath="fuzzyjoin">
      <compilation-unit name="dblp-csx-2_2">
        <output-dir compare="Text">dblp-csx-2_2</output-dir>
      </compilation-unit>
    </test-case>
    <test-case FilePath="fuzzyjoin">
      <compilation-unit name="dblp-csx-2_3">
        <output-dir compare="Text">dblp-csx-2_3</output-dir>
      </compilation-unit>
    </test-case>
    <test-case FilePath="fuzzyjoin">
      <compilation-unit name="dblp-csx-2_4">
        <output-dir compare="Text">dblp-csx-2_4</output-dir>
      </compilation-unit>
    </test-case>
    <test-case FilePath="fuzzyjoin">
      <compilation-unit name="dblp-csx-2_5.1">
        <output-dir compare="Text">dblp-csx-2_5.1</output-dir>
      </compilation-unit>
    </test-case>
    <test-case FilePath="fuzzyjoin">
      <compilation-unit name="dblp-csx-2_5.2">
        <output-dir compare="Text">dblp-csx-2_5.2</output-dir>
      </compilation-unit>
    </test-case>
    <test-case FilePath="fuzzyjoin">
      <compilation-unit name="dblp-csx-2_5.3.1">
        <output-dir compare="Text">dblp-csx-2_5.3.1</output-dir>
      </compilation-unit>
    </test-case>
    <test-case FilePath="fuzzyjoin">
      <compilation-unit name="dblp-csx-2_5.3">
        <output-dir compare="Text">dblp-csx-2_5.3</output-dir>
      </compilation-unit>
    </test-case>
    <test-case FilePath="fuzzyjoin">
      <compilation-unit name="dblp-csx-2_5">
        <output-dir compare="Text">dblp-csx-2_5</output-dir>
      </compilation-unit>
    </test-case>
    <test-case FilePath="fuzzyjoin">
      <compilation-unit name="dblp-csx-3_1">
        <output-dir compare="Text">dblp-csx-3_1</output-dir>
      </compilation-unit>
    </test-case>
    <test-case FilePath="fuzzyjoin">
      <compilation-unit name="dblp-csx-3_2">
        <output-dir compare="Text">dblp-csx-3_2</output-dir>
      </compilation-unit>
    </test-case>
    <test-case FilePath="fuzzyjoin">
      <compilation-unit name="dblp-csx-3_3">
        <output-dir compare="Text">dblp-csx-3_3</output-dir>
      </compilation-unit>
    </test-case>
    <test-case FilePath="fuzzyjoin">
      <compilation-unit name="dblp-csx-3_4">
        <output-dir compare="Text">dblp-csx-3_4</output-dir>
      </compilation-unit>
    </test-case>
    <test-case FilePath="fuzzyjoin">
      <compilation-unit name="dblp-csx-3_5.1">
        <output-dir compare="Text">dblp-csx-3_5.1</output-dir>
      </compilation-unit>
    </test-case>
    <test-case FilePath="fuzzyjoin">
      <compilation-unit name="dblp-csx-3_5.2">
        <output-dir compare="Text">dblp-csx-3_5.2</output-dir>
      </compilation-unit>
    </test-case>
    <test-case FilePath="fuzzyjoin">
      <compilation-unit name="dblp-csx-3_5.3.1">
        <output-dir compare="Text">dblp-csx-3_5.3.1</output-dir>
      </compilation-unit>
    </test-case>
    <test-case FilePath="fuzzyjoin">
      <compilation-unit name="dblp-csx-3_5.3">
        <output-dir compare="Text">dblp-csx-3_5.3</output-dir>
      </compilation-unit>
    </test-case>
    <test-case FilePath="fuzzyjoin">
      <compilation-unit name="dblp-csx-3_5.4.1">
        <output-dir compare="Text">dblp-csx-3_5.4.1</output-dir>
      </compilation-unit>
    </test-case>
    <test-case FilePath="fuzzyjoin">
      <compilation-unit name="dblp-csx-3_5.4">
        <output-dir compare="Text">dblp-csx-3_5.4</output-dir>
      </compilation-unit>
    </test-case>
    <test-case FilePath="fuzzyjoin">
      <compilation-unit name="dblp-csx-3_5">
        <output-dir compare="Text">dblp-csx-3_5</output-dir>
      </compilation-unit>
    </test-case>
    -->
    <test-case FilePath="fuzzyjoin">
      <compilation-unit name="dblp-csx-aqlplus_1">
        <output-dir compare="Text">dblp-csx-aqlplus_1</output-dir>
      </compilation-unit>
    </test-case>
    <test-case FilePath="fuzzyjoin">
      <compilation-unit name="dblp-csx-aqlplus_2">
        <output-dir compare="Text">dblp-csx-aqlplus_2</output-dir>
      </compilation-unit>
    </test-case>
    <test-case FilePath="fuzzyjoin">
      <compilation-unit name="dblp-csx-aqlplus_3">
        <output-dir compare="Text">dblp-csx-aqlplus_3</output-dir>
      </compilation-unit>
    </test-case>
    <test-case FilePath="fuzzyjoin">
      <compilation-unit name="dblp-csx-dblp-aqlplus_1">
        <output-dir compare="Text">dblp-csx-dblp-aqlplus_1</output-dir>
      </compilation-unit>
    </test-case>
    <test-case FilePath="fuzzyjoin">
      <compilation-unit name="dblp-lookup_1">
        <output-dir compare="Text">dblp-lookup_1</output-dir>
      </compilation-unit>
    </test-case>
    <!--
    <test-case FilePath="fuzzyjoin">
      <compilation-unit name="dblp-splits-3_1">
        <output-dir compare="Text">dblp-splits-3_1</output-dir>
      </compilation-unit>
    </test-case>
    -->
    <test-case FilePath="fuzzyjoin">
      <compilation-unit name="opentype">
        <output-dir compare="Text">opentype</output-dir>
      </compilation-unit>
    </test-case>
  </test-group>
  <test-group name="index-join">
    <test-case FilePath="index-join">
      <compilation-unit name="btree-primary-equi-join">
        <output-dir compare="Text">btree-primary-equi-join</output-dir>
      </compilation-unit>
    </test-case>
    <test-case FilePath="index-join">
      <compilation-unit name="btree-secondary-equi-join">
        <output-dir compare="Text">btree-secondary-equi-join</output-dir>
      </compilation-unit>
    </test-case>
    <test-case FilePath="index-join">
      <compilation-unit name="rtree-spatial-intersect-point">
        <output-dir compare="Text">rtree-spatial-intersect-point</output-dir>
      </compilation-unit>
    </test-case>
  </test-group>
  <test-group name="index-selection">
    <test-case FilePath="index-selection">
      <compilation-unit name="btree-index-composite-key">
        <output-dir compare="Text">btree-index-composite-key</output-dir>
      </compilation-unit>
    </test-case>
    <test-case FilePath="index-selection">
      <compilation-unit name="btree-index-composite-key-mixed-intervals">
        <output-dir compare="Text">btree-index-composite-key-mixed-intervals</output-dir>
      </compilation-unit>
    </test-case>
    <test-case FilePath="index-selection">
      <compilation-unit name="btree-index-rewrite-multiple">
        <output-dir compare="Text">btree-index-rewrite-multiple</output-dir>
      </compilation-unit>
    </test-case>
    <test-case FilePath="index-selection">
      <compilation-unit name="cust-index-age-nullable">
        <output-dir compare="Text">cust-index-age-nullable</output-dir>
      </compilation-unit>
    </test-case>
    <test-case FilePath="index-selection">
      <compilation-unit name="inverted-index-ngram-contains">
        <output-dir compare="Text">inverted-index-ngram-contains</output-dir>
      </compilation-unit>
    </test-case>
    <test-case FilePath="index-selection">
      <compilation-unit name="inverted-index-ngram-edit-distance-panic">
        <output-dir compare="Text">inverted-index-ngram-edit-distance-panic</output-dir>
      </compilation-unit>
    </test-case>
    <test-case FilePath="index-selection">
      <compilation-unit name="inverted-index-ngram-edit-distance">
        <output-dir compare="Text">inverted-index-ngram-edit-distance</output-dir>
      </compilation-unit>
    </test-case>
    <test-case FilePath="index-selection">
      <compilation-unit name="inverted-index-ngram-jaccard">
        <output-dir compare="Text">inverted-index-ngram-jaccard</output-dir>
      </compilation-unit>
    </test-case>
    <test-case FilePath="index-selection">
      <compilation-unit name="inverted-index-olist-edit-distance-panic">
        <output-dir compare="Text">inverted-index-olist-edit-distance-panic</output-dir>
      </compilation-unit>
    </test-case>
    <test-case FilePath="index-selection">
      <compilation-unit name="inverted-index-olist-edit-distance">
        <output-dir compare="Text">inverted-index-olist-edit-distance</output-dir>
      </compilation-unit>
    </test-case>
    <test-case FilePath="index-selection">
      <compilation-unit name="inverted-index-olist-jaccard">
        <output-dir compare="Text">inverted-index-olist-jaccard</output-dir>
      </compilation-unit>
    </test-case>
    <test-case FilePath="index-selection">
      <compilation-unit name="inverted-index-ulist-jaccard">
        <output-dir compare="Text">inverted-index-ulist-jaccard</output-dir>
      </compilation-unit>
    </test-case>
    <test-case FilePath="index-selection">
      <compilation-unit name="inverted-index-word-contains">
        <output-dir compare="Text">inverted-index-word-contains</output-dir>
      </compilation-unit>
    </test-case>
    <test-case FilePath="index-selection">
      <compilation-unit name="inverted-index-word-jaccard">
        <output-dir compare="Text">inverted-index-word-jaccard</output-dir>
      </compilation-unit>
    </test-case>
    <test-case FilePath="index-selection">
      <compilation-unit name="orders-index-custkey-conjunctive-open">
        <output-dir compare="Text">orders-index-custkey-conjunctive-open</output-dir>
      </compilation-unit>
    </test-case>
    <test-case FilePath="index-selection">
      <compilation-unit name="orders-index-custkey-conjunctive">
        <output-dir compare="Text">orders-index-custkey-conjunctive</output-dir>
      </compilation-unit>
    </test-case>
    <test-case FilePath="index-selection">
      <compilation-unit name="orders-index-custkey-open">
        <output-dir compare="Text">orders-index-custkey-open</output-dir>
      </compilation-unit>
    </test-case>
    <test-case FilePath="index-selection">
      <compilation-unit name="orders-index-custkey">
        <output-dir compare="Text">orders-index-custkey</output-dir>
      </compilation-unit>
    </test-case>
    <test-case FilePath="index-selection">
      <compilation-unit name="range-search-open">
        <output-dir compare="Text">range-search-open</output-dir>
      </compilation-unit>
    </test-case>
    <test-case FilePath="index-selection">
      <compilation-unit name="range-search">
        <output-dir compare="Text">range-search</output-dir>
      </compilation-unit>
    </test-case>
    <test-case FilePath="index-selection">
      <compilation-unit name="rtree-secondary-index-nullable">
        <output-dir compare="Text">rtree-secondary-index-nullable</output-dir>
      </compilation-unit>
    </test-case>
    <test-case FilePath="index-selection">
      <compilation-unit name="rtree-secondary-index-open">
        <output-dir compare="Text">rtree-secondary-index-open</output-dir>
      </compilation-unit>
    </test-case>
    <test-case FilePath="index-selection">
      <compilation-unit name="rtree-secondary-index">
        <output-dir compare="Text">rtree-secondary-index</output-dir>
      </compilation-unit>
    </test-case>
  </test-group>
  <test-group name="inverted-index-join">
    <test-case FilePath="inverted-index-join">
      <compilation-unit name="ngram-edit-distance">
        <output-dir compare="Text">ngram-edit-distance</output-dir>
      </compilation-unit>
    </test-case>
    <test-case FilePath="inverted-index-join">
      <compilation-unit name="ngram-edit-distance-inline">
        <output-dir compare="Text">ngram-edit-distance-inline</output-dir>
      </compilation-unit>
    </test-case>
    <test-case FilePath="inverted-index-join">
      <compilation-unit name="ngram-jaccard">
        <output-dir compare="Text">ngram-jaccard</output-dir>
      </compilation-unit>
    </test-case>
    <test-case FilePath="inverted-index-join">
      <compilation-unit name="ngram-jaccard-inline">
        <output-dir compare="Text">ngram-jaccard-inline</output-dir>
      </compilation-unit>
    </test-case>
    <test-case FilePath="inverted-index-join">
      <compilation-unit name="olist-edit-distance">
        <output-dir compare="Text">olist-edit-distance</output-dir>
      </compilation-unit>
    </test-case>
    <test-case FilePath="inverted-index-join">
      <compilation-unit name="olist-edit-distance-inline">
        <output-dir compare="Text">olist-edit-distance-inline</output-dir>
      </compilation-unit>
    </test-case>
    <test-case FilePath="inverted-index-join">
      <compilation-unit name="olist-jaccard">
        <output-dir compare="Text">olist-jaccard</output-dir>
      </compilation-unit>
    </test-case>
    <test-case FilePath="inverted-index-join">
      <compilation-unit name="olist-jaccard-inline">
        <output-dir compare="Text">olist-jaccard-inline</output-dir>
      </compilation-unit>
    </test-case>
    <test-case FilePath="inverted-index-join">
      <compilation-unit name="ulist-jaccard">
        <output-dir compare="Text">ulist-jaccard</output-dir>
      </compilation-unit>
    </test-case>
    <test-case FilePath="inverted-index-join">
      <compilation-unit name="ulist-jaccard-inline">
        <output-dir compare="Text">ulist-jaccard-inline</output-dir>
      </compilation-unit>
    </test-case>
    <test-case FilePath="inverted-index-join">
      <compilation-unit name="word-jaccard">
        <output-dir compare="Text">word-jaccard</output-dir>
      </compilation-unit>
    </test-case>
    <test-case FilePath="inverted-index-join">
      <compilation-unit name="word-jaccard-inline">
        <output-dir compare="Text">word-jaccard-inline</output-dir>
      </compilation-unit>
    </test-case>
  </test-group>
  <test-group name="inverted-index-join-noeqjoin">
    <test-case FilePath="inverted-index-join-noeqjoin">
      <compilation-unit name="ngram-edit-distance">
        <output-dir compare="Text">ngram-edit-distance</output-dir>
      </compilation-unit>
    </test-case>
    <test-case FilePath="inverted-index-join-noeqjoin">
      <compilation-unit name="ngram-edit-distance-inline">
        <output-dir compare="Text">ngram-edit-distance-inline</output-dir>
      </compilation-unit>
    </test-case>
    <test-case FilePath="inverted-index-join-noeqjoin">
      <compilation-unit name="ngram-jaccard">
        <output-dir compare="Text">ngram-jaccard</output-dir>
      </compilation-unit>
    </test-case>
    <test-case FilePath="inverted-index-join-noeqjoin">
      <compilation-unit name="ngram-jaccard-inline">
        <output-dir compare="Text">ngram-jaccard-inline</output-dir>
      </compilation-unit>
    </test-case>
    <test-case FilePath="inverted-index-join-noeqjoin">
      <compilation-unit name="olist-edit-distance">
        <output-dir compare="Text">olist-edit-distance</output-dir>
      </compilation-unit>
    </test-case>
    <test-case FilePath="inverted-index-join-noeqjoin">
      <compilation-unit name="olist-edit-distance-inline">
        <output-dir compare="Text">olist-edit-distance-inline</output-dir>
      </compilation-unit>
    </test-case>
    <test-case FilePath="inverted-index-join-noeqjoin">
      <compilation-unit name="olist-jaccard">
        <output-dir compare="Text">olist-jaccard</output-dir>
      </compilation-unit>
    </test-case>
    <test-case FilePath="inverted-index-join-noeqjoin">
      <compilation-unit name="olist-jaccard-inline">
        <output-dir compare="Text">olist-jaccard-inline</output-dir>
      </compilation-unit>
    </test-case>
    <test-case FilePath="inverted-index-join-noeqjoin">
      <compilation-unit name="ulist-jaccard">
        <output-dir compare="Text">ulist-jaccard</output-dir>
      </compilation-unit>
    </test-case>
    <test-case FilePath="inverted-index-join-noeqjoin">
      <compilation-unit name="ulist-jaccard-inline">
        <output-dir compare="Text">ulist-jaccard-inline</output-dir>
      </compilation-unit>
    </test-case>
    <test-case FilePath="inverted-index-join-noeqjoin">
      <compilation-unit name="word-jaccard">
        <output-dir compare="Text">word-jaccard</output-dir>
      </compilation-unit>
    </test-case>
    <test-case FilePath="inverted-index-join-noeqjoin">
      <compilation-unit name="word-jaccard-inline">
        <output-dir compare="Text">word-jaccard-inline</output-dir>
      </compilation-unit>
    </test-case>
  </test-group>
  <test-group name="list">
    <test-case FilePath="list">
      <compilation-unit name="any-collection-member_01">
        <output-dir compare="Text">any-collection-member_01</output-dir>
      </compilation-unit>
    </test-case>
    <test-case FilePath="list">
      <compilation-unit name="get-item_01">
        <output-dir compare="Text">get-item_01</output-dir>
      </compilation-unit>
    </test-case>
    <test-case FilePath="list">
      <compilation-unit name="len_01">
        <output-dir compare="Text">len_01</output-dir>
      </compilation-unit>
    </test-case>
    <test-case FilePath="list">
      <compilation-unit name="len_null_01">
        <output-dir compare="Text">len_null_01</output-dir>
      </compilation-unit>
    </test-case>
    <test-case FilePath="list">
      <compilation-unit name="listify_01">
        <output-dir compare="Text">listify_01</output-dir>
      </compilation-unit>
    </test-case>
    <test-case FilePath="list">
      <compilation-unit name="listify_02">
        <output-dir compare="Text">listify_02</output-dir>
      </compilation-unit>
    </test-case>
    <test-case FilePath="list">
      <compilation-unit name="listify_03">
        <output-dir compare="Text">listify_03</output-dir>
      </compilation-unit>
    </test-case>
    <test-case FilePath="list">
      <compilation-unit name="ordered-list-constructor_01">
        <output-dir compare="Text">ordered-list-constructor_01</output-dir>
      </compilation-unit>
    </test-case>
    <test-case FilePath="list">
      <compilation-unit name="ordered-list-constructor_02">
        <output-dir compare="Text">ordered-list-constructor_02</output-dir>
      </compilation-unit>
    </test-case>
    <test-case FilePath="list">
      <compilation-unit name="ordered-list-constructor_03">
        <output-dir compare="Text">ordered-list-constructor_03</output-dir>
      </compilation-unit>
    </test-case>
    <test-case FilePath="list">
      <compilation-unit name="scan-collection_01">
        <output-dir compare="Text">scan-collection_01</output-dir>
      </compilation-unit>
    </test-case>
    <test-case FilePath="list">
      <compilation-unit name="union_01">
        <output-dir compare="Text">union_01</output-dir>
      </compilation-unit>
    </test-case>
    <test-case FilePath="list">
      <compilation-unit name="union_02">
        <output-dir compare="Text">union_02</output-dir>
      </compilation-unit>
    </test-case>
    <test-case FilePath="list">
      <compilation-unit name="unordered-list-constructor_01">
        <output-dir compare="Text">unordered-list-constructor_01</output-dir>
      </compilation-unit>
    </test-case>
    <test-case FilePath="list">
      <compilation-unit name="unordered-list-constructor_02">
        <output-dir compare="Text">unordered-list-constructor_02</output-dir>
      </compilation-unit>
    </test-case>
    <test-case FilePath="list">
      <compilation-unit name="unordered-list-constructor_03">
        <output-dir compare="Text">unordered-list-constructor_03</output-dir>
      </compilation-unit>
    </test-case>
    <test-case FilePath="list">
      <compilation-unit name="query-issue428">
        <output-dir compare="Text">query-issue428</output-dir>
      </compilation-unit>
    </test-case>
  </test-group>
  <test-group name="misc">
  <test-case FilePath="misc">
      <compilation-unit name="partition-by-nonexistent-field">
        <output-dir compare="Text">partition-by-nonexistent-field</output-dir>
        <expected-error>edu.uci.ics.asterix.common.exceptions.AsterixException</expected-error>
      </compilation-unit>
    </test-case>
    <test-case FilePath="misc">
      <compilation-unit name="float_01">
        <output-dir compare="Text">float_01</output-dir>
      </compilation-unit>
    </test-case>
    <test-case FilePath="misc">
      <compilation-unit name="flushtest">
        <output-dir compare="Text">flushtest</output-dir>
      </compilation-unit>
    </test-case>
    <test-case FilePath="misc">
      <compilation-unit name="groupby-orderby-count">
        <output-dir compare="Text">groupby-orderby-count</output-dir>
      </compilation-unit>
    </test-case>
    <test-case FilePath="misc">
      <compilation-unit name="ifthenelse_01">
        <output-dir compare="Text">ifthenelse_01</output-dir>
      </compilation-unit>
    </test-case>
    <test-case FilePath="misc">
      <compilation-unit name="is-null_01">
        <output-dir compare="Text">is-null_01</output-dir>
      </compilation-unit>
    </test-case>
    <test-case FilePath="misc">
      <compilation-unit name="nested-loop-join_01">
        <output-dir compare="Text">nested-loop-join_01</output-dir>
      </compilation-unit>
    </test-case>
    <test-case FilePath="misc">
      <compilation-unit name="query_issue267">
        <output-dir compare="Text">query_issue267</output-dir>
      </compilation-unit>
    </test-case>
   <!--
    <test-case FilePath="misc">
      <compilation-unit name="range_01">
        <output-dir compare="Text">range_01</output-dir>
      </compilation-unit>
    </test-case>
   -->
  <!--
    <test-case FilePath="misc">
      <compilation-unit name="tid_01">
        <output-dir compare="Text">tid_01</output-dir>
      </compilation-unit>
    </test-case>
   -->
    <test-case FilePath="misc">
      <compilation-unit name="year_01">
        <output-dir compare="Text">year_01</output-dir>
      </compilation-unit>
    </test-case>
  </test-group>
  <test-group name="nestrecords">
    <test-case FilePath="nestrecords">
      <compilation-unit name="nestrecord">
        <output-dir compare="Text">nestrecord</output-dir>
      </compilation-unit>
    </test-case>
  </test-group>
  <test-group name="numeric">
    <test-case FilePath="numeric">
      <compilation-unit name="caret0">
        <output-dir compare="Text">caret0</output-dir>
      </compilation-unit>
    </test-case>
    <test-case FilePath="numeric">
      <compilation-unit name="abs0">
        <output-dir compare="Text">abs0</output-dir>
      </compilation-unit>
    </test-case>
    <test-case FilePath="numeric">
      <compilation-unit name="abs1">
        <output-dir compare="Text">abs1</output-dir>
      </compilation-unit>
    </test-case>
    <test-case FilePath="numeric">
      <compilation-unit name="abs2">
        <output-dir compare="Text">abs2</output-dir>
      </compilation-unit>
    </test-case>
    <test-case FilePath="numeric">
      <compilation-unit name="abs3">
        <output-dir compare="Text">abs3</output-dir>
      </compilation-unit>
    </test-case>
    <test-case FilePath="numeric">
      <compilation-unit name="abs4">
        <output-dir compare="Text">abs4</output-dir>
      </compilation-unit>
    </test-case>
    <test-case FilePath="numeric">
      <compilation-unit name="add_double">
        <output-dir compare="Text">add_double</output-dir>
      </compilation-unit>
    </test-case>
    <test-case FilePath="numeric">
      <compilation-unit name="add_float">
        <output-dir compare="Text">add_float</output-dir>
      </compilation-unit>
    </test-case>
    <test-case FilePath="numeric">
      <compilation-unit name="add_int16">
        <output-dir compare="Text">add_int16</output-dir>
      </compilation-unit>
    </test-case>
    <test-case FilePath="numeric">
      <compilation-unit name="add_int32">
        <output-dir compare="Text">add_int32</output-dir>
      </compilation-unit>
    </test-case>
    <test-case FilePath="numeric">
      <compilation-unit name="add_int64">
        <output-dir compare="Text">add_int64</output-dir>
      </compilation-unit>
    </test-case>
    <test-case FilePath="numeric">
      <compilation-unit name="add_int8">
        <output-dir compare="Text">add_int8</output-dir>
      </compilation-unit>
    </test-case>
    <test-case FilePath="numeric">
      <compilation-unit name="ceiling0">
        <output-dir compare="Text">ceiling0</output-dir>
      </compilation-unit>
    </test-case>
    <test-case FilePath="numeric">
      <compilation-unit name="ceiling1">
        <output-dir compare="Text">ceiling1</output-dir>
      </compilation-unit>
    </test-case>
    <test-case FilePath="numeric">
      <compilation-unit name="ceiling2">
        <output-dir compare="Text">ceiling2</output-dir>
      </compilation-unit>
    </test-case>
    <test-case FilePath="numeric">
      <compilation-unit name="ceiling3">
        <output-dir compare="Text">ceiling3</output-dir>
      </compilation-unit>
    </test-case>
    <test-case FilePath="numeric">
      <compilation-unit name="ceiling4">
        <output-dir compare="Text">ceiling4</output-dir>
      </compilation-unit>
    </test-case>
    <test-case FilePath="numeric">
      <compilation-unit name="divide_double">
        <output-dir compare="Text">divide_double</output-dir>
      </compilation-unit>
    </test-case>
    <test-case FilePath="numeric">
      <compilation-unit name="divide_float">
        <output-dir compare="Text">divide_float</output-dir>
      </compilation-unit>
    </test-case>
    <test-case FilePath="numeric">
      <compilation-unit name="divide_int16">
        <output-dir compare="Text">divide_int16</output-dir>
      </compilation-unit>
    </test-case>
    <test-case FilePath="numeric">
      <compilation-unit name="divide_int32">
        <output-dir compare="Text">divide_int32</output-dir>
      </compilation-unit>
    </test-case>
    <test-case FilePath="numeric">
      <compilation-unit name="divide_int64">
        <output-dir compare="Text">divide_int64</output-dir>
      </compilation-unit>
    </test-case>
    <test-case FilePath="numeric">
      <compilation-unit name="divide_int8">
        <output-dir compare="Text">divide_int8</output-dir>
      </compilation-unit>
    </test-case>
    <test-case FilePath="numeric">
      <compilation-unit name="floor0">
        <output-dir compare="Text">floor0</output-dir>
      </compilation-unit>
    </test-case>
    <test-case FilePath="numeric">
      <compilation-unit name="floor1">
        <output-dir compare="Text">floor1</output-dir>
      </compilation-unit>
    </test-case>
    <test-case FilePath="numeric">
      <compilation-unit name="floor2">
        <output-dir compare="Text">floor2</output-dir>
      </compilation-unit>
    </test-case>
    <test-case FilePath="numeric">
      <compilation-unit name="floor3">
        <output-dir compare="Text">floor3</output-dir>
      </compilation-unit>
    </test-case>
    <test-case FilePath="numeric">
      <compilation-unit name="floor4">
        <output-dir compare="Text">floor4</output-dir>
      </compilation-unit>
    </test-case>
    <test-case FilePath="numeric">
      <compilation-unit name="multiply_double">
        <output-dir compare="Text">multiply_double</output-dir>
      </compilation-unit>
    </test-case>
    <test-case FilePath="numeric">
      <compilation-unit name="multiply_float">
        <output-dir compare="Text">multiply_float</output-dir>
      </compilation-unit>
    </test-case>
    <test-case FilePath="numeric">
      <compilation-unit name="multiply_int16">
        <output-dir compare="Text">multiply_int16</output-dir>
      </compilation-unit>
    </test-case>
    <test-case FilePath="numeric">
      <compilation-unit name="multiply_int32">
        <output-dir compare="Text">multiply_int32</output-dir>
      </compilation-unit>
    </test-case>
    <test-case FilePath="numeric">
      <compilation-unit name="multiply_int64">
        <output-dir compare="Text">multiply_int64</output-dir>
      </compilation-unit>
    </test-case>
    <test-case FilePath="numeric">
      <compilation-unit name="multiply_int8">
        <output-dir compare="Text">multiply_int8</output-dir>
      </compilation-unit>
    </test-case>
    <test-case FilePath="numeric">
      <compilation-unit name="round-half-to-even0">
        <output-dir compare="Text">round-half-to-even0</output-dir>
      </compilation-unit>
    </test-case>
    <test-case FilePath="numeric">
      <compilation-unit name="round-half-to-even1">
        <output-dir compare="Text">round-half-to-even1</output-dir>
      </compilation-unit>
    </test-case>
    <test-case FilePath="numeric">
      <compilation-unit name="round-half-to-even2">
        <output-dir compare="Text">round-half-to-even2</output-dir>
      </compilation-unit>
    </test-case>
    <test-case FilePath="numeric">
      <compilation-unit name="round-half-to-even20">
        <output-dir compare="Text">round-half-to-even20</output-dir>
      </compilation-unit>
    </test-case>
    <test-case FilePath="numeric">
      <compilation-unit name="round-half-to-even21">
        <output-dir compare="Text">round-half-to-even21</output-dir>
      </compilation-unit>
    </test-case>
    <test-case FilePath="numeric">
      <compilation-unit name="round-half-to-even22">
        <output-dir compare="Text">round-half-to-even22</output-dir>
      </compilation-unit>
    </test-case>
    <test-case FilePath="numeric">
      <compilation-unit name="round-half-to-even23">
        <output-dir compare="Text">round-half-to-even23</output-dir>
      </compilation-unit>
    </test-case>
    <test-case FilePath="numeric">
      <compilation-unit name="round-half-to-even24">
        <output-dir compare="Text">round-half-to-even24</output-dir>
      </compilation-unit>
    </test-case>
    <test-case FilePath="numeric">
      <compilation-unit name="round-half-to-even3">
        <output-dir compare="Text">round-half-to-even3</output-dir>
      </compilation-unit>
    </test-case>
    <test-case FilePath="numeric">
      <compilation-unit name="round-half-to-even4">
        <output-dir compare="Text">round-half-to-even4</output-dir>
      </compilation-unit>
    </test-case>
    <test-case FilePath="numeric">
      <compilation-unit name="round-half-to-even5">
        <output-dir compare="Text">round-half-to-even5</output-dir>
      </compilation-unit>
    </test-case>
    <test-case FilePath="numeric">
      <compilation-unit name="round0">
        <output-dir compare="Text">round0</output-dir>
      </compilation-unit>
    </test-case>
    <test-case FilePath="numeric">
      <compilation-unit name="round1">
        <output-dir compare="Text">round1</output-dir>
      </compilation-unit>
    </test-case>
    <test-case FilePath="numeric">
      <compilation-unit name="round2">
        <output-dir compare="Text">round2</output-dir>
      </compilation-unit>
    </test-case>
    <test-case FilePath="numeric">
      <compilation-unit name="round3">
        <output-dir compare="Text">round3</output-dir>
      </compilation-unit>
    </test-case>
    <test-case FilePath="numeric">
      <compilation-unit name="round4">
        <output-dir compare="Text">round4</output-dir>
      </compilation-unit>
    </test-case>
    <test-case FilePath="numeric">
      <compilation-unit name="subtract_double">
        <output-dir compare="Text">subtract_double</output-dir>
      </compilation-unit>
    </test-case>
    <test-case FilePath="numeric">
      <compilation-unit name="subtract_float">
        <output-dir compare="Text">subtract_float</output-dir>
      </compilation-unit>
    </test-case>
    <test-case FilePath="numeric">
      <compilation-unit name="subtract_int16">
        <output-dir compare="Text">subtract_int16</output-dir>
      </compilation-unit>
    </test-case>
    <test-case FilePath="numeric">
      <compilation-unit name="subtract_int32">
        <output-dir compare="Text">subtract_int32</output-dir>
      </compilation-unit>
    </test-case>
    <test-case FilePath="numeric">
      <compilation-unit name="subtract_int64">
        <output-dir compare="Text">subtract_int64</output-dir>
      </compilation-unit>
    </test-case>
    <test-case FilePath="numeric">
      <compilation-unit name="subtract_int8">
        <output-dir compare="Text">subtract_int8</output-dir>
      </compilation-unit>
    </test-case>
    <test-case FilePath="numeric">
      <compilation-unit name="unary-minus_double_02">
        <output-dir compare="Text">unary-minus_double_02</output-dir>
      </compilation-unit>
    </test-case>
    <test-case FilePath="numeric">
      <compilation-unit name="unary-minus_float_02">
        <output-dir compare="Text">unary-minus_float_02</output-dir>
      </compilation-unit>
    </test-case>
    <test-case FilePath="numeric">
      <compilation-unit name="unary-minus_int_02">
        <output-dir compare="Text">unary-minus_int_02</output-dir>
      </compilation-unit>
    </test-case>
    <test-case FilePath="numeric">
      <compilation-unit name="unary-minus_null">
        <output-dir compare="Text">unary-minus_null</output-dir>
      </compilation-unit>
    </test-case>
    <test-case FilePath="numeric">
      <compilation-unit name="query-issue355">
        <output-dir compare="Text">query-issue355</output-dir>
        <expected-error>edu.uci.ics.asterix.common.exceptions.AsterixException</expected-error>
      </compilation-unit>
    </test-case>
  </test-group>
  <test-group name="open-closed">
    <!--
    <test-case FilePath="open-closed">
      <compilation-unit name="c2c-w-optional">
        <output-dir compare="Text">c2c-w-optional</output-dir>
      </compilation-unit>
    </test-case>
    -->
    <!--
    <test-case FilePath="open-closed">
      <compilation-unit name="c2c-wo-optional">
        <output-dir compare="Text">c2c-wo-optional</output-dir>
      </compilation-unit>
    </test-case>
    -->
    <!--
    <test-case FilePath="open-closed">
      <compilation-unit name="c2c">
        <output-dir compare="Text">c2c</output-dir>
      </compilation-unit>
    </test-case>
    -->
    <test-case FilePath="open-closed">
      <compilation-unit name="heterog-list-ordered01">
        <output-dir compare="Text">heterog-list-ordered01</output-dir>
      </compilation-unit>
    </test-case>
    <test-case FilePath="open-closed">
      <compilation-unit name="heterog-list01">
        <output-dir compare="Text">heterog-list01</output-dir>
      </compilation-unit>
    </test-case>
    <!--
    <test-case FilePath="open-closed">
      <compilation-unit name="heterog-list02">
        <output-dir compare="Text">heterog-list02</output-dir>
      </compilation-unit>
    </test-case>
    -->
    <!--
    <test-case FilePath="open-closed">
      <compilation-unit name="heterog-list03">
        <output-dir compare="Text">heterog-list03</output-dir>
      </compilation-unit>
    </test-case>
    -->
    <test-case FilePath="open-closed">
      <compilation-unit name="open-closed-01">
        <output-dir compare="Text">open-closed-01</output-dir>
      </compilation-unit>
    </test-case>
    <test-case FilePath="open-closed">
      <compilation-unit name="open-closed-12">
        <output-dir compare="Text">open-closed-12</output-dir>
      </compilation-unit>
    </test-case>
    <test-case FilePath="open-closed">
      <compilation-unit name="open-closed-14">
        <output-dir compare="Text">open-closed-14</output-dir>
      </compilation-unit>
    </test-case>
    <test-case FilePath="open-closed">
      <compilation-unit name="query-issue134">
        <output-dir compare="Text">query-issue134</output-dir>
      </compilation-unit>
    </test-case>
    <test-case FilePath="open-closed">
      <compilation-unit name="query-issue55">
        <output-dir compare="Text">query-issue55</output-dir>
      </compilation-unit>
    </test-case>
    <test-case FilePath="open-closed">
      <compilation-unit name="query-issue55-1">
        <output-dir compare="Text">query-issue55-1</output-dir>
      </compilation-unit>
    </test-case>
    <test-case FilePath="open-closed">
      <compilation-unit name="query-issue166">
        <output-dir compare="Text">query-issue166</output-dir>
      </compilation-unit>
    </test-case>
    <test-case FilePath="open-closed">
      <compilation-unit name="query-issue208">
        <output-dir compare="Text">query-issue208</output-dir>
      </compilation-unit>
    </test-case>
    <test-case FilePath="open-closed">
      <compilation-unit name="query-issue236">
       <output-dir compare="Text">query-issue236</output-dir>
      </compilation-unit>
    </test-case>
    <!--
    <test-case FilePath="open-closed">
      <compilation-unit name="open-closed-15">
        <output-dir compare="Text">open-closed-15</output-dir>
      </compilation-unit>
    </test-case>
    -->
    <!--
    <test-case FilePath="open-closed">
      <compilation-unit name="open-closed-16">
        <output-dir compare="Text">open-closed-16</output-dir>
      </compilation-unit>
    </test-case>
    -->
    <!--
    <test-case FilePath="open-closed">
      <compilation-unit name="open-closed-17">
        <output-dir compare="Text">open-closed-17</output-dir>
      </compilation-unit>
    </test-case>
    -->
    <!--
    <test-case FilePath="open-closed">
      <compilation-unit name="open-closed-19">
        <output-dir compare="Text">open-closed-19</output-dir>
      </compilation-unit>
    </test-case>
    -->
    <!--
    <test-case FilePath="open-closed">
      <compilation-unit name="open-closed-20">
        <output-dir compare="Text">open-closed-20</output-dir>
      </compilation-unit>
    </test-case>
    -->
    <!--
    <test-case FilePath="open-closed">
      <compilation-unit name="open-closed-21">
        <output-dir compare="Text">open-closed-21</output-dir>
      </compilation-unit>
    </test-case>
    -->
    <!--
    <test-case FilePath="open-closed">
      <compilation-unit name="open-closed-22">
        <output-dir compare="Text">open-closed-22</output-dir>
      </compilation-unit>
    </test-case>
    -->
    <test-case FilePath="open-closed">
      <compilation-unit name="open-closed-24">
        <output-dir compare="Text">open-closed-24</output-dir>
      </compilation-unit>
    </test-case>
    <test-case FilePath="open-closed">
      <compilation-unit name="open-closed-25">
        <output-dir compare="Text">open-closed-25</output-dir>
      </compilation-unit>
    </test-case>
    <test-case FilePath="open-closed">
      <compilation-unit name="open-closed-26">
        <output-dir compare="Text">open-closed-26</output-dir>
      </compilation-unit>
    </test-case>
    <!--
    <test-case FilePath="open-closed">
      <compilation-unit name="open-closed-28">
        <output-dir compare="Text">open-closed-28</output-dir>
      </compilation-unit>
    </test-case>
    -->
    <test-case FilePath="open-closed">
      <compilation-unit name="open-closed-29">
        <output-dir compare="Text">open-closed-29</output-dir>
      </compilation-unit>
    </test-case>
    <!--
    <test-case FilePath="open-closed">
      <compilation-unit name="open-closed-30">
        <output-dir compare="Text">open-closed-30</output-dir>
      </compilation-unit>
    </test-case>
    -->
    <test-case FilePath="open-closed">
      <compilation-unit name="open-closed-31">
        <output-dir compare="Text">open-closed-31</output-dir>
      </compilation-unit>
    </test-case>
    <test-case FilePath="open-closed">
      <compilation-unit name="open-closed-32">
        <output-dir compare="Text">open-closed-32</output-dir>
      </compilation-unit>
    </test-case>
    <test-case FilePath="open-closed">
      <compilation-unit name="open-closed-33">
        <output-dir compare="Text">open-closed-33</output-dir>
      </compilation-unit>
    </test-case>
    <test-case FilePath="open-closed">
      <compilation-unit name="query-proposal02">
        <output-dir compare="Text">query-proposal02</output-dir>
      </compilation-unit>
    </test-case>
    <test-case FilePath="open-closed">
      <compilation-unit name="query-proposal">
        <output-dir compare="Text">query-proposal</output-dir>
      </compilation-unit>
    </test-case>
    <test-case FilePath="open-closed">
      <compilation-unit name="query-issue350">
        <output-dir compare="Text">query-issue350</output-dir>
      </compilation-unit>
    </test-case>
    <test-case FilePath="open-closed">
      <compilation-unit name="query-issue350-2">
        <output-dir compare="Text">query-issue350-2</output-dir>
      </compilation-unit>
    </test-case>
    <test-case FilePath="open-closed">
      <compilation-unit name="query-issue343">
        <output-dir compare="Text">query-issue343</output-dir>
      </compilation-unit>
    </test-case>
    <test-case FilePath="open-closed">
      <compilation-unit name="query-issue343-2">
        <output-dir compare="Text">query-issue343-2</output-dir>
      </compilation-unit>
    </test-case>
    <test-case FilePath="open-closed">
      <compilation-unit name="query-issue196">
        <output-dir compare="Text">query-issue196</output-dir>
      </compilation-unit>
    </test-case>
    <test-case FilePath="open-closed">
      <compilation-unit name="query-issue377">
        <output-dir compare="Text">query-issue377</output-dir>
      </compilation-unit>
    </test-case>
    <test-case FilePath="open-closed">
      <compilation-unit name="query-issue410">
        <output-dir compare="Text">query-issue410</output-dir>
        <expected-error>edu.uci.ics.asterix.common.exceptions.AsterixException</expected-error>
      </compilation-unit>
    </test-case>
    <test-case FilePath="open-closed">
      <compilation-unit name="query-issue453">
        <output-dir compare="Text">query-issue453</output-dir>
      </compilation-unit>
    </test-case>
    <test-case FilePath="open-closed">
      <compilation-unit name="query-issue453-2">
        <output-dir compare="Text">query-issue453-2</output-dir>
      </compilation-unit>
    </test-case>
    <test-case FilePath="open-closed">
      <compilation-unit name="query-issue456"> 
        <output-dir compare="Text">query-issue456</output-dir>
      </compilation-unit>
    </test-case>
    <test-case FilePath="open-closed">
      <compilation-unit name="query-issue465"> 
        <output-dir compare="Text">query-issue465</output-dir>
      </compilation-unit>
    </test-case>
    <test-case FilePath="open-closed">
      <compilation-unit name="query-issue258">
        <output-dir compare="Text">query-issue258</output-dir>
      </compilation-unit>
    </test-case>
    <test-case FilePath="open-closed">
      <compilation-unit name="query-issue423">
        <output-dir compare="Text">query-issue423</output-dir>
      </compilation-unit>
    </test-case>
    <test-case FilePath="open-closed">
      <compilation-unit name="query-issue423-2">
        <output-dir compare="Text">query-issue423-2</output-dir>
      </compilation-unit>
    </test-case>
    <test-case FilePath="open-closed">
      <compilation-unit name="query-issue442">
        <output-dir compare="Text">query-issue442</output-dir>
        <expected-error>edu.uci.ics.asterix.common.exceptions.AsterixException</expected-error>
      </compilation-unit>
    </test-case>
    <test-case FilePath="open-closed">
      <compilation-unit name="query-issue487">
        <output-dir compare="Text">query-issue487</output-dir>
        <expected-error>edu.uci.ics.asterix.common.exceptions.AsterixException</expected-error>
      </compilation-unit>
    </test-case>
    <test-case FilePath="open-closed">
      <compilation-unit name="query-issue592">
        <output-dir compare="Text">query-issue592</output-dir>
      </compilation-unit>
    </test-case>
    <test-case FilePath="open-closed">
      <compilation-unit name="query-issue625">
        <output-dir compare="Text">query-issue625</output-dir>
      </compilation-unit>
    </test-case>
  </test-group>
  <test-group name="quantifiers">
    <test-case FilePath="quantifiers">
      <compilation-unit name="everysat_01">
        <output-dir compare="Text">everysat_01</output-dir>
      </compilation-unit>
    </test-case>
    <!--
    <test-case FilePath="quantifiers">
      <compilation-unit name="everysat_02">
        <output-dir compare="Text">everysat_02</output-dir>
      </compilation-unit>
    </test-case>
    -->
    <!--
    <test-case FilePath="quantifiers">
      <compilation-unit name="everysat_03">
        <output-dir compare="Text">everysat_03</output-dir>
      </compilation-unit>
    </test-case>
    -->
    <test-case FilePath="quantifiers">
      <compilation-unit name="everysat_04">
        <output-dir compare="Text">everysat_04</output-dir>
      </compilation-unit>
    </test-case>
    <test-case FilePath="quantifiers">
      <compilation-unit name="somesat_01">
        <output-dir compare="Text">somesat_01</output-dir>
      </compilation-unit>
    </test-case>
    <test-case FilePath="quantifiers">
      <compilation-unit name="somesat_02">
        <output-dir compare="Text">somesat_02</output-dir>
      </compilation-unit>
    </test-case>
    <!--
    <test-case FilePath="quantifiers">
      <compilation-unit name="somesat_03">
        <output-dir compare="Text">somesat_03</output-dir>
      </compilation-unit>
    </test-case>
    -->
    <!--
    <test-case FilePath="quantifiers">
      <compilation-unit name="somesat_04">
        <output-dir compare="Text">somesat_04</output-dir>
      </compilation-unit>
    </test-case>
    -->
    <!--
    <test-case FilePath="quantifiers">
      <compilation-unit name="somesat_05">
        <output-dir compare="Text">somesat_05</output-dir>
      </compilation-unit>
    </test-case>
    -->
    <test-case FilePath="quantifiers">
      <compilation-unit name="somesat_06">
        <output-dir compare="Text">somesat_06</output-dir>
      </compilation-unit>
    </test-case>
  </test-group>
  <test-group name="records">
    <test-case FilePath="records">
      <compilation-unit name="closed-record-constructor_01">
        <output-dir compare="Text">closed-record-constructor_01</output-dir>
      </compilation-unit>
    </test-case>
    <test-case FilePath="records">
      <compilation-unit name="closed-record-constructor_02">
        <output-dir compare="Text">closed-record-constructor_02</output-dir>
      </compilation-unit>
    </test-case>
    <test-case FilePath="records">
      <compilation-unit name="closed-record-constructor_03">
        <output-dir compare="Text">closed-record-constructor_03</output-dir>
      </compilation-unit>
    </test-case>
    -->
    <test-case FilePath="records">
      <compilation-unit name="expFieldName">
        <output-dir compare="Text">expFieldName</output-dir>
      </compilation-unit>
    </test-case>
    <test-case FilePath="records">
      <compilation-unit name="field-access-by-index_01">
        <output-dir compare="Text">field-access-by-index_01</output-dir>
      </compilation-unit>
    </test-case>
    <test-case FilePath="records">
      <compilation-unit name="field-access-on-open-field">
        <output-dir compare="Text">field-access-on-open-field</output-dir>
      </compilation-unit>
    </test-case>
    <test-case FilePath="records">
      <compilation-unit name="open-record-constructor_01">
        <output-dir compare="Text">open-record-constructor_01</output-dir>
      </compilation-unit>
    </test-case>
    <test-case FilePath="records">
      <compilation-unit name="open-record-constructor_02">
        <output-dir compare="Text">open-record-constructor_02</output-dir>
      </compilation-unit>
    </test-case>
    <test-case FilePath="records">
      <compilation-unit name="closed-closed-fieldname-conflict_issue173">
        <output-dir compare="Text">closed-closed-fieldname-conflict_issue173</output-dir>
        <expected-error>edu.uci.ics.asterix.common.exceptions.AsterixException</expected-error>
      </compilation-unit>
    </test-case>
  <test-case FilePath="records">
      <compilation-unit name="open-closed-fieldname-conflict_issue173">
        <output-dir compare="Text">open-closed-fieldname-conflict_issue173</output-dir>
        <expected-error>edu.uci.ics.asterix.common.exceptions.AsterixException</expected-error>
      </compilation-unit>
    </test-case>
    <test-case FilePath="records">
      <compilation-unit name="open-open-fieldname-conflict_issue173">
        <output-dir compare="Text">open-open-fieldname-conflict_issue173</output-dir>
        <expected-error>edu.uci.ics.asterix.common.exceptions.AsterixException</expected-error>
      </compilation-unit>
    </test-case>
  </test-group>
  <test-group name="scan">
    <test-case FilePath="scan">
      <compilation-unit name="10">
        <output-dir compare="Text">10</output-dir>
      </compilation-unit>
    </test-case>
    <test-case FilePath="scan">
      <compilation-unit name="20">
        <output-dir compare="Text">20</output-dir>
      </compilation-unit>
    </test-case>
    <test-case FilePath="scan">
      <compilation-unit name="issue238_query_1">
        <output-dir compare="Text">issue238_query_1</output-dir>
      </compilation-unit>
    </test-case>
    <test-case FilePath="scan">
      <compilation-unit name="issue238_query_2">
        <output-dir compare="Text">issue238_query_2</output-dir>
      </compilation-unit>
    </test-case>
    <test-case FilePath="scan">
      <compilation-unit name="invalid-scan-syntax">
        <output-dir compare="Text">invalid-scan-syntax</output-dir>
        <expected-error>SyntaxError</expected-error>
      </compilation-unit>
    </test-case>
    <test-case FilePath="scan">
      <compilation-unit name="30">
        <output-dir compare="Text">30</output-dir>
      </compilation-unit>
    </test-case>
    <test-case FilePath="scan">
      <compilation-unit name="alltypes_01">
        <output-dir compare="Text">alltypes_01</output-dir>
      </compilation-unit>
    </test-case>
    <test-case FilePath="scan">
      <compilation-unit name="alltypes_02">
        <output-dir compare="Text">alltypes_02</output-dir>
      </compilation-unit>
    </test-case>
    <test-case FilePath="scan">
      <compilation-unit name="numeric_types_01">
        <output-dir compare="Text">numeric_types_01</output-dir>
      </compilation-unit>
    </test-case>
    <test-case FilePath="scan">
      <compilation-unit name="spatial_types_01">
        <output-dir compare="Text">spatial_types_01</output-dir>
      </compilation-unit>
    </test-case>
    <!--
    <test-case FilePath="scan">
      <compilation-unit name="spatial_types_02">
        <output-dir compare="Text">spatial_types_02</output-dir>
      </compilation-unit>
    </test-case>
    -->
    <test-case FilePath="scan">
      <compilation-unit name="temp_types_01">
        <output-dir compare="Text">temp_types_01</output-dir>
      </compilation-unit>
    </test-case>
    <!--
    <test-case FilePath="scan">
      <compilation-unit name="temp_types_02">
        <output-dir compare="Text">temp_types_02</output-dir>
      </compilation-unit>
    </test-case>
    -->
  </test-group>
  <test-group name="semistructured">
    <test-case FilePath="semistructured">
      <compilation-unit name="count-nullable">
        <output-dir compare="Text">count-nullable</output-dir>
      </compilation-unit>
    </test-case>
    <test-case FilePath="semistructured">
      <compilation-unit name="cust-filter">
        <output-dir compare="Text">cust-filter</output-dir>
      </compilation-unit>
    </test-case>
    <test-case FilePath="semistructured">
      <compilation-unit name="has-param1">
        <output-dir compare="Text">has-param1</output-dir>
      </compilation-unit>
    </test-case>
  </test-group>
  <test-group name="similarity">
    <test-case FilePath="similarity">
      <compilation-unit name="edit-distance-check_ints">
        <output-dir compare="Text">edit-distance-check_ints</output-dir>
      </compilation-unit>
    </test-case>
    <test-case FilePath="similarity">
      <compilation-unit name="edit-distance-check_strings">
        <output-dir compare="Text">edit-distance-check_strings</output-dir>
      </compilation-unit>
    </test-case>
    <test-case FilePath="similarity">
      <compilation-unit name="edit-distance-list-is-filterable">
        <output-dir compare="Text">edit-distance-list-is-filterable</output-dir>
      </compilation-unit>
    </test-case>
    <test-case FilePath="similarity">
      <compilation-unit name="edit-distance-string-is-filterable">
        <output-dir compare="Text">edit-distance-string-is-filterable</output-dir>
      </compilation-unit>
    </test-case>
    <test-case FilePath="similarity">
      <compilation-unit name="edit-distance_ints">
        <output-dir compare="Text">edit-distance_ints</output-dir>
      </compilation-unit>
    </test-case>
    <test-case FilePath="similarity">
      <compilation-unit name="edit-distance_strings">
        <output-dir compare="Text">edit-distance_strings</output-dir>
      </compilation-unit>
    </test-case>
    <test-case FilePath="similarity">
      <compilation-unit name="fuzzyeq-edit-distance">
        <output-dir compare="Text">fuzzyeq-edit-distance</output-dir>
      </compilation-unit>
    </test-case>
    <test-case FilePath="similarity">
      <compilation-unit name="fuzzyeq-similarity-jaccard">
        <output-dir compare="Text">fuzzyeq-similarity-jaccard</output-dir>
      </compilation-unit>
    </test-case>
    <test-case FilePath="similarity">
      <compilation-unit name="prefix-len-jaccard">
        <output-dir compare="Text">prefix-len-jaccard</output-dir>
      </compilation-unit>
    </test-case>
    <test-case FilePath="similarity">
      <compilation-unit name="similarity-jaccard-check_ints">
        <output-dir compare="Text">similarity-jaccard-check_ints</output-dir>
      </compilation-unit>
    </test-case>
    <test-case FilePath="similarity">
      <compilation-unit name="similarity-jaccard-check_query">
        <output-dir compare="Text">similarity-jaccard-check_query</output-dir>
      </compilation-unit>
    </test-case>
    <test-case FilePath="similarity">
      <compilation-unit name="similarity-jaccard-check_strings">
        <output-dir compare="Text">similarity-jaccard-check_strings</output-dir>
      </compilation-unit>
    </test-case>
    <test-case FilePath="similarity">
      <compilation-unit name="similarity-jaccard-prefix-check">
        <output-dir compare="Text">similarity-jaccard-prefix-check</output-dir>
      </compilation-unit>
    </test-case>
    <test-case FilePath="similarity">
      <compilation-unit name="similarity-jaccard-prefix">
        <output-dir compare="Text">similarity-jaccard-prefix</output-dir>
      </compilation-unit>
    </test-case>
    <test-case FilePath="similarity">
      <compilation-unit name="similarity-jaccard-sorted-check_ints">
        <output-dir compare="Text">similarity-jaccard-sorted-check_ints</output-dir>
      </compilation-unit>
    </test-case>
    <test-case FilePath="similarity">
      <compilation-unit name="similarity-jaccard-sorted-check_query">
        <output-dir compare="Text">similarity-jaccard-sorted-check_query</output-dir>
      </compilation-unit>
    </test-case>
    <test-case FilePath="similarity">
      <compilation-unit name="similarity-jaccard-sorted-check_strings">
        <output-dir compare="Text">similarity-jaccard-sorted-check_strings</output-dir>
      </compilation-unit>
    </test-case>
    <test-case FilePath="similarity">
      <compilation-unit name="similarity-jaccard-sorted_ints">
        <output-dir compare="Text">similarity-jaccard-sorted_ints</output-dir>
      </compilation-unit>
    </test-case>
    <test-case FilePath="similarity">
      <compilation-unit name="similarity-jaccard-sorted_query">
        <output-dir compare="Text">similarity-jaccard-sorted_query</output-dir>
      </compilation-unit>
    </test-case>
    <test-case FilePath="similarity">
      <compilation-unit name="similarity-jaccard-sorted_strings">
        <output-dir compare="Text">similarity-jaccard-sorted_strings</output-dir>
      </compilation-unit>
    </test-case>
    <test-case FilePath="similarity">
      <compilation-unit name="similarity-jaccard_ints">
        <output-dir compare="Text">similarity-jaccard_ints</output-dir>
      </compilation-unit>
    </test-case>
    <test-case FilePath="similarity">
      <compilation-unit name="similarity-jaccard_query">
        <output-dir compare="Text">similarity-jaccard_query</output-dir>
      </compilation-unit>
    </test-case>
    <test-case FilePath="similarity">
      <compilation-unit name="similarity-jaccard_strings">
        <output-dir compare="Text">similarity-jaccard_strings</output-dir>
      </compilation-unit>
    </test-case>
    <test-case FilePath="similarity">
      <compilation-unit name="similarity-jaccard-check_strings_issue628">
        <output-dir compare="Text">similarity-jaccard-check_strings_issue628</output-dir>
      </compilation-unit>
    </test-case>
  </test-group>
  <test-group name="spatial">
    <test-case FilePath="spatial">
      <compilation-unit name="cell-aggregation-with-filtering">
        <output-dir compare="Text">cell-aggregation-with-filtering</output-dir>
      </compilation-unit>
    </test-case>
    <test-case FilePath="spatial">
      <compilation-unit name="cell-aggregation">
        <output-dir compare="Text">cell-aggregation</output-dir>
      </compilation-unit>
    </test-case>
    <test-case FilePath="spatial">
      <compilation-unit name="circle_accessor">
        <output-dir compare="Text">circle_accessor</output-dir>
      </compilation-unit>
    </test-case>
    <test-case FilePath="spatial">
      <compilation-unit name="circle-intersect-circle">
        <output-dir compare="Text">circle-intersect-circle</output-dir>
      </compilation-unit>
    </test-case>
    <test-case FilePath="spatial">
      <compilation-unit name="create-rtree-index">
        <output-dir compare="Text">create-rtree-index</output-dir>
      </compilation-unit>
    </test-case>
    <test-case FilePath="spatial">
      <compilation-unit name="distance-between-points">
        <output-dir compare="Text">distance-between-points</output-dir>
      </compilation-unit>
    </test-case>
    <test-case FilePath="spatial">
      <compilation-unit name="line_accessor">
        <output-dir compare="Text">line_accessor</output-dir>
      </compilation-unit>
    </test-case>
    <test-case FilePath="spatial">
      <compilation-unit name="line-intersect-circle">
        <output-dir compare="Text">line-intersect-circle</output-dir>
      </compilation-unit>
    </test-case>
    <test-case FilePath="spatial">
      <compilation-unit name="line-intersect-line">
        <output-dir compare="Text">line-intersect-line</output-dir>
      </compilation-unit>
    </test-case>
    <test-case FilePath="spatial">
      <compilation-unit name="line-intersect-polygon">
        <output-dir compare="Text">line-intersect-polygon</output-dir>
      </compilation-unit>
    </test-case>
    <test-case FilePath="spatial">
      <compilation-unit name="line-intersect-rectangle">
        <output-dir compare="Text">line-intersect-rectangle</output-dir>
      </compilation-unit>
    </test-case>
    <test-case FilePath="spatial">
      <compilation-unit name="point_accessor">
        <output-dir compare="Text">point_accessor</output-dir>
      </compilation-unit>
    </test-case>
    <test-case FilePath="spatial">
      <compilation-unit name="point-equals-point">
        <output-dir compare="Text">point-equals-point</output-dir>
      </compilation-unit>
    </test-case>
    <test-case FilePath="spatial">
      <compilation-unit name="point-in-circle">
        <output-dir compare="Text">point-in-circle</output-dir>
      </compilation-unit>
    </test-case>
    <test-case FilePath="spatial">
      <compilation-unit name="point-in-polygon">
        <output-dir compare="Text">point-in-polygon</output-dir>
      </compilation-unit>
    </test-case>
    <test-case FilePath="spatial">
      <compilation-unit name="point-in-rectangle">
        <output-dir compare="Text">point-in-rectangle</output-dir>
      </compilation-unit>
    </test-case>
    <test-case FilePath="spatial">
      <compilation-unit name="point-on-line">
        <output-dir compare="Text">point-on-line</output-dir>
      </compilation-unit>
    </test-case>
    <test-case FilePath="spatial">
      <compilation-unit name="polygon_accessor">
        <output-dir compare="Text">polygon_accessor</output-dir>
      </compilation-unit>
    </test-case>
    <test-case FilePath="spatial">
      <compilation-unit name="polygon-intersect-circle">
        <output-dir compare="Text">polygon-intersect-circle</output-dir>
      </compilation-unit>
    </test-case>
    <test-case FilePath="spatial">
      <compilation-unit name="polygon-intersect-polygon">
        <output-dir compare="Text">polygon-intersect-polygon</output-dir>
      </compilation-unit>
    </test-case>
    <test-case FilePath="spatial">
      <compilation-unit name="polygon-intersect-rectangle">
        <output-dir compare="Text">polygon-intersect-rectangle</output-dir>
      </compilation-unit>
    </test-case>
    <test-case FilePath="spatial">
      <compilation-unit name="rectangle_accessor">
        <output-dir compare="Text">rectangle_accessor</output-dir>
      </compilation-unit>
    </test-case>
    <test-case FilePath="spatial">
      <compilation-unit name="rectangle-intersect-circle">
        <output-dir compare="Text">rectangle-intersect-circle</output-dir>
      </compilation-unit>
    </test-case>
    <test-case FilePath="spatial">
      <compilation-unit name="rectangle-intersect-rectangle">
        <output-dir compare="Text">rectangle-intersect-rectangle</output-dir>
      </compilation-unit>
    </test-case>
    <test-case FilePath="spatial">
      <compilation-unit name="spatial-area">
        <output-dir compare="Text">spatial-area</output-dir>
      </compilation-unit>
    </test-case>
  </test-group>
  <test-group name="string">
    <test-case FilePath="string">
      <compilation-unit name="codepoint-to-string1">
        <output-dir compare="Text">codepoint-to-string1</output-dir>
      </compilation-unit>
    </test-case>
    <test-case FilePath="string">
      <compilation-unit name="codepoint-to-string2">
        <output-dir compare="Text">codepoint-to-string2</output-dir>
      </compilation-unit>
    </test-case>
    <test-case FilePath="string">
      <compilation-unit name="concat_01">
        <output-dir compare="Text">concat_01</output-dir>
      </compilation-unit>
    </test-case>
    <test-case FilePath="string">
      <compilation-unit name="concat_02">
        <output-dir compare="Text">concat_02</output-dir>
      </compilation-unit>
    </test-case>
    <test-case FilePath="string">
      <compilation-unit name="contains_01">
        <output-dir compare="Text">contains_01</output-dir>
      </compilation-unit>
    </test-case>
    <test-case FilePath="string">
      <compilation-unit name="cpttostr01">
        <output-dir compare="Text">cpttostr01</output-dir>
      </compilation-unit>
    </test-case>
    <test-case FilePath="string">
      <compilation-unit name="cpttostr02">
        <output-dir compare="Text">cpttostr02</output-dir>
      </compilation-unit>
    </test-case>
    <test-case FilePath="string">
      <compilation-unit name="cpttostr04">
        <output-dir compare="Text">cpttostr04</output-dir>
      </compilation-unit>
    </test-case>
    <test-case FilePath="string">
      <compilation-unit name="end-with1">
        <output-dir compare="Text">end-with1</output-dir>
      </compilation-unit>
    </test-case>
    <test-case FilePath="string">
      <compilation-unit name="end-with2">
        <output-dir compare="Text">end-with2</output-dir>
      </compilation-unit>
    </test-case>
    <test-case FilePath="string">
      <compilation-unit name="end-with3">
        <output-dir compare="Text">end-with3</output-dir>
      </compilation-unit>
    </test-case>
    <test-case FilePath="string">
      <compilation-unit name="end-with4">
        <output-dir compare="Text">end-with4</output-dir>
      </compilation-unit>
    </test-case>
    <test-case FilePath="string">
      <compilation-unit name="end-with5">
        <output-dir compare="Text">end-with5</output-dir>
      </compilation-unit>
    </test-case>
    <test-case FilePath="string">
      <compilation-unit name="ends-with_01">
        <output-dir compare="Text">ends-with_01</output-dir>
      </compilation-unit>
    </test-case>
    <test-case FilePath="string">
      <compilation-unit name="endwith02">
        <output-dir compare="Text">endwith02</output-dir>
      </compilation-unit>
    </test-case>
    <test-case FilePath="string">
      <compilation-unit name="endwith03">
        <output-dir compare="Text">endwith03</output-dir>
      </compilation-unit>
    </test-case>
    <test-case FilePath="string">
      <compilation-unit name="length_01">
        <output-dir compare="Text">length_01</output-dir>
      </compilation-unit>
    </test-case>
    <test-case FilePath="string">
      <compilation-unit name="length_02">
        <output-dir compare="Text">length_02</output-dir>
      </compilation-unit>
    </test-case>
    <test-case FilePath="string">
      <compilation-unit name="like_01">
        <output-dir compare="Text">like_01</output-dir>
      </compilation-unit>
    </test-case>
    <test-case FilePath="string">
      <compilation-unit name="like_null">
        <output-dir compare="Text">like_null</output-dir>
      </compilation-unit>
    </test-case>
    <test-case FilePath="string">
      <compilation-unit name="lowercase">
        <output-dir compare="Text">lowercase</output-dir>
      </compilation-unit>
    </test-case>
    <test-case FilePath="string">
      <compilation-unit name="matches02">
        <output-dir compare="Text">matches02</output-dir>
      </compilation-unit>
    </test-case>
    <test-case FilePath="string">
      <compilation-unit name="matches03">
        <output-dir compare="Text">matches03</output-dir>
      </compilation-unit>
    </test-case>
    <test-case FilePath="string">
      <compilation-unit name="matches04">
        <output-dir compare="Text">matches04</output-dir>
      </compilation-unit>
    </test-case>
    <test-case FilePath="string">
      <compilation-unit name="matches05">
        <output-dir compare="Text">matches05</output-dir>
      </compilation-unit>
    </test-case>
    <test-case FilePath="string">
      <compilation-unit name="matches06">
        <output-dir compare="Text">matches06</output-dir>
      </compilation-unit>
    </test-case>
    <test-case FilePath="string">
      <compilation-unit name="matches1">
        <output-dir compare="Text">matches1</output-dir>
      </compilation-unit>
    </test-case>
    <test-case FilePath="string">
      <compilation-unit name="matches11">
        <output-dir compare="Text">matches11</output-dir>
      </compilation-unit>
    </test-case>
    <test-case FilePath="string">
      <compilation-unit name="matches2">
        <output-dir compare="Text">matches2</output-dir>
      </compilation-unit>
    </test-case>
    <test-case FilePath="string">
      <compilation-unit name="matches21">
        <output-dir compare="Text">matches21</output-dir>
      </compilation-unit>
    </test-case>
    <test-case FilePath="string">
      <compilation-unit name="matches22">
        <output-dir compare="Text">matches22</output-dir>
      </compilation-unit>
    </test-case>
    <test-case FilePath="string">
      <compilation-unit name="matches23">
        <output-dir compare="Text">matches23</output-dir>
      </compilation-unit>
    </test-case>
    <test-case FilePath="string">
      <compilation-unit name="matches3">
        <output-dir compare="Text">matches3</output-dir>
      </compilation-unit>
    </test-case>
    <test-case FilePath="string">
      <compilation-unit name="matchesnull">
        <output-dir compare="Text">matchesnull</output-dir>
      </compilation-unit>
    </test-case>
    <test-case FilePath="string">
      <compilation-unit name="replace1">
        <output-dir compare="Text">replace1</output-dir>
      </compilation-unit>
    </test-case>
    <test-case FilePath="string">
      <compilation-unit name="replace2">
        <output-dir compare="Text">replace2</output-dir>
      </compilation-unit>
    </test-case>
    <test-case FilePath="string">
      <compilation-unit name="replace21">
        <output-dir compare="Text">replace21</output-dir>
      </compilation-unit>
    </test-case>
    <test-case FilePath="string">
      <compilation-unit name="replace22">
        <output-dir compare="Text">replace22</output-dir>
      </compilation-unit>
    </test-case>
    <test-case FilePath="string">
      <compilation-unit name="replace3">
        <output-dir compare="Text">replace3</output-dir>
      </compilation-unit>
    </test-case>
    <test-case FilePath="string">
      <compilation-unit name="start-with1">
        <output-dir compare="Text">start-with1</output-dir>
      </compilation-unit>
    </test-case>
    <test-case FilePath="string">
      <compilation-unit name="start-with2">
        <output-dir compare="Text">start-with2</output-dir>
      </compilation-unit>
    </test-case>
    <test-case FilePath="string">
      <compilation-unit name="start-with3">
        <output-dir compare="Text">start-with3</output-dir>
      </compilation-unit>
    </test-case>
    <test-case FilePath="string">
      <compilation-unit name="start-with4">
        <output-dir compare="Text">start-with4</output-dir>
      </compilation-unit>
    </test-case>
    <test-case FilePath="string">
      <compilation-unit name="start-with5">
        <output-dir compare="Text">start-with5</output-dir>
      </compilation-unit>
    </test-case>
    <test-case FilePath="string">
      <compilation-unit name="starts-with_01">
        <output-dir compare="Text">starts-with_01</output-dir>
      </compilation-unit>
    </test-case>
    <test-case FilePath="string">
      <compilation-unit name="startwith02">
        <output-dir compare="Text">startwith02</output-dir>
      </compilation-unit>
    </test-case>
    <!--
    <test-case FilePath="string">
      <compilation-unit name="startwith03">
        <output-dir compare="Text">startwith03</output-dir>
      </compilation-unit>
    </test-case>
    -->
    <test-case FilePath="string">
      <compilation-unit name="strconcat01">
        <output-dir compare="Text">strconcat01</output-dir>
      </compilation-unit>
    </test-case>
    <test-case FilePath="string">
      <compilation-unit name="strconcat02">
        <output-dir compare="Text">strconcat02</output-dir>
      </compilation-unit>
    </test-case>
    <test-case FilePath="string">
      <compilation-unit name="string-concat1">
        <output-dir compare="Text">string-concat1</output-dir>
      </compilation-unit>
    </test-case>
    <test-case FilePath="string">
      <compilation-unit name="string-equal1">
        <output-dir compare="Text">string-equal1</output-dir>
      </compilation-unit>
    </test-case>
    <test-case FilePath="string">
      <compilation-unit name="string-equal2">
        <output-dir compare="Text">string-equal2</output-dir>
      </compilation-unit>
    </test-case>
    <test-case FilePath="string">
      <compilation-unit name="string-equal3">
        <output-dir compare="Text">string-equal3</output-dir>
      </compilation-unit>
    </test-case>
    <test-case FilePath="string">
      <compilation-unit name="string-equal4">
        <output-dir compare="Text">string-equal4</output-dir>
      </compilation-unit>
    </test-case>
    <test-case FilePath="string">
      <compilation-unit name="string-join1">
        <output-dir compare="Text">string-join1</output-dir>
      </compilation-unit>
    </test-case>
    <test-case FilePath="string">
      <compilation-unit name="string-to-codepoint">
        <output-dir compare="Text">string-to-codepoint</output-dir>
      </compilation-unit>
    </test-case>
    <test-case FilePath="string">
      <compilation-unit name="string-to-codepoint1">
        <output-dir compare="Text">string-to-codepoint1</output-dir>
      </compilation-unit>
    </test-case>
    <test-case FilePath="string">
      <compilation-unit name="string-to-codepoint2">
        <output-dir compare="Text">string-to-codepoint2</output-dir>
      </compilation-unit>
    </test-case>
    <test-case FilePath="string">
      <compilation-unit name="strlen02">
        <output-dir compare="Text">strlen02</output-dir>
      </compilation-unit>
    </test-case>
    <test-case FilePath="string">
      <compilation-unit name="strlen03">
        <output-dir compare="Text">strlen03</output-dir>
      </compilation-unit>
    </test-case>
    <test-case FilePath="string">
      <compilation-unit name="strtocpt01">
        <output-dir compare="Text">strtocpt01</output-dir>
      </compilation-unit>
    </test-case>
    <test-case FilePath="string">
      <compilation-unit name="strtocpt02">
        <output-dir compare="Text">strtocpt02</output-dir>
      </compilation-unit>
    </test-case>
    <test-case FilePath="string">
      <compilation-unit name="strtocpt03">
        <output-dir compare="Text">strtocpt03</output-dir>
      </compilation-unit>
    </test-case>
    <test-case FilePath="string">
      <compilation-unit name="substr01">
        <output-dir compare="Text">substr01</output-dir>
      </compilation-unit>
    </test-case>
    <test-case FilePath="string">
      <compilation-unit name="substr04">
        <output-dir compare="Text">substr04</output-dir>
      </compilation-unit>
    </test-case>
    <test-case FilePath="string">
      <compilation-unit name="substr05">
        <output-dir compare="Text">substr05</output-dir>
      </compilation-unit>
    </test-case>
    <test-case FilePath="string">
      <compilation-unit name="substr06">
        <output-dir compare="Text">substr06</output-dir>
      </compilation-unit>
    </test-case>
    <test-case FilePath="string">
      <compilation-unit name="substring-after-1">
        <output-dir compare="Text">substring-after-1</output-dir>
      </compilation-unit>
    </test-case>
    <test-case FilePath="string">
      <compilation-unit name="substring-after-2">
        <output-dir compare="Text">substring-after-2</output-dir>
      </compilation-unit>
    </test-case>
    <test-case FilePath="string">
      <compilation-unit name="substring-after-3">
        <output-dir compare="Text">substring-after-3</output-dir>
      </compilation-unit>
    </test-case>
    <test-case FilePath="string">
      <compilation-unit name="substring-after-4">
        <output-dir compare="Text">substring-after-4</output-dir>
      </compilation-unit>
    </test-case>
    <test-case FilePath="string">
      <compilation-unit name="substring-before-1">
        <output-dir compare="Text">substring-before-1</output-dir>
      </compilation-unit>
    </test-case>
    <test-case FilePath="string">
      <compilation-unit name="substring-before-2">
        <output-dir compare="Text">substring-before-2</output-dir>
      </compilation-unit>
    </test-case>
    <test-case FilePath="string">
      <compilation-unit name="substring-before-3">
        <output-dir compare="Text">substring-before-3</output-dir>
      </compilation-unit>
    </test-case>
    <test-case FilePath="string">
      <compilation-unit name="substring2-1">
        <output-dir compare="Text">substring2-1</output-dir>
      </compilation-unit>
    </test-case>
    <test-case FilePath="string">
      <compilation-unit name="substring2-2">
        <output-dir compare="Text">substring2-2</output-dir>
      </compilation-unit>
    </test-case>
    <test-case FilePath="string">
      <compilation-unit name="substring2-3">
        <output-dir compare="Text">substring2-3</output-dir>
      </compilation-unit>
    </test-case>
    <test-case FilePath="string">
      <compilation-unit name="substring2-4">
        <output-dir compare="Text">substring2-4</output-dir>
      </compilation-unit>
    </test-case>
    <test-case FilePath="string">
      <compilation-unit name="substring_01">
        <output-dir compare="Text">substring_01</output-dir>
      </compilation-unit>
    </test-case>
    <test-case FilePath="string">
      <compilation-unit name="toLowerCase02">
        <output-dir compare="Text">toLowerCase02</output-dir>
      </compilation-unit>
    </test-case>
    <test-case FilePath="string">
      <compilation-unit name="toLowerCase03">
        <output-dir compare="Text">toLowerCase03</output-dir>
      </compilation-unit>
    </test-case>
    <test-case FilePath="string">
      <compilation-unit name="toLowerCase04">
        <output-dir compare="Text">toLowerCase04</output-dir>
      </compilation-unit>
    </test-case>
  </test-group>
  <test-group name="subset-collection">
    <test-case FilePath="subset-collection">
      <compilation-unit name="01">
        <output-dir compare="Text">01</output-dir>
      </compilation-unit>
    </test-case>
    <test-case FilePath="subset-collection">
      <compilation-unit name="02">
        <output-dir compare="Text">02</output-dir>
      </compilation-unit>
    </test-case>
    <test-case FilePath="subset-collection">
      <compilation-unit name="03">
        <output-dir compare="Text">03</output-dir>
      </compilation-unit>
    </test-case>
    <test-case FilePath="subset-collection">
      <compilation-unit name="05">
        <output-dir compare="Text">05</output-dir>
      </compilation-unit>
    </test-case>
    <test-case FilePath="subset-collection">
      <compilation-unit name="06">
        <output-dir compare="Text">06</output-dir>
      </compilation-unit>
    </test-case>
    <test-case FilePath="subset-collection">
      <compilation-unit name="07">
        <output-dir compare="Text">07</output-dir>
      </compilation-unit>
    </test-case>
  </test-group>
  <test-group name="tokenizers">
    <test-case FilePath="tokenizers">
      <compilation-unit name="counthashed-gram-tokens_01">
        <output-dir compare="Text">counthashed-gram-tokens_01</output-dir>
      </compilation-unit>
    </test-case>
    <test-case FilePath="tokenizers">
      <compilation-unit name="counthashed-gram-tokens_02">
        <output-dir compare="Text">counthashed-gram-tokens_02</output-dir>
      </compilation-unit>
    </test-case>
    <test-case FilePath="tokenizers">
      <compilation-unit name="counthashed-word-tokens_01">
        <output-dir compare="Text">counthashed-word-tokens_01</output-dir>
      </compilation-unit>
    </test-case>
    <test-case FilePath="tokenizers">
      <compilation-unit name="gram-tokens_01">
        <output-dir compare="Text">gram-tokens_01</output-dir>
      </compilation-unit>
    </test-case>
    <test-case FilePath="tokenizers">
      <compilation-unit name="gram-tokens_02">
        <output-dir compare="Text">gram-tokens_02</output-dir>
      </compilation-unit>
    </test-case>
    <test-case FilePath="tokenizers">
      <compilation-unit name="hashed-gram-tokens_01">
        <output-dir compare="Text">hashed-gram-tokens_01</output-dir>
      </compilation-unit>
    </test-case>
    <test-case FilePath="tokenizers">
      <compilation-unit name="hashed-gram-tokens_02">
        <output-dir compare="Text">hashed-gram-tokens_02</output-dir>
      </compilation-unit>
    </test-case>
    <test-case FilePath="tokenizers">
      <compilation-unit name="hashed-word-tokens_01">
        <output-dir compare="Text">hashed-word-tokens_01</output-dir>
      </compilation-unit>
    </test-case>
    <test-case FilePath="tokenizers">
      <compilation-unit name="word-tokens_01">
        <output-dir compare="Text">word-tokens_01</output-dir>
      </compilation-unit>
    </test-case>
    <test-case FilePath="tokenizers">
      <compilation-unit name="word-tokens_02">
        <output-dir compare="Text">word-tokens_02</output-dir>
      </compilation-unit>
    </test-case>
  </test-group>
  <test-group name="tpch">
    <test-case FilePath="tpch">
      <compilation-unit name="distinct_by">
        <output-dir compare="Text">distinct_by</output-dir>
      </compilation-unit>
    </test-case>
    <test-case FilePath="tpch">
      <compilation-unit name="group_no_agg">
        <output-dir compare="Text">group_no_agg</output-dir>
      </compilation-unit>
    </test-case>
    <test-case FilePath="tpch">
      <compilation-unit name="q10_returned_item">
        <output-dir compare="Text">q10_returned_item</output-dir>
      </compilation-unit>
    </test-case>
    <test-case FilePath="tpch">
      <compilation-unit name="q10_returned_item_int64">
       <output-dir compare="Text">q10_returned_item_int64</output-dir>
      </compilation-unit>
    </test-case>
    <test-case FilePath="tpch">
      <compilation-unit name="q11_important_stock">
        <output-dir compare="Text">q11_important_stock</output-dir>
      </compilation-unit>
    </test-case>
    <test-case FilePath="tpch">
      <compilation-unit name="q12_shipping">
        <output-dir compare="Text">q12_shipping</output-dir>
      </compilation-unit>
    </test-case>
    <test-case FilePath="tpch">
      <compilation-unit name="q13_customer_distribution">
        <output-dir compare="Text">q13_customer_distribution</output-dir>
      </compilation-unit>
    </test-case>
    <test-case FilePath="tpch">
      <compilation-unit name="q14_promotion_effect">
        <output-dir compare="Text">q14_promotion_effect</output-dir>
      </compilation-unit>
    </test-case>
    <test-case FilePath="tpch">
      <compilation-unit name="q15_top_supplier">
        <output-dir compare="Text">q15_top_supplier</output-dir>
      </compilation-unit>
    </test-case>
    <test-case FilePath="tpch">
      <compilation-unit name="q16_parts_supplier_relationship">
        <output-dir compare="Text">q16_parts_supplier_relationship</output-dir>
      </compilation-unit>
    </test-case>
    <test-case FilePath="tpch">
      <compilation-unit name="q17_small_quantity_order_revenue">
        <output-dir compare="Text">q17_small_quantity_order_revenue</output-dir>
      </compilation-unit>
    </test-case>
    <test-case FilePath="tpch">
      <compilation-unit name="q18_large_volume_customer">
        <output-dir compare="Text">q18_large_volume_customer</output-dir>
      </compilation-unit>
    </test-case>
    <test-case FilePath="tpch">
      <compilation-unit name="q19_discounted_revenue">
        <output-dir compare="Text">q19_discounted_revenue</output-dir>
      </compilation-unit>
    </test-case>
    <test-case FilePath="tpch">
      <compilation-unit name="q01_pricing_summary_report_nt">
        <output-dir compare="Text">q01_pricing_summary_report_nt</output-dir>
      </compilation-unit>
    </test-case>
    <test-case FilePath="tpch">
      <compilation-unit name="q20_potential_part_promotion">
        <output-dir compare="Text">q20_potential_part_promotion</output-dir>
      </compilation-unit>
    </test-case>
    <test-case FilePath="tpch">
      <compilation-unit name="q21_suppliers_who_kept_orders_waiting">
        <output-dir compare="Text">q21_suppliers_who_kept_orders_waiting</output-dir>
      </compilation-unit>
    </test-case>
    <test-case FilePath="tpch">
      <compilation-unit name="q22_global_sales_opportunity">
        <output-dir compare="Text">q22_global_sales_opportunity</output-dir>
      </compilation-unit>
    </test-case>
    <test-case FilePath="tpch">
      <compilation-unit name="q02_minimum_cost_supplier">
        <output-dir compare="Text">q02_minimum_cost_supplier</output-dir>
      </compilation-unit>
    </test-case>
    <test-case FilePath="tpch">
      <compilation-unit name="q03_shipping_priority_nt">
        <output-dir compare="Text">q03_shipping_priority_nt</output-dir>
      </compilation-unit>
    </test-case>
    <test-case FilePath="tpch">
      <compilation-unit name="q04_order_priority">
        <output-dir compare="Text">q04_order_priority</output-dir>
      </compilation-unit>
    </test-case>
    <test-case FilePath="tpch">
      <compilation-unit name="q05_local_supplier_volume">
        <output-dir compare="Text">q05_local_supplier_volume</output-dir>
      </compilation-unit>
    </test-case>
    <test-case FilePath="tpch">
      <compilation-unit name="q06_forecast_revenue_change">
        <output-dir compare="Text">q06_forecast_revenue_change</output-dir>
      </compilation-unit>
    </test-case>
    <test-case FilePath="tpch">
      <compilation-unit name="q07_volume_shipping">
        <output-dir compare="Text">q07_volume_shipping</output-dir>
      </compilation-unit>
    </test-case>
    <test-case FilePath="tpch">
      <compilation-unit name="q08_national_market_share">
        <output-dir compare="Text">q08_national_market_share</output-dir>
      </compilation-unit>
    </test-case>
    <test-case FilePath="tpch">
      <compilation-unit name="q09_product_type_profit_nt">
        <output-dir compare="Text">q09_product_type_profit_nt</output-dir>
      </compilation-unit>
    </test-case>
  </test-group>
  <test-group name="writers">
    <test-case FilePath="writers">
      <compilation-unit name="print_01">
        <output-dir compare="Text">print_01</output-dir>
      </compilation-unit>
    </test-case>
<!--  TODO(madhusudancs): Enable this test when REST API supports serialized output support.
    <test-case FilePath="writers">
      <compilation-unit name="serialized_01">
        <output-dir compare="Text">serialized_01</output-dir>
      </compilation-unit>
    </test-case>
-->
  </test-group>
  <test-group name="cross-dataverse">
    <test-case FilePath="cross-dataverse">
      <compilation-unit name="cross-dv01">
        <output-dir compare="Text">cross-dv01</output-dir>
      </compilation-unit>
    </test-case>
    <test-case FilePath="cross-dataverse">
      <compilation-unit name="cross-dv02">
        <output-dir compare="Text">cross-dv02</output-dir>
      </compilation-unit>
    </test-case>
    <test-case FilePath="cross-dataverse">
      <compilation-unit name="cross-dv03">
        <output-dir compare="Text">cross-dv03</output-dir>
      </compilation-unit>
    </test-case>
    <test-case FilePath="cross-dataverse">
      <compilation-unit name="cross-dv04">
        <output-dir compare="Text">cross-dv04</output-dir>
      </compilation-unit>
    </test-case>
    <test-case FilePath="cross-dataverse">
      <compilation-unit name="cross-dv07">
        <output-dir compare="Text">cross-dv07</output-dir>
      </compilation-unit>
    </test-case>
    <!--NotImplementedException: No binary comparator factory implemented for type RECORD. 
    <test-case FilePath="cross-dataverse">
      <compilation-unit name="cross-dv08">
        <output-dir compare="Text">cross-dv08</output-dir>
      </compilation-unit>
    </test-case>
    -->
    <test-case FilePath="cross-dataverse">
      <compilation-unit name="cross-dv09">
        <output-dir compare="Text">cross-dv09</output-dir>
      </compilation-unit>
    </test-case>
    <test-case FilePath="cross-dataverse">
      <compilation-unit name="cross-dv11">
        <output-dir compare="Text">cross-dv11</output-dir>
      </compilation-unit>
    </test-case>
    <test-case FilePath="cross-dataverse">
      <compilation-unit name="cross-dv12">
        <output-dir compare="Text">cross-dv12</output-dir>
      </compilation-unit>
    </test-case>
    <test-case FilePath="cross-dataverse">
      <compilation-unit name="cross-dv13">
        <output-dir compare="Text">cross-dv13</output-dir>
        <expected-error>edu.uci.ics.asterix.common.exceptions.AsterixException</expected-error>
      </compilation-unit>
    </test-case>
    <test-case FilePath="cross-dataverse">
      <compilation-unit name="cross-dv14">
        <output-dir compare="Text">cross-dv14</output-dir>
      </compilation-unit>
    </test-case>
    <test-case FilePath="cross-dataverse">
      <compilation-unit name="cross-dv15">
        <output-dir compare="Text">cross-dv15</output-dir>
      </compilation-unit>
    </test-case>
    <test-case FilePath="cross-dataverse">
      <compilation-unit name="cross-dv16">
        <output-dir compare="Text">cross-dv16</output-dir>
        <expected-error>edu.uci.ics.asterix.common.exceptions.AsterixException</expected-error>
      </compilation-unit>
    </test-case>
    <!--NotImplementedException: No binary comparator factory implemented for type RECORD. 
    <test-case FilePath="cross-dataverse">
      <compilation-unit name="cross-dv17">
        <output-dir compare="Text">cross-dv17</output-dir>
      </compilation-unit>
    </test-case>
    -->
    <!--NotImplementedException: No binary comparator factory implemented for type RECORD.
    <test-case FilePath="cross-dataverse">
      <compilation-unit name="cross-dv18">
        <output-dir compare="Text">cross-dv18</output-dir>
      </compilation-unit>
    </test-case>
    -->
    <test-case FilePath="cross-dataverse">
      <compilation-unit name="cross-dv19">
        <output-dir compare="Text">cross-dv19</output-dir>
      </compilation-unit>
    </test-case>
    <test-case FilePath="cross-dataverse">
      <compilation-unit name="cross-dv20">
        <output-dir compare="Text">cross-dv20</output-dir>
      </compilation-unit>
    </test-case>
    <test-case FilePath="cross-dataverse">
      <compilation-unit name="insert_across_dataverses">
        <output-dir compare="Text">insert_across_dataverses</output-dir>
      </compilation-unit>
    </test-case>
    <test-case FilePath="cross-dataverse">
      <compilation-unit name="join_across_dataverses">
        <output-dir compare="Text">join_across_dataverses</output-dir>
      </compilation-unit>
    </test-case>
  </test-group>
  <test-group name="user-defined-functions">
  	<test-case FilePath="user-defined-functions">
      <compilation-unit name="query-issue218-2">
        <output-dir compare="Text">query-issue218-2</output-dir>
      </compilation-unit>
    </test-case>
    <test-case FilePath="user-defined-functions">
      <compilation-unit name="query-issue218">
        <output-dir compare="Text">query-issue218</output-dir>
      </compilation-unit>
    </test-case>
    <test-case FilePath="user-defined-functions">
      <compilation-unit name="query-issue201">
        <output-dir compare="Text">query-issue201</output-dir>
      </compilation-unit>
    </test-case>
    <test-case FilePath="user-defined-functions">
      <compilation-unit name="query-issue172">
        <output-dir compare="Text">query-issue172</output-dir>
      </compilation-unit>
    </test-case>
    <test-case FilePath="user-defined-functions">
      <compilation-unit name="query-issue455">
        <output-dir compare="Text">query-issue455</output-dir>
        <expected-error>edu.uci.ics.asterix.common.exceptions.AsterixException</expected-error>
      </compilation-unit>
    </test-case>
    <test-case FilePath="user-defined-functions">
      <compilation-unit name="query-issue489">
        <output-dir compare="Text">query-issue489</output-dir>
      </compilation-unit>
    </test-case>
    <test-case FilePath="user-defined-functions">
      <compilation-unit name="udf01">
        <output-dir compare="Text">udf01</output-dir>
      </compilation-unit>
    </test-case>
    <test-case FilePath="user-defined-functions">
      <compilation-unit name="udf02">
        <output-dir compare="Text">udf02</output-dir>
      </compilation-unit>
    </test-case>
    <!-- causes NPE: Issue 200
    <test-case FilePath="user-defined-functions">
      <compilation-unit name="udf03">
        <output-dir compare="Text">udf03</output-dir>
      </compilation-unit>
    </test-case>
    -->
    <test-case FilePath="user-defined-functions">
      <compilation-unit name="udf04">
        <output-dir compare="Text">udf04</output-dir>
      </compilation-unit>
    </test-case>
    <test-case FilePath="user-defined-functions">
      <compilation-unit name="udf05">
        <output-dir compare="Text">udf05</output-dir>
      </compilation-unit>
    </test-case>
    <test-case FilePath="user-defined-functions">
      <compilation-unit name="udf06">
        <output-dir compare="Text">udf06</output-dir>
      </compilation-unit>
    </test-case>
    <test-case FilePath="user-defined-functions">
      <compilation-unit name="udf07">
        <output-dir compare="Text">udf07</output-dir>
      </compilation-unit>
    </test-case>
    <test-case FilePath="user-defined-functions">
      <compilation-unit name="udf08">
        <output-dir compare="Text">udf08</output-dir>
      </compilation-unit>
    </test-case>
    <test-case FilePath="user-defined-functions">
      <compilation-unit name="udf09">
        <output-dir compare="Text">udf09</output-dir>
      </compilation-unit>
    </test-case>
    <test-case FilePath="user-defined-functions">
      <compilation-unit name="udf10">
        <output-dir compare="Text">udf10</output-dir>
      </compilation-unit>
    </test-case>
    <test-case FilePath="user-defined-functions">
      <compilation-unit name="udf11">
        <output-dir compare="Text">udf11</output-dir>
      </compilation-unit>
    </test-case>
    <test-case FilePath="user-defined-functions">
      <compilation-unit name="udf12">
        <output-dir compare="Text">udf12</output-dir>
      </compilation-unit>
    </test-case>
    <test-case FilePath="user-defined-functions">
      <compilation-unit name="udf13">
        <output-dir compare="Text">udf13</output-dir>
      </compilation-unit>
    </test-case>
    <test-case FilePath="user-defined-functions">
      <compilation-unit name="udf14">
        <output-dir compare="Text">udf14</output-dir>
      </compilation-unit>
    </test-case>
    <!-- Issue 166
    <test-case FilePath="user-defined-functions">
      <compilation-unit name="udf15">
        <output-dir compare="Text">udf15</output-dir>
      </compilation-unit>
    </test-case>
    -->
    <test-case FilePath="user-defined-functions">
      <compilation-unit name="udf16">
        <output-dir compare="Text">udf16</output-dir>
      </compilation-unit>
    </test-case>
    <test-case FilePath="user-defined-functions">
      <compilation-unit name="udf17">
        <output-dir compare="Text">udf17</output-dir>
      </compilation-unit>
    </test-case>
    <test-case FilePath="user-defined-functions">
      <compilation-unit name="udf18">
        <output-dir compare="Text">udf18</output-dir>
      </compilation-unit>
    </test-case>
    <test-case FilePath="user-defined-functions">
      <compilation-unit name="udf19">
        <output-dir compare="Text">udf19</output-dir>
      </compilation-unit>
    </test-case>
    <test-case FilePath="user-defined-functions">
      <compilation-unit name="udf20">
        <output-dir compare="Text">udf20</output-dir>
      </compilation-unit>
    </test-case>
    <test-case FilePath="user-defined-functions">
      <compilation-unit name="udf21">
        <output-dir compare="Text">udf21</output-dir>
      </compilation-unit>
    </test-case>
    <test-case FilePath="user-defined-functions">
      <compilation-unit name="udf22">
        <output-dir compare="Text">udf22</output-dir>
      </compilation-unit>
    </test-case>
    <test-case FilePath="user-defined-functions">
      <compilation-unit name="udf23">
        <output-dir compare="Text">udf23</output-dir>
      </compilation-unit>
    </test-case>
    <!-- Issue 195
    <test-case FilePath="user-defined-functions">
      <compilation-unit name="udf24">
        <output-dir compare="Text">udf24</output-dir>
      </compilation-unit>
    </test-case>
    -->
    <!-- Issue 218
    <test-case FilePath="user-defined-functions">
      <compilation-unit name="udf25">
        <output-dir compare="Text">udf25</output-dir>
      </compilation-unit>
    </test-case>
    -->
    <test-case FilePath="user-defined-functions">
      <compilation-unit name="udf26">
        <output-dir compare="Text">udf26</output-dir>
        <expected-error>edu.uci.ics.asterix.common.exceptions.AsterixException</expected-error>
      </compilation-unit>
    </test-case>
    <test-case FilePath="user-defined-functions">
      <compilation-unit name="udf27">
        <output-dir compare="Text">udf27</output-dir>
      </compilation-unit>
    </test-case>
    <test-case FilePath="user-defined-functions">
      <compilation-unit name="udf28">
        <output-dir compare="Text">udf28</output-dir>
      </compilation-unit>
    </test-case>
    <test-case FilePath="user-defined-functions">
      <compilation-unit name="udf29">
        <output-dir compare="Text">udf29</output-dir>
      </compilation-unit>
    </test-case>
    <test-case FilePath="user-defined-functions">
      <compilation-unit name="udf30">
        <output-dir compare="Text">udf30</output-dir>
        <expected-error>edu.uci.ics.asterix.common.exceptions.AsterixException</expected-error>
      </compilation-unit>
    </test-case>
    <test-case FilePath="user-defined-functions">
      <compilation-unit name="f01">
        <output-dir compare="Text">f01</output-dir>
        <expected-error>edu.uci.ics.asterix.common.exceptions.AsterixException</expected-error> 
      </compilation-unit>
    </test-case>
    <test-case FilePath="user-defined-functions">
      <compilation-unit name="invoke-private-function">
        <output-dir compare="Text">invoke-private-function</output-dir>
        <expected-error>edu.uci.ics.asterix.common.exceptions.AsterixException</expected-error> 
      </compilation-unit>
    </test-case>
  </test-group>
  <test-group name="load">
    <test-case FilePath="load">
      <compilation-unit name="csv_01">
        <output-dir compare="Text">csv_01</output-dir>
      </compilation-unit>
    </test-case>
    <test-case FilePath="load">
      <compilation-unit name="csv_02">
        <output-dir compare="Text">csv_02</output-dir>
      </compilation-unit>
    </test-case>
    <test-case FilePath="load">
      <compilation-unit name="issue14_query">
        <output-dir compare="Text">none</output-dir>
        <expected-error>edu.uci.ics.asterix.common.exceptions.AsterixException</expected-error> 
      </compilation-unit>
    </test-case>
    <test-case FilePath="load">
      <compilation-unit name="issue315_query">
        <output-dir compare="Text">none</output-dir>
        <expected-error>edu.uci.ics.asterix.common.exceptions.AsterixException</expected-error> 
      </compilation-unit>
    </test-case>
    <test-case FilePath="load">
      <compilation-unit name="issue289_query">
        <output-dir compare="Text">issue289_query</output-dir>
      </compilation-unit>
    </test-case>
    <test-case FilePath="load">
      <compilation-unit name="issue650_query">
        <output-dir compare="Text">none</output-dir>
        <expected-error>edu.uci.ics.asterix.common.exceptions.AsterixException</expected-error> 
      </compilation-unit>
    </test-case>
     <test-case FilePath="user-defined-functions">
      <compilation-unit name="query-issue244">
        <output-dir compare="Text">query-issue244</output-dir>
      </compilation-unit>
    </test-case>
    <test-case FilePath="load">
      <compilation-unit name="duplicate-key-error">
        <output-dir compare="Text">none</output-dir>
        <expected-error>edu.uci.ics.hyracks.api.exceptions.HyracksException</expected-error> 
      </compilation-unit>
    </test-case>
    <test-case FilePath="load">
      <compilation-unit name="issue610_adm_token_end_collection">
        <output-dir compare="Text">issue610_adm_token_end_collection</output-dir>
      </compilation-unit>
    </test-case>
  </test-group>
  <test-group name="hints">
    <test-case FilePath="hints">
      <compilation-unit name="issue_251_dataset_hint_5">
        <output-dir compare="Text">issue_251_dataset_hint_5</output-dir>
      </compilation-unit>
    </test-case>
    <test-case FilePath="hints">
      <compilation-unit name="issue_251_dataset_hint_6">
        <output-dir compare="Text">issue_251_dataset_hint_6</output-dir>
      </compilation-unit>
    </test-case>
    <test-case FilePath="hints">
      <compilation-unit name="issue_251_dataset_hint_7">
        <output-dir compare="Text">issue_251_dataset_hint_7</output-dir>
      </compilation-unit>
    </test-case>
  </test-group>
  <test-group name="feeds">
    <test-case FilePath="feeds">
      <compilation-unit name="feeds_01">
        <output-dir compare="Text">feeds_01</output-dir>
      </compilation-unit>
    </test-case>
    <test-case FilePath="feeds">
      <compilation-unit name="feeds_02">
        <output-dir compare="Text">feeds_02</output-dir>
      </compilation-unit>
    </test-case>
    <test-case FilePath="feeds">
      <compilation-unit name="feeds_03">
        <output-dir compare="Text">feeds_03</output-dir>
      </compilation-unit>
    </test-case>
    <test-case FilePath="feeds">
      <compilation-unit name="feeds_04">
        <output-dir compare="Text">feeds_04</output-dir>
      </compilation-unit>
    </test-case>
    <test-case FilePath="feeds">
      <compilation-unit name="feeds_05">
        <output-dir compare="Text">feeds_05</output-dir>
      </compilation-unit>
    </test-case>
    <test-case FilePath="feeds">
      <compilation-unit name="issue_230_feeds">
        <output-dir compare="Text">issue_230_feeds</output-dir>
      </compilation-unit>
    </test-case>
  </test-group>
  <test-group name="hdfs">
    <test-case FilePath="hdfs">
      <compilation-unit name="issue_245_hdfs">
        <output-dir compare="Text">issue_245_hdfs</output-dir>
      </compilation-unit>
    </test-case>
    <test-case FilePath="hdfs">
      <compilation-unit name="hdfs_02">
        <output-dir compare="Text">hdfs_02</output-dir>
      </compilation-unit>
    </test-case>
    <test-case FilePath="hdfs">
      <compilation-unit name="hdfs_03">
        <output-dir compare="Text">hdfs_03</output-dir>
      </compilation-unit>
    </test-case>
  </test-group>
  <test-group name="temporal">
    <test-case FilePath="temporal">
     <compilation-unit name="parse_02">
        <output-dir compare="Text">parse_02</output-dir>
      </compilation-unit>
    </test-case>
    <test-case FilePath="temporal">
     <compilation-unit name="parse_01">
        <output-dir compare="Text">parse_01</output-dir>
      </compilation-unit>
    </test-case>
    <test-case FilePath="temporal">
     <compilation-unit name="day_of_week_01">
        <output-dir compare="Text">day_of_week_01</output-dir>
      </compilation-unit>
    </test-case>
    <test-case FilePath="temporal">
     <compilation-unit name="interval_bin">
        <output-dir compare="Text">interval_bin</output-dir>
      </compilation-unit>
    </test-case>
    <test-case FilePath="temporal">
     <compilation-unit name="interval_bin_gby_0">
        <output-dir compare="Text">interval_bin_gby_0</output-dir>
      </compilation-unit>
    </test-case>
    <test-case FilePath="temporal">
     <compilation-unit name="interval_bin_gby_1">
        <output-dir compare="Text">interval_bin_gby_1</output-dir>
      </compilation-unit>
    </test-case>
    <test-case FilePath="temporal">
  	  <compilation-unit name="accessors">
        <output-dir compare="Text">accessors</output-dir>
      </compilation-unit>
    </test-case>
  <test-case FilePath="temporal">
      <compilation-unit name="accessors_interval">
        <output-dir compare="Text">accessors_interval</output-dir>
      </compilation-unit>
  </test-case>
  <test-case FilePath="temporal">
      <compilation-unit name="accessors_interval_null">
        <output-dir compare="Text">accessors_interval_null</output-dir>
      </compilation-unit>
  </test-case>
  	<test-case FilePath="temporal">
  		<compilation-unit name="adjust_timezone">
        <output-dir compare="Text">adjust_timezone</output-dir>
      </compilation-unit>
  	</test-case>
  	<test-case FilePath="temporal">
  		<compilation-unit name="calendar_duration">
        <output-dir compare="Text">calendar_duration</output-dir>
      </compilation-unit>
  	</test-case>
  	<test-case FilePath="temporal">
  		<compilation-unit name="date_functions">
        <output-dir compare="Text">date_functions</output-dir>
      </compilation-unit>
  	</test-case>
  	<test-case FilePath="temporal">
  		<compilation-unit name="datetime_functions">
        <output-dir compare="Text">datetime_functions</output-dir>
      </compilation-unit>
  	</test-case>
        <!--
   	<test-case FilePath="temporal">
           <compilation-unit name="insert_from_delimited_ds">
              <output-dir compare="Text">insert_from_delimited_ds</output-dir>
           </compilation-unit>
  	</test-case> 
        -->
  	<test-case FilePath="temporal">
  		<compilation-unit name="insert_from_ext_ds">
        <output-dir compare="Text">insert_from_ext_ds</output-dir>
      </compilation-unit>
  	</test-case>
   <test-case FilePath="temporal">
    <compilation-unit name="insert_from_ext_ds_2">
        <output-dir compare="Text">insert_from_ext_ds_2</output-dir>
      </compilation-unit>
   </test-case>
  	<test-case FilePath="temporal">
  		<compilation-unit name="interval_functions">
        <output-dir compare="Text">interval_functions</output-dir>
      </compilation-unit>
  	</test-case>
  	<test-case FilePath="temporal">
  		<compilation-unit name="time_functions">
        <output-dir compare="Text">time_functions</output-dir>
      </compilation-unit>
  	</test-case>
  	<test-case FilePath="constructor">
  		<compilation-unit name="interval">
        <output-dir compare="Text">interval</output-dir>
      </compilation-unit>
  	</test-case>
  	<test-case FilePath="temporal">
  		<compilation-unit name="duration_comps">
        <output-dir compare="Text">duration_comps</output-dir>
      </compilation-unit>
  	</test-case>
  </test-group>
  <test-group name="leftouterjoin">
    <test-case FilePath="leftouterjoin">
      <compilation-unit name="query_issue658">
        <output-dir compare="Text">query_issue658</output-dir>
      </compilation-unit>
    </test-case>
    <test-case FilePath="leftouterjoin">
      <compilation-unit name="query_issue285">
        <output-dir compare="Text">query_issue285</output-dir>
      </compilation-unit>
    </test-case>
    <test-case FilePath="leftouterjoin">
      <compilation-unit name="query_issue285-2">
        <output-dir compare="Text">query_issue285-2</output-dir>
      </compilation-unit>
    </test-case>
  </test-group>
  <test-group name="distinct">
  	<test-case FilePath="distinct">
      <compilation-unit name="query-issue443">
        <output-dir compare="Text">query-issue443</output-dir>
      </compilation-unit>
    </test-case>
    <test-case FilePath="distinct">
      <compilation-unit name="query-issue443-2">
        <output-dir compare="Text">query-issue443-2</output-dir>
      </compilation-unit>
    </test-case>
  </test-group>
  <test-group name="tinysocial">
    <test-case FilePath="tinysocial">
      <compilation-unit name="tinysocial-suite">
        <output-dir compare="Text">tinysocial-suite</output-dir>
      </compilation-unit>
    </test-case>
  </test-group>
  <test-group name="types">
    <test-case FilePath="types">
      <compilation-unit name="record01">
        <output-dir compare="Text">record01</output-dir>
      </compilation-unit>
    </test-case>
    <test-case FilePath="types">
      <compilation-unit name="type_promotion_0">
        <output-dir compare="Text">type_promotion_0</output-dir>
      </compilation-unit>
    </test-case>
  </test-group>
</test-suite><|MERGE_RESOLUTION|>--- conflicted
+++ resolved
@@ -45,15 +45,12 @@
         <output-dir compare="Text">at05</output-dir>
       </compilation-unit>
     </test-case>
-<<<<<<< HEAD
    -->
-=======
     <test-case FilePath="flwor">
       <compilation-unit name="at06">
         <output-dir compare="Text">at06</output-dir>
       </compilation-unit>
     </test-case>
->>>>>>> e05eec12
   </test-group>
   <test-group name="aggregate">
     <test-case FilePath="aggregate">
