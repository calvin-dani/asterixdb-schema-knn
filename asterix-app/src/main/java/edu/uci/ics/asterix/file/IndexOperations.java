package edu.uci.ics.asterix.file;

import edu.uci.ics.asterix.common.config.OptimizationConfUtil;
import edu.uci.ics.asterix.common.context.AsterixRuntimeComponentsProvider;
import edu.uci.ics.asterix.common.exceptions.AsterixException;
import edu.uci.ics.asterix.metadata.MetadataException;
import edu.uci.ics.asterix.metadata.declared.AqlMetadataProvider;
import edu.uci.ics.asterix.translator.CompiledStatements.CompiledCreateIndexStatement;
import edu.uci.ics.asterix.translator.CompiledStatements.CompiledIndexDropStatement;
import edu.uci.ics.hyracks.algebricks.common.constraints.AlgebricksPartitionConstraint;
import edu.uci.ics.hyracks.algebricks.common.constraints.AlgebricksPartitionConstraintHelper;
import edu.uci.ics.hyracks.algebricks.common.exceptions.AlgebricksException;
import edu.uci.ics.hyracks.algebricks.common.utils.Pair;
import edu.uci.ics.hyracks.algebricks.core.rewriter.base.PhysicalOptimizationConfig;
import edu.uci.ics.hyracks.api.job.JobSpecification;
import edu.uci.ics.hyracks.dataflow.std.file.IFileSplitProvider;
import edu.uci.ics.hyracks.storage.am.common.dataflow.IndexDropOperatorDescriptor;
import edu.uci.ics.hyracks.storage.am.lsm.btree.dataflow.LSMBTreeDataflowHelperFactory;

public class IndexOperations {

    private static final PhysicalOptimizationConfig physicalOptimizationConfig = OptimizationConfUtil
            .getPhysicalOptimizationConfig();

    public static JobSpecification buildSecondaryIndexCreationJobSpec(CompiledCreateIndexStatement createIndexStmt,
            AqlMetadataProvider metadataProvider) throws AsterixException, AlgebricksException {
        SecondaryIndexCreator secondaryIndexCreator = SecondaryIndexCreator.createIndexCreator(createIndexStmt,
                metadataProvider, physicalOptimizationConfig);
        return secondaryIndexCreator.buildCreationJobSpec();
    }

    public static JobSpecification buildSecondaryIndexLoadingJobSpec(CompiledCreateIndexStatement createIndexStmt,
            AqlMetadataProvider metadataProvider) throws AsterixException, AlgebricksException {
        SecondaryIndexCreator secondaryIndexCreator = SecondaryIndexCreator.createIndexCreator(createIndexStmt,
                metadataProvider, physicalOptimizationConfig);
        return secondaryIndexCreator.buildLoadingJobSpec();
    }

    public static JobSpecification buildDropSecondaryIndexJobSpec(CompiledIndexDropStatement indexDropStmt,
            AqlMetadataProvider metadataProvider) throws AlgebricksException, MetadataException {
        String dataverseName = indexDropStmt.getDataverseName() == null ? metadataProvider.getDefaultDataverseName()
                : indexDropStmt.getDataverseName();
        String datasetName = indexDropStmt.getDatasetName();
        String indexName = indexDropStmt.getIndexName();

        JobSpecification spec = new JobSpecification();

<<<<<<< HEAD
        Pair<IFileSplitProvider, AlgebricksPartitionConstraint> splitsAndConstraint = datasetDecls
                .splitProviderAndPartitionConstraintsForInternalOrFeedDataset(datasetName, indexName);
        IndexDropOperatorDescriptor btreeDrop = new IndexDropOperatorDescriptor(spec,
                AsterixRuntimeComponentsProvider.NOINDEX_PROVIDER, AsterixRuntimeComponentsProvider.NOINDEX_PROVIDER,
                splitsAndConstraint.first, new LSMBTreeDataflowHelperFactory(
                        AsterixRuntimeComponentsProvider.LSMBTREE_PROVIDER,
                        AsterixRuntimeComponentsProvider.LSMBTREE_PROVIDER,
                        AsterixRuntimeComponentsProvider.LSMBTREE_PROVIDER,
                        AsterixRuntimeComponentsProvider.LSMBTREE_PROVIDER));
=======
        Pair<IFileSplitProvider, AlgebricksPartitionConstraint> splitsAndConstraint = metadataProvider
                .splitProviderAndPartitionConstraintsForInternalOrFeedDataset(dataverseName, datasetName, indexName);
        TreeIndexDropOperatorDescriptor btreeDrop = new TreeIndexDropOperatorDescriptor(spec, storageManager,
                indexRegistryProvider, splitsAndConstraint.first);
>>>>>>> 58cf330f
        AlgebricksPartitionConstraintHelper
                .setPartitionConstraintInJobSpec(spec, btreeDrop, splitsAndConstraint.second);
        spec.addRoot(btreeDrop);

        return spec;
    }
}<|MERGE_RESOLUTION|>--- conflicted
+++ resolved
@@ -45,9 +45,8 @@
 
         JobSpecification spec = new JobSpecification();
 
-<<<<<<< HEAD
-        Pair<IFileSplitProvider, AlgebricksPartitionConstraint> splitsAndConstraint = datasetDecls
-                .splitProviderAndPartitionConstraintsForInternalOrFeedDataset(datasetName, indexName);
+        Pair<IFileSplitProvider, AlgebricksPartitionConstraint> splitsAndConstraint = metadataProvider
+                .splitProviderAndPartitionConstraintsForInternalOrFeedDataset(dataverseName, datasetName, indexName);
         IndexDropOperatorDescriptor btreeDrop = new IndexDropOperatorDescriptor(spec,
                 AsterixRuntimeComponentsProvider.NOINDEX_PROVIDER, AsterixRuntimeComponentsProvider.NOINDEX_PROVIDER,
                 splitsAndConstraint.first, new LSMBTreeDataflowHelperFactory(
@@ -55,12 +54,6 @@
                         AsterixRuntimeComponentsProvider.LSMBTREE_PROVIDER,
                         AsterixRuntimeComponentsProvider.LSMBTREE_PROVIDER,
                         AsterixRuntimeComponentsProvider.LSMBTREE_PROVIDER));
-=======
-        Pair<IFileSplitProvider, AlgebricksPartitionConstraint> splitsAndConstraint = metadataProvider
-                .splitProviderAndPartitionConstraintsForInternalOrFeedDataset(dataverseName, datasetName, indexName);
-        TreeIndexDropOperatorDescriptor btreeDrop = new TreeIndexDropOperatorDescriptor(spec, storageManager,
-                indexRegistryProvider, splitsAndConstraint.first);
->>>>>>> 58cf330f
         AlgebricksPartitionConstraintHelper
                 .setPartitionConstraintInJobSpec(spec, btreeDrop, splitsAndConstraint.second);
         spec.addRoot(btreeDrop);
