--- conflicted
+++ resolved
@@ -21,13 +21,11 @@
 import java.util.logging.Level;
 import java.util.logging.Logger;
 
-<<<<<<< HEAD
 import edu.uci.ics.asterix.common.config.AsterixClusterProperties;
 import edu.uci.ics.asterix.common.config.AsterixMetadataProperties;
 import edu.uci.ics.asterix.common.context.AsterixAppRuntimeContext;
 import edu.uci.ics.asterix.event.schema.cluster.Cluster;
 import edu.uci.ics.asterix.event.schema.cluster.Node;
-=======
 import edu.uci.ics.asterix.api.common.AsterixAppRuntimeContext;
 import edu.uci.ics.asterix.common.api.AsterixThreadFactory;
 import edu.uci.ics.asterix.common.api.IAsterixAppRuntimeContext;
@@ -35,7 +33,6 @@
 import edu.uci.ics.asterix.common.config.IAsterixPropertiesProvider;
 import edu.uci.ics.asterix.common.transactions.IRecoveryManager;
 import edu.uci.ics.asterix.common.transactions.IRecoveryManager.SystemState;
->>>>>>> 9876d107
 import edu.uci.ics.asterix.metadata.MetadataManager;
 import edu.uci.ics.asterix.metadata.MetadataNode;
 import edu.uci.ics.asterix.metadata.api.IAsterixStateProxy;
@@ -119,7 +116,6 @@
     @Override
     public void notifyStartupComplete() throws Exception {
         IAsterixStateProxy proxy = (IAsterixStateProxy) ncApplicationContext.getDistributedState();
-<<<<<<< HEAD
         AsterixMetadataProperties metadataProperties = runtimeContext.getMetadataProperties();
         if (!metadataProperties.getNodeNames().contains(nodeId)) {
             metadataProperties.getNodeNames().add(nodeId);
@@ -140,10 +136,6 @@
                 throw new IllegalStateException("Unknown node joining the cluster");
             }
         }
-=======
-        AsterixMetadataProperties metadataProperties = ((IAsterixPropertiesProvider) runtimeContext)
-                .getMetadataProperties();
->>>>>>> 9876d107
 
         if (systemState == SystemState.NEW_UNIVERSE) {
             if (LOGGER.isLoggable(Level.INFO)) {
@@ -169,13 +161,8 @@
             if (LOGGER.isLoggable(Level.INFO)) {
                 LOGGER.info("Bootstrapping metadata");
             }
-<<<<<<< HEAD
+
             MetadataBootstrap.startUniverse(runtimeContext, ncApplicationContext,
-=======
-            MetadataManager.INSTANCE = new MetadataManager(proxy, metadataProperties);
-            MetadataManager.INSTANCE.init();
-            MetadataBootstrap.startUniverse(((IAsterixPropertiesProvider) runtimeContext), ncApplicationContext,
->>>>>>> 9876d107
                     systemState == SystemState.NEW_UNIVERSE);
             MetadataBootstrap.startDDLRecovery();
         }
