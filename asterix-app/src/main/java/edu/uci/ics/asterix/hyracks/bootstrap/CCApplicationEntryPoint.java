--- conflicted
+++ resolved
@@ -62,15 +62,10 @@
         if (LOGGER.isLoggable(Level.INFO)) {
             LOGGER.info("Starting Asterix cluster controller");
         }
-<<<<<<< HEAD
-
-        appCtx.setThreadFactory(AsterixThreadFactory.INSTANCE);
-        AsterixAppContextInfo.initialize(appCtx, getNewHyracksClientConnection());
-
-=======
+        
         appCtx.setThreadFactory(new AsterixThreadFactory(new LifeCycleComponentManager()));
         AsterixAppContextInfo.initialize(appCtx);
->>>>>>> 0942597b
+
         proxy = AsterixStateProxy.registerRemoteObject();
         appCtx.setDistributedState(proxy);
 
