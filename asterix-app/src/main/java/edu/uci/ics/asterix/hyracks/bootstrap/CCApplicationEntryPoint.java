--- conflicted
+++ resolved
@@ -22,11 +22,8 @@
 import org.eclipse.jetty.servlet.ServletHolder;
 
 import edu.uci.ics.asterix.api.http.servlet.APIServlet;
-<<<<<<< HEAD
+import edu.uci.ics.asterix.api.http.servlet.AQLAPIServlet;
 import edu.uci.ics.asterix.api.http.servlet.AsterixSDKServlet;
-=======
-import edu.uci.ics.asterix.api.http.servlet.AQLAPIServlet;
->>>>>>> 8937e6ea
 import edu.uci.ics.asterix.api.http.servlet.DDLAPIServlet;
 import edu.uci.ics.asterix.api.http.servlet.FeedDashboardServlet;
 import edu.uci.ics.asterix.api.http.servlet.FeedDataProviderServlet;
@@ -49,118 +46,135 @@
 import edu.uci.ics.hyracks.api.lifecycle.LifeCycleComponentManager;
 
 public class CCApplicationEntryPoint implements ICCApplicationEntryPoint {
-    private static final Logger LOGGER = Logger.getLogger(CCApplicationEntryPoint.class.getName());
+	private static final Logger LOGGER = Logger
+			.getLogger(CCApplicationEntryPoint.class.getName());
 
-    private static final String HYRACKS_CONNECTION_ATTR = "edu.uci.ics.asterix.HYRACKS_CONNECTION";
+	private static final String HYRACKS_CONNECTION_ATTR = "edu.uci.ics.asterix.HYRACKS_CONNECTION";
 
-    private Server webServer;
-    private Server jsonAPIServer;
-    private Server feedServer;
+	private Server webServer;
+	private Server jsonAPIServer;
+	private Server feedServer;
 
-    private static IAsterixStateProxy proxy;
-    private ICCApplicationContext appCtx;
+	private static IAsterixStateProxy proxy;
+	private ICCApplicationContext appCtx;
 
-    @Override
-    public void start(ICCApplicationContext ccAppCtx, String[] args) throws Exception {
-        this.appCtx = ccAppCtx;
+	@Override
+	public void start(ICCApplicationContext ccAppCtx, String[] args)
+			throws Exception {
+		this.appCtx = ccAppCtx;
 
-        if (LOGGER.isLoggable(Level.INFO)) {
-            LOGGER.info("Starting Asterix cluster controller");
-        }
+		if (LOGGER.isLoggable(Level.INFO)) {
+			LOGGER.info("Starting Asterix cluster controller");
+		}
 
-        appCtx.setThreadFactory(new AsterixThreadFactory(new LifeCycleComponentManager()));
-        AsterixAppContextInfo.initialize(appCtx, getNewHyracksClientConnection());
+		appCtx.setThreadFactory(new AsterixThreadFactory(
+				new LifeCycleComponentManager()));
+		AsterixAppContextInfo.initialize(appCtx,
+				getNewHyracksClientConnection());
 
-        proxy = AsterixStateProxy.registerRemoteObject();
-        appCtx.setDistributedState(proxy);
+		proxy = AsterixStateProxy.registerRemoteObject();
+		appCtx.setDistributedState(proxy);
 
-        AsterixMetadataProperties metadataProperties = AsterixAppContextInfo.getInstance().getMetadataProperties();
-        MetadataManager.INSTANCE = new MetadataManager(proxy, metadataProperties);
+		AsterixMetadataProperties metadataProperties = AsterixAppContextInfo
+				.getInstance().getMetadataProperties();
+		MetadataManager.INSTANCE = new MetadataManager(proxy,
+				metadataProperties);
 
-        AsterixAppContextInfo.getInstance().getCCApplicationContext()
-                .addJobLifecycleListener(FeedLifecycleListener.INSTANCE);
+		AsterixAppContextInfo.getInstance().getCCApplicationContext()
+				.addJobLifecycleListener(FeedLifecycleListener.INSTANCE);
 
-        AsterixExternalProperties externalProperties = AsterixAppContextInfo.getInstance().getExternalProperties();
-        setupWebServer(externalProperties);
-        webServer.start();
+		AsterixExternalProperties externalProperties = AsterixAppContextInfo
+				.getInstance().getExternalProperties();
+		setupWebServer(externalProperties);
+		webServer.start();
 
-        setupJSONAPIServer(externalProperties);
-        jsonAPIServer.start();
-        ExternalLibraryBootstrap.setUpExternaLibraries(false);
+		setupJSONAPIServer(externalProperties);
+		jsonAPIServer.start();
+		ExternalLibraryBootstrap.setUpExternaLibraries(false);
 
-        setupFeedServer(externalProperties);
-        feedServer.start();
+		setupFeedServer(externalProperties);
+		feedServer.start();
 
-        ccAppCtx.addClusterLifecycleListener(ClusterLifecycleListener.INSTANCE);
-    }
+		ccAppCtx.addClusterLifecycleListener(ClusterLifecycleListener.INSTANCE);
+	}
 
-    @Override
-    public void stop() throws Exception {
-        if (LOGGER.isLoggable(Level.INFO)) {
-            LOGGER.info("Stopping Asterix cluster controller");
-        }
-        AsterixStateProxy.unregisterRemoteObject();
+	@Override
+	public void stop() throws Exception {
+		if (LOGGER.isLoggable(Level.INFO)) {
+			LOGGER.info("Stopping Asterix cluster controller");
+		}
+		AsterixStateProxy.unregisterRemoteObject();
 
-        webServer.stop();
-        jsonAPIServer.stop();
-    }
+		webServer.stop();
+		jsonAPIServer.stop();
+	}
 
-    private IHyracksClientConnection getNewHyracksClientConnection() throws Exception {
-        String strIP = appCtx.getCCContext().getClusterControllerInfo().getClientNetAddress();
-        int port = appCtx.getCCContext().getClusterControllerInfo().getClientNetPort();
-        return new HyracksConnection(strIP, port);
-    }
+	private IHyracksClientConnection getNewHyracksClientConnection()
+			throws Exception {
+		String strIP = appCtx.getCCContext().getClusterControllerInfo()
+				.getClientNetAddress();
+		int port = appCtx.getCCContext().getClusterControllerInfo()
+				.getClientNetPort();
+		return new HyracksConnection(strIP, port);
+	}
 
-    private void setupWebServer(AsterixExternalProperties externalProperties) throws Exception {
+	private void setupWebServer(AsterixExternalProperties externalProperties)
+			throws Exception {
 
-        webServer = new Server(externalProperties.getWebInterfacePort());
+		webServer = new Server(externalProperties.getWebInterfacePort());
 
-        ServletContextHandler context = new ServletContextHandler(ServletContextHandler.SESSIONS);
-        context.setContextPath("/");
+		ServletContextHandler context = new ServletContextHandler(
+				ServletContextHandler.SESSIONS);
+		context.setContextPath("/");
 
-        IHyracksClientConnection hcc = getNewHyracksClientConnection();
-        context.setAttribute(HYRACKS_CONNECTION_ATTR, hcc);
+		IHyracksClientConnection hcc = getNewHyracksClientConnection();
+		context.setAttribute(HYRACKS_CONNECTION_ATTR, hcc);
 
-        webServer.setHandler(context);
-        context.addServlet(new ServletHolder(new APIServlet()), "/*");
-    }
+		webServer.setHandler(context);
+		context.addServlet(new ServletHolder(new APIServlet()), "/*");
+	}
 
-    private void setupJSONAPIServer(AsterixExternalProperties externalProperties) throws Exception {
-        jsonAPIServer = new Server(externalProperties.getAPIServerPort());
+	private void setupJSONAPIServer(AsterixExternalProperties externalProperties)
+			throws Exception {
+		jsonAPIServer = new Server(externalProperties.getAPIServerPort());
 
-        ServletContextHandler context = new ServletContextHandler(ServletContextHandler.SESSIONS);
-        context.setContextPath("/");
+		ServletContextHandler context = new ServletContextHandler(
+				ServletContextHandler.SESSIONS);
+		context.setContextPath("/");
 
-        IHyracksClientConnection hcc = getNewHyracksClientConnection();
-        context.setAttribute(HYRACKS_CONNECTION_ATTR, hcc);
+		IHyracksClientConnection hcc = getNewHyracksClientConnection();
+		context.setAttribute(HYRACKS_CONNECTION_ATTR, hcc);
 
-        jsonAPIServer.setHandler(context);
-        context.addServlet(new ServletHolder(new QueryAPIServlet()), "/query");
-        context.addServlet(new ServletHolder(new QueryStatusAPIServlet()), "/query/status");
-        context.addServlet(new ServletHolder(new QueryResultAPIServlet()), "/query/result");
-        context.addServlet(new ServletHolder(new UpdateAPIServlet()), "/update");
-        context.addServlet(new ServletHolder(new DDLAPIServlet()), "/ddl");
-<<<<<<< HEAD
-        context.addServlet(new ServletHolder(new AsterixSDKServlet()), "/");
-=======
-        context.addServlet(new ServletHolder(new AQLAPIServlet()), "/aql");
->>>>>>> 8937e6ea
-    }
+		jsonAPIServer.setHandler(context);
+		context.addServlet(new ServletHolder(new QueryAPIServlet()), "/query");
+		context.addServlet(new ServletHolder(new QueryStatusAPIServlet()),
+				"/query/status");
+		context.addServlet(new ServletHolder(new QueryResultAPIServlet()),
+				"/query/result");
+		context.addServlet(new ServletHolder(new UpdateAPIServlet()), "/update");
+		context.addServlet(new ServletHolder(new DDLAPIServlet()), "/ddl");
+		context.addServlet(new ServletHolder(new AsterixSDKServlet()), "/");
+		context.addServlet(new ServletHolder(new AQLAPIServlet()), "/aql");
+	}
 
-    private void setupFeedServer(AsterixExternalProperties externalProperties) throws Exception {
-        feedServer = new Server(externalProperties.getFeedServerPort());
+	private void setupFeedServer(AsterixExternalProperties externalProperties)
+			throws Exception {
+		feedServer = new Server(externalProperties.getFeedServerPort());
 
-        ServletContextHandler context = new ServletContextHandler(ServletContextHandler.SESSIONS);
-        context.setContextPath("/");
+		ServletContextHandler context = new ServletContextHandler(
+				ServletContextHandler.SESSIONS);
+		context.setContextPath("/");
 
-        IHyracksClientConnection hcc = getNewHyracksClientConnection();
-        context.setAttribute(HYRACKS_CONNECTION_ATTR, hcc);
+		IHyracksClientConnection hcc = getNewHyracksClientConnection();
+		context.setAttribute(HYRACKS_CONNECTION_ATTR, hcc);
 
-        feedServer.setHandler(context);
-        context.addServlet(new ServletHolder(new FeedServlet()), "/");
-        context.addServlet(new ServletHolder(new FeedDashboardServlet()), "/feed/dashboard");
-        context.addServlet(new ServletHolder(new FeedDataProviderServlet()), "/feed/data");
+		feedServer.setHandler(context);
+		context.addServlet(new ServletHolder(new FeedServlet()), "/");
+		context.addServlet(new ServletHolder(new FeedDashboardServlet()),
+				"/feed/dashboard");
+		context.addServlet(new ServletHolder(new FeedDataProviderServlet()),
+				"/feed/data");
 
-        // add paths here
-    }
+		// add paths here
+	}
 }