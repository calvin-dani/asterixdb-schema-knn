--- conflicted
+++ resolved
@@ -16,21 +16,10 @@
 
 import edu.uci.ics.asterix.common.api.ILocalResourceMetadata;
 import edu.uci.ics.asterix.common.config.AsterixStorageProperties;
-<<<<<<< HEAD
-=======
-import edu.uci.ics.asterix.common.config.DatasetConfig.DatasetType;
->>>>>>> 9ab9b10b
 import edu.uci.ics.asterix.common.config.IAsterixPropertiesProvider;
 import edu.uci.ics.asterix.common.context.AsterixVirtualBufferCacheProvider;
 import edu.uci.ics.asterix.common.exceptions.AsterixException;
 import edu.uci.ics.asterix.common.ioopcallbacks.LSMBTreeIOOperationCallbackFactory;
-<<<<<<< HEAD
-=======
-import edu.uci.ics.asterix.external.data.operator.ExternalDataIndexingOperatorDescriptor;
-import edu.uci.ics.asterix.external.util.ExternalIndexHashPartitionComputerFactory;
-import edu.uci.ics.asterix.metadata.utils.DatasetUtils;
-import edu.uci.ics.asterix.runtime.formats.NonTaggedDataFormat;
->>>>>>> 9ab9b10b
 import edu.uci.ics.asterix.transaction.management.opcallbacks.SecondaryIndexOperationTrackerProvider;
 import edu.uci.ics.asterix.transaction.management.resource.LSMBTreeLocalResourceMetadata;
 import edu.uci.ics.asterix.transaction.management.resource.PersistentLocalResourceFactoryProvider;
@@ -63,10 +52,7 @@
     @Override
     public JobSpecification buildCreationJobSpec() throws AsterixException, AlgebricksException {
         JobSpecification spec = JobSpecificationUtils.createJobSpecification();
-<<<<<<< HEAD
 
-=======
->>>>>>> 9ab9b10b
         AsterixStorageProperties storageProperties = propertiesProvider.getStorageProperties();
         //prepare a LocalResourceMetadata which will be stored in NC's local resource repository
         ILocalResourceMetadata localResourceMetadata = new LSMBTreeLocalResourceMetadata(
@@ -74,10 +60,7 @@
                 dataset.getDatasetId());
         ILocalResourceFactoryProvider localResourceFactoryProvider = new PersistentLocalResourceFactoryProvider(
                 localResourceMetadata, LocalResource.LSMBTreeResource);
-<<<<<<< HEAD
 
-=======
->>>>>>> 9ab9b10b
         TreeIndexCreateOperatorDescriptor secondaryIndexCreateOp = new TreeIndexCreateOperatorDescriptor(spec,
                 AsterixRuntimeComponentsProvider.RUNTIME_PROVIDER, AsterixRuntimeComponentsProvider.RUNTIME_PROVIDER,
                 secondaryFileSplitProvider, secondaryRecDesc.getTypeTraits(), secondaryComparatorFactories,
@@ -96,7 +79,6 @@
 
     @Override
     public JobSpecification buildLoadingJobSpec() throws AsterixException, AlgebricksException {
-<<<<<<< HEAD
         JobSpecification spec = JobSpecificationUtils.createJobSpecification();
 
         // Create dummy key provider for feeding the primary index scan. 
@@ -124,9 +106,8 @@
                 numSecondaryKeys,
                 new LSMBTreeDataflowHelperFactory(new AsterixVirtualBufferCacheProvider(dataset.getDatasetId()),
                         AsterixRuntimeComponentsProvider.RUNTIME_PROVIDER, new SecondaryIndexOperationTrackerProvider(
-                                LSMBTreeIOOperationCallbackFactory.INSTANCE, dataset.getDatasetId()),
-                        AsterixRuntimeComponentsProvider.RUNTIME_PROVIDER,
-                        AsterixRuntimeComponentsProvider.RUNTIME_PROVIDER, storageProperties
+                                dataset.getDatasetId()), AsterixRuntimeComponentsProvider.RUNTIME_PROVIDER,
+                        LSMBTreeIOOperationCallbackFactory.INSTANCE, storageProperties
                                 .getBloomFilterFalsePositiveRate()), BTree.DEFAULT_FILL_FACTOR);
 
         // Connect the operators.
@@ -142,112 +123,5 @@
         spec.addRoot(secondaryBulkLoadOp);
         spec.setConnectorPolicyAssignmentPolicy(new ConnectorPolicyAssignmentPolicy());
         return spec;
-=======
-        if (dataset.getDatasetType() == DatasetType.EXTERNAL) {
-            JobSpecification spec = JobSpecificationUtils.createJobSpecification();
-            Pair<ExternalDataIndexingOperatorDescriptor, AlgebricksPartitionConstraint> RIDScanOpAndConstraints;
-            AlgebricksMetaOperatorDescriptor asterixAssignOp;
-            try {
-                //create external indexing scan operator
-                RIDScanOpAndConstraints = createExternalIndexingOp(spec);
-
-                //create assign operator
-                asterixAssignOp = createExternalAssignOp(spec);
-                AlgebricksPartitionConstraintHelper.setPartitionConstraintInJobSpec(spec, asterixAssignOp,
-                        RIDScanOpAndConstraints.second);
-            } catch (Exception e) {
-                throw new AsterixException("Failed to create external index scanning and loading job");
-            }
-
-            // If any of the secondary fields are nullable, then add a select op that filters nulls.
-            AlgebricksMetaOperatorDescriptor selectOp = null;
-            if (anySecondaryKeyIsNullable) {
-                selectOp = createFilterNullsSelectOp(spec, numSecondaryKeys);
-            }
-
-            // Sort by secondary keys.
-            ExternalSortOperatorDescriptor sortOp = createSortOp(spec, secondaryComparatorFactories, secondaryRecDesc,
-                    RIDScanOpAndConstraints.second);
-            AsterixStorageProperties storageProperties = propertiesProvider.getStorageProperties();
-            // Create secondary BTree bulk load op.
-            TreeIndexBulkLoadOperatorDescriptor secondaryBulkLoadOp = createTreeIndexBulkLoadOp(
-                    spec,
-                    numSecondaryKeys,
-                    new LSMBTreeDataflowHelperFactory(new AsterixVirtualBufferCacheProvider(dataset.getDatasetId()),
-                            AsterixRuntimeComponentsProvider.RUNTIME_PROVIDER,
-                            new SecondaryIndexOperationTrackerProvider(dataset.getDatasetId()),
-                            AsterixRuntimeComponentsProvider.RUNTIME_PROVIDER,
-                            LSMBTreeIOOperationCallbackFactory.INSTANCE, storageProperties
-                                    .getBloomFilterFalsePositiveRate()), BTree.DEFAULT_FILL_FACTOR);
-            IBinaryHashFunctionFactory[] hashFactories = DatasetUtils.computeExternalDataKeysBinaryHashFunFactories(
-                    dataset, NonTaggedDataFormat.INSTANCE.getBinaryHashFunctionFactoryProvider());
-
-            //select partitioning keys (always the first 2 after secondary keys)
-            int[] keys = new int[2];
-            keys[0] = numSecondaryKeys;
-            keys[1] = numSecondaryKeys + 1;
-
-            IConnectorDescriptor hashConn = new MToNPartitioningConnectorDescriptor(spec,
-                    new ExternalIndexHashPartitionComputerFactory(keys, hashFactories));
-
-            spec.connect(new OneToOneConnectorDescriptor(spec), RIDScanOpAndConstraints.first, 0, asterixAssignOp, 0);
-            if (anySecondaryKeyIsNullable) {
-                spec.connect(new OneToOneConnectorDescriptor(spec), asterixAssignOp, 0, selectOp, 0);
-                spec.connect(hashConn, selectOp, 0, sortOp, 0);
-            } else {
-                spec.connect(hashConn, asterixAssignOp, 0, sortOp, 0);
-            }
-            spec.connect(new OneToOneConnectorDescriptor(spec), sortOp, 0, secondaryBulkLoadOp, 0);
-            spec.addRoot(secondaryBulkLoadOp);
-            spec.setConnectorPolicyAssignmentPolicy(new ConnectorPolicyAssignmentPolicy());
-            return spec;
-        } else {
-            JobSpecification spec = JobSpecificationUtils.createJobSpecification();
-
-            // Create dummy key provider for feeding the primary index scan. 
-            AbstractOperatorDescriptor keyProviderOp = createDummyKeyProviderOp(spec);
-
-            // Create primary index scan op.
-            BTreeSearchOperatorDescriptor primaryScanOp = createPrimaryIndexScanOp(spec);
-
-            // Assign op.
-            AlgebricksMetaOperatorDescriptor asterixAssignOp = createAssignOp(spec, primaryScanOp, numSecondaryKeys);
-
-            // If any of the secondary fields are nullable, then add a select op that filters nulls.
-            AlgebricksMetaOperatorDescriptor selectOp = null;
-            if (anySecondaryKeyIsNullable) {
-                selectOp = createFilterNullsSelectOp(spec, numSecondaryKeys);
-            }
-
-            // Sort by secondary keys.
-            ExternalSortOperatorDescriptor sortOp = createSortOp(spec, secondaryComparatorFactories, secondaryRecDesc);
-
-            AsterixStorageProperties storageProperties = propertiesProvider.getStorageProperties();
-            // Create secondary BTree bulk load op.
-            TreeIndexBulkLoadOperatorDescriptor secondaryBulkLoadOp = createTreeIndexBulkLoadOp(
-                    spec,
-                    numSecondaryKeys,
-                    new LSMBTreeDataflowHelperFactory(new AsterixVirtualBufferCacheProvider(dataset.getDatasetId()),
-                            AsterixRuntimeComponentsProvider.RUNTIME_PROVIDER,
-                            new SecondaryIndexOperationTrackerProvider(dataset.getDatasetId()),
-                            AsterixRuntimeComponentsProvider.RUNTIME_PROVIDER,
-                            LSMBTreeIOOperationCallbackFactory.INSTANCE, storageProperties
-                                    .getBloomFilterFalsePositiveRate()), BTree.DEFAULT_FILL_FACTOR);
-
-            // Connect the operators.
-            spec.connect(new OneToOneConnectorDescriptor(spec), keyProviderOp, 0, primaryScanOp, 0);
-            spec.connect(new OneToOneConnectorDescriptor(spec), primaryScanOp, 0, asterixAssignOp, 0);
-            if (anySecondaryKeyIsNullable) {
-                spec.connect(new OneToOneConnectorDescriptor(spec), asterixAssignOp, 0, selectOp, 0);
-                spec.connect(new OneToOneConnectorDescriptor(spec), selectOp, 0, sortOp, 0);
-            } else {
-                spec.connect(new OneToOneConnectorDescriptor(spec), asterixAssignOp, 0, sortOp, 0);
-            }
-            spec.connect(new OneToOneConnectorDescriptor(spec), sortOp, 0, secondaryBulkLoadOp, 0);
-            spec.addRoot(secondaryBulkLoadOp);
-            spec.setConnectorPolicyAssignmentPolicy(new ConnectorPolicyAssignmentPolicy());
-            return spec;
-        }
->>>>>>> 9ab9b10b
     }
 }