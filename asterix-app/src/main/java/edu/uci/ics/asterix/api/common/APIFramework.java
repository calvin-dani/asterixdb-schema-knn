--- conflicted
+++ resolved
@@ -29,11 +29,7 @@
 import edu.uci.ics.asterix.optimizer.base.RuleCollections;
 import edu.uci.ics.asterix.runtime.job.listener.JobEventListenerFactory;
 import edu.uci.ics.asterix.transaction.management.exception.ACIDException;
-<<<<<<< HEAD
 import edu.uci.ics.asterix.transaction.management.service.transaction.JobIdFactory;
-import edu.uci.ics.asterix.transaction.management.service.transaction.TransactionManagementConstants.LockManagerConstants.LockMode;
-=======
->>>>>>> 58cf330f
 import edu.uci.ics.asterix.translator.AqlExpressionToPlanTranslator;
 import edu.uci.ics.asterix.translator.CompiledStatements.ICompiledDmlStatement;
 import edu.uci.ics.hyracks.algebricks.common.constraints.AlgebricksPartitionConstraint;
@@ -93,15 +89,11 @@
         defaultLogicalRewrites.add(new Pair<AbstractRuleController, List<IAlgebraicRewriteRule>>(seqCtrlNoDfs,
                 RuleCollections.buildConsolidationRuleCollection()));
         defaultLogicalRewrites.add(new Pair<AbstractRuleController, List<IAlgebraicRewriteRule>>(seqCtrlNoDfs,
-<<<<<<< HEAD
-                RuleCollections.buildOpPushDownRuleCollection()));
-        
-        //put TXnRuleCollection!
-=======
                 RuleCollections.buildAccessMethodRuleCollection()));
         defaultLogicalRewrites.add(new Pair<AbstractRuleController, List<IAlgebraicRewriteRule>>(seqCtrlNoDfs,
                 RuleCollections.buildPlanCleanupRuleCollection()));
->>>>>>> 58cf330f
+
+        //put TXnRuleCollection!
         return defaultLogicalRewrites;
     }
 
@@ -143,205 +135,10 @@
         HTML
     }
 
-<<<<<<< HEAD
-    public static String compileDdlStatements(IHyracksClientConnection hcc, Query query, PrintWriter out,
-            SessionConfig pc, DisplayFormat pdf) throws AsterixException, AlgebricksException, JSONException,
-            RemoteException, ACIDException {
-        // Begin a transaction against the metadata.
-        // Lock the metadata in X mode to protect against other DDL and DML.
-        MetadataTransactionContext mdTxnCtx = MetadataManager.INSTANCE.beginTransaction();
-        MetadataManager.INSTANCE.lock(mdTxnCtx, LockMode.X);
-        try {
-            DdlTranslator ddlt = new DdlTranslator(mdTxnCtx, query.getPrologDeclList(), out, pc, pdf);
-            ddlt.translate(hcc, false);
-            MetadataManager.INSTANCE.commitTransaction(mdTxnCtx);
-            return ddlt.getCompiledDeclarations().getDataverseName();
-        } catch (Exception e) {
-            MetadataManager.INSTANCE.abortTransaction(mdTxnCtx);
-            e.printStackTrace();
-            throw new AlgebricksException(e);
-        }
-    }
-
-    public static Job[] compileDmlStatements(String dataverseName, Query query, PrintWriter out, SessionConfig pc,
-            DisplayFormat pdf) throws AsterixException, AlgebricksException, JSONException, RemoteException,
-            ACIDException {
-
-        // Begin a transaction against the metadata.
-        // Lock the metadata in S mode to protect against other DDL
-        // modifications.
-        MetadataTransactionContext mdTxnCtx = MetadataManager.INSTANCE.beginTransaction();
-        MetadataManager.INSTANCE.lock(mdTxnCtx, LockMode.S);
-        try {
-            DmlTranslator dmlt = new DmlTranslator(mdTxnCtx, query.getPrologDeclList());
-            dmlt.translate();
-
-            if (dmlt.getCompiledDmlStatements().size() == 0) {
-                // There is no DML to run. Consider the transaction against the
-                // metadata successful.
-                MetadataManager.INSTANCE.commitTransaction(mdTxnCtx);
-                return new Job[] {};
-            }
-
-            List<Job> dmlJobs = new ArrayList<Job>();
-            AqlCompiledMetadataDeclarations metadata = dmlt.getCompiledDeclarations();
-
-            if (!metadata.isConnectedToDataverse())
-                metadata.connectToDataverse(metadata.getDataverseName());
-
-            for (ICompiledDmlStatement stmt : dmlt.getCompiledDmlStatements()) {
-                switch (stmt.getKind()) {
-                    case LOAD_FROM_FILE: {
-                        CompiledLoadFromFileStatement stmtLoad = (CompiledLoadFromFileStatement) stmt;
-                        dmlJobs.add(DatasetOperations.createLoadDatasetJobSpec(stmtLoad, metadata));
-                        break;
-                    }
-                    case WRITE_FROM_QUERY_RESULT: {
-                        CompiledWriteFromQueryResultStatement stmtLoad = (CompiledWriteFromQueryResultStatement) stmt;
-                        SessionConfig sc2 = new SessionConfig(pc.getPort(), true, pc.isPrintExprParam(),
-                                pc.isPrintRewrittenExprParam(), pc.isPrintLogicalPlanParam(),
-                                pc.isPrintOptimizedLogicalPlanParam(), pc.isPrintPhysicalOpsOnly(), pc.isPrintJob());
-                        sc2.setGenerateJobSpec(true);
-                        Pair<AqlCompiledMetadataDeclarations, JobSpecification> mj = compileQueryInternal(mdTxnCtx,
-                                dataverseName, stmtLoad.getQuery(), stmtLoad.getVarCounter(),
-                                stmtLoad.getDatasetName(), metadata, sc2, out, pdf,
-                                Statement.Kind.WRITE_FROM_QUERY_RESULT);
-                        dmlJobs.add(new Job(mj.second));
-                        break;
-                    }
-                    case INSERT: {
-                        CompiledInsertStatement stmtLoad = (CompiledInsertStatement) stmt;
-                        SessionConfig sc2 = new SessionConfig(pc.getPort(), true, pc.isPrintExprParam(),
-                                pc.isPrintRewrittenExprParam(), pc.isPrintLogicalPlanParam(),
-                                pc.isPrintOptimizedLogicalPlanParam(), pc.isPrintPhysicalOpsOnly(), pc.isPrintJob());
-                        sc2.setGenerateJobSpec(true);
-                        Pair<AqlCompiledMetadataDeclarations, JobSpecification> mj = compileQueryInternal(mdTxnCtx,
-                                dataverseName, stmtLoad.getQuery(), stmtLoad.getVarCounter(),
-                                stmtLoad.getDatasetName(), metadata, sc2, out, pdf, Statement.Kind.INSERT);
-                        dmlJobs.add(new Job(mj.second));
-                        break;
-                    }
-                    case DELETE: {
-                        CompiledDeleteStatement stmtLoad = (CompiledDeleteStatement) stmt;
-                        SessionConfig sc2 = new SessionConfig(pc.getPort(), true, pc.isPrintExprParam(),
-                                pc.isPrintRewrittenExprParam(), pc.isPrintLogicalPlanParam(),
-                                pc.isPrintOptimizedLogicalPlanParam(), pc.isPrintPhysicalOpsOnly(), pc.isPrintJob());
-                        sc2.setGenerateJobSpec(true);
-                        Pair<AqlCompiledMetadataDeclarations, JobSpecification> mj = compileQueryInternal(mdTxnCtx,
-                                dataverseName, stmtLoad.getQuery(), stmtLoad.getVarCounter(),
-                                stmtLoad.getDatasetName(), metadata, sc2, out, pdf, Statement.Kind.DELETE);
-                        dmlJobs.add(new Job(mj.second));
-                        break;
-                    }
-                    case CREATE_INDEX: {
-                        CompiledCreateIndexStatement cis = (CompiledCreateIndexStatement) stmt;
-                        JobSpecification jobSpec = IndexOperations.buildSecondaryIndexLoadingJobSpec(cis, metadata);
-                        dmlJobs.add(new Job(jobSpec));
-                        break;
-                    }
-
-                    case BEGIN_FEED: {
-                        CompiledBeginFeedStatement cbfs = (CompiledBeginFeedStatement) stmt;
-                        SessionConfig sc2 = new SessionConfig(pc.getPort(), true, pc.isPrintExprParam(),
-                                pc.isPrintRewrittenExprParam(), pc.isPrintLogicalPlanParam(),
-                                pc.isPrintOptimizedLogicalPlanParam(), pc.isPrintPhysicalOpsOnly(), pc.isPrintJob());
-                        sc2.setGenerateJobSpec(true);
-                        Pair<AqlCompiledMetadataDeclarations, JobSpecification> mj = compileQueryInternal(mdTxnCtx,
-                                dataverseName, cbfs.getQuery(), cbfs.getVarCounter(), cbfs.getDatasetName().getValue(),
-                                metadata, sc2, out, pdf, Statement.Kind.BEGIN_FEED);
-                        dmlJobs.add(new Job(mj.second));
-                        break;
-
-                    }
-
-                    case CONTROL_FEED: {
-                        CompiledControlFeedStatement cfs = (CompiledControlFeedStatement) stmt;
-                        Job job = new Job(FeedOperations.buildControlFeedJobSpec(cfs, metadata),
-                                SubmissionMode.ASYNCHRONOUS);
-                        dmlJobs.add(job);
-                        break;
-                    }
-                    default: {
-                        throw new IllegalArgumentException();
-                    }
-                }
-            }
-            if (pc.isPrintJob()) {
-                int i = 0;
-                for (Job js : dmlJobs) {
-                    out.println("<H1>Hyracks job number " + i + ":</H1>");
-                    out.println("<PRE>");
-                    out.println(js.getJobSpec().toJSON().toString(1));
-                    out.println(js.getJobSpec().getUserConstraints());
-                    out.println(js.getSubmissionMode());
-                    out.println("</PRE>");
-                    i++;
-                }
-            }
-            // close connection to dataverse
-            if (metadata.isConnectedToDataverse())
-                metadata.disconnectFromDataverse();
-
-            Job[] jobs = dmlJobs.toArray(new Job[0]);
-            MetadataManager.INSTANCE.commitTransaction(mdTxnCtx);
-            return jobs;
-        } catch (AsterixException e) {
-            MetadataManager.INSTANCE.abortTransaction(mdTxnCtx);
-            throw e;
-        } catch (AlgebricksException e) {
-            MetadataManager.INSTANCE.abortTransaction(mdTxnCtx);
-            throw e;
-        } catch (JSONException e) {
-            MetadataManager.INSTANCE.abortTransaction(mdTxnCtx);
-            throw e;
-        } catch (Exception e) {
-            MetadataManager.INSTANCE.abortTransaction(mdTxnCtx);
-            throw new AsterixException(e);
-        }
-    }
-
-    public static Pair<AqlCompiledMetadataDeclarations, JobSpecification> compileQuery(String dataverseName, Query q,
-            int varCounter, String outputDatasetName, AqlCompiledMetadataDeclarations metadataDecls, SessionConfig pc,
-            PrintWriter out, DisplayFormat pdf, Statement.Kind dmlKind) throws AsterixException, AlgebricksException,
-            JSONException, RemoteException, ACIDException {
-        MetadataTransactionContext mdTxnCtx = MetadataManager.INSTANCE.beginTransaction();
-        try {
-            MetadataManager.INSTANCE.lock(mdTxnCtx, LockMode.S);
-            Pair<AqlCompiledMetadataDeclarations, JobSpecification> result = compileQueryInternal(mdTxnCtx,
-                    dataverseName, q, varCounter, outputDatasetName, metadataDecls, pc, out, pdf, dmlKind);
-            MetadataManager.INSTANCE.commitTransaction(mdTxnCtx);
-            return result;
-        } catch (AsterixException e) {
-            MetadataManager.INSTANCE.abortTransaction(mdTxnCtx);
-            throw e;
-        } catch (AlgebricksException e) {
-            MetadataManager.INSTANCE.abortTransaction(mdTxnCtx);
-            throw e;
-        } catch (JSONException e) {
-            MetadataManager.INSTANCE.abortTransaction(mdTxnCtx);
-            throw e;
-        } catch (RemoteException e) {
-            MetadataManager.INSTANCE.abortTransaction(mdTxnCtx);
-            throw e;
-        } catch (ACIDException e) {
-            MetadataManager.INSTANCE.abortTransaction(mdTxnCtx);
-            throw e;
-        } catch (Exception e) {
-            MetadataManager.INSTANCE.abortTransaction(mdTxnCtx);
-            throw new AsterixException(e);
-        }
-    }
-
-    public static Pair<AqlCompiledMetadataDeclarations, JobSpecification> compileQueryInternal(
-            MetadataTransactionContext mdTxnCtx, String dataverseName, Query q, int varCounter,
-            String outputDatasetName, AqlCompiledMetadataDeclarations metadataDecls, SessionConfig pc, PrintWriter out,
-            DisplayFormat pdf, Statement.Kind dmlKind) throws AsterixException, AlgebricksException, JSONException,
-            RemoteException, ACIDException {
-
-=======
-    public static Pair<Query, Integer> reWriteQuery(List<FunctionDecl> declaredFunctions, AqlMetadataProvider metadataProvider,
-            Query q, SessionConfig pc, PrintWriter out, DisplayFormat pdf) throws AsterixException {
->>>>>>> 58cf330f
+    public static Pair<Query, Integer> reWriteQuery(List<FunctionDecl> declaredFunctions,
+            AqlMetadataProvider metadataProvider, Query q, SessionConfig pc, PrintWriter out, DisplayFormat pdf)
+            throws AsterixException {
+
         if (!pc.isPrintPhysicalOpsOnly() && pc.isPrintExprParam()) {
             out.println();
             switch (pdf) {
@@ -403,21 +200,9 @@
             }
 
         }
-<<<<<<< HEAD
-        edu.uci.ics.asterix.transaction.management.service.transaction.JobId asterixJobId = JobIdFactory.generateJobId();
-        AqlExpressionToPlanTranslator t = new AqlExpressionToPlanTranslator(asterixJobId, mdTxnCtx, rw.getVarCounter(),
-                outputDatasetName, dmlKind);
-
-        ILogicalPlanAndMetadata planAndMetadata = t.translate(rwQ, metadataDecls);
-        boolean isWriteTransaction = false;
-        AqlMetadataProvider mp = (AqlMetadataProvider) planAndMetadata.getMetadataProvider();
-        if (metadataDecls == null) {
-            metadataDecls = mp.getMetadataDeclarations();
-        }
-        isWriteTransaction = mp.isWriteTransaction();
-=======
->>>>>>> 58cf330f
-
+
+        edu.uci.ics.asterix.transaction.management.service.transaction.JobId asterixJobId = JobIdFactory
+                .generateJobId();
         AqlExpressionToPlanTranslator t = new AqlExpressionToPlanTranslator(queryMetadataProvider, varCounter,
                 outputDatasetName, statement);
 
@@ -541,16 +326,10 @@
         builder.setTypeTraitProvider(format.getTypeTraitProvider());
         builder.setNormalizedKeyComputerFactoryProvider(format.getNormalizedKeyComputerFactoryProvider());
 
-<<<<<<< HEAD
-        IJobletEventListenerFactory jobEventListenerFactory = new JobEventListenerFactory(asterixJobId, isWriteTransaction);
+        IJobletEventListenerFactory jobEventListenerFactory = new JobEventListenerFactory(asterixJobId,
+                isWriteTransaction);
         JobSpecification spec = compiler.createJob(AsterixAppContextInfoImpl.INSTANCE, jobEventListenerFactory);
 
-=======
-        JobSpecification spec = compiler.createJob(AsterixAppContextInfoImpl.INSTANCE);
-        // set the job event listener
-        spec.setJobletEventListenerFactory(new JobEventListenerFactory(queryMetadataProvider.getTxnId(),
-                isWriteTransaction));
->>>>>>> 58cf330f
         if (pc.isPrintJob()) {
             switch (pdf) {
                 case HTML: {
