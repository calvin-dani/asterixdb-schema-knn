/*
 * Copyright 2009-2012 by The Regents of the University of California
 * Licensed under the Apache License, Version 2.0 (the "License");
 * you may not use this file except in compliance with the License.
 * you may obtain a copy of the License from
 * 
 *     http://www.apache.org/licenses/LICENSE-2.0
 * 
 * Unless required by applicable law or agreed to in writing, software
 * distributed under the License is distributed on an "AS IS" BASIS,
 * WITHOUT WARRANTIES OR CONDITIONS OF ANY KIND, either express or implied.
 * See the License for the specific language governing permissions and
 * limitations under the License.
 */
package edu.uci.ics.asterix.aql.translator;

import java.io.File;
import java.io.PrintWriter;
import java.rmi.RemoteException;
import java.util.ArrayList;
import java.util.HashMap;
import java.util.List;
import java.util.Map;

import org.json.JSONException;

import edu.uci.ics.asterix.api.common.APIFramework;
import edu.uci.ics.asterix.api.common.APIFramework.DisplayFormat;
import edu.uci.ics.asterix.api.common.Job;
import edu.uci.ics.asterix.api.common.SessionConfig;
import edu.uci.ics.asterix.aql.base.Statement;
import edu.uci.ics.asterix.aql.expression.BeginFeedStatement;
import edu.uci.ics.asterix.aql.expression.ControlFeedStatement;
import edu.uci.ics.asterix.aql.expression.CreateDataverseStatement;
import edu.uci.ics.asterix.aql.expression.CreateFunctionStatement;
import edu.uci.ics.asterix.aql.expression.CreateIndexStatement;
import edu.uci.ics.asterix.aql.expression.DatasetDecl;
import edu.uci.ics.asterix.aql.expression.DataverseDecl;
import edu.uci.ics.asterix.aql.expression.DataverseDropStatement;
import edu.uci.ics.asterix.aql.expression.DeleteStatement;
import edu.uci.ics.asterix.aql.expression.DropStatement;
import edu.uci.ics.asterix.aql.expression.ExternalDetailsDecl;
import edu.uci.ics.asterix.aql.expression.FeedDetailsDecl;
import edu.uci.ics.asterix.aql.expression.FunctionDecl;
import edu.uci.ics.asterix.aql.expression.FunctionDropStatement;
import edu.uci.ics.asterix.aql.expression.Identifier;
import edu.uci.ics.asterix.aql.expression.IndexDropStatement;
import edu.uci.ics.asterix.aql.expression.InsertStatement;
import edu.uci.ics.asterix.aql.expression.InternalDetailsDecl;
import edu.uci.ics.asterix.aql.expression.LoadFromFileStatement;
import edu.uci.ics.asterix.aql.expression.NodeGroupDropStatement;
import edu.uci.ics.asterix.aql.expression.NodegroupDecl;
import edu.uci.ics.asterix.aql.expression.Query;
import edu.uci.ics.asterix.aql.expression.SetStatement;
import edu.uci.ics.asterix.aql.expression.TypeDecl;
import edu.uci.ics.asterix.aql.expression.TypeDropStatement;
import edu.uci.ics.asterix.aql.expression.WriteFromQueryResultStatement;
import edu.uci.ics.asterix.aql.expression.WriteStatement;
import edu.uci.ics.asterix.common.config.DatasetConfig.DatasetType;
import edu.uci.ics.asterix.common.config.GlobalConfig;
import edu.uci.ics.asterix.common.exceptions.AsterixException;
import edu.uci.ics.asterix.common.functions.FunctionSignature;
import edu.uci.ics.asterix.file.DatasetOperations;
import edu.uci.ics.asterix.file.FeedOperations;
import edu.uci.ics.asterix.file.IndexOperations;
import edu.uci.ics.asterix.formats.base.IDataFormat;
import edu.uci.ics.asterix.metadata.IDatasetDetails;
import edu.uci.ics.asterix.metadata.MetadataException;
import edu.uci.ics.asterix.metadata.MetadataManager;
import edu.uci.ics.asterix.metadata.MetadataTransactionContext;
import edu.uci.ics.asterix.metadata.declared.AqlMetadataProvider;
import edu.uci.ics.asterix.metadata.entities.Dataset;
import edu.uci.ics.asterix.metadata.entities.Datatype;
import edu.uci.ics.asterix.metadata.entities.Dataverse;
import edu.uci.ics.asterix.metadata.entities.ExternalDatasetDetails;
import edu.uci.ics.asterix.metadata.entities.FeedDatasetDetails;
import edu.uci.ics.asterix.metadata.entities.Function;
import edu.uci.ics.asterix.metadata.entities.Index;
import edu.uci.ics.asterix.metadata.entities.InternalDatasetDetails;
import edu.uci.ics.asterix.metadata.entities.NodeGroup;
import edu.uci.ics.asterix.om.types.ATypeTag;
import edu.uci.ics.asterix.om.types.IAType;
import edu.uci.ics.asterix.om.types.TypeSignature;
import edu.uci.ics.asterix.transaction.management.exception.ACIDException;
<<<<<<< HEAD
import edu.uci.ics.asterix.transaction.management.service.transaction.DatasetIdFactory;
import edu.uci.ics.asterix.transaction.management.service.transaction.JobIdFactory;
=======
import edu.uci.ics.asterix.transaction.management.service.transaction.TransactionIDFactory;
>>>>>>> a36464ef
import edu.uci.ics.asterix.translator.AbstractAqlTranslator;
import edu.uci.ics.asterix.translator.CompiledStatements.CompiledBeginFeedStatement;
import edu.uci.ics.asterix.translator.CompiledStatements.CompiledControlFeedStatement;
import edu.uci.ics.asterix.translator.CompiledStatements.CompiledCreateIndexStatement;
import edu.uci.ics.asterix.translator.CompiledStatements.CompiledDatasetDropStatement;
import edu.uci.ics.asterix.translator.CompiledStatements.CompiledDeleteStatement;
import edu.uci.ics.asterix.translator.CompiledStatements.CompiledIndexDropStatement;
import edu.uci.ics.asterix.translator.CompiledStatements.CompiledInsertStatement;
import edu.uci.ics.asterix.translator.CompiledStatements.CompiledLoadFromFileStatement;
import edu.uci.ics.asterix.translator.CompiledStatements.CompiledWriteFromQueryResultStatement;
import edu.uci.ics.asterix.translator.CompiledStatements.ICompiledDmlStatement;
import edu.uci.ics.asterix.translator.TypeTranslator;
import edu.uci.ics.hyracks.algebricks.common.exceptions.AlgebricksException;
import edu.uci.ics.hyracks.algebricks.common.utils.Pair;
import edu.uci.ics.hyracks.algebricks.core.algebra.expressions.AbstractFunctionCallExpression.FunctionKind;
import edu.uci.ics.hyracks.algebricks.data.IAWriterFactory;
import edu.uci.ics.hyracks.algebricks.runtime.writers.PrinterBasedWriterFactory;
import edu.uci.ics.hyracks.api.client.IHyracksClientConnection;
import edu.uci.ics.hyracks.api.io.FileReference;
import edu.uci.ics.hyracks.api.job.JobId;
import edu.uci.ics.hyracks.api.job.JobSpecification;
import edu.uci.ics.hyracks.dataflow.std.file.FileSplit;

public class AqlTranslator extends AbstractAqlTranslator {

    private final List<Statement> aqlStatements;
    private final PrintWriter out;
    private final SessionConfig sessionConfig;
    private final DisplayFormat pdf;
    private Dataverse activeDefaultDataverse;
    private List<FunctionDecl> declaredFunctions;

    public AqlTranslator(List<Statement> aqlStatements, PrintWriter out, SessionConfig pc, DisplayFormat pdf)
            throws MetadataException, AsterixException {
        this.aqlStatements = aqlStatements;
        this.out = out;
        this.sessionConfig = pc;
        this.pdf = pdf;
        declaredFunctions = getDeclaredFunctions(aqlStatements);
    }

    private List<FunctionDecl> getDeclaredFunctions(List<Statement> statements) {
        List<FunctionDecl> functionDecls = new ArrayList<FunctionDecl>();
        for (Statement st : statements) {
            if (st.getKind().equals(Statement.Kind.FUNCTION_DECL)) {
                functionDecls.add((FunctionDecl) st);
            }
        }
        return functionDecls;
    }

    public List<QueryResult> compileAndExecute(IHyracksClientConnection hcc) throws Exception {
        List<QueryResult> executionResult = new ArrayList<QueryResult>();
        FileSplit outputFile = null;
        IAWriterFactory writerFactory = PrinterBasedWriterFactory.INSTANCE;
        Map<String, String> config = new HashMap<String, String>();
        List<JobSpecification> jobsToExecute = new ArrayList<JobSpecification>();

        for (Statement stmt : aqlStatements) {
            validateOperation(activeDefaultDataverse, stmt);
            MetadataTransactionContext mdTxnCtx = MetadataManager.INSTANCE.beginTransaction();
            AqlMetadataProvider metadataProvider = new AqlMetadataProvider(mdTxnCtx, activeDefaultDataverse);
            metadataProvider.setWriterFactory(writerFactory);
            metadataProvider.setOutputFile(outputFile);
            metadataProvider.setConfig(config);
            jobsToExecute.clear();
            try {
                switch (stmt.getKind()) {
                    case SET: {
                        handleSetStatement(metadataProvider, stmt, config, jobsToExecute);
                        break;
                    }
                    case DATAVERSE_DECL: {
                        activeDefaultDataverse = handleUseDataverseStatement(metadataProvider, stmt, jobsToExecute);
                        break;
                    }
                    case CREATE_DATAVERSE: {
                        handleCreateDataverseStatement(metadataProvider, stmt, jobsToExecute);
                        break;
                    }
                    case DATASET_DECL: {
                        handleCreateDatasetStatement(metadataProvider, stmt, hcc, jobsToExecute);
                        break;
                    }
                    case CREATE_INDEX: {
                        handleCreateIndexStatement(metadataProvider, stmt, hcc, jobsToExecute);
                        break;
                    }
                    case TYPE_DECL: {
                        handleCreateTypeStatement(metadataProvider, stmt, jobsToExecute);
                        break;
                    }
                    case NODEGROUP_DECL: {
                        handleCreateNodeGroupStatement(metadataProvider, stmt, jobsToExecute);
                        break;
                    }
                    case DATAVERSE_DROP: {
                        handleDataverseDropStatement(metadataProvider, stmt, hcc, jobsToExecute);
                        break;
                    }
                    case DATASET_DROP: {
                        handleDatasetDropStatement(metadataProvider, stmt, hcc, jobsToExecute);
                        break;
                    }
                    case INDEX_DROP: {
                        handleIndexDropStatement(metadataProvider, stmt, hcc, jobsToExecute);
                        break;
                    }
                    case TYPE_DROP: {
                        handleTypeDropStatement(metadataProvider, stmt, jobsToExecute);
                        break;
                    }
                    case NODEGROUP_DROP: {
                        handleNodegroupDropStatement(metadataProvider, stmt, jobsToExecute);
                        break;
                    }

                    case CREATE_FUNCTION: {
                        handleCreateFunctionStatement(metadataProvider, stmt, jobsToExecute);
                        break;
                    }

                    case FUNCTION_DROP: {
                        handleFunctionDropStatement(metadataProvider, stmt, jobsToExecute);
                        break;
                    }

                    case LOAD_FROM_FILE: {
                        handleLoadFromFileStatement(metadataProvider, stmt, hcc, jobsToExecute);
                        break;
                    }
                    case WRITE_FROM_QUERY_RESULT: {
                        handleWriteFromQueryResultStatement(metadataProvider, stmt, hcc, jobsToExecute);
                        break;
                    }
                    case INSERT: {
                        handleInsertStatement(metadataProvider, stmt, hcc, jobsToExecute);
                        break;
                    }
                    case DELETE: {
                        handleDeleteStatement(metadataProvider, stmt, hcc, jobsToExecute);
                        break;
                    }

                    case BEGIN_FEED: {
                        handleBeginFeedStatement(metadataProvider, stmt, hcc, jobsToExecute);
                        break;
                    }

                    case CONTROL_FEED: {
                        handleControlFeedStatement(metadataProvider, stmt, hcc, jobsToExecute);
                        break;
                    }

                    case QUERY: {
                        executionResult.add(handleQuery(metadataProvider, (Query) stmt, hcc, jobsToExecute));
                        break;
                    }

                    case WRITE: {
                        Pair<IAWriterFactory, FileSplit> result = handleWriteStatement(metadataProvider, stmt,
                                jobsToExecute);
                        if (result.first != null) {
                            writerFactory = result.first;
                        }
                        outputFile = result.second;
                        break;
                    }

                }
                MetadataManager.INSTANCE.commitTransaction(mdTxnCtx);
            } catch (Exception e) {
                MetadataManager.INSTANCE.abortTransaction(mdTxnCtx);
                throw new AlgebricksException(e);
            }
            // Following jobs are run under a separate transaction, that is committed/aborted by the JobEventListener
            for (JobSpecification jobspec : jobsToExecute) {
                runJob(hcc, jobspec);
            }
        }
        return executionResult;
    }

    private void handleSetStatement(AqlMetadataProvider metadataProvider, Statement stmt, Map<String, String> config,
            List<JobSpecification> jobsToExecute) throws RemoteException, ACIDException {
        SetStatement ss = (SetStatement) stmt;
        String pname = ss.getPropName();
        String pvalue = ss.getPropValue();
        config.put(pname, pvalue);
    }

    private Pair<IAWriterFactory, FileSplit> handleWriteStatement(AqlMetadataProvider metadataProvider, Statement stmt,
            List<JobSpecification> jobsToExecute) throws InstantiationException, IllegalAccessException,
            ClassNotFoundException {
        WriteStatement ws = (WriteStatement) stmt;
        File f = new File(ws.getFileName());
        FileSplit outputFile = new FileSplit(ws.getNcName().getValue(), new FileReference(f));
        IAWriterFactory writerFactory = null;
        if (ws.getWriterClassName() != null) {
            writerFactory = (IAWriterFactory) Class.forName(ws.getWriterClassName()).newInstance();
        }
        return new Pair<IAWriterFactory, FileSplit>(writerFactory, outputFile);
    }

    private Dataverse handleUseDataverseStatement(AqlMetadataProvider metadataProvider, Statement stmt,
            List<JobSpecification> jobsToExecute) throws MetadataException, RemoteException, ACIDException {
        DataverseDecl dvd = (DataverseDecl) stmt;
        String dvName = dvd.getDataverseName().getValue();
        Dataverse dv = MetadataManager.INSTANCE.getDataverse(metadataProvider.getMetadataTxnContext(), dvName);
        if (dv == null) {
            throw new MetadataException("Unknown dataverse " + dvName);
        }
        return dv;
    }

    private void handleCreateDataverseStatement(AqlMetadataProvider metadataProvider, Statement stmt,
            List<JobSpecification> jobsToExecute) throws MetadataException, AlgebricksException, RemoteException,
            ACIDException {
        CreateDataverseStatement stmtCreateDataverse = (CreateDataverseStatement) stmt;
        String dvName = stmtCreateDataverse.getDataverseName().getValue();
        Dataverse dv = MetadataManager.INSTANCE.getDataverse(metadataProvider.getMetadataTxnContext(), dvName);
        if (dv != null && !stmtCreateDataverse.getIfNotExists()) {
            throw new AlgebricksException("A dataverse with this name " + dvName + " already exists.");
        }
        MetadataManager.INSTANCE.addDataverse(metadataProvider.getMetadataTxnContext(), new Dataverse(dvName,
                stmtCreateDataverse.getFormat()));
    }

    private void handleCreateDatasetStatement(AqlMetadataProvider metadataProvider, Statement stmt,
            IHyracksClientConnection hcc, List<JobSpecification> jobsToExecute) throws AsterixException, Exception {
        DatasetDecl dd = (DatasetDecl) stmt;
        String dataverseName = dd.getDataverse() != null ? dd.getDataverse().getValue()
                : activeDefaultDataverse != null ? activeDefaultDataverse.getDataverseName() : null;
        if (dataverseName == null) {
            throw new AlgebricksException(" dataverse not specified ");
        }
        String datasetName = dd.getName().getValue();
        DatasetType dsType = dd.getDatasetType();
        String itemTypeName = dd.getItemTypeName().getValue();

        IDatasetDetails datasetDetails = null;
        Dataset ds = MetadataManager.INSTANCE.getDataset(metadataProvider.getMetadataTxnContext(), dataverseName,
                datasetName);
        if (ds != null) {
            if (dd.getIfNotExists()) {
                return;
            } else {
                throw new AlgebricksException("A dataset with this name " + datasetName + " already exists.");
            }
        }
        Datatype dt = MetadataManager.INSTANCE.getDatatype(metadataProvider.getMetadataTxnContext(), dataverseName,
                itemTypeName);
        if (dt == null) {
            throw new AlgebricksException(": type " + itemTypeName + " could not be found.");
        }
        switch (dd.getDatasetType()) {
            case INTERNAL: {
                IAType itemType = dt.getDatatype();
                if (itemType.getTypeTag() != ATypeTag.RECORD) {
                    throw new AlgebricksException("Can only partition ARecord's.");
                }
                List<String> partitioningExprs = ((InternalDetailsDecl) dd.getDatasetDetailsDecl())
                        .getPartitioningExprs();
                String ngName = ((InternalDetailsDecl) dd.getDatasetDetailsDecl()).getNodegroupName().getValue();
                datasetDetails = new InternalDatasetDetails(InternalDatasetDetails.FileStructure.BTREE,
                        InternalDatasetDetails.PartitioningStrategy.HASH, partitioningExprs, partitioningExprs, ngName);
                break;
            }
            case EXTERNAL: {
                String adapter = ((ExternalDetailsDecl) dd.getDatasetDetailsDecl()).getAdapter();
                Map<String, String> properties = ((ExternalDetailsDecl) dd.getDatasetDetailsDecl()).getProperties();
                datasetDetails = new ExternalDatasetDetails(adapter, properties);
                break;
            }
            case FEED: {
                IAType itemType = dt.getDatatype();
                if (itemType.getTypeTag() != ATypeTag.RECORD) {
                    throw new AlgebricksException("Can only partition ARecord's.");
                }
                List<String> partitioningExprs = ((FeedDetailsDecl) dd.getDatasetDetailsDecl()).getPartitioningExprs();
                String ngName = ((FeedDetailsDecl) dd.getDatasetDetailsDecl()).getNodegroupName().getValue();
                String adapter = ((FeedDetailsDecl) dd.getDatasetDetailsDecl()).getAdapterFactoryClassname();
                Map<String, String> configuration = ((FeedDetailsDecl) dd.getDatasetDetailsDecl()).getConfiguration();
                FunctionSignature signature = ((FeedDetailsDecl) dd.getDatasetDetailsDecl()).getFunctionSignature();
                datasetDetails = new FeedDatasetDetails(InternalDatasetDetails.FileStructure.BTREE,
                        InternalDatasetDetails.PartitioningStrategy.HASH, partitioningExprs, partitioningExprs, ngName,
                        adapter, configuration, signature, FeedDatasetDetails.FeedState.INACTIVE.toString());
                break;
            }
        }
        MetadataManager.INSTANCE.addDataset(metadataProvider.getMetadataTxnContext(), new Dataset(dataverseName,
                datasetName, itemTypeName, datasetDetails, dsType, DatasetIdFactory.generateDatasetId()));
        if (dd.getDatasetType() == DatasetType.INTERNAL || dd.getDatasetType() == DatasetType.FEED) {
            Dataverse dataverse = MetadataManager.INSTANCE.getDataverse(metadataProvider.getMetadataTxnContext(),
                    dataverseName);
            runJob(hcc, DatasetOperations.createDatasetJobSpec(dataverse, datasetName, metadataProvider));
        }
    }

    private void handleCreateIndexStatement(AqlMetadataProvider metadataProvider, Statement stmt,
            IHyracksClientConnection hcc, List<JobSpecification> jobsToExecute) throws Exception {
        CreateIndexStatement stmtCreateIndex = (CreateIndexStatement) stmt;
        String dataverseName = stmtCreateIndex.getDataverseName() == null ? activeDefaultDataverse == null ? null
                : activeDefaultDataverse.getDataverseName() : stmtCreateIndex.getDataverseName().getValue();
        if (dataverseName == null) {
            throw new AlgebricksException(" dataverse not specified ");
        }
        String datasetName = stmtCreateIndex.getDatasetName().getValue();
        Dataset ds = MetadataManager.INSTANCE.getDataset(metadataProvider.getMetadataTxnContext(), dataverseName,
                datasetName);
        if (ds == null) {
            throw new AlgebricksException("There is no dataset with this name " + datasetName + " in dataverse "
                    + dataverseName);
        }
        String indexName = stmtCreateIndex.getIndexName().getValue();
        Index idx = MetadataManager.INSTANCE.getIndex(metadataProvider.getMetadataTxnContext(), dataverseName,
                datasetName, indexName);
        if (idx != null) {
            if (!stmtCreateIndex.getIfNotExists()) {
                throw new AlgebricksException("An index with this name " + indexName + " already exists.");
            } else {
                stmtCreateIndex.setNeedToCreate(false);
            }
        } else {
            Index index = new Index(dataverseName, datasetName, indexName, stmtCreateIndex.getIndexType(),
                    stmtCreateIndex.getFieldExprs(), stmtCreateIndex.getGramLength(), false);
            MetadataManager.INSTANCE.addIndex(metadataProvider.getMetadataTxnContext(), index);
            runCreateIndexJob(hcc, stmtCreateIndex, metadataProvider);

            CompiledCreateIndexStatement cis = new CompiledCreateIndexStatement(index.getIndexName(), dataverseName,
                    index.getDatasetName(), index.getKeyFieldNames(), index.getGramLength(), index.getIndexType());
            JobSpecification loadIndexJobSpec = IndexOperations
                    .buildSecondaryIndexLoadingJobSpec(cis, metadataProvider);
            runJob(hcc, loadIndexJobSpec);
        }
    }

    private void handleCreateTypeStatement(AqlMetadataProvider metadataProvider, Statement stmt,
            List<JobSpecification> jobsToExecute) throws AlgebricksException, RemoteException, ACIDException,
            MetadataException {
        MetadataTransactionContext mdTxnCtx = metadataProvider.getMetadataTxnContext();
        TypeDecl stmtCreateType = (TypeDecl) stmt;
        String dataverseName = stmtCreateType.getDataverseName() == null ? activeDefaultDataverse == null ? null
                : activeDefaultDataverse.getDataverseName() : stmtCreateType.getDataverseName().getValue();
        if (dataverseName == null) {
            throw new AlgebricksException(" dataverse not specified ");
        }
        String typeName = stmtCreateType.getIdent().getValue();
        Dataverse dv = MetadataManager.INSTANCE.getDataverse(mdTxnCtx, dataverseName);
        if (dv == null) {
            throw new AlgebricksException("Unknonw dataverse " + dataverseName);
        }
        Datatype dt = MetadataManager.INSTANCE.getDatatype(mdTxnCtx, dataverseName, typeName);
        if (dt != null) {
            if (!stmtCreateType.getIfNotExists())
                throw new AlgebricksException("A datatype with this name " + typeName + " already exists.");
        } else {
            if (builtinTypeMap.get(typeName) != null) {
                throw new AlgebricksException("Cannot redefine builtin type " + typeName + ".");
            } else {
                Map<TypeSignature, IAType> typeMap = TypeTranslator.computeTypes(mdTxnCtx, (TypeDecl) stmt,
                        dataverseName);
                TypeSignature typeSignature = new TypeSignature(dataverseName, typeName);
                IAType type = typeMap.get(typeSignature);
                MetadataManager.INSTANCE.addDatatype(mdTxnCtx, new Datatype(dataverseName, typeName, type, false));
            }
        }
    }

    private void handleDataverseDropStatement(AqlMetadataProvider metadataProvider, Statement stmt,
            IHyracksClientConnection hcc, List<JobSpecification> jobsToExecute) throws Exception {
        MetadataTransactionContext mdTxnCtx = metadataProvider.getMetadataTxnContext();
        DataverseDropStatement stmtDelete = (DataverseDropStatement) stmt;
        String dvName = stmtDelete.getDataverseName().getValue();

        Dataverse dv = MetadataManager.INSTANCE.getDataverse(mdTxnCtx, dvName);
        if (dv == null) {
            if (!stmtDelete.getIfExists()) {
                throw new AlgebricksException("There is no dataverse with this name " + dvName + ".");
            }
        } else {
            List<Dataset> datasets = MetadataManager.INSTANCE.getDataverseDatasets(mdTxnCtx, dvName);
            for (int j = 0; j < datasets.size(); j++) {
                String datasetName = datasets.get(j).getDatasetName();
                DatasetType dsType = datasets.get(j).getDatasetType();
                if (dsType == DatasetType.INTERNAL || dsType == DatasetType.FEED) {
                    List<Index> indexes = MetadataManager.INSTANCE.getDatasetIndexes(mdTxnCtx, dvName, datasetName);
                    for (int k = 0; k < indexes.size(); k++) {
                        if (indexes.get(k).isSecondaryIndex()) {
                            compileIndexDropStatement(hcc, dvName, datasetName, indexes.get(k).getIndexName(),
                                    metadataProvider);
                        }
                    }
                }
                compileDatasetDropStatement(hcc, dvName, datasetName, metadataProvider);
            }

            MetadataManager.INSTANCE.dropDataverse(mdTxnCtx, dvName);
            if (activeDefaultDataverse != null && activeDefaultDataverse.getDataverseName() == dvName) {
                activeDefaultDataverse = null;
            }
        }
    }

    private void handleDatasetDropStatement(AqlMetadataProvider metadataProvider, Statement stmt,
            IHyracksClientConnection hcc, List<JobSpecification> jobsToExecute) throws Exception {
        MetadataTransactionContext mdTxnCtx = metadataProvider.getMetadataTxnContext();
        DropStatement stmtDelete = (DropStatement) stmt;
        String dataverseName = stmtDelete.getDataverseName() == null ? activeDefaultDataverse == null ? null
                : activeDefaultDataverse.getDataverseName() : stmtDelete.getDataverseName().getValue();
        if (dataverseName == null) {
            throw new AlgebricksException(" dataverse not specified ");
        }
        String datasetName = stmtDelete.getDatasetName().getValue();
        Dataset ds = MetadataManager.INSTANCE.getDataset(mdTxnCtx, dataverseName, datasetName);
        if (ds == null) {
            if (!stmtDelete.getIfExists())
                throw new AlgebricksException("There is no dataset with this name " + datasetName + " in dataverse "
                        + dataverseName + ".");
        } else {
            if (ds.getDatasetType() == DatasetType.INTERNAL || ds.getDatasetType() == DatasetType.FEED) {
                List<Index> indexes = MetadataManager.INSTANCE.getDatasetIndexes(mdTxnCtx, dataverseName, datasetName);
                for (int j = 0; j < indexes.size(); j++) {
                    if (indexes.get(j).isPrimaryIndex()) {
                        compileIndexDropStatement(hcc, dataverseName, datasetName, indexes.get(j).getIndexName(),
                                metadataProvider);
                    }
                }
            }
            compileDatasetDropStatement(hcc, dataverseName, datasetName, metadataProvider);
        }
    }

    private void handleIndexDropStatement(AqlMetadataProvider metadataProvider, Statement stmt,
            IHyracksClientConnection hcc, List<JobSpecification> jobsToExecute) throws Exception {
        MetadataTransactionContext mdTxnCtx = metadataProvider.getMetadataTxnContext();
        IndexDropStatement stmtIndexDrop = (IndexDropStatement) stmt;
        String datasetName = stmtIndexDrop.getDatasetName().getValue();
        String dataverseName = stmtIndexDrop.getDataverseName() == null ? activeDefaultDataverse == null ? null
                : activeDefaultDataverse.getDataverseName() : stmtIndexDrop.getDataverseName().getValue();
        if (dataverseName == null) {
            throw new AlgebricksException(" dataverse not specified ");
        }
        Dataset ds = MetadataManager.INSTANCE.getDataset(mdTxnCtx, dataverseName, datasetName);
        if (ds == null)
            throw new AlgebricksException("There is no dataset with this name " + datasetName + " in dataverse "
                    + dataverseName);
        if (ds.getDatasetType() == DatasetType.INTERNAL || ds.getDatasetType() == DatasetType.FEED) {
            String indexName = stmtIndexDrop.getIndexName().getValue();
            Index idx = MetadataManager.INSTANCE.getIndex(mdTxnCtx, dataverseName, datasetName, indexName);
            if (idx == null) {
                if (!stmtIndexDrop.getIfExists())
                    throw new AlgebricksException("There is no index with this name " + indexName + ".");
            } else
                compileIndexDropStatement(hcc, dataverseName, datasetName, indexName, metadataProvider);
        } else {
            throw new AlgebricksException(datasetName
                    + " is an external dataset. Indexes are not maintained for external datasets.");
        }
    }

    private void handleTypeDropStatement(AqlMetadataProvider metadataProvider, Statement stmt,
            List<JobSpecification> jobsToExecute) throws AlgebricksException, MetadataException, RemoteException,
            ACIDException {
        MetadataTransactionContext mdTxnCtx = metadataProvider.getMetadataTxnContext();
        TypeDropStatement stmtTypeDrop = (TypeDropStatement) stmt;
        String dataverseName = stmtTypeDrop.getDataverseName() == null ? (activeDefaultDataverse == null ? null
                : activeDefaultDataverse.getDataverseName()) : stmtTypeDrop.getDataverseName().getValue();
        if (dataverseName == null) {
            throw new AlgebricksException(" dataverse not specified ");
        }
        String typeName = stmtTypeDrop.getTypeName().getValue();
        Datatype dt = MetadataManager.INSTANCE.getDatatype(mdTxnCtx, dataverseName, typeName);
        if (dt == null) {
            if (!stmtTypeDrop.getIfExists())
                throw new AlgebricksException("There is no datatype with this name " + typeName + ".");
        } else {
            MetadataManager.INSTANCE.dropDatatype(mdTxnCtx, dataverseName, typeName);
        }
    }

    private void handleNodegroupDropStatement(AqlMetadataProvider metadataProvider, Statement stmt,
            List<JobSpecification> jobsToExecute) throws MetadataException, AlgebricksException, RemoteException,
            ACIDException {
        MetadataTransactionContext mdTxnCtx = metadataProvider.getMetadataTxnContext();
        NodeGroupDropStatement stmtDelete = (NodeGroupDropStatement) stmt;
        String nodegroupName = stmtDelete.getNodeGroupName().getValue();
        NodeGroup ng = MetadataManager.INSTANCE.getNodegroup(mdTxnCtx, nodegroupName);
        if (ng == null) {
            if (!stmtDelete.getIfExists())
                throw new AlgebricksException("There is no nodegroup with this name " + nodegroupName + ".");
        } else {
            MetadataManager.INSTANCE.dropNodegroup(mdTxnCtx, nodegroupName);
        }
    }

    private void handleCreateFunctionStatement(AqlMetadataProvider metadataProvider, Statement stmt,
            List<JobSpecification> jobsToExecute) throws AlgebricksException, MetadataException, RemoteException,
            ACIDException {
        MetadataTransactionContext mdTxnCtx = metadataProvider.getMetadataTxnContext();
        CreateFunctionStatement cfs = (CreateFunctionStatement) stmt;
        String dataverse = cfs.getSignature().getNamespace() == null ? activeDefaultDataverse == null ? null
                : activeDefaultDataverse.getDataverseName() : cfs.getSignature().getNamespace();
        if (dataverse == null) {
            throw new AlgebricksException(" dataverse not specified ");
        }
        Dataverse dv = MetadataManager.INSTANCE.getDataverse(mdTxnCtx, dataverse);
        if (dv == null) {
            throw new AlgebricksException("There is no dataverse with this name " + dataverse + ".");
        }
        Function function = new Function(dataverse, cfs.getaAterixFunction().getName(), cfs.getaAterixFunction()
                .getArity(), cfs.getParamList(), Function.RETURNTYPE_VOID, cfs.getFunctionBody(),
                Function.LANGUAGE_AQL, FunctionKind.SCALAR.toString());
        MetadataManager.INSTANCE.addFunction(mdTxnCtx, function);
    }

    private void handleFunctionDropStatement(AqlMetadataProvider metadataProvider, Statement stmt,
            List<JobSpecification> jobsToExecute) throws MetadataException, RemoteException, ACIDException,
            AlgebricksException {
        MetadataTransactionContext mdTxnCtx = metadataProvider.getMetadataTxnContext();
        FunctionDropStatement stmtDropFunction = (FunctionDropStatement) stmt;
        FunctionSignature signature = stmtDropFunction.getFunctionSignature();
        Function function = MetadataManager.INSTANCE.getFunction(mdTxnCtx, signature);
        if (function == null) {
            if (!stmtDropFunction.getIfExists())
                throw new AlgebricksException("Unknonw function " + signature);
        } else {
            MetadataManager.INSTANCE.dropFunction(mdTxnCtx, signature);
        }
    }

    private void handleLoadFromFileStatement(AqlMetadataProvider metadataProvider, Statement stmt,
            IHyracksClientConnection hcc, List<JobSpecification> jobsToExecute) throws Exception {
        MetadataTransactionContext mdTxnCtx = metadataProvider.getMetadataTxnContext();
        LoadFromFileStatement loadStmt = (LoadFromFileStatement) stmt;
        String dataverseName = loadStmt.getDataverseName() == null ? activeDefaultDataverse == null ? null
                : activeDefaultDataverse.getDataverseName() : loadStmt.getDataverseName().getValue();
        CompiledLoadFromFileStatement cls = new CompiledLoadFromFileStatement(dataverseName, loadStmt.getDatasetName()
                .getValue(), loadStmt.getAdapter(), loadStmt.getProperties(), loadStmt.dataIsAlreadySorted());

        IDataFormat format = getDataFormat(metadataProvider.getMetadataTxnContext(), dataverseName);
        Job job = DatasetOperations.createLoadDatasetJobSpec(metadataProvider, cls, format);
        jobsToExecute.add(job.getJobSpec());
        // Also load the dataset's secondary indexes.
        List<Index> datasetIndexes = MetadataManager.INSTANCE.getDatasetIndexes(mdTxnCtx, dataverseName, loadStmt
                .getDatasetName().getValue());
        for (Index index : datasetIndexes) {
            if (!index.isSecondaryIndex()) {
                continue;
            }
            // Create CompiledCreateIndexStatement from metadata entity 'index'.
            CompiledCreateIndexStatement cis = new CompiledCreateIndexStatement(index.getIndexName(), dataverseName,
                    index.getDatasetName(), index.getKeyFieldNames(), index.getGramLength(), index.getIndexType());
            jobsToExecute.add(IndexOperations.buildSecondaryIndexLoadingJobSpec(cis, metadataProvider));
        }
    }

    private void handleWriteFromQueryResultStatement(AqlMetadataProvider metadataProvider, Statement stmt,
            IHyracksClientConnection hcc, List<JobSpecification> jobsToExecute) throws Exception {
        metadataProvider.setWriteTransaction(true);
        WriteFromQueryResultStatement st1 = (WriteFromQueryResultStatement) stmt;
        String dataverseName = st1.getDataverseName() == null ? activeDefaultDataverse == null ? null
                : activeDefaultDataverse.getDataverseName() : st1.getDataverseName().getValue();
        CompiledWriteFromQueryResultStatement clfrqs = new CompiledWriteFromQueryResultStatement(dataverseName, st1
                .getDatasetName().getValue(), st1.getQuery(), st1.getVarCounter());

        Pair<JobSpecification, FileSplit> compiled = rewriteCompileQuery(metadataProvider, clfrqs.getQuery(), clfrqs);
        jobsToExecute.add(compiled.first);
    }

    private void handleInsertStatement(AqlMetadataProvider metadataProvider, Statement stmt,
            IHyracksClientConnection hcc, List<JobSpecification> jobsToExecute) throws Exception {
        metadataProvider.setWriteTransaction(true);
        InsertStatement stmtInsert = (InsertStatement) stmt;
        String dataverseName = stmtInsert.getDataverseName() == null ? activeDefaultDataverse == null ? null
                : activeDefaultDataverse.getDataverseName() : stmtInsert.getDataverseName().getValue();
        CompiledInsertStatement clfrqs = new CompiledInsertStatement(dataverseName, stmtInsert.getDatasetName()
                .getValue(), stmtInsert.getQuery(), stmtInsert.getVarCounter());
        Pair<JobSpecification, FileSplit> compiled = rewriteCompileQuery(metadataProvider, clfrqs.getQuery(), clfrqs);
        jobsToExecute.add(compiled.first);
    }

    private void handleDeleteStatement(AqlMetadataProvider metadataProvider, Statement stmt,
            IHyracksClientConnection hcc, List<JobSpecification> jobsToExecute) throws Exception {
        metadataProvider.setWriteTransaction(true);
        DeleteStatement stmtDelete = (DeleteStatement) stmt;
        String dataverseName = stmtDelete.getDataverseName() == null ? activeDefaultDataverse == null ? null
                : activeDefaultDataverse.getDataverseName() : stmtDelete.getDataverseName().getValue();
        CompiledDeleteStatement clfrqs = new CompiledDeleteStatement(stmtDelete.getVariableExpr(), dataverseName,
                stmtDelete.getDatasetName().getValue(), stmtDelete.getCondition(), stmtDelete.getDieClause(),
                stmtDelete.getVarCounter(), metadataProvider);
        Pair<JobSpecification, FileSplit> compiled = rewriteCompileQuery(metadataProvider, clfrqs.getQuery(), clfrqs);
        jobsToExecute.add(compiled.first);
    }

    private Pair<JobSpecification, FileSplit> rewriteCompileQuery(AqlMetadataProvider metadataProvider, Query query,
            ICompiledDmlStatement stmt) throws AsterixException, RemoteException, AlgebricksException, JSONException,
            ACIDException {

        // Query Rewriting (happens under the same ongoing metadata transaction)
        Pair<Query, Integer> reWrittenQuery = APIFramework.reWriteQuery(declaredFunctions, metadataProvider, query,
                sessionConfig, out, pdf);

        // Query Compilation (happens under the same ongoing metadata
        // transaction)
        sessionConfig.setGenerateJobSpec(true);
        if (metadataProvider.isWriteTransaction()) {
<<<<<<< HEAD
            metadataProvider.setJobId(JobIdFactory.generateJobId());
=======
            metadataProvider.setJobTxnId(TransactionIDFactory.generateTransactionId());
>>>>>>> a36464ef
        }
        JobSpecification spec = APIFramework.compileQuery(declaredFunctions, metadataProvider, query,
                reWrittenQuery.second, stmt == null ? null : stmt.getDatasetName(), sessionConfig, out, pdf, stmt);
        sessionConfig.setGenerateJobSpec(false);

        Pair<JobSpecification, FileSplit> compiled = new Pair<JobSpecification, FileSplit>(spec,
                metadataProvider.getOutputFile());
        return compiled;

    }

    private void handleBeginFeedStatement(AqlMetadataProvider metadataProvider, Statement stmt,
            IHyracksClientConnection hcc, List<JobSpecification> jobsToExecute) throws Exception {
        BeginFeedStatement bfs = (BeginFeedStatement) stmt;
        String dataverseName = bfs.getDataverseName() == null ? activeDefaultDataverse == null ? null
                : activeDefaultDataverse.getDataverseName() : bfs.getDatasetName().getValue();

        CompiledBeginFeedStatement cbfs = new CompiledBeginFeedStatement(dataverseName,
                bfs.getDatasetName().getValue(), bfs.getQuery(), bfs.getVarCounter());

        Dataset dataset;
        dataset = MetadataManager.INSTANCE.getDataset(metadataProvider.getMetadataTxnContext(), dataverseName, bfs
                .getDatasetName().getValue());
        IDatasetDetails datasetDetails = dataset.getDatasetDetails();
        if (datasetDetails.getDatasetType() != DatasetType.FEED) {
            throw new IllegalArgumentException("Dataset " + bfs.getDatasetName().getValue() + " is not a feed dataset");
        }
        bfs.initialize(metadataProvider.getMetadataTxnContext(), dataset);
        cbfs.setQuery(bfs.getQuery());
        Pair<JobSpecification, FileSplit> compiled = rewriteCompileQuery(metadataProvider, bfs.getQuery(), cbfs);
        jobsToExecute.add(compiled.first);
    }

    private void handleControlFeedStatement(AqlMetadataProvider metadataProvider, Statement stmt,
            IHyracksClientConnection hcc, List<JobSpecification> jobsToExecute) throws Exception {
        ControlFeedStatement cfs = (ControlFeedStatement) stmt;
        String dataverseName = cfs.getDataverseName() == null ? activeDefaultDataverse == null ? null
                : activeDefaultDataverse.getDataverseName() : cfs.getDatasetName().getValue();
        CompiledControlFeedStatement clcfs = new CompiledControlFeedStatement(cfs.getOperationType(), dataverseName,
                cfs.getDatasetName().getValue(), cfs.getAlterAdapterConfParams());
        jobsToExecute.add(FeedOperations.buildControlFeedJobSpec(clcfs, metadataProvider));
    }

    private QueryResult handleQuery(AqlMetadataProvider metadataProvider, Query query, IHyracksClientConnection hcc,
            List<JobSpecification> jobsToExecute) throws Exception {
        Pair<JobSpecification, FileSplit> compiled = rewriteCompileQuery(metadataProvider, query, null);
        GlobalConfig.ASTERIX_LOGGER.info(compiled.first.toJSON().toString(1));
        jobsToExecute.add(compiled.first);
        return new QueryResult(query, compiled.second.getLocalFile().getFile().getAbsolutePath());
    }

    private void runCreateIndexJob(IHyracksClientConnection hcc, CreateIndexStatement stmtCreateIndex,
            AqlMetadataProvider metadataProvider) throws Exception {
        // TODO: Eventually CreateIndexStatement and
        // CompiledCreateIndexStatement should be replaced by the corresponding
        // metadata entity.
        // For now we must still convert to a CompiledCreateIndexStatement here.
        String dataverseName = stmtCreateIndex.getDataverseName() == null ? activeDefaultDataverse == null ? null
                : activeDefaultDataverse.getDataverseName() : stmtCreateIndex.getDataverseName().getValue();
        CompiledCreateIndexStatement createIndexStmt = new CompiledCreateIndexStatement(stmtCreateIndex.getIndexName()
                .getValue(), dataverseName, stmtCreateIndex.getDatasetName().getValue(),
                stmtCreateIndex.getFieldExprs(), stmtCreateIndex.getGramLength(), stmtCreateIndex.getIndexType());
        JobSpecification spec = IndexOperations.buildSecondaryIndexCreationJobSpec(createIndexStmt, metadataProvider);
        if (spec == null) {
            throw new AsterixException("Failed to create job spec for creating index '"
                    + stmtCreateIndex.getDatasetName() + "." + stmtCreateIndex.getIndexName() + "'");
        }
        runJob(hcc, spec);
    }

    private void handleCreateNodeGroupStatement(AqlMetadataProvider metadataProvider, Statement stmt,
            List<JobSpecification> jobsToExecute) throws MetadataException, AlgebricksException, RemoteException,
            ACIDException {
        MetadataTransactionContext mdTxnCtx = metadataProvider.getMetadataTxnContext();
        NodegroupDecl stmtCreateNodegroup = (NodegroupDecl) stmt;
        String ngName = stmtCreateNodegroup.getNodegroupName().getValue();
        NodeGroup ng = MetadataManager.INSTANCE.getNodegroup(mdTxnCtx, ngName);
        if (ng != null) {
            if (!stmtCreateNodegroup.getIfNotExists())
                throw new AlgebricksException("A nodegroup with this name " + ngName + " already exists.");
        } else {
            List<Identifier> ncIdentifiers = stmtCreateNodegroup.getNodeControllerNames();
            List<String> ncNames = new ArrayList<String>(ncIdentifiers.size());
            for (Identifier id : ncIdentifiers) {
                ncNames.add(id.getValue());
            }
            MetadataManager.INSTANCE.addNodegroup(mdTxnCtx, new NodeGroup(ngName, ncNames));
        }
    }

    private void runJob(IHyracksClientConnection hcc, JobSpecification spec) throws Exception {
        executeJobArray(hcc, new Job[] { new Job(spec) }, out, pdf);
    }

    private void compileIndexDropStatement(IHyracksClientConnection hcc, String dataverseName, String datasetName,
            String indexName, AqlMetadataProvider metadataProvider) throws Exception {
        CompiledIndexDropStatement cds = new CompiledIndexDropStatement(dataverseName, datasetName, indexName);
        runJob(hcc, IndexOperations.buildDropSecondaryIndexJobSpec(cds, metadataProvider));
        MetadataManager.INSTANCE.dropIndex(metadataProvider.getMetadataTxnContext(), dataverseName, datasetName,
                indexName);
    }

    private void compileDatasetDropStatement(IHyracksClientConnection hcc, String dataverseName, String datasetName,
            AqlMetadataProvider metadataProvider) throws Exception {
        MetadataTransactionContext mdTxnCtx = metadataProvider.getMetadataTxnContext();
        CompiledDatasetDropStatement cds = new CompiledDatasetDropStatement(dataverseName, datasetName);
        Dataset ds = MetadataManager.INSTANCE.getDataset(mdTxnCtx, dataverseName, datasetName);
        if (ds.getDatasetType() == DatasetType.INTERNAL || ds.getDatasetType() == DatasetType.FEED) {
            JobSpecification[] jobSpecs = DatasetOperations.createDropDatasetJobSpec(cds, metadataProvider);
            for (JobSpecification spec : jobSpecs)
                runJob(hcc, spec);
        }
        MetadataManager.INSTANCE.dropDataset(mdTxnCtx, dataverseName, datasetName);
    }

    public void executeJobArray(IHyracksClientConnection hcc, Job[] jobs, PrintWriter out, DisplayFormat pdf)
            throws Exception {
        for (int i = 0; i < jobs.length; i++) {
            JobSpecification spec = jobs[i].getJobSpec();
            spec.setMaxReattempts(0);
            JobId jobId = hcc.startJob(GlobalConfig.HYRACKS_APP_NAME, spec);
            hcc.waitForCompletion(jobId);
        }
    }

    private static IDataFormat getDataFormat(MetadataTransactionContext mdTxnCtx, String dataverseName)
            throws AsterixException {
        Dataverse dataverse = MetadataManager.INSTANCE.getDataverse(mdTxnCtx, dataverseName);
        IDataFormat format;
        try {
            format = (IDataFormat) Class.forName(dataverse.getDataFormat()).newInstance();
        } catch (Exception e) {
            throw new AsterixException(e);
        }
        return format;
    }

}<|MERGE_RESOLUTION|>--- conflicted
+++ resolved
@@ -82,12 +82,8 @@
 import edu.uci.ics.asterix.om.types.IAType;
 import edu.uci.ics.asterix.om.types.TypeSignature;
 import edu.uci.ics.asterix.transaction.management.exception.ACIDException;
-<<<<<<< HEAD
 import edu.uci.ics.asterix.transaction.management.service.transaction.DatasetIdFactory;
 import edu.uci.ics.asterix.transaction.management.service.transaction.JobIdFactory;
-=======
-import edu.uci.ics.asterix.transaction.management.service.transaction.TransactionIDFactory;
->>>>>>> a36464ef
 import edu.uci.ics.asterix.translator.AbstractAqlTranslator;
 import edu.uci.ics.asterix.translator.CompiledStatements.CompiledBeginFeedStatement;
 import edu.uci.ics.asterix.translator.CompiledStatements.CompiledControlFeedStatement;
@@ -695,11 +691,7 @@
         // transaction)
         sessionConfig.setGenerateJobSpec(true);
         if (metadataProvider.isWriteTransaction()) {
-<<<<<<< HEAD
             metadataProvider.setJobId(JobIdFactory.generateJobId());
-=======
-            metadataProvider.setJobTxnId(TransactionIDFactory.generateTransactionId());
->>>>>>> a36464ef
         }
         JobSpecification spec = APIFramework.compileQuery(declaredFunctions, metadataProvider, query,
                 reWrittenQuery.second, stmt == null ? null : stmt.getDatasetName(), sessionConfig, out, pdf, stmt);
@@ -836,5 +828,4 @@
         }
         return format;
     }
-
 }