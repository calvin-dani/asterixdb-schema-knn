/*
 * Copyright 2009-2012 by The Regents of the University of California
 * Licensed under the Apache License, Version 2.0 (the "License");
 * you may not use this file except in compliance with the License.
 * you may obtain a copy of the License from
 * 
 *     http://www.apache.org/licenses/LICENSE-2.0
 * 
 * Unless required by applicable law or agreed to in writing, software
 * distributed under the License is distributed on an "AS IS" BASIS,
 * WITHOUT WARRANTIES OR CONDITIONS OF ANY KIND, either express or implied.
 * See the License for the specific language governing permissions and
 * limitations under the License.
 */
package edu.uci.ics.asterix.aql.translator;

import java.io.File;
import java.io.PrintWriter;
import java.nio.ByteBuffer;
import java.rmi.RemoteException;
import java.util.ArrayList;
import java.util.HashMap;
import java.util.List;
import java.util.Map;

import org.json.JSONArray;
import org.json.JSONException;
import org.json.JSONObject;

import edu.uci.ics.asterix.api.common.APIFramework;
import edu.uci.ics.asterix.api.common.APIFramework.DisplayFormat;
import edu.uci.ics.asterix.api.common.Job;
import edu.uci.ics.asterix.api.common.SessionConfig;
import edu.uci.ics.asterix.aql.base.Statement;
import edu.uci.ics.asterix.aql.expression.BeginFeedStatement;
import edu.uci.ics.asterix.aql.expression.ControlFeedStatement;
import edu.uci.ics.asterix.aql.expression.CreateDataverseStatement;
import edu.uci.ics.asterix.aql.expression.CreateFunctionStatement;
import edu.uci.ics.asterix.aql.expression.CreateIndexStatement;
import edu.uci.ics.asterix.aql.expression.DatasetDecl;
import edu.uci.ics.asterix.aql.expression.DataverseDecl;
import edu.uci.ics.asterix.aql.expression.DataverseDropStatement;
import edu.uci.ics.asterix.aql.expression.DeleteStatement;
import edu.uci.ics.asterix.aql.expression.DropStatement;
import edu.uci.ics.asterix.aql.expression.ExternalDetailsDecl;
import edu.uci.ics.asterix.aql.expression.FeedDetailsDecl;
import edu.uci.ics.asterix.aql.expression.FunctionDecl;
import edu.uci.ics.asterix.aql.expression.FunctionDropStatement;
import edu.uci.ics.asterix.aql.expression.Identifier;
import edu.uci.ics.asterix.aql.expression.IndexDropStatement;
import edu.uci.ics.asterix.aql.expression.InsertStatement;
import edu.uci.ics.asterix.aql.expression.InternalDetailsDecl;
import edu.uci.ics.asterix.aql.expression.LoadFromFileStatement;
import edu.uci.ics.asterix.aql.expression.NodeGroupDropStatement;
import edu.uci.ics.asterix.aql.expression.NodegroupDecl;
import edu.uci.ics.asterix.aql.expression.Query;
import edu.uci.ics.asterix.aql.expression.SetStatement;
import edu.uci.ics.asterix.aql.expression.TypeDecl;
import edu.uci.ics.asterix.aql.expression.TypeDropStatement;
import edu.uci.ics.asterix.aql.expression.WriteFromQueryResultStatement;
import edu.uci.ics.asterix.aql.expression.WriteStatement;
import edu.uci.ics.asterix.aql.util.FunctionUtils;
import edu.uci.ics.asterix.common.config.DatasetConfig.DatasetType;
import edu.uci.ics.asterix.common.config.GlobalConfig;
import edu.uci.ics.asterix.common.exceptions.ACIDException;
import edu.uci.ics.asterix.common.exceptions.AsterixException;
import edu.uci.ics.asterix.common.functions.FunctionSignature;
import edu.uci.ics.asterix.file.DatasetOperations;
import edu.uci.ics.asterix.file.DataverseOperations;
import edu.uci.ics.asterix.file.FeedOperations;
import edu.uci.ics.asterix.file.IndexOperations;
import edu.uci.ics.asterix.formats.base.IDataFormat;
import edu.uci.ics.asterix.metadata.IDatasetDetails;
import edu.uci.ics.asterix.metadata.MetadataException;
import edu.uci.ics.asterix.metadata.MetadataManager;
import edu.uci.ics.asterix.metadata.MetadataTransactionContext;
import edu.uci.ics.asterix.metadata.api.IMetadataEntity;
import edu.uci.ics.asterix.metadata.declared.AqlMetadataProvider;
import edu.uci.ics.asterix.metadata.entities.Dataset;
import edu.uci.ics.asterix.metadata.entities.Datatype;
import edu.uci.ics.asterix.metadata.entities.Dataverse;
import edu.uci.ics.asterix.metadata.entities.ExternalDatasetDetails;
import edu.uci.ics.asterix.metadata.entities.FeedDatasetDetails;
import edu.uci.ics.asterix.metadata.entities.Function;
import edu.uci.ics.asterix.metadata.entities.Index;
import edu.uci.ics.asterix.metadata.entities.InternalDatasetDetails;
import edu.uci.ics.asterix.metadata.entities.NodeGroup;
import edu.uci.ics.asterix.om.types.ARecordType;
import edu.uci.ics.asterix.om.types.ATypeTag;
import edu.uci.ics.asterix.om.types.IAType;
import edu.uci.ics.asterix.om.types.TypeSignature;
import edu.uci.ics.asterix.result.ResultReader;
import edu.uci.ics.asterix.result.ResultUtils;
import edu.uci.ics.asterix.transaction.management.service.transaction.DatasetIdFactory;
import edu.uci.ics.asterix.translator.AbstractAqlTranslator;
import edu.uci.ics.asterix.translator.CompiledStatements.CompiledBeginFeedStatement;
import edu.uci.ics.asterix.translator.CompiledStatements.CompiledControlFeedStatement;
import edu.uci.ics.asterix.translator.CompiledStatements.CompiledCreateIndexStatement;
import edu.uci.ics.asterix.translator.CompiledStatements.CompiledDatasetDropStatement;
import edu.uci.ics.asterix.translator.CompiledStatements.CompiledDeleteStatement;
import edu.uci.ics.asterix.translator.CompiledStatements.CompiledIndexDropStatement;
import edu.uci.ics.asterix.translator.CompiledStatements.CompiledInsertStatement;
import edu.uci.ics.asterix.translator.CompiledStatements.CompiledLoadFromFileStatement;
import edu.uci.ics.asterix.translator.CompiledStatements.CompiledWriteFromQueryResultStatement;
import edu.uci.ics.asterix.translator.CompiledStatements.ICompiledDmlStatement;
import edu.uci.ics.asterix.translator.TypeTranslator;
import edu.uci.ics.hyracks.algebricks.common.exceptions.AlgebricksException;
import edu.uci.ics.hyracks.algebricks.common.utils.Pair;
import edu.uci.ics.hyracks.algebricks.core.algebra.expressions.AbstractFunctionCallExpression.FunctionKind;
import edu.uci.ics.hyracks.algebricks.data.IAWriterFactory;
import edu.uci.ics.hyracks.algebricks.data.IResultSerializerFactoryProvider;
import edu.uci.ics.hyracks.algebricks.runtime.serializer.ResultSerializerFactoryProvider;
import edu.uci.ics.hyracks.algebricks.runtime.writers.PrinterBasedWriterFactory;
import edu.uci.ics.hyracks.api.client.IHyracksClientConnection;
import edu.uci.ics.hyracks.api.dataset.IHyracksDataset;
import edu.uci.ics.hyracks.api.dataset.ResultSetId;
import edu.uci.ics.hyracks.api.io.FileReference;
import edu.uci.ics.hyracks.api.job.JobId;
import edu.uci.ics.hyracks.api.job.JobSpecification;
import edu.uci.ics.hyracks.dataflow.std.file.FileSplit;

/*
 * Provides functionality for executing a batch of AQL statements (queries included)
 * sequentially.
 */
public class AqlTranslator extends AbstractAqlTranslator {

    private enum ProgressState {
        NO_PROGRESS,
        ADDED_PENDINGOP_RECORD_TO_METADATA
    }

    private final List<Statement> aqlStatements;
    private final PrintWriter out;
    private final SessionConfig sessionConfig;
    private final DisplayFormat pdf;
    private Dataverse activeDefaultDataverse;
    private List<FunctionDecl> declaredFunctions;

    public AqlTranslator(List<Statement> aqlStatements, PrintWriter out, SessionConfig pc, DisplayFormat pdf)
            throws MetadataException, AsterixException {
        this.aqlStatements = aqlStatements;
        this.out = out;
        this.sessionConfig = pc;
        this.pdf = pdf;
        declaredFunctions = getDeclaredFunctions(aqlStatements);
    }

    private List<FunctionDecl> getDeclaredFunctions(List<Statement> statements) {
        List<FunctionDecl> functionDecls = new ArrayList<FunctionDecl>();
        for (Statement st : statements) {
            if (st.getKind().equals(Statement.Kind.FUNCTION_DECL)) {
                functionDecls.add((FunctionDecl) st);
            }
        }
        return functionDecls;
    }

    /**
     * Compiles and submits for execution a list of AQL statements.
     * 
     * @param hcc
     *            A Hyracks client connection that is used to submit a jobspec to Hyracks.
     * @param hdc
     *            A Hyracks dataset client object that is used to read the results.
     * @param asyncResults
     *            True if the results should be read asynchronously or false if we should wait for results to be read.
     * @return A List<QueryResult> containing a QueryResult instance corresponding to each submitted query.
     * @throws Exception
     */
    public List<QueryResult> compileAndExecute(IHyracksClientConnection hcc, IHyracksDataset hdc, boolean asyncResults)
            throws Exception {
        int resultSetIdCounter = 0;
        List<QueryResult> executionResult = new ArrayList<QueryResult>();
        FileSplit outputFile = null;
        IAWriterFactory writerFactory = PrinterBasedWriterFactory.INSTANCE;
        IResultSerializerFactoryProvider resultSerializerFactoryProvider = ResultSerializerFactoryProvider.INSTANCE;
        Map<String, String> config = new HashMap<String, String>();
        List<JobSpecification> jobsToExecute = new ArrayList<JobSpecification>();

        for (Statement stmt : aqlStatements) {
            validateOperation(activeDefaultDataverse, stmt);
            AqlMetadataProvider metadataProvider = new AqlMetadataProvider(activeDefaultDataverse);
            metadataProvider.setWriterFactory(writerFactory);
            metadataProvider.setResultSerializerFactoryProvider(resultSerializerFactoryProvider);
            metadataProvider.setOutputFile(outputFile);
            metadataProvider.setConfig(config);
            jobsToExecute.clear();
            switch (stmt.getKind()) {
                case SET: {
                    handleSetStatement(metadataProvider, stmt, config);
                    break;
                }
                case DATAVERSE_DECL: {
                    activeDefaultDataverse = handleUseDataverseStatement(metadataProvider, stmt);
                    break;
                }
                case CREATE_DATAVERSE: {
                    handleCreateDataverseStatement(metadataProvider, stmt);
                    break;
                }
                case DATASET_DECL: {
                    handleCreateDatasetStatement(metadataProvider, stmt, hcc);
                    break;
                }
                case CREATE_INDEX: {
                    handleCreateIndexStatement(metadataProvider, stmt, hcc);
                    break;
                }
                case TYPE_DECL: {
                    handleCreateTypeStatement(metadataProvider, stmt);
                    break;
                }
                case NODEGROUP_DECL: {
                    handleCreateNodeGroupStatement(metadataProvider, stmt);
                    break;
                }
                case DATAVERSE_DROP: {
                    handleDataverseDropStatement(metadataProvider, stmt, hcc);
                    break;
                }
                case DATASET_DROP: {
                    handleDatasetDropStatement(metadataProvider, stmt, hcc);
                    break;
                }
                case INDEX_DROP: {
                    handleIndexDropStatement(metadataProvider, stmt, hcc);
                    break;
                }
                case TYPE_DROP: {
                    handleTypeDropStatement(metadataProvider, stmt);
                    break;
                }
                case NODEGROUP_DROP: {
                    handleNodegroupDropStatement(metadataProvider, stmt);
                    break;
                }

                case CREATE_FUNCTION: {
                    handleCreateFunctionStatement(metadataProvider, stmt);
                    break;
                }

                case FUNCTION_DROP: {
                    handleFunctionDropStatement(metadataProvider, stmt);
                    break;
                }

                case LOAD_FROM_FILE: {
                    handleLoadFromFileStatement(metadataProvider, stmt, hcc);
                    break;
                }
                case WRITE_FROM_QUERY_RESULT: {
                    handleWriteFromQueryResultStatement(metadataProvider, stmt, hcc);
                    break;
                }
                case INSERT: {
                    handleInsertStatement(metadataProvider, stmt, hcc);
                    break;
                }
                case DELETE: {
                    handleDeleteStatement(metadataProvider, stmt, hcc);
                    break;
                }

                case BEGIN_FEED: {
                    handleBeginFeedStatement(metadataProvider, stmt, hcc);
                    break;
                }

                case CONTROL_FEED: {
                    handleControlFeedStatement(metadataProvider, stmt, hcc);
                    break;
                }

                case QUERY: {
                    metadataProvider.setResultSetId(new ResultSetId(resultSetIdCounter++));
                    executionResult.add(handleQuery(metadataProvider, (Query) stmt, hcc, hdc, asyncResults));
                    break;
                }

                case WRITE: {
                    Pair<IAWriterFactory, FileSplit> result = handleWriteStatement(metadataProvider, stmt);
                    if (result.first != null) {
                        writerFactory = result.first;
                    }
                    outputFile = result.second;
                    break;
                }
            }
        }
        return executionResult;
    }

    private void handleSetStatement(AqlMetadataProvider metadataProvider, Statement stmt, Map<String, String> config)
            throws RemoteException, ACIDException {
        SetStatement ss = (SetStatement) stmt;
        String pname = ss.getPropName();
        String pvalue = ss.getPropValue();
        config.put(pname, pvalue);
    }

    private Pair<IAWriterFactory, FileSplit> handleWriteStatement(AqlMetadataProvider metadataProvider, Statement stmt)
            throws InstantiationException, IllegalAccessException, ClassNotFoundException {
        WriteStatement ws = (WriteStatement) stmt;
        File f = new File(ws.getFileName());
        FileSplit outputFile = new FileSplit(ws.getNcName().getValue(), new FileReference(f));
        IAWriterFactory writerFactory = null;
        if (ws.getWriterClassName() != null) {
            writerFactory = (IAWriterFactory) Class.forName(ws.getWriterClassName()).newInstance();
        }
        return new Pair<IAWriterFactory, FileSplit>(writerFactory, outputFile);
    }

    private Dataverse handleUseDataverseStatement(AqlMetadataProvider metadataProvider, Statement stmt)
            throws Exception {

        MetadataTransactionContext mdTxnCtx = MetadataManager.INSTANCE.beginTransaction();
        metadataProvider.setMetadataTxnContext(mdTxnCtx);
        acquireReadLatch();

        try {
            DataverseDecl dvd = (DataverseDecl) stmt;
            String dvName = dvd.getDataverseName().getValue();
            Dataverse dv = MetadataManager.INSTANCE.getDataverse(metadataProvider.getMetadataTxnContext(), dvName);
            if (dv == null) {
                throw new MetadataException("Unknown dataverse " + dvName);
            }
            MetadataManager.INSTANCE.commitTransaction(mdTxnCtx);
            return dv;
        } catch (Exception e) {
            abort(e, e, mdTxnCtx);
            throw new MetadataException(e);
        } finally {
            releaseReadLatch();
        }
    }

    private void handleCreateDataverseStatement(AqlMetadataProvider metadataProvider, Statement stmt) throws Exception {

        MetadataTransactionContext mdTxnCtx = MetadataManager.INSTANCE.beginTransaction();
        metadataProvider.setMetadataTxnContext(mdTxnCtx);
        acquireWriteLatch();

        try {
            CreateDataverseStatement stmtCreateDataverse = (CreateDataverseStatement) stmt;
            String dvName = stmtCreateDataverse.getDataverseName().getValue();
            Dataverse dv = MetadataManager.INSTANCE.getDataverse(metadataProvider.getMetadataTxnContext(), dvName);
            if (dv != null) {
                if (stmtCreateDataverse.getIfNotExists()) {
                    MetadataManager.INSTANCE.commitTransaction(mdTxnCtx);
                    return;
                } else {
                    throw new AlgebricksException("A dataverse with this name " + dvName + " already exists.");
                }
            }
            MetadataManager.INSTANCE.addDataverse(metadataProvider.getMetadataTxnContext(), new Dataverse(dvName,
                    stmtCreateDataverse.getFormat(), IMetadataEntity.PENDING_NO_OP));
            MetadataManager.INSTANCE.commitTransaction(mdTxnCtx);
        } catch (Exception e) {
            abort(e, e, mdTxnCtx);
            throw e;
        } finally {
            releaseWriteLatch();
        }
    }

    private void handleCreateDatasetStatement(AqlMetadataProvider metadataProvider, Statement stmt,
            IHyracksClientConnection hcc) throws AsterixException, Exception {

        ProgressState progress = ProgressState.NO_PROGRESS;
        MetadataTransactionContext mdTxnCtx = MetadataManager.INSTANCE.beginTransaction();
        boolean bActiveTxn = true;
        metadataProvider.setMetadataTxnContext(mdTxnCtx);
        acquireWriteLatch();

        String dataverseName = null;
        String datasetName = null;
        Dataset dataset = null;
        try {
            DatasetDecl dd = (DatasetDecl) stmt;
            dataverseName = getActiveDataverseName(dd.getDataverse());
            datasetName = dd.getName().getValue();

            DatasetType dsType = dd.getDatasetType();
            String itemTypeName = dd.getItemTypeName().getValue();

            IDatasetDetails datasetDetails = null;
            Dataset ds = MetadataManager.INSTANCE.getDataset(metadataProvider.getMetadataTxnContext(), dataverseName,
                    datasetName);
            if (ds != null) {
                if (dd.getIfNotExists()) {
                    MetadataManager.INSTANCE.commitTransaction(mdTxnCtx);
                    return;
                } else {
                    throw new AlgebricksException("A dataset with this name " + datasetName + " already exists.");
                }
            }
            Datatype dt = MetadataManager.INSTANCE.getDatatype(metadataProvider.getMetadataTxnContext(), dataverseName,
                    itemTypeName);
            if (dt == null) {
                throw new AlgebricksException(": type " + itemTypeName + " could not be found.");
            }
            switch (dd.getDatasetType()) {
                case INTERNAL: {
                    IAType itemType = dt.getDatatype();
                    if (itemType.getTypeTag() != ATypeTag.RECORD) {
                        throw new AlgebricksException("Can only partition ARecord's.");
                    }
                    List<String> partitioningExprs = ((InternalDetailsDecl) dd.getDatasetDetailsDecl())
                            .getPartitioningExprs();
                    ARecordType aRecordType = (ARecordType) itemType;
                    aRecordType.validatePartitioningExpressions(partitioningExprs);
                    String ngName = ((InternalDetailsDecl) dd.getDatasetDetailsDecl()).getNodegroupName().getValue();
                    datasetDetails = new InternalDatasetDetails(InternalDatasetDetails.FileStructure.BTREE,
                            InternalDatasetDetails.PartitioningStrategy.HASH, partitioningExprs, partitioningExprs,
                            ngName);
                    break;
                }
                case EXTERNAL: {
                    String adapter = ((ExternalDetailsDecl) dd.getDatasetDetailsDecl()).getAdapter();
                    Map<String, String> properties = ((ExternalDetailsDecl) dd.getDatasetDetailsDecl()).getProperties();
                    datasetDetails = new ExternalDatasetDetails(adapter, properties);
                    break;
                }
                case FEED: {
                    IAType itemType = dt.getDatatype();
                    if (itemType.getTypeTag() != ATypeTag.RECORD) {
                        throw new AlgebricksException("Can only partition ARecord's.");
                    }
                    List<String> partitioningExprs = ((FeedDetailsDecl) dd.getDatasetDetailsDecl())
                            .getPartitioningExprs();
                    ARecordType aRecordType = (ARecordType) itemType;
                    aRecordType.validatePartitioningExpressions(partitioningExprs);
                    String ngName = ((FeedDetailsDecl) dd.getDatasetDetailsDecl()).getNodegroupName().getValue();
                    String adapter = ((FeedDetailsDecl) dd.getDatasetDetailsDecl()).getAdapterFactoryClassname();
                    Map<String, String> configuration = ((FeedDetailsDecl) dd.getDatasetDetailsDecl())
                            .getConfiguration();
                    FunctionSignature signature = ((FeedDetailsDecl) dd.getDatasetDetailsDecl()).getFunctionSignature();
                    datasetDetails = new FeedDatasetDetails(InternalDatasetDetails.FileStructure.BTREE,
                            InternalDatasetDetails.PartitioningStrategy.HASH, partitioningExprs, partitioningExprs,
                            ngName, adapter, configuration, signature, FeedDatasetDetails.FeedState.INACTIVE.toString());
                    break;
                }
            }

            //#. initialize DatasetIdFactory if it is not initialized.
            if (!DatasetIdFactory.isInitialized()) {
                DatasetIdFactory.initialize(MetadataManager.INSTANCE.getMostRecentDatasetId());
            }

            //#. add a new dataset with PendingAddOp
            dataset = new Dataset(dataverseName, datasetName, itemTypeName, datasetDetails, dd.getHints(), dsType,
                    DatasetIdFactory.generateDatasetId(), IMetadataEntity.PENDING_ADD_OP);
            MetadataManager.INSTANCE.addDataset(metadataProvider.getMetadataTxnContext(), dataset);

            if (dd.getDatasetType() == DatasetType.INTERNAL || dd.getDatasetType() == DatasetType.FEED) {
                Dataverse dataverse = MetadataManager.INSTANCE.getDataverse(metadataProvider.getMetadataTxnContext(),
                        dataverseName);
                JobSpecification jobSpec = DatasetOperations.createDatasetJobSpec(dataverse, datasetName,
                        metadataProvider);

                //#. make metadataTxn commit before calling runJob.
                MetadataManager.INSTANCE.commitTransaction(mdTxnCtx);
                bActiveTxn = false;
                progress = ProgressState.ADDED_PENDINGOP_RECORD_TO_METADATA;

                //#. runJob
                runJob(hcc, jobSpec, true);

                //#. begin new metadataTxn
                mdTxnCtx = MetadataManager.INSTANCE.beginTransaction();
                bActiveTxn = true;
                metadataProvider.setMetadataTxnContext(mdTxnCtx);
            }

            //#. add a new dataset with PendingNoOp after deleting the dataset with PendingAddOp
            MetadataManager.INSTANCE.dropDataset(metadataProvider.getMetadataTxnContext(), dataverseName, datasetName);
            dataset.setPendingOp(IMetadataEntity.PENDING_NO_OP);
            MetadataManager.INSTANCE.addDataset(metadataProvider.getMetadataTxnContext(), dataset);
            MetadataManager.INSTANCE.commitTransaction(mdTxnCtx);
        } catch (Exception e) {
            if (bActiveTxn) {
                abort(e, e, mdTxnCtx);
            }

            if (progress == ProgressState.ADDED_PENDINGOP_RECORD_TO_METADATA) {

                //#. execute compensation operations
                //   remove the index in NC
                //   [Notice]
                //   As long as we updated(and committed) metadata, we should remove any effect of the job 
                //   because an exception occurs during runJob.
                mdTxnCtx = MetadataManager.INSTANCE.beginTransaction();
                bActiveTxn = true;
                metadataProvider.setMetadataTxnContext(mdTxnCtx);
                CompiledDatasetDropStatement cds = new CompiledDatasetDropStatement(dataverseName, datasetName);
                try {
                    JobSpecification jobSpec = DatasetOperations.createDropDatasetJobSpec(cds, metadataProvider);
                    MetadataManager.INSTANCE.commitTransaction(mdTxnCtx);
                    bActiveTxn = false;

                    runJob(hcc, jobSpec, true);
                } catch (Exception e2) {
                    e.addSuppressed(e2);
                    if (bActiveTxn) {
                        abort(e, e2, mdTxnCtx);
                    }
                }

                //   remove the record from the metadata.
                mdTxnCtx = MetadataManager.INSTANCE.beginTransaction();
                metadataProvider.setMetadataTxnContext(mdTxnCtx);
                try {
                    MetadataManager.INSTANCE.dropDataset(metadataProvider.getMetadataTxnContext(), dataverseName,
                            datasetName);
                    MetadataManager.INSTANCE.commitTransaction(mdTxnCtx);
                } catch (Exception e2) {
                    e.addSuppressed(e2);
                    abort(e, e2, mdTxnCtx);
                    throw new IllegalStateException("System is inconsistent state: pending dataset(" + dataverseName
                            + "." + datasetName + ") couldn't be removed from the metadata", e);
                }
            }

            throw e;
        } finally {
            releaseWriteLatch();
        }
    }

    private void handleCreateIndexStatement(AqlMetadataProvider metadataProvider, Statement stmt,
            IHyracksClientConnection hcc) throws Exception {

        ProgressState progress = ProgressState.NO_PROGRESS;
        MetadataTransactionContext mdTxnCtx = MetadataManager.INSTANCE.beginTransaction();
        boolean bActiveTxn = true;
        metadataProvider.setMetadataTxnContext(mdTxnCtx);
        acquireWriteLatch();

        String dataverseName = null;
        String datasetName = null;
        String indexName = null;
        JobSpecification spec = null;
        try {
            CreateIndexStatement stmtCreateIndex = (CreateIndexStatement) stmt;
            dataverseName = getActiveDataverseName(stmtCreateIndex.getDataverseName());
            datasetName = stmtCreateIndex.getDatasetName().getValue();

            Dataset ds = MetadataManager.INSTANCE.getDataset(metadataProvider.getMetadataTxnContext(), dataverseName,
                    datasetName);
            if (ds == null) {
                throw new AlgebricksException("There is no dataset with this name " + datasetName + " in dataverse "
                        + dataverseName);
            }

            indexName = stmtCreateIndex.getIndexName().getValue();
            Index idx = MetadataManager.INSTANCE.getIndex(metadataProvider.getMetadataTxnContext(), dataverseName,
                    datasetName, indexName);

            String itemTypeName = ds.getItemTypeName();
            Datatype dt = MetadataManager.INSTANCE.getDatatype(metadataProvider.getMetadataTxnContext(), dataverseName,
                    itemTypeName);
            IAType itemType = dt.getDatatype();
            ARecordType aRecordType = (ARecordType) itemType;
            aRecordType.validateKeyFields(stmtCreateIndex.getFieldExprs(), stmtCreateIndex.getIndexType());

            if (idx != null) {
                if (stmtCreateIndex.getIfNotExists()) {
                    MetadataManager.INSTANCE.commitTransaction(mdTxnCtx);
                    return;
                } else {
                    throw new AlgebricksException("An index with this name " + indexName + " already exists.");
                }
            }

            //#. add a new index with PendingAddOp
            Index index = new Index(dataverseName, datasetName, indexName, stmtCreateIndex.getIndexType(),
                    stmtCreateIndex.getFieldExprs(), stmtCreateIndex.getGramLength(), false,
                    IMetadataEntity.PENDING_ADD_OP);
            MetadataManager.INSTANCE.addIndex(metadataProvider.getMetadataTxnContext(), index);

            //#. prepare to create the index artifact in NC.
            CompiledCreateIndexStatement cis = new CompiledCreateIndexStatement(index.getIndexName(), dataverseName,
                    index.getDatasetName(), index.getKeyFieldNames(), index.getGramLength(), index.getIndexType());
            spec = IndexOperations.buildSecondaryIndexCreationJobSpec(cis, metadataProvider);
            if (spec == null) {
                throw new AsterixException("Failed to create job spec for creating index '"
                        + stmtCreateIndex.getDatasetName() + "." + stmtCreateIndex.getIndexName() + "'");
            }
            MetadataManager.INSTANCE.commitTransaction(mdTxnCtx);
            bActiveTxn = false;
            progress = ProgressState.ADDED_PENDINGOP_RECORD_TO_METADATA;

            //#. create the index artifact in NC.
            runJob(hcc, spec, true);

            mdTxnCtx = MetadataManager.INSTANCE.beginTransaction();
            bActiveTxn = true;
            metadataProvider.setMetadataTxnContext(mdTxnCtx);

            //#. load data into the index in NC.
            cis = new CompiledCreateIndexStatement(index.getIndexName(), dataverseName, index.getDatasetName(),
                    index.getKeyFieldNames(), index.getGramLength(), index.getIndexType());
            spec = IndexOperations.buildSecondaryIndexLoadingJobSpec(cis, metadataProvider);
            MetadataManager.INSTANCE.commitTransaction(mdTxnCtx);
            bActiveTxn = false;

            runJob(hcc, spec, true);

            //#. begin new metadataTxn
            mdTxnCtx = MetadataManager.INSTANCE.beginTransaction();
            bActiveTxn = true;
            metadataProvider.setMetadataTxnContext(mdTxnCtx);

            //#. add another new index with PendingNoOp after deleting the index with PendingAddOp
            MetadataManager.INSTANCE.dropIndex(metadataProvider.getMetadataTxnContext(), dataverseName, datasetName,
                    indexName);
            index.setPendingOp(IMetadataEntity.PENDING_NO_OP);
            MetadataManager.INSTANCE.addIndex(metadataProvider.getMetadataTxnContext(), index);
            MetadataManager.INSTANCE.commitTransaction(mdTxnCtx);

        } catch (Exception e) {
            if (bActiveTxn) {
                abort(e, e, mdTxnCtx);
            }

            if (progress == ProgressState.ADDED_PENDINGOP_RECORD_TO_METADATA) {
                //#. execute compensation operations
                //   remove the index in NC
                mdTxnCtx = MetadataManager.INSTANCE.beginTransaction();
                bActiveTxn = true;
                metadataProvider.setMetadataTxnContext(mdTxnCtx);
                CompiledIndexDropStatement cds = new CompiledIndexDropStatement(dataverseName, datasetName, indexName);
                try {
                    JobSpecification jobSpec = IndexOperations.buildDropSecondaryIndexJobSpec(cds, metadataProvider);
                    MetadataManager.INSTANCE.commitTransaction(mdTxnCtx);
                    bActiveTxn = false;

                    runJob(hcc, jobSpec, true);
                } catch (Exception e2) {
                    e.addSuppressed(e2);
                    if (bActiveTxn) {
                        abort(e, e2, mdTxnCtx);
                    }
                }

                //   remove the record from the metadata.
                mdTxnCtx = MetadataManager.INSTANCE.beginTransaction();
                metadataProvider.setMetadataTxnContext(mdTxnCtx);
                try {
                    MetadataManager.INSTANCE.dropIndex(metadataProvider.getMetadataTxnContext(), dataverseName,
                            datasetName, indexName);
                    MetadataManager.INSTANCE.commitTransaction(mdTxnCtx);
                } catch (Exception e2) {
                    e.addSuppressed(e2);
                    abort(e, e2, mdTxnCtx);
                    throw new IllegalStateException("System is inconsistent state: pending index(" + dataverseName
                            + "." + datasetName + "." + indexName + ") couldn't be removed from the metadata", e);
                }
            }
            throw e;
        } finally {
            releaseWriteLatch();
        }
    }

    private void handleCreateTypeStatement(AqlMetadataProvider metadataProvider, Statement stmt) throws Exception {

        MetadataTransactionContext mdTxnCtx = MetadataManager.INSTANCE.beginTransaction();
        metadataProvider.setMetadataTxnContext(mdTxnCtx);
        acquireWriteLatch();

        try {
            TypeDecl stmtCreateType = (TypeDecl) stmt;
            String dataverseName = getActiveDataverseName(stmtCreateType.getDataverseName());
            String typeName = stmtCreateType.getIdent().getValue();
            Dataverse dv = MetadataManager.INSTANCE.getDataverse(mdTxnCtx, dataverseName);
            if (dv == null) {
                throw new AlgebricksException("Unknown dataverse " + dataverseName);
            }
            Datatype dt = MetadataManager.INSTANCE.getDatatype(mdTxnCtx, dataverseName, typeName);
            if (dt != null) {
                if (!stmtCreateType.getIfNotExists()) {
                    throw new AlgebricksException("A datatype with this name " + typeName + " already exists.");
                }
            } else {
                if (builtinTypeMap.get(typeName) != null) {
                    throw new AlgebricksException("Cannot redefine builtin type " + typeName + ".");
                } else {
                    Map<TypeSignature, IAType> typeMap = TypeTranslator.computeTypes(mdTxnCtx, (TypeDecl) stmt,
                            dataverseName);
                    TypeSignature typeSignature = new TypeSignature(dataverseName, typeName);
                    IAType type = typeMap.get(typeSignature);
                    MetadataManager.INSTANCE.addDatatype(mdTxnCtx, new Datatype(dataverseName, typeName, type, false));
                }
            }
            MetadataManager.INSTANCE.commitTransaction(mdTxnCtx);
        } catch (Exception e) {
            abort(e, e, mdTxnCtx);
            throw e;
        } finally {
            releaseWriteLatch();
        }
    }

    private void handleDataverseDropStatement(AqlMetadataProvider metadataProvider, Statement stmt,
            IHyracksClientConnection hcc) throws Exception {

        ProgressState progress = ProgressState.NO_PROGRESS;
        MetadataTransactionContext mdTxnCtx = MetadataManager.INSTANCE.beginTransaction();
        boolean bActiveTxn = true;
        metadataProvider.setMetadataTxnContext(mdTxnCtx);
        acquireWriteLatch();

        String dataverseName = null;
        List<JobSpecification> jobsToExecute = new ArrayList<JobSpecification>();
        try {
            DataverseDropStatement stmtDelete = (DataverseDropStatement) stmt;
            dataverseName = stmtDelete.getDataverseName().getValue();

            Dataverse dv = MetadataManager.INSTANCE.getDataverse(mdTxnCtx, dataverseName);
            if (dv == null) {
                if (stmtDelete.getIfExists()) {
                    MetadataManager.INSTANCE.commitTransaction(mdTxnCtx);
                    return;
                } else {
                    throw new AlgebricksException("There is no dataverse with this name " + dataverseName + ".");
                }
            }

            //#. prepare jobs which will drop corresponding datasets with indexes. 
            List<Dataset> datasets = MetadataManager.INSTANCE.getDataverseDatasets(mdTxnCtx, dataverseName);
            for (int j = 0; j < datasets.size(); j++) {
                String datasetName = datasets.get(j).getDatasetName();
                DatasetType dsType = datasets.get(j).getDatasetType();
                if (dsType == DatasetType.INTERNAL || dsType == DatasetType.FEED) {

                    List<Index> indexes = MetadataManager.INSTANCE.getDatasetIndexes(mdTxnCtx, dataverseName,
                            datasetName);
                    for (int k = 0; k < indexes.size(); k++) {
                        if (indexes.get(k).isSecondaryIndex()) {
                            CompiledIndexDropStatement cds = new CompiledIndexDropStatement(dataverseName, datasetName,
                                    indexes.get(k).getIndexName());
                            jobsToExecute.add(IndexOperations.buildDropSecondaryIndexJobSpec(cds, metadataProvider));
                        }
                    }

                    CompiledDatasetDropStatement cds = new CompiledDatasetDropStatement(dataverseName, datasetName);
                    jobsToExecute.add(DatasetOperations.createDropDatasetJobSpec(cds, metadataProvider));
                }
            }
            jobsToExecute.add(DataverseOperations.createDropDataverseJobSpec(dv, metadataProvider));

            //#. mark PendingDropOp on the dataverse record by 
            //   first, deleting the dataverse record from the DATAVERSE_DATASET
            //   second, inserting the dataverse record with the PendingDropOp value into the DATAVERSE_DATASET
            MetadataManager.INSTANCE.dropDataverse(mdTxnCtx, dataverseName);
            MetadataManager.INSTANCE.addDataverse(mdTxnCtx, new Dataverse(dataverseName, dv.getDataFormat(),
                    IMetadataEntity.PENDING_DROP_OP));

            MetadataManager.INSTANCE.commitTransaction(mdTxnCtx);
            bActiveTxn = false;
            progress = ProgressState.ADDED_PENDINGOP_RECORD_TO_METADATA;

            for (JobSpecification jobSpec : jobsToExecute) {
                runJob(hcc, jobSpec, true);
            }

            mdTxnCtx = MetadataManager.INSTANCE.beginTransaction();
            bActiveTxn = true;
            metadataProvider.setMetadataTxnContext(mdTxnCtx);

            //#. finally, delete the dataverse.
            MetadataManager.INSTANCE.dropDataverse(mdTxnCtx, dataverseName);
            if (activeDefaultDataverse != null && activeDefaultDataverse.getDataverseName() == dataverseName) {
                activeDefaultDataverse = null;
            }

            MetadataManager.INSTANCE.commitTransaction(mdTxnCtx);
        } catch (Exception e) {
            if (bActiveTxn) {
                abort(e, e, mdTxnCtx);
            }

            if (progress == ProgressState.ADDED_PENDINGOP_RECORD_TO_METADATA) {
                if (activeDefaultDataverse != null && activeDefaultDataverse.getDataverseName() == dataverseName) {
                    activeDefaultDataverse = null;
                }

                //#. execute compensation operations
                //   remove the all indexes in NC
                try {
                    for (JobSpecification jobSpec : jobsToExecute) {
                        runJob(hcc, jobSpec, true);
                    }
                } catch (Exception e2) {
                    //do no throw exception since still the metadata needs to be compensated. 
                    e.addSuppressed(e2);
                }

                //   remove the record from the metadata.
                mdTxnCtx = MetadataManager.INSTANCE.beginTransaction();
                try {
                    MetadataManager.INSTANCE.dropDataverse(mdTxnCtx, dataverseName);
                    MetadataManager.INSTANCE.commitTransaction(mdTxnCtx);
                } catch (Exception e2) {
                    e.addSuppressed(e2);
                    abort(e, e2, mdTxnCtx);
                    throw new IllegalStateException("System is inconsistent state: pending dataverse(" + dataverseName
                            + ") couldn't be removed from the metadata", e);
                }
            }

            throw e;
        } finally {
            releaseWriteLatch();
        }
    }

    private void handleDatasetDropStatement(AqlMetadataProvider metadataProvider, Statement stmt,
            IHyracksClientConnection hcc) throws Exception {

        ProgressState progress = ProgressState.NO_PROGRESS;
        MetadataTransactionContext mdTxnCtx = MetadataManager.INSTANCE.beginTransaction();
        boolean bActiveTxn = true;
        metadataProvider.setMetadataTxnContext(mdTxnCtx);
        acquireWriteLatch();

        String dataverseName = null;
        String datasetName = null;
        List<JobSpecification> jobsToExecute = new ArrayList<JobSpecification>();
        try {
            DropStatement stmtDelete = (DropStatement) stmt;
            dataverseName = getActiveDataverseName(stmtDelete.getDataverseName());
            datasetName = stmtDelete.getDatasetName().getValue();

            Dataset ds = MetadataManager.INSTANCE.getDataset(mdTxnCtx, dataverseName, datasetName);
            if (ds == null) {
                if (stmtDelete.getIfExists()) {
                    MetadataManager.INSTANCE.commitTransaction(mdTxnCtx);
                    return;
                } else {
                    throw new AlgebricksException("There is no dataset with this name " + datasetName
                            + " in dataverse " + dataverseName + ".");
                }
            }

            if (ds.getDatasetType() == DatasetType.INTERNAL || ds.getDatasetType() == DatasetType.FEED) {

                //#. prepare jobs to drop the datatset and the indexes in NC
                List<Index> indexes = MetadataManager.INSTANCE.getDatasetIndexes(mdTxnCtx, dataverseName, datasetName);
                for (int j = 0; j < indexes.size(); j++) {
                    if (indexes.get(j).isSecondaryIndex()) {
                        CompiledIndexDropStatement cds = new CompiledIndexDropStatement(dataverseName, datasetName,
                                indexes.get(j).getIndexName());
                        jobsToExecute.add(IndexOperations.buildDropSecondaryIndexJobSpec(cds, metadataProvider));
                    }
                }
                CompiledDatasetDropStatement cds = new CompiledDatasetDropStatement(dataverseName, datasetName);
                jobsToExecute.add(DatasetOperations.createDropDatasetJobSpec(cds, metadataProvider));

                //#. mark the existing dataset as PendingDropOp
                MetadataManager.INSTANCE.dropDataset(mdTxnCtx, dataverseName, datasetName);
                MetadataManager.INSTANCE.addDataset(
                        mdTxnCtx,
                        new Dataset(dataverseName, datasetName, ds.getItemTypeName(), ds.getDatasetDetails(), ds
                                .getHints(), ds.getDatasetType(), ds.getDatasetId(), IMetadataEntity.PENDING_DROP_OP));

                MetadataManager.INSTANCE.commitTransaction(mdTxnCtx);
                bActiveTxn = false;
                progress = ProgressState.ADDED_PENDINGOP_RECORD_TO_METADATA;

                //#. run the jobs
                for (JobSpecification jobSpec : jobsToExecute) {
                    runJob(hcc, jobSpec, true);
                }

                mdTxnCtx = MetadataManager.INSTANCE.beginTransaction();
                bActiveTxn = true;
                metadataProvider.setMetadataTxnContext(mdTxnCtx);
            }

            //#. finally, delete the dataset.
            MetadataManager.INSTANCE.dropDataset(mdTxnCtx, dataverseName, datasetName);

            MetadataManager.INSTANCE.commitTransaction(mdTxnCtx);
        } catch (Exception e) {
            if (bActiveTxn) {
                abort(e, e, mdTxnCtx);
            }

            if (progress == ProgressState.ADDED_PENDINGOP_RECORD_TO_METADATA) {
                //#. execute compensation operations
                //   remove the all indexes in NC
                try {
                    for (JobSpecification jobSpec : jobsToExecute) {
                        runJob(hcc, jobSpec, true);
                    }
                } catch (Exception e2) {
                    //do no throw exception since still the metadata needs to be compensated. 
                    e.addSuppressed(e2);
                }

                //   remove the record from the metadata.
                mdTxnCtx = MetadataManager.INSTANCE.beginTransaction();
                metadataProvider.setMetadataTxnContext(mdTxnCtx);
                try {
                    MetadataManager.INSTANCE.dropDataset(metadataProvider.getMetadataTxnContext(), dataverseName,
                            datasetName);
                    MetadataManager.INSTANCE.commitTransaction(mdTxnCtx);
                } catch (Exception e2) {
                    e.addSuppressed(e2);
                    abort(e, e2, mdTxnCtx);
                    throw new IllegalStateException("System is inconsistent state: pending dataset(" + dataverseName
                            + "." + datasetName + ") couldn't be removed from the metadata", e);
                }
            }

            throw e;
        } finally {
            releaseWriteLatch();
        }
    }

    private void handleIndexDropStatement(AqlMetadataProvider metadataProvider, Statement stmt,
            IHyracksClientConnection hcc) throws Exception {

        ProgressState progress = ProgressState.NO_PROGRESS;
        MetadataTransactionContext mdTxnCtx = MetadataManager.INSTANCE.beginTransaction();
        boolean bActiveTxn = true;
        metadataProvider.setMetadataTxnContext(mdTxnCtx);
        acquireWriteLatch();

        String dataverseName = null;
        String datasetName = null;
        String indexName = null;
        List<JobSpecification> jobsToExecute = new ArrayList<JobSpecification>();
        try {
            IndexDropStatement stmtIndexDrop = (IndexDropStatement) stmt;
            datasetName = stmtIndexDrop.getDatasetName().getValue();
            dataverseName = getActiveDataverseName(stmtIndexDrop.getDataverseName());

            Dataset ds = MetadataManager.INSTANCE.getDataset(mdTxnCtx, dataverseName, datasetName);
            if (ds == null) {
                throw new AlgebricksException("There is no dataset with this name " + datasetName + " in dataverse "
                        + dataverseName);
            }

            if (ds.getDatasetType() == DatasetType.INTERNAL || ds.getDatasetType() == DatasetType.FEED) {
                indexName = stmtIndexDrop.getIndexName().getValue();
                Index index = MetadataManager.INSTANCE.getIndex(mdTxnCtx, dataverseName, datasetName, indexName);
                if (index == null) {
                    if (stmtIndexDrop.getIfExists()) {
                        MetadataManager.INSTANCE.commitTransaction(mdTxnCtx);
                        return;
                    } else {
                        throw new AlgebricksException("There is no index with this name " + indexName + ".");
                    }
                }
                //#. prepare a job to drop the index in NC.
                CompiledIndexDropStatement cds = new CompiledIndexDropStatement(dataverseName, datasetName, indexName);
                jobsToExecute.add(IndexOperations.buildDropSecondaryIndexJobSpec(cds, metadataProvider));

                //#. mark PendingDropOp on the existing index
                MetadataManager.INSTANCE.dropIndex(mdTxnCtx, dataverseName, datasetName, indexName);
                MetadataManager.INSTANCE.addIndex(mdTxnCtx,
                        new Index(dataverseName, datasetName, indexName, index.getIndexType(),
                                index.getKeyFieldNames(), index.isPrimaryIndex(), IMetadataEntity.PENDING_DROP_OP));

                //#. commit the existing transaction before calling runJob. 
                MetadataManager.INSTANCE.commitTransaction(mdTxnCtx);
                bActiveTxn = false;
                progress = ProgressState.ADDED_PENDINGOP_RECORD_TO_METADATA;

                for (JobSpecification jobSpec : jobsToExecute) {
                    runJob(hcc, jobSpec, true);
                }

                //#. begin a new transaction
                mdTxnCtx = MetadataManager.INSTANCE.beginTransaction();
                bActiveTxn = true;
                metadataProvider.setMetadataTxnContext(mdTxnCtx);

                //#. finally, delete the existing index
                MetadataManager.INSTANCE.dropIndex(mdTxnCtx, dataverseName, datasetName, indexName);
            } else {
                throw new AlgebricksException(datasetName
                        + " is an external dataset. Indexes are not maintained for external datasets.");
            }
            MetadataManager.INSTANCE.commitTransaction(mdTxnCtx);

        } catch (Exception e) {
            if (bActiveTxn) {
                abort(e, e, mdTxnCtx);
            }

            if (progress == ProgressState.ADDED_PENDINGOP_RECORD_TO_METADATA) {
                //#. execute compensation operations
                //   remove the all indexes in NC
                try {
                    for (JobSpecification jobSpec : jobsToExecute) {
                        runJob(hcc, jobSpec, true);
                    }
                } catch (Exception e2) {
                    //do no throw exception since still the metadata needs to be compensated.
                    e.addSuppressed(e2);
                }

                //   remove the record from the metadata.
                mdTxnCtx = MetadataManager.INSTANCE.beginTransaction();
                metadataProvider.setMetadataTxnContext(mdTxnCtx);
                try {
                    MetadataManager.INSTANCE.dropIndex(metadataProvider.getMetadataTxnContext(), dataverseName,
                            datasetName, indexName);
                    MetadataManager.INSTANCE.commitTransaction(mdTxnCtx);
                } catch (Exception e2) {
                    e.addSuppressed(e2);
                    abort(e, e2, mdTxnCtx);
                    throw new IllegalStateException("System is inconsistent state: pending index(" + dataverseName
                            + "." + datasetName + "." + indexName + ") couldn't be removed from the metadata", e);
                }
            }

            throw e;

        } finally {
            releaseWriteLatch();
        }
    }

    private void handleTypeDropStatement(AqlMetadataProvider metadataProvider, Statement stmt) throws Exception {

        MetadataTransactionContext mdTxnCtx = MetadataManager.INSTANCE.beginTransaction();
        metadataProvider.setMetadataTxnContext(mdTxnCtx);
        acquireWriteLatch();

        try {
            TypeDropStatement stmtTypeDrop = (TypeDropStatement) stmt;
            String dataverseName = getActiveDataverseName(stmtTypeDrop.getDataverseName());
            String typeName = stmtTypeDrop.getTypeName().getValue();
            Datatype dt = MetadataManager.INSTANCE.getDatatype(mdTxnCtx, dataverseName, typeName);
            if (dt == null) {
                if (!stmtTypeDrop.getIfExists())
                    throw new AlgebricksException("There is no datatype with this name " + typeName + ".");
            } else {
                MetadataManager.INSTANCE.dropDatatype(mdTxnCtx, dataverseName, typeName);
            }
            MetadataManager.INSTANCE.commitTransaction(mdTxnCtx);
        } catch (Exception e) {
            abort(e, e, mdTxnCtx);
            throw e;
        } finally {
            releaseWriteLatch();
        }
    }

    private void handleNodegroupDropStatement(AqlMetadataProvider metadataProvider, Statement stmt) throws Exception {

        MetadataTransactionContext mdTxnCtx = MetadataManager.INSTANCE.beginTransaction();
        metadataProvider.setMetadataTxnContext(mdTxnCtx);
        acquireWriteLatch();

        try {
            NodeGroupDropStatement stmtDelete = (NodeGroupDropStatement) stmt;
            String nodegroupName = stmtDelete.getNodeGroupName().getValue();
            NodeGroup ng = MetadataManager.INSTANCE.getNodegroup(mdTxnCtx, nodegroupName);
            if (ng == null) {
                if (!stmtDelete.getIfExists())
                    throw new AlgebricksException("There is no nodegroup with this name " + nodegroupName + ".");
            } else {
                MetadataManager.INSTANCE.dropNodegroup(mdTxnCtx, nodegroupName);
            }

            MetadataManager.INSTANCE.commitTransaction(mdTxnCtx);
        } catch (Exception e) {
            abort(e, e, mdTxnCtx);
            throw e;
        } finally {
            releaseWriteLatch();
        }
    }

    private void handleCreateFunctionStatement(AqlMetadataProvider metadataProvider, Statement stmt) throws Exception {
        MetadataTransactionContext mdTxnCtx = MetadataManager.INSTANCE.beginTransaction();
        metadataProvider.setMetadataTxnContext(mdTxnCtx);
        acquireWriteLatch();

        try {
            CreateFunctionStatement cfs = (CreateFunctionStatement) stmt;
            String dataverse = getActiveDataverseName(cfs.getSignature().getNamespace());
            Dataverse dv = MetadataManager.INSTANCE.getDataverse(mdTxnCtx, dataverse);
            if (dv == null) {
                throw new AlgebricksException("There is no dataverse with this name " + dataverse + ".");
            }
            Function function = new Function(dataverse, cfs.getaAterixFunction().getName(), cfs.getaAterixFunction()
                    .getArity(), cfs.getParamList(), Function.RETURNTYPE_VOID, cfs.getFunctionBody(),
                    Function.LANGUAGE_AQL, FunctionKind.SCALAR.toString());
            MetadataManager.INSTANCE.addFunction(mdTxnCtx, function);

            MetadataManager.INSTANCE.commitTransaction(mdTxnCtx);
        } catch (Exception e) {
            abort(e, e, mdTxnCtx);
            throw e;
        } finally {
            releaseWriteLatch();
        }
    }

    private void handleFunctionDropStatement(AqlMetadataProvider metadataProvider, Statement stmt) throws Exception {
        MetadataTransactionContext mdTxnCtx = MetadataManager.INSTANCE.beginTransaction();
        metadataProvider.setMetadataTxnContext(mdTxnCtx);
        acquireWriteLatch();

        try {
            FunctionDropStatement stmtDropFunction = (FunctionDropStatement) stmt;
            FunctionSignature signature = stmtDropFunction.getFunctionSignature();
            Function function = MetadataManager.INSTANCE.getFunction(mdTxnCtx, signature);
            if (function == null) {
                if (!stmtDropFunction.getIfExists())
                    throw new AlgebricksException("Unknonw function " + signature);
            } else {
                MetadataManager.INSTANCE.dropFunction(mdTxnCtx, signature);
            }
            MetadataManager.INSTANCE.commitTransaction(mdTxnCtx);
        } catch (Exception e) {
            abort(e, e, mdTxnCtx);
            throw e;
        } finally {
            releaseWriteLatch();
        }
    }

    private void handleLoadFromFileStatement(AqlMetadataProvider metadataProvider, Statement stmt,
            IHyracksClientConnection hcc) throws Exception {

        MetadataTransactionContext mdTxnCtx = MetadataManager.INSTANCE.beginTransaction();
        boolean bActiveTxn = true;
        metadataProvider.setMetadataTxnContext(mdTxnCtx);
        acquireReadLatch();
        List<JobSpecification> jobsToExecute = new ArrayList<JobSpecification>();
        try {
            LoadFromFileStatement loadStmt = (LoadFromFileStatement) stmt;
            String dataverseName = getActiveDataverseName(loadStmt.getDataverseName());
            CompiledLoadFromFileStatement cls = new CompiledLoadFromFileStatement(dataverseName, loadStmt
                    .getDatasetName().getValue(), loadStmt.getAdapter(), loadStmt.getProperties(),
                    loadStmt.dataIsAlreadySorted());

            IDataFormat format = getDataFormat(metadataProvider.getMetadataTxnContext(), dataverseName);
            Job job = DatasetOperations.createLoadDatasetJobSpec(metadataProvider, cls, format);
            jobsToExecute.add(job.getJobSpec());
            // Also load the dataset's secondary indexes.
            List<Index> datasetIndexes = MetadataManager.INSTANCE.getDatasetIndexes(mdTxnCtx, dataverseName, loadStmt
                    .getDatasetName().getValue());
            for (Index index : datasetIndexes) {
                if (!index.isSecondaryIndex()) {
                    continue;
                }
                // Create CompiledCreateIndexStatement from metadata entity 'index'.
                CompiledCreateIndexStatement cis = new CompiledCreateIndexStatement(index.getIndexName(),
                        dataverseName, index.getDatasetName(), index.getKeyFieldNames(), index.getGramLength(),
                        index.getIndexType());
                jobsToExecute.add(IndexOperations.buildSecondaryIndexLoadingJobSpec(cis, metadataProvider));
            }
            MetadataManager.INSTANCE.commitTransaction(mdTxnCtx);
            bActiveTxn = false;

            for (JobSpecification jobspec : jobsToExecute) {
                runJob(hcc, jobspec, true);
            }
        } catch (Exception e) {
            if (bActiveTxn) {
                abort(e, e, mdTxnCtx);
            }

            throw e;
        } finally {
            releaseReadLatch();
        }
    }

    private void handleWriteFromQueryResultStatement(AqlMetadataProvider metadataProvider, Statement stmt,
            IHyracksClientConnection hcc) throws Exception {
        MetadataTransactionContext mdTxnCtx = MetadataManager.INSTANCE.beginTransaction();
        boolean bActiveTxn = true;
        metadataProvider.setMetadataTxnContext(mdTxnCtx);
        acquireReadLatch();

        try {
            metadataProvider.setWriteTransaction(true);
            WriteFromQueryResultStatement st1 = (WriteFromQueryResultStatement) stmt;
            String dataverseName = getActiveDataverseName(st1.getDataverseName());
            CompiledWriteFromQueryResultStatement clfrqs = new CompiledWriteFromQueryResultStatement(dataverseName, st1
                    .getDatasetName().getValue(), st1.getQuery(), st1.getVarCounter());

            JobSpecification compiled = rewriteCompileQuery(metadataProvider, clfrqs.getQuery(), clfrqs);
            MetadataManager.INSTANCE.commitTransaction(mdTxnCtx);
            bActiveTxn = false;
            if (compiled != null) {
                runJob(hcc, compiled, true);
            }
        } catch (Exception e) {
            if (bActiveTxn) {
                abort(e, e, mdTxnCtx);
            }
            throw e;
        } finally {
            releaseReadLatch();
        }
    }

    private void handleInsertStatement(AqlMetadataProvider metadataProvider, Statement stmt,
            IHyracksClientConnection hcc) throws Exception {

        MetadataTransactionContext mdTxnCtx = MetadataManager.INSTANCE.beginTransaction();
        boolean bActiveTxn = true;
        metadataProvider.setMetadataTxnContext(mdTxnCtx);
        acquireReadLatch();

        try {
            metadataProvider.setWriteTransaction(true);
            InsertStatement stmtInsert = (InsertStatement) stmt;
            String dataverseName = getActiveDataverseName(stmtInsert.getDataverseName());
            CompiledInsertStatement clfrqs = new CompiledInsertStatement(dataverseName, stmtInsert.getDatasetName()
                    .getValue(), stmtInsert.getQuery(), stmtInsert.getVarCounter());
            JobSpecification compiled = rewriteCompileQuery(metadataProvider, clfrqs.getQuery(), clfrqs);

            MetadataManager.INSTANCE.commitTransaction(mdTxnCtx);
            bActiveTxn = false;

            if (compiled != null) {
                runJob(hcc, compiled, true);
            }

        } catch (Exception e) {
            if (bActiveTxn) {
                abort(e, e, mdTxnCtx);
            }
            throw e;
        } finally {
            releaseReadLatch();
        }
    }

    private void handleDeleteStatement(AqlMetadataProvider metadataProvider, Statement stmt,
            IHyracksClientConnection hcc) throws Exception {

        MetadataTransactionContext mdTxnCtx = MetadataManager.INSTANCE.beginTransaction();
        boolean bActiveTxn = true;
        metadataProvider.setMetadataTxnContext(mdTxnCtx);
        acquireReadLatch();

        try {
            metadataProvider.setWriteTransaction(true);
            DeleteStatement stmtDelete = (DeleteStatement) stmt;
            String dataverseName = getActiveDataverseName(stmtDelete.getDataverseName());
            CompiledDeleteStatement clfrqs = new CompiledDeleteStatement(stmtDelete.getVariableExpr(), dataverseName,
                    stmtDelete.getDatasetName().getValue(), stmtDelete.getCondition(), stmtDelete.getVarCounter(),
                    metadataProvider);
            JobSpecification compiled = rewriteCompileQuery(metadataProvider, clfrqs.getQuery(), clfrqs);

            MetadataManager.INSTANCE.commitTransaction(mdTxnCtx);
            bActiveTxn = false;

            if (compiled != null) {
                runJob(hcc, compiled, true);
            }

        } catch (Exception e) {
            if (bActiveTxn) {
                abort(e, e, mdTxnCtx);
            }
            throw e;
        } finally {
            releaseReadLatch();
        }
    }

    private JobSpecification rewriteCompileQuery(AqlMetadataProvider metadataProvider, Query query,
            ICompiledDmlStatement stmt) throws AsterixException, RemoteException, AlgebricksException, JSONException,
            ACIDException {

        // Query Rewriting (happens under the same ongoing metadata transaction)
        Pair<Query, Integer> reWrittenQuery = APIFramework.reWriteQuery(declaredFunctions, metadataProvider, query,
                sessionConfig, out, pdf);

        // Query Compilation (happens under the same ongoing metadata
        // transaction)
        JobSpecification spec = APIFramework.compileQuery(declaredFunctions, metadataProvider, query,
                reWrittenQuery.second, stmt == null ? null : stmt.getDatasetName(), sessionConfig, out, pdf, stmt);

        return spec;

    }

    private void handleBeginFeedStatement(AqlMetadataProvider metadataProvider, Statement stmt,
            IHyracksClientConnection hcc) throws Exception {

        MetadataTransactionContext mdTxnCtx = MetadataManager.INSTANCE.beginTransaction();
        boolean bActiveTxn = true;
        metadataProvider.setMetadataTxnContext(mdTxnCtx);
        acquireReadLatch();

        try {
            BeginFeedStatement bfs = (BeginFeedStatement) stmt;
            String dataverseName = getActiveDataverseName(bfs.getDataverseName());

            CompiledBeginFeedStatement cbfs = new CompiledBeginFeedStatement(dataverseName, bfs.getDatasetName()
                    .getValue(), bfs.getQuery(), bfs.getVarCounter());

            Dataset dataset;
            dataset = MetadataManager.INSTANCE.getDataset(metadataProvider.getMetadataTxnContext(), dataverseName, bfs
                    .getDatasetName().getValue());
            if (dataset == null) {
                throw new AsterixException("Unknown dataset :" + bfs.getDatasetName().getValue());
            }
            IDatasetDetails datasetDetails = dataset.getDatasetDetails();
            if (datasetDetails.getDatasetType() != DatasetType.FEED) {
                throw new IllegalArgumentException("Dataset " + bfs.getDatasetName().getValue()
                        + " is not a feed dataset");
            }
            bfs.initialize(metadataProvider.getMetadataTxnContext(), dataset);
            cbfs.setQuery(bfs.getQuery());
            metadataProvider.getConfig().put(FunctionUtils.IMPORT_PRIVATE_FUNCTIONS, "" + Boolean.TRUE);

            JobSpecification compiled = rewriteCompileQuery(metadataProvider, bfs.getQuery(), cbfs);

            MetadataManager.INSTANCE.commitTransaction(mdTxnCtx);
            bActiveTxn = false;

            if (compiled != null) {
                runJob(hcc, compiled, true);
            }

        } catch (Exception e) {
            if (bActiveTxn) {
                abort(e, e, mdTxnCtx);
            }
            throw e;
        } finally {
            releaseReadLatch();
        }
    }

    private void handleControlFeedStatement(AqlMetadataProvider metadataProvider, Statement stmt,
            IHyracksClientConnection hcc) throws Exception {
        MetadataTransactionContext mdTxnCtx = MetadataManager.INSTANCE.beginTransaction();
        boolean bActiveTxn = true;
        metadataProvider.setMetadataTxnContext(mdTxnCtx);
        acquireReadLatch();

        try {
            ControlFeedStatement cfs = (ControlFeedStatement) stmt;
            String dataverseName = getActiveDataverseName(cfs.getDataverseName());
            CompiledControlFeedStatement clcfs = new CompiledControlFeedStatement(cfs.getOperationType(),
                    dataverseName, cfs.getDatasetName().getValue(), cfs.getAlterAdapterConfParams());
            JobSpecification jobSpec = FeedOperations.buildControlFeedJobSpec(clcfs, metadataProvider);

            MetadataManager.INSTANCE.commitTransaction(mdTxnCtx);
            bActiveTxn = false;

            runJob(hcc, jobSpec, true);

        } catch (Exception e) {
            if (bActiveTxn) {
                abort(e, e, mdTxnCtx);
            }
            throw e;
        } finally {
            releaseReadLatch();
        }
    }

    private QueryResult handleQuery(AqlMetadataProvider metadataProvider, Query query, IHyracksClientConnection hcc,
            IHyracksDataset hdc, boolean asyncResults) throws Exception {

        MetadataTransactionContext mdTxnCtx = MetadataManager.INSTANCE.beginTransaction();
        boolean bActiveTxn = true;
        metadataProvider.setMetadataTxnContext(mdTxnCtx);
        acquireReadLatch();

        try {
            JobSpecification compiled = rewriteCompileQuery(metadataProvider, query, null);

            QueryResult queryResult = new QueryResult(query, metadataProvider.getResultSetId());
            MetadataManager.INSTANCE.commitTransaction(mdTxnCtx);
            bActiveTxn = false;

            if (compiled != null) {
                GlobalConfig.ASTERIX_LOGGER.info(compiled.toJSON().toString(1));
                JobId jobId = runJob(hcc, compiled, false);

                JSONObject response = new JSONObject();
                if (asyncResults) {
                    JSONArray handle = new JSONArray();
                    handle.put(jobId.getId());
                    handle.put(metadataProvider.getResultSetId().getId());
                    response.put("handle", handle);
                    out.print(response);
                    out.flush();
                } else {
                    if (pdf == DisplayFormat.HTML) {
                        out.println("<pre>");
                    }

                    ByteBuffer buffer = ByteBuffer.allocate(ResultReader.FRAME_SIZE);
                    ResultReader resultReader = new ResultReader(hcc, hdc);
                    resultReader.open(jobId, metadataProvider.getResultSetId());
                    buffer.clear();

                    while (resultReader.read(buffer) > 0) {
                        response.put("results",
                                ResultUtils.getJSONFromBuffer(buffer, resultReader.getFrameTupleAccessor()));
                        buffer.clear();
                        switch (pdf) {
                            case HTML:
                                ResultUtils.prettyPrintHTML(out, response);
                                break;
                            case TEXT:
                            case JSON:
                                out.print(response);
                                break;
                        }
                        out.flush();
                    }
<<<<<<< HEAD

                    if (pdf == DisplayFormat.HTML) {
=======
                    response.put("results", results);
                }
                switch (pdf) {
                    case HTML:
                        out.println("<h4>Results:</h4>");
                        out.println("<pre>");
                        ResultUtils.prettyPrintHTML(out, response);
>>>>>>> 2c0d3529
                        out.println("</pre>");
                    }

                }
                hcc.waitForCompletion(jobId);
            }

            return queryResult;
        } catch (Exception e) {
            e.printStackTrace();
            if (bActiveTxn) {
                abort(e, e, mdTxnCtx);
            }
            throw e;
        } finally {
            releaseReadLatch();
        }
    }

    private void handleCreateNodeGroupStatement(AqlMetadataProvider metadataProvider, Statement stmt) throws Exception {

        MetadataTransactionContext mdTxnCtx = MetadataManager.INSTANCE.beginTransaction();
        metadataProvider.setMetadataTxnContext(mdTxnCtx);
        acquireWriteLatch();

        try {
            NodegroupDecl stmtCreateNodegroup = (NodegroupDecl) stmt;
            String ngName = stmtCreateNodegroup.getNodegroupName().getValue();
            NodeGroup ng = MetadataManager.INSTANCE.getNodegroup(mdTxnCtx, ngName);
            if (ng != null) {
                if (!stmtCreateNodegroup.getIfNotExists())
                    throw new AlgebricksException("A nodegroup with this name " + ngName + " already exists.");
            } else {
                List<Identifier> ncIdentifiers = stmtCreateNodegroup.getNodeControllerNames();
                List<String> ncNames = new ArrayList<String>(ncIdentifiers.size());
                for (Identifier id : ncIdentifiers) {
                    ncNames.add(id.getValue());
                }
                MetadataManager.INSTANCE.addNodegroup(mdTxnCtx, new NodeGroup(ngName, ncNames));
            }
            MetadataManager.INSTANCE.commitTransaction(mdTxnCtx);
        } catch (Exception e) {
            abort(e, e, mdTxnCtx);
            throw e;
        } finally {
            releaseWriteLatch();
        }
    }

    private JobId runJob(IHyracksClientConnection hcc, JobSpecification spec, boolean waitForCompletion)
            throws Exception {
        JobId[] jobIds = executeJobArray(hcc, new Job[] { new Job(spec) }, out, pdf, waitForCompletion);
        return jobIds[0];
    }

    public JobId[] executeJobArray(IHyracksClientConnection hcc, Job[] jobs, PrintWriter out, DisplayFormat pdf,
            boolean waitForCompletion) throws Exception {
        JobId[] startedJobIds = new JobId[jobs.length];
        for (int i = 0; i < jobs.length; i++) {
            JobSpecification spec = jobs[i].getJobSpec();
            spec.setMaxReattempts(0);
            JobId jobId = hcc.startJob(spec);
            startedJobIds[i] = jobId;
            if (waitForCompletion) {
                hcc.waitForCompletion(jobId);
            }
        }
        return startedJobIds;
    }

    private static IDataFormat getDataFormat(MetadataTransactionContext mdTxnCtx, String dataverseName)
            throws AsterixException {
        Dataverse dataverse = MetadataManager.INSTANCE.getDataverse(mdTxnCtx, dataverseName);
        IDataFormat format;
        try {
            format = (IDataFormat) Class.forName(dataverse.getDataFormat()).newInstance();
        } catch (Exception e) {
            throw new AsterixException(e);
        }
        return format;
    }

    private String getActiveDataverseName(String dataverse) throws AlgebricksException {
        if (dataverse != null) {
            return dataverse;
        }
        if (activeDefaultDataverse != null) {
            return activeDefaultDataverse.getDataverseName();
        }
        throw new AlgebricksException("dataverse not specified");
    }

    private String getActiveDataverseName(Identifier dataverse) throws AlgebricksException {
        return getActiveDataverseName(dataverse != null ? dataverse.getValue() : null);
    }

    private void acquireWriteLatch() {
        MetadataManager.INSTANCE.acquireWriteLatch();
    }

    private void releaseWriteLatch() {
        MetadataManager.INSTANCE.releaseWriteLatch();
    }

    private void acquireReadLatch() {
        MetadataManager.INSTANCE.acquireReadLatch();
    }

    private void releaseReadLatch() {
        MetadataManager.INSTANCE.releaseReadLatch();
    }

    private void abort(Exception rootE, Exception parentE, MetadataTransactionContext mdTxnCtx) {
        try {
            MetadataManager.INSTANCE.abortTransaction(mdTxnCtx);
        } catch (Exception e2) {
            parentE.addSuppressed(e2);
            throw new IllegalStateException(rootE);
        }
    }
}<|MERGE_RESOLUTION|>--- conflicted
+++ resolved
@@ -1400,6 +1400,7 @@
                     out.flush();
                 } else {
                     if (pdf == DisplayFormat.HTML) {
+                        out.println("<h4>Results:</h4>");
                         out.println("<pre>");
                     }
 
@@ -1423,18 +1424,7 @@
                         }
                         out.flush();
                     }
-<<<<<<< HEAD
-
                     if (pdf == DisplayFormat.HTML) {
-=======
-                    response.put("results", results);
-                }
-                switch (pdf) {
-                    case HTML:
-                        out.println("<h4>Results:</h4>");
-                        out.println("<pre>");
-                        ResultUtils.prettyPrintHTML(out, response);
->>>>>>> 2c0d3529
                         out.println("</pre>");
                     }
 
