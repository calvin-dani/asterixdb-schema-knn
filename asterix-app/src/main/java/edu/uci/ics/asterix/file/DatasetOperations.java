/*
 * Copyright 2009-2011 by The Regents of the University of California
 * Licensed under the Apache License, Version 2.0 (the "License");
 * you may not use this file except in compliance with the License.
 * you may obtain a copy of the License from
 * 
 *     http://www.apache.org/licenses/LICENSE-2.0
 * 
 * Unless required by applicable law or agreed to in writing, software
 * distributed under the License is distributed on an "AS IS" BASIS,
 * WITHOUT WARRANTIES OR CONDITIONS OF ANY KIND, either express or implied.
 * See the License for the specific language governing permissions and
 * limitations under the License.
 */
package edu.uci.ics.asterix.file;

import java.io.File;
import java.rmi.RemoteException;
import java.util.List;
import java.util.logging.Logger;

import edu.uci.ics.asterix.api.common.Job;
import edu.uci.ics.asterix.common.config.DatasetConfig.DatasetType;
import edu.uci.ics.asterix.common.config.GlobalConfig;
import edu.uci.ics.asterix.common.config.OptimizationConfUtil;
import edu.uci.ics.asterix.common.context.AsterixRuntimeComponentsProvider;
import edu.uci.ics.asterix.common.exceptions.AsterixException;
import edu.uci.ics.asterix.formats.base.IDataFormat;
import edu.uci.ics.asterix.metadata.MetadataManager;
import edu.uci.ics.asterix.metadata.MetadataTransactionContext;
import edu.uci.ics.asterix.metadata.declared.AqlMetadataProvider;
import edu.uci.ics.asterix.metadata.entities.Dataset;
import edu.uci.ics.asterix.metadata.entities.Dataverse;
import edu.uci.ics.asterix.metadata.entities.ExternalDatasetDetails;
import edu.uci.ics.asterix.metadata.entities.Index;
import edu.uci.ics.asterix.metadata.utils.DatasetUtils;
import edu.uci.ics.asterix.om.types.ARecordType;
import edu.uci.ics.asterix.om.types.IAType;
import edu.uci.ics.asterix.runtime.job.listener.JobEventListenerFactory;
import edu.uci.ics.asterix.transaction.management.exception.ACIDException;
<<<<<<< HEAD
import edu.uci.ics.asterix.transaction.management.service.transaction.JobIdFactory;
import edu.uci.ics.asterix.translator.DmlTranslator.CompiledLoadFromFileStatement;
=======
import edu.uci.ics.asterix.translator.CompiledStatements.CompiledDatasetDropStatement;
import edu.uci.ics.asterix.translator.CompiledStatements.CompiledLoadFromFileStatement;
>>>>>>> 58cf330f
import edu.uci.ics.hyracks.algebricks.common.constraints.AlgebricksPartitionConstraint;
import edu.uci.ics.hyracks.algebricks.common.constraints.AlgebricksPartitionConstraintHelper;
import edu.uci.ics.hyracks.algebricks.common.exceptions.AlgebricksException;
import edu.uci.ics.hyracks.algebricks.common.utils.Pair;
import edu.uci.ics.hyracks.algebricks.common.utils.Triple;
import edu.uci.ics.hyracks.algebricks.core.algebra.expressions.LogicalExpressionJobGenToExpressionRuntimeProviderAdapter;
import edu.uci.ics.hyracks.algebricks.core.algebra.expressions.ScalarFunctionCallExpression;
import edu.uci.ics.hyracks.algebricks.core.jobgen.impl.ConnectorPolicyAssignmentPolicy;
import edu.uci.ics.hyracks.algebricks.core.rewriter.base.PhysicalOptimizationConfig;
import edu.uci.ics.hyracks.algebricks.runtime.base.ICopyEvaluatorFactory;
import edu.uci.ics.hyracks.algebricks.runtime.base.IPushRuntimeFactory;
import edu.uci.ics.hyracks.algebricks.runtime.base.IScalarEvaluatorFactory;
import edu.uci.ics.hyracks.algebricks.runtime.operators.meta.AlgebricksMetaOperatorDescriptor;
import edu.uci.ics.hyracks.algebricks.runtime.operators.std.AssignRuntimeFactory;
import edu.uci.ics.hyracks.api.dataflow.IConnectorDescriptor;
import edu.uci.ics.hyracks.api.dataflow.IOperatorDescriptor;
import edu.uci.ics.hyracks.api.dataflow.value.IBinaryComparatorFactory;
import edu.uci.ics.hyracks.api.dataflow.value.IBinaryHashFunctionFactory;
import edu.uci.ics.hyracks.api.dataflow.value.ISerializerDeserializer;
import edu.uci.ics.hyracks.api.dataflow.value.ITypeTraits;
import edu.uci.ics.hyracks.api.dataflow.value.RecordDescriptor;
import edu.uci.ics.hyracks.api.exceptions.HyracksDataException;
import edu.uci.ics.hyracks.api.job.JobSpecification;
import edu.uci.ics.hyracks.dataflow.common.data.partition.FieldHashPartitionComputerFactory;
import edu.uci.ics.hyracks.dataflow.std.connectors.MToNPartitioningConnectorDescriptor;
import edu.uci.ics.hyracks.dataflow.std.connectors.MToNPartitioningMergingConnectorDescriptor;
import edu.uci.ics.hyracks.dataflow.std.connectors.OneToOneConnectorDescriptor;
import edu.uci.ics.hyracks.dataflow.std.file.FileSplit;
import edu.uci.ics.hyracks.dataflow.std.file.IFileSplitProvider;
import edu.uci.ics.hyracks.dataflow.std.sort.ExternalSortOperatorDescriptor;
import edu.uci.ics.hyracks.storage.am.common.api.IPrimitiveValueProviderFactory;
import edu.uci.ics.hyracks.storage.am.common.dataflow.IIndexDataflowHelperFactory;
import edu.uci.ics.hyracks.storage.am.common.dataflow.IndexDropOperatorDescriptor;
import edu.uci.ics.hyracks.storage.am.common.dataflow.TreeIndexBulkLoadOperatorDescriptor;
import edu.uci.ics.hyracks.storage.am.common.dataflow.TreeIndexCreateOperatorDescriptor;
import edu.uci.ics.hyracks.storage.am.common.impls.NoOpOperationCallbackFactory;
import edu.uci.ics.hyracks.storage.am.lsm.btree.dataflow.LSMBTreeDataflowHelperFactory;
import edu.uci.ics.hyracks.storage.am.lsm.invertedindex.dataflow.LSMInvertedIndexDataflowHelperFactory;
import edu.uci.ics.hyracks.storage.am.lsm.rtree.dataflow.LSMRTreeDataflowHelperFactory;
import edu.uci.ics.hyracks.storage.am.rtree.frames.RTreePolicyType;
import edu.uci.ics.hyracks.storage.common.file.TransientLocalResourceFactoryProvider;

public class DatasetOperations {

    private static final PhysicalOptimizationConfig physicalOptimizationConfig = OptimizationConfUtil
            .getPhysicalOptimizationConfig();

    private static Logger LOGGER = Logger.getLogger(DatasetOperations.class.getName());

    public static JobSpecification[] createDropDatasetJobSpec(CompiledDatasetDropStatement datasetDropStmt,
            AqlMetadataProvider metadataProvider) throws AlgebricksException, HyracksDataException, RemoteException,
            ACIDException, AsterixException {

        String dataverseName = null;
        if (datasetDropStmt.getDataverseName() != null) {
            dataverseName = datasetDropStmt.getDataverseName();
        } else if (metadataProvider.getDefaultDataverse() != null) {
            dataverseName = metadataProvider.getDefaultDataverse().getDataverseName();
        }

        String datasetName = datasetDropStmt.getDatasetName();
        String datasetPath = dataverseName + File.separator + datasetName;

        LOGGER.info("DROP DATASETPATH: " + datasetPath);

<<<<<<< HEAD
        Dataset dataset = metadata.findDataset(datasetName);
=======
        IIndexRegistryProvider<IIndex> indexRegistryProvider = AsterixIndexRegistryProvider.INSTANCE;
        IStorageManagerInterface storageManager = AsterixStorageManagerInterface.INSTANCE;

        Dataset dataset = metadataProvider.findDataset(dataverseName, datasetName);
>>>>>>> 58cf330f
        if (dataset == null) {
            throw new AlgebricksException("DROP DATASET: No metadata for dataset " + datasetName);
        }
        if (dataset.getDatasetType() == DatasetType.EXTERNAL) {
            return new JobSpecification[0];
        }

        List<Index> datasetIndexes = metadataProvider.getDatasetIndexes(dataset.getDataverseName(),
                dataset.getDatasetName());
        int numSecondaryIndexes = 0;
        for (Index index : datasetIndexes) {
            if (index.isSecondaryIndex()) {
                numSecondaryIndexes++;
            }
        }
        JobSpecification[] specs;
        if (numSecondaryIndexes > 0) {
            specs = new JobSpecification[numSecondaryIndexes + 1];
            int i = 0;
            // First, drop secondary indexes.
            for (Index index : datasetIndexes) {
                if (index.isSecondaryIndex()) {
                    specs[i] = new JobSpecification();
<<<<<<< HEAD
                    Pair<IFileSplitProvider, AlgebricksPartitionConstraint> idxSplitsAndConstraint = metadata
                            .splitProviderAndPartitionConstraintsForInternalOrFeedDataset(datasetName,
                                    index.getIndexName());
                    IIndexDataflowHelperFactory dfhFactory;
                    switch (index.getIndexType()) {
                        case BTREE:
                            dfhFactory = new LSMBTreeDataflowHelperFactory(AsterixRuntimeComponentsProvider.LSMBTREE_PROVIDER,
                                    AsterixRuntimeComponentsProvider.LSMBTREE_PROVIDER,
                                    AsterixRuntimeComponentsProvider.LSMBTREE_PROVIDER,
                                    AsterixRuntimeComponentsProvider.LSMBTREE_PROVIDER);
                            break;
                        case RTREE:
                            dfhFactory = new LSMRTreeDataflowHelperFactory(
                                    new IPrimitiveValueProviderFactory[] { null }, RTreePolicyType.RTREE,
                                    new IBinaryComparatorFactory[] { null }, AsterixRuntimeComponentsProvider.LSMRTREE_PROVIDER,
                                    AsterixRuntimeComponentsProvider.LSMRTREE_PROVIDER,
                                    AsterixRuntimeComponentsProvider.LSMRTREE_PROVIDER,
                                    AsterixRuntimeComponentsProvider.LSMRTREE_PROVIDER, null);
                            break;
                        case NGRAM_INVIX:
                        case WORD_INVIX:
                            dfhFactory = new LSMInvertedIndexDataflowHelperFactory(
                                    AsterixRuntimeComponentsProvider.LSMINVERTEDINDEX_PROVIDER,
                                    AsterixRuntimeComponentsProvider.LSMINVERTEDINDEX_PROVIDER,
                                    AsterixRuntimeComponentsProvider.LSMINVERTEDINDEX_PROVIDER,
                                    AsterixRuntimeComponentsProvider.LSMINVERTEDINDEX_PROVIDER);
                            break;
                        default:
                            throw new AsterixException("Unknown index type provided.");
                    }
                    IndexDropOperatorDescriptor secondaryBtreeDrop = new IndexDropOperatorDescriptor(specs[i],
                            AsterixRuntimeComponentsProvider.NOINDEX_PROVIDER, AsterixRuntimeComponentsProvider.NOINDEX_PROVIDER,
                            idxSplitsAndConstraint.first, dfhFactory);
=======
                    Pair<IFileSplitProvider, AlgebricksPartitionConstraint> idxSplitsAndConstraint = metadataProvider
                            .splitProviderAndPartitionConstraintsForInternalOrFeedDataset(dataset.getDataverseName(),
                                    datasetName, index.getIndexName());
                    TreeIndexDropOperatorDescriptor secondaryBtreeDrop = new TreeIndexDropOperatorDescriptor(specs[i],
                            storageManager, indexRegistryProvider, idxSplitsAndConstraint.first);
>>>>>>> 58cf330f
                    AlgebricksPartitionConstraintHelper.setPartitionConstraintInJobSpec(specs[i], secondaryBtreeDrop,
                            idxSplitsAndConstraint.second);
                    i++;
                }
            }
        } else {
            specs = new JobSpecification[1];
        }
        JobSpecification specPrimary = new JobSpecification();
        specs[specs.length - 1] = specPrimary;

<<<<<<< HEAD
        Pair<IFileSplitProvider, AlgebricksPartitionConstraint> splitsAndConstraint = metadata
                .splitProviderAndPartitionConstraintsForInternalOrFeedDataset(datasetName, datasetName);
        IndexDropOperatorDescriptor primaryBtreeDrop = new IndexDropOperatorDescriptor(specPrimary,
                AsterixRuntimeComponentsProvider.NOINDEX_PROVIDER, AsterixRuntimeComponentsProvider.NOINDEX_PROVIDER,
                splitsAndConstraint.first, new LSMBTreeDataflowHelperFactory(AsterixRuntimeComponentsProvider.LSMBTREE_PROVIDER,
                        AsterixRuntimeComponentsProvider.LSMBTREE_PROVIDER, AsterixRuntimeComponentsProvider.LSMBTREE_PROVIDER,
                        AsterixRuntimeComponentsProvider.LSMBTREE_PROVIDER));
=======
        Pair<IFileSplitProvider, AlgebricksPartitionConstraint> splitsAndConstraint = metadataProvider
                .splitProviderAndPartitionConstraintsForInternalOrFeedDataset(dataset.getDataverseName(), datasetName,
                        datasetName);
        TreeIndexDropOperatorDescriptor primaryBtreeDrop = new TreeIndexDropOperatorDescriptor(specPrimary,
                storageManager, indexRegistryProvider, splitsAndConstraint.first);
>>>>>>> 58cf330f
        AlgebricksPartitionConstraintHelper.setPartitionConstraintInJobSpec(specPrimary, primaryBtreeDrop,
                splitsAndConstraint.second);

        specPrimary.addRoot(primaryBtreeDrop);

        return specs;
    }

    public static JobSpecification createDatasetJobSpec(Dataverse dataverse, String datasetName,
            AqlMetadataProvider metadata) throws AsterixException, AlgebricksException {
        String dataverseName = dataverse.getDataverseName();
        IDataFormat format;
        try {
            format = (IDataFormat) Class.forName(dataverse.getDataFormat()).newInstance();
        } catch (Exception e) {
            throw new AsterixException(e);
        }
        Dataset dataset = metadata.findDataset(dataverseName, datasetName);
        if (dataset == null) {
            throw new AsterixException("Could not find dataset " + datasetName + " in datavetse " + dataverseName);
        }
        ARecordType itemType = (ARecordType) metadata.findType(dataverseName, dataset.getItemTypeName());
        JobSpecification spec = new JobSpecification();
        IBinaryComparatorFactory[] comparatorFactories = DatasetUtils.computeKeysBinaryComparatorFactories(dataset,
                itemType, format.getBinaryComparatorFactoryProvider());
        ITypeTraits[] typeTraits = DatasetUtils.computeTupleTypeTraits(dataset, itemType);
        Pair<IFileSplitProvider, AlgebricksPartitionConstraint> splitsAndConstraint = metadata
                .splitProviderAndPartitionConstraintsForInternalOrFeedDataset(dataverseName, datasetName, datasetName);
        FileSplit[] fs = splitsAndConstraint.first.getFileSplits();
        StringBuilder sb = new StringBuilder();
        for (int i = 0; i < fs.length; i++) {
            sb.append(stringOf(fs[i]) + " ");
        }
        LOGGER.info("CREATING File Splits: " + sb.toString());
        //TODO replace this transient one to the persistent one 
        TransientLocalResourceFactoryProvider localResourceFactoryProvider = new TransientLocalResourceFactoryProvider();
        TreeIndexCreateOperatorDescriptor indexCreateOp = new TreeIndexCreateOperatorDescriptor(spec,
                AsterixRuntimeComponentsProvider.NOINDEX_PROVIDER, AsterixRuntimeComponentsProvider.NOINDEX_PROVIDER,
                splitsAndConstraint.first, typeTraits, comparatorFactories, new LSMBTreeDataflowHelperFactory(
                        AsterixRuntimeComponentsProvider.LSMBTREE_PROVIDER, AsterixRuntimeComponentsProvider.LSMBTREE_PROVIDER,
                        AsterixRuntimeComponentsProvider.LSMBTREE_PROVIDER, AsterixRuntimeComponentsProvider.LSMBTREE_PROVIDER),
                localResourceFactoryProvider, NoOpOperationCallbackFactory.INSTANCE);
        AlgebricksPartitionConstraintHelper.setPartitionConstraintInJobSpec(spec, indexCreateOp,
                splitsAndConstraint.second);
        spec.addRoot(indexCreateOp);
        return spec;
    }

    @SuppressWarnings("rawtypes")
    public static Job createLoadDatasetJobSpec(AqlMetadataProvider metadataProvider,
            CompiledLoadFromFileStatement loadStmt, IDataFormat format) throws AsterixException, AlgebricksException {
        MetadataTransactionContext mdTxnCtx = metadataProvider.getMetadataTxnContext();
        String dataverseName = loadStmt.getDataverseName();
        String datasetName = loadStmt.getDatasetName();
        Dataset dataset = MetadataManager.INSTANCE.getDataset(mdTxnCtx, dataverseName, datasetName);
        if (dataset == null) {
            throw new AsterixException("Could not find dataset " + datasetName + " in dataverse " + dataverseName);
        }
        if (dataset.getDatasetType() != DatasetType.INTERNAL && dataset.getDatasetType() != DatasetType.FEED) {
            throw new AsterixException("Cannot load data into dataset  (" + datasetName + ")" + "of type "
                    + dataset.getDatasetType());
        }
        JobSpecification spec = new JobSpecification();

<<<<<<< HEAD
        edu.uci.ics.asterix.transaction.management.service.transaction.JobId asterixJobId = JobIdFactory
                .generateJobId();

        ARecordType itemType = (ARecordType) metadata.findType(dataset.getItemTypeName());
        IDataFormat format = metadata.getFormat();
=======
        ARecordType itemType = (ARecordType) MetadataManager.INSTANCE.getDatatype(mdTxnCtx, dataverseName,
                dataset.getItemTypeName()).getDatatype();
>>>>>>> 58cf330f
        ISerializerDeserializer payloadSerde = format.getSerdeProvider().getSerializerDeserializer(itemType);

        IBinaryHashFunctionFactory[] hashFactories = DatasetUtils.computeKeysBinaryHashFunFactories(dataset, itemType,
                format.getBinaryHashFunctionFactoryProvider());
        IBinaryComparatorFactory[] comparatorFactories = DatasetUtils.computeKeysBinaryComparatorFactories(dataset,
                itemType, format.getBinaryComparatorFactoryProvider());
        ITypeTraits[] typeTraits = DatasetUtils.computeTupleTypeTraits(dataset, itemType);

        ExternalDatasetDetails externalDatasetDetails = new ExternalDatasetDetails(loadStmt.getAdapter(),
                loadStmt.getProperties());

        Pair<IOperatorDescriptor, AlgebricksPartitionConstraint> p = metadataProvider.buildExternalDataScannerRuntime(
                spec, itemType, externalDatasetDetails, format);
        IOperatorDescriptor scanner = p.first;
        AlgebricksPartitionConstraint scannerPc = p.second;
        RecordDescriptor recDesc = computePayloadKeyRecordDescriptor(dataset, itemType, payloadSerde, format);
        AlgebricksPartitionConstraintHelper.setPartitionConstraintInJobSpec(spec, scanner, scannerPc);

        AssignRuntimeFactory assign = makeAssignRuntimeFactory(dataset, itemType, format);
        AlgebricksMetaOperatorDescriptor asterixOp = new AlgebricksMetaOperatorDescriptor(spec, 1, 1,
                new IPushRuntimeFactory[] { assign }, new RecordDescriptor[] { recDesc });

        AlgebricksPartitionConstraintHelper.setPartitionConstraintInJobSpec(spec, asterixOp, scannerPc);

        int numKeys = DatasetUtils.getPartitioningKeys(dataset).size();
        int[] keys = new int[numKeys];
        for (int i = 0; i < numKeys; i++) {
            keys[i] = i + 1;
        }
        // Move key fields to front.
        int[] fieldPermutation = new int[numKeys + 1];
        for (int i = 0; i < numKeys; i++) {
            fieldPermutation[i] = i + 1;
        }
        fieldPermutation[numKeys] = 0;

        Pair<IFileSplitProvider, AlgebricksPartitionConstraint> splitsAndConstraint = metadataProvider
                .splitProviderAndPartitionConstraintsForInternalOrFeedDataset(dataverseName, datasetName, datasetName);

        FileSplit[] fs = splitsAndConstraint.first.getFileSplits();
        StringBuilder sb = new StringBuilder();
        for (int i = 0; i < fs.length; i++) {
            sb.append(stringOf(fs[i]) + " ");
        }
        LOGGER.info("LOAD into File Splits: " + sb.toString());

        TreeIndexBulkLoadOperatorDescriptor btreeBulkLoad = new TreeIndexBulkLoadOperatorDescriptor(spec,
                AsterixRuntimeComponentsProvider.NOINDEX_PROVIDER, AsterixRuntimeComponentsProvider.NOINDEX_PROVIDER,
                splitsAndConstraint.first, typeTraits, comparatorFactories, fieldPermutation,
                GlobalConfig.DEFAULT_BTREE_FILL_FACTOR, false, new LSMBTreeDataflowHelperFactory(
                        AsterixRuntimeComponentsProvider.LSMBTREE_PROVIDER, AsterixRuntimeComponentsProvider.LSMBTREE_PROVIDER,
                        AsterixRuntimeComponentsProvider.LSMBTREE_PROVIDER, AsterixRuntimeComponentsProvider.LSMBTREE_PROVIDER),
                NoOpOperationCallbackFactory.INSTANCE);
        AlgebricksPartitionConstraintHelper.setPartitionConstraintInJobSpec(spec, btreeBulkLoad,
                splitsAndConstraint.second);

        spec.connect(new OneToOneConnectorDescriptor(spec), scanner, 0, asterixOp, 0);

        if (!loadStmt.alreadySorted()) {
            int framesLimit = physicalOptimizationConfig.getMaxFramesExternalSort();
            ExternalSortOperatorDescriptor sorter = new ExternalSortOperatorDescriptor(spec, framesLimit, keys,
                    comparatorFactories, recDesc);
            AlgebricksPartitionConstraintHelper.setPartitionConstraintInJobSpec(spec, sorter,
                    splitsAndConstraint.second);
            IConnectorDescriptor hashConn = new MToNPartitioningConnectorDescriptor(spec,
                    new FieldHashPartitionComputerFactory(keys, hashFactories));
            spec.connect(hashConn, asterixOp, 0, sorter, 0);
            spec.connect(new OneToOneConnectorDescriptor(spec), sorter, 0, btreeBulkLoad, 0);
        } else {
            IConnectorDescriptor sortMergeConn = new MToNPartitioningMergingConnectorDescriptor(spec,
                    new FieldHashPartitionComputerFactory(keys, hashFactories), keys, comparatorFactories);
            spec.connect(sortMergeConn, asterixOp, 0, btreeBulkLoad, 0);
        }
        spec.addRoot(btreeBulkLoad);
        spec.setConnectorPolicyAssignmentPolicy(new ConnectorPolicyAssignmentPolicy());
        spec.setJobletEventListenerFactory(new JobEventListenerFactory(asterixJobId, false));

        return new Job(spec);
    }

    private static String stringOf(FileSplit fs) {
        return fs.getNodeName() + ":" + fs.getLocalFile().toString();
    }

    private static AssignRuntimeFactory makeAssignRuntimeFactory(Dataset dataset, ARecordType itemType,
            IDataFormat format) throws AlgebricksException {
        List<String> partitioningKeys = DatasetUtils.getPartitioningKeys(dataset);
        int numKeys = partitioningKeys.size();
        ICopyEvaluatorFactory[] evalFactories = new ICopyEvaluatorFactory[numKeys];
        for (int i = 0; i < numKeys; i++) {
            Triple<ICopyEvaluatorFactory, ScalarFunctionCallExpression, IAType> evalFactoryAndType = format
                    .partitioningEvaluatorFactory(itemType, partitioningKeys.get(i));
            evalFactories[i] = evalFactoryAndType.first;
        }
        int[] outColumns = new int[numKeys];
        int[] projectionList = new int[numKeys + 1];
        projectionList[0] = 0;

        for (int i = 0; i < numKeys; i++) {
            outColumns[i] = i + 1;
            projectionList[i + 1] = i + 1;
        }
        IScalarEvaluatorFactory[] sefs = new IScalarEvaluatorFactory[evalFactories.length];
        for (int i = 0; i < evalFactories.length; ++i) {
            sefs[i] = new LogicalExpressionJobGenToExpressionRuntimeProviderAdapter.ScalarEvaluatorFactoryAdapter(
                    evalFactories[i]);
        }
        return new AssignRuntimeFactory(outColumns, sefs, projectionList);
    }

    @SuppressWarnings("rawtypes")
    private static RecordDescriptor computePayloadKeyRecordDescriptor(Dataset dataset, ARecordType itemType,
            ISerializerDeserializer payloadSerde, IDataFormat dataFormat) throws AlgebricksException {
        List<String> partitioningKeys = DatasetUtils.getPartitioningKeys(dataset);
        int numKeys = partitioningKeys.size();
        ISerializerDeserializer[] recordFields = new ISerializerDeserializer[1 + numKeys];
        recordFields[0] = payloadSerde;
        for (int i = 0; i < numKeys; i++) {
            IAType keyType = itemType.getFieldType(partitioningKeys.get(i));
            ISerializerDeserializer keySerde = dataFormat.getSerdeProvider().getSerializerDeserializer(keyType);
            recordFields[i + 1] = keySerde;
        }
        return new RecordDescriptor(recordFields);
    }
}<|MERGE_RESOLUTION|>--- conflicted
+++ resolved
@@ -38,13 +38,9 @@
 import edu.uci.ics.asterix.om.types.IAType;
 import edu.uci.ics.asterix.runtime.job.listener.JobEventListenerFactory;
 import edu.uci.ics.asterix.transaction.management.exception.ACIDException;
-<<<<<<< HEAD
 import edu.uci.ics.asterix.transaction.management.service.transaction.JobIdFactory;
-import edu.uci.ics.asterix.translator.DmlTranslator.CompiledLoadFromFileStatement;
-=======
 import edu.uci.ics.asterix.translator.CompiledStatements.CompiledDatasetDropStatement;
 import edu.uci.ics.asterix.translator.CompiledStatements.CompiledLoadFromFileStatement;
->>>>>>> 58cf330f
 import edu.uci.ics.hyracks.algebricks.common.constraints.AlgebricksPartitionConstraint;
 import edu.uci.ics.hyracks.algebricks.common.constraints.AlgebricksPartitionConstraintHelper;
 import edu.uci.ics.hyracks.algebricks.common.exceptions.AlgebricksException;
@@ -110,14 +106,7 @@
 
         LOGGER.info("DROP DATASETPATH: " + datasetPath);
 
-<<<<<<< HEAD
-        Dataset dataset = metadata.findDataset(datasetName);
-=======
-        IIndexRegistryProvider<IIndex> indexRegistryProvider = AsterixIndexRegistryProvider.INSTANCE;
-        IStorageManagerInterface storageManager = AsterixStorageManagerInterface.INSTANCE;
-
         Dataset dataset = metadataProvider.findDataset(dataverseName, datasetName);
->>>>>>> 58cf330f
         if (dataset == null) {
             throw new AlgebricksException("DROP DATASET: No metadata for dataset " + datasetName);
         }
@@ -141,10 +130,9 @@
             for (Index index : datasetIndexes) {
                 if (index.isSecondaryIndex()) {
                     specs[i] = new JobSpecification();
-<<<<<<< HEAD
-                    Pair<IFileSplitProvider, AlgebricksPartitionConstraint> idxSplitsAndConstraint = metadata
-                            .splitProviderAndPartitionConstraintsForInternalOrFeedDataset(datasetName,
-                                    index.getIndexName());
+                    Pair<IFileSplitProvider, AlgebricksPartitionConstraint> idxSplitsAndConstraint = metadataProvider
+                            .splitProviderAndPartitionConstraintsForInternalOrFeedDataset(dataset.getDataverseName(),
+                                    datasetName, index.getIndexName());
                     IIndexDataflowHelperFactory dfhFactory;
                     switch (index.getIndexType()) {
                         case BTREE:
@@ -175,13 +163,6 @@
                     IndexDropOperatorDescriptor secondaryBtreeDrop = new IndexDropOperatorDescriptor(specs[i],
                             AsterixRuntimeComponentsProvider.NOINDEX_PROVIDER, AsterixRuntimeComponentsProvider.NOINDEX_PROVIDER,
                             idxSplitsAndConstraint.first, dfhFactory);
-=======
-                    Pair<IFileSplitProvider, AlgebricksPartitionConstraint> idxSplitsAndConstraint = metadataProvider
-                            .splitProviderAndPartitionConstraintsForInternalOrFeedDataset(dataset.getDataverseName(),
-                                    datasetName, index.getIndexName());
-                    TreeIndexDropOperatorDescriptor secondaryBtreeDrop = new TreeIndexDropOperatorDescriptor(specs[i],
-                            storageManager, indexRegistryProvider, idxSplitsAndConstraint.first);
->>>>>>> 58cf330f
                     AlgebricksPartitionConstraintHelper.setPartitionConstraintInJobSpec(specs[i], secondaryBtreeDrop,
                             idxSplitsAndConstraint.second);
                     i++;
@@ -193,21 +174,14 @@
         JobSpecification specPrimary = new JobSpecification();
         specs[specs.length - 1] = specPrimary;
 
-<<<<<<< HEAD
-        Pair<IFileSplitProvider, AlgebricksPartitionConstraint> splitsAndConstraint = metadata
-                .splitProviderAndPartitionConstraintsForInternalOrFeedDataset(datasetName, datasetName);
+        Pair<IFileSplitProvider, AlgebricksPartitionConstraint> splitsAndConstraint = metadataProvider
+                .splitProviderAndPartitionConstraintsForInternalOrFeedDataset(dataset.getDataverseName(), datasetName,
+                        datasetName);
         IndexDropOperatorDescriptor primaryBtreeDrop = new IndexDropOperatorDescriptor(specPrimary,
                 AsterixRuntimeComponentsProvider.NOINDEX_PROVIDER, AsterixRuntimeComponentsProvider.NOINDEX_PROVIDER,
                 splitsAndConstraint.first, new LSMBTreeDataflowHelperFactory(AsterixRuntimeComponentsProvider.LSMBTREE_PROVIDER,
                         AsterixRuntimeComponentsProvider.LSMBTREE_PROVIDER, AsterixRuntimeComponentsProvider.LSMBTREE_PROVIDER,
                         AsterixRuntimeComponentsProvider.LSMBTREE_PROVIDER));
-=======
-        Pair<IFileSplitProvider, AlgebricksPartitionConstraint> splitsAndConstraint = metadataProvider
-                .splitProviderAndPartitionConstraintsForInternalOrFeedDataset(dataset.getDataverseName(), datasetName,
-                        datasetName);
-        TreeIndexDropOperatorDescriptor primaryBtreeDrop = new TreeIndexDropOperatorDescriptor(specPrimary,
-                storageManager, indexRegistryProvider, splitsAndConstraint.first);
->>>>>>> 58cf330f
         AlgebricksPartitionConstraintHelper.setPartitionConstraintInJobSpec(specPrimary, primaryBtreeDrop,
                 splitsAndConstraint.second);
 
@@ -272,16 +246,11 @@
         }
         JobSpecification spec = new JobSpecification();
 
-<<<<<<< HEAD
         edu.uci.ics.asterix.transaction.management.service.transaction.JobId asterixJobId = JobIdFactory
                 .generateJobId();
 
-        ARecordType itemType = (ARecordType) metadata.findType(dataset.getItemTypeName());
-        IDataFormat format = metadata.getFormat();
-=======
         ARecordType itemType = (ARecordType) MetadataManager.INSTANCE.getDatatype(mdTxnCtx, dataverseName,
                 dataset.getItemTypeName()).getDatatype();
->>>>>>> 58cf330f
         ISerializerDeserializer payloadSerde = format.getSerdeProvider().getSerializerDeserializer(itemType);
 
         IBinaryHashFunctionFactory[] hashFactories = DatasetUtils.computeKeysBinaryHashFunFactories(dataset, itemType,
