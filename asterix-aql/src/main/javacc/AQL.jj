options {

	  
       STATIC = false;
	
}


PARSER_BEGIN(AQLParser)

package edu.uci.ics.asterix.aql.parser;

import java.io.*;
import java.util.List;
import java.util.ArrayList;
import java.util.Map;
import java.util.HashMap;
import java.util.LinkedHashMap;

import org.apache.xerces.util.IntStack;

import edu.uci.ics.asterix.aql.literal.FloatLiteral;
import edu.uci.ics.asterix.aql.literal.DoubleLiteral;
import edu.uci.ics.asterix.aql.literal.FalseLiteral;
import edu.uci.ics.asterix.aql.base.Literal;
import edu.uci.ics.asterix.aql.literal.IntegerLiteral;
import edu.uci.ics.asterix.aql.literal.LongIntegerLiteral;
import edu.uci.ics.asterix.aql.literal.NullLiteral;
import edu.uci.ics.asterix.aql.literal.StringLiteral;
import edu.uci.ics.asterix.aql.literal.TrueLiteral;
import edu.uci.ics.asterix.metadata.bootstrap.MetadataConstants;

import edu.uci.ics.asterix.aql.base.*;
import edu.uci.ics.asterix.aql.expression.*;
import edu.uci.ics.asterix.common.config.DatasetConfig.DatasetType;
import edu.uci.ics.asterix.common.config.DatasetConfig.IndexType;
import edu.uci.ics.asterix.aql.expression.visitor.AQLPrintVisitor;
import edu.uci.ics.asterix.aql.expression.UnaryExpr.Sign;
import edu.uci.ics.asterix.aql.base.Statement.Kind;
import edu.uci.ics.asterix.aql.context.Scope;
import edu.uci.ics.asterix.aql.context.RootScopeFactory;
import edu.uci.ics.asterix.common.annotations.*;
import edu.uci.ics.asterix.common.exceptions.AsterixException;
import edu.uci.ics.asterix.om.functions.AsterixFunction;
import edu.uci.ics.asterix.common.functions.FunctionSignature;
import edu.uci.ics.hyracks.algebricks.core.algebra.expressions.IExpressionAnnotation;
import edu.uci.ics.hyracks.algebricks.core.algebra.expressions.IndexedNLJoinExpressionAnnotation;
import edu.uci.ics.hyracks.algebricks.core.algebra.functions.FunctionIdentifier;
import edu.uci.ics.hyracks.algebricks.common.utils.Pair;
import edu.uci.ics.hyracks.algebricks.common.utils.Triple;




public class AQLParser extends ScopeChecker {

    // optimizer hints
    private static final String HASH_GROUP_BY_HINT = "hash";
    private static final String BROADCAST_JOIN_HINT = "bcast";
    private static final String INDEXED_NESTED_LOOP_JOIN_HINT = "indexnl";
    private static final String INMEMORY_HINT = "inmem";
    private static final String VAL_FILE_HINT = "val-files";
    private static final String VAL_FILE_SAME_INDEX_HINT = "val-file-same-idx";
    private static final String INTERVAL_HINT = "interval";
    private static final String COMPOSE_VAL_FILES_HINT = "compose-val-files";
    private static final String INSERT_RAND_INT_HINT = "insert-rand-int";
    private static final String LIST_VAL_FILE_HINT = "list-val-file";
    private static final String LIST_HINT = "list";
    private static final String DATETIME_BETWEEN_YEARS_HINT = "datetime-between-years";
    private static final String DATE_BETWEEN_YEARS_HINT = "date-between-years";
    private static final String DATETIME_ADD_RAND_HOURS_HINT = "datetime-add-rand-hours";
    private static final String AUTO_HINT = "auto";   
        
    private static final String GEN_FIELDS_HINT = "gen-fields";   
    
    // data generator hints
    private static final String DGEN_HINT = "dgen";
    
    private static class IndexParams {
      public IndexType type;
      public int gramLength;
      
      public IndexParams(IndexType type, int gramLength) {
        this.type = type;
        this.gramLength = gramLength;
      }
    };  
   
    private static class FunctionName {
	   public String dataverse = null;
	   public String library = null;
	   public String function = null;
	}

    private static String getHint(Token t) {
        if (t.specialToken == null) {
            return null;
        }       
        String s = t.specialToken.image;
        int n = s.length();
        if (n < 2) {
            return null;
        }  
        return s.substring(1).trim();
    }
    
    private static IRecordFieldDataGen parseFieldDataGen(String hint) throws ParseException {
      IRecordFieldDataGen rfdg = null;
      String splits[] = hint.split(" +");
      if (splits[0].equals(VAL_FILE_HINT)) { 
        File[] valFiles = new File[splits.length - 1];
        for (int k=1; k<splits.length; k++) {
          valFiles[k-1] = new File(splits[k]);
        } 
        rfdg = new FieldValFileDataGen(valFiles);
      } else if (splits[0].equals(VAL_FILE_SAME_INDEX_HINT)) {
        rfdg = new FieldValFileSameIndexDataGen(new File(splits[1]), splits[2]);
      } else if (splits[0].equals(LIST_VAL_FILE_HINT)) {
        rfdg = new ListValFileDataGen(new File(splits[1]), Integer.parseInt(splits[2]), Integer.parseInt(splits[3]));
      } else if (splits[0].equals(LIST_HINT)) {
        rfdg = new ListDataGen(Integer.parseInt(splits[1]), Integer.parseInt(splits[2]));
      } else if (splits[0].equals(INTERVAL_HINT)) {
        FieldIntervalDataGen.ValueType vt;
        if (splits[1].equals("int")) {
          vt = FieldIntervalDataGen.ValueType.INT;
        } else if (splits[1].equals("long")) {
          vt = FieldIntervalDataGen.ValueType.LONG;
        } else if (splits[1].equals("float")) {
          vt = FieldIntervalDataGen.ValueType.FLOAT;
        } else if (splits[1].equals("double")) {
          vt = FieldIntervalDataGen.ValueType.DOUBLE;
        } else {
          throw new ParseException("Unknown type for interval data gen: " + splits[1]);
        }
        rfdg = new FieldIntervalDataGen(vt, splits[2], splits[3]); 
      } else if (splits[0].equals(INSERT_RAND_INT_HINT)) {
        rfdg = new InsertRandIntDataGen(splits[1], splits[2]);
      } else if (splits[0].equals(DATE_BETWEEN_YEARS_HINT)) {
        rfdg = new DateBetweenYearsDataGen(Integer.parseInt(splits[1]), Integer.parseInt(splits[2]));
      } else if (splits[0].equals(DATETIME_BETWEEN_YEARS_HINT)) {
        rfdg = new DatetimeBetweenYearsDataGen(Integer.parseInt(splits[1]), Integer.parseInt(splits[2]));
      } else if (splits[0].equals(DATETIME_ADD_RAND_HOURS_HINT)) {
        rfdg = new DatetimeAddRandHoursDataGen(Integer.parseInt(splits[1]), Integer.parseInt(splits[2]), splits[3]);
      } else if (splits[0].equals(AUTO_HINT)) {
        rfdg = new AutoDataGen(splits[1]);
      }
      return rfdg;
    }

    public AQLParser(String s){
        this(new StringReader(s));
        super.setInput(s);
    }

    public static void main(String args[]) throws ParseException, TokenMgrError, IOException, FileNotFoundException, AsterixException {
        File file = new File(args[0]);
        Reader fis = new BufferedReader(new InputStreamReader(new FileInputStream(file), "UTF-8"));
        AQLParser parser = new AQLParser(fis);
        List<Statement> st = parser.Statement();
        //st.accept(new AQLPrintVisitor(), 0);
    }
}

PARSER_END(AQLParser)


List<Statement> Statement() throws ParseException:
{
  scopeStack.push(RootScopeFactory.createRootScope(this));
  List<Statement> decls = new ArrayList<Statement>();
  Statement stmt = null;
}
{
  ( stmt = SingleStatement() (";") ?
    {
      decls.add(stmt);
    }
  )*
  <EOF>
  {
    return decls;  
  }
}

Statement SingleStatement() throws ParseException:
{
  Statement stmt = null;
}
{
  (
    stmt = DataverseDeclaration()
    | stmt = FunctionDeclaration()
    | stmt = CreateStatement()
    | stmt = LoadStatement()
    | stmt = DropStatement()
    | stmt = WriteStatement()
    | stmt = SetStatement()
    | stmt = InsertStatement()
    | stmt = DeleteStatement()
    | stmt = UpdateStatement()       
    | stmt = FeedStatement()
    | stmt = Query()
  )
  {
    return stmt;
  }
}

DataverseDecl DataverseDeclaration() throws ParseException:
{
  String dvName = null;
}
{
  "use" "dataverse" dvName = Identifier()
    {
      defaultDataverse = dvName;
      return new DataverseDecl(new Identifier(dvName));
    }
}

Statement CreateStatement() throws ParseException:
{
  String hint = null;
  boolean dgen = false;
  Statement stmt = null;
}
{
  "create"
  (
    {
      hint = getHint(token);
      if (hint != null && hint.startsWith(DGEN_HINT)) {
        dgen = true;
      }                  
    }
    stmt = TypeSpecification(hint, dgen)
    | stmt = NodegroupSpecification()
    | stmt = DatasetSpecification()    
    | stmt = IndexSpecification()
    | stmt = DataverseSpecification()
    | stmt = FunctionSpecification()
    | stmt = FeedSpecification()
  )        
  {
    return stmt;
  }
}

TypeDecl TypeSpecification(String hint, boolean dgen) throws ParseException:
{
  Pair<Identifier,Identifier> nameComponents = null;
  boolean ifNotExists = false;
  TypeExpression typeExpr = null;
}
{
  "type" nameComponents = TypeName() ifNotExists = IfNotExists()
  "as" typeExpr = TypeExpr()
    {
      long numValues = -1;
      String filename = null;
      if (dgen) {       
        String splits[] = hint.split(" +");
        if (splits.length != 3) {
          throw new ParseException("Expecting /*+ dgen <filename> <numberOfItems> */");
        } 
        filename = splits[1];
        numValues = Long.parseLong(splits[2]);
      }  
      TypeDataGen tddg = new TypeDataGen(dgen, filename, numValues);
      return new TypeDecl(nameComponents.first, nameComponents.second, typeExpr, tddg, ifNotExists);
    }
}


NodegroupDecl NodegroupSpecification() throws ParseException:
{
  String name = null;
  String tmp = null;
  boolean ifNotExists = false;
  List<Identifier>ncNames = null;
}
{
  "nodegroup" name = Identifier()
  ifNotExists = IfNotExists() "on" tmp = Identifier()
    {
      ncNames = new ArrayList<Identifier>();
      ncNames.add(new Identifier(tmp));
    }
  ( <COMMA> tmp = Identifier()
    {
      ncNames.add(new Identifier(tmp));
    }
  )*
    {
      return new NodegroupDecl(new Identifier(name), ncNames, ifNotExists);
    }
}

DatasetDecl DatasetSpecification() throws ParseException:
{
  Pair<Identifier,Identifier> nameComponents = null;  
  boolean ifNotExists = false;
  String typeName = null;
  String adapterName = null;
  Map<String,String> properties = null;
  FunctionSignature appliedFunction = null;
  List<String> primaryKeyFields = null;
  String nodeGroupName = null;
  Map<String,String> hints = new HashMap<String,String>();  
  DatasetDecl dsetDecl = null;
}
{
  (
    "external" <DATASET> nameComponents = QualifiedName()
    <LEFTPAREN> typeName = Identifier() <RIGHTPAREN>
    ifNotExists = IfNotExists()
    "using" adapterName = AdapterName() properties = Configuration()
    ( "hints" hints = Properties() )?
      {
        ExternalDetailsDecl edd = new ExternalDetailsDecl();
        edd.setAdapter(adapterName);
        edd.setProperties(properties);
        dsetDecl = new DatasetDecl(nameComponents.first,
                                   nameComponents.second,
                                   new Identifier(typeName),
                                   hints,
                                   DatasetType.EXTERNAL,
                                   edd,
                                   ifNotExists);
      } 

    | ("internal")? <DATASET> nameComponents = QualifiedName()
    <LEFTPAREN> typeName = Identifier() <RIGHTPAREN>
    ifNotExists = IfNotExists()
    primaryKeyFields = PrimaryKey() ("on" nodeGroupName = Identifier() )?
    ( "hints" hints = Properties() )?
      {
        InternalDetailsDecl idd = new InternalDetailsDecl(nodeGroupName != null
                                                            ? new Identifier(nodeGroupName)
                                                            : null,
                                                          primaryKeyFields);
        dsetDecl = new DatasetDecl(nameComponents.first,
                                   nameComponents.second,
                                   new Identifier(typeName),
                                   hints,
                                   DatasetType.INTERNAL,
                                   idd,
                                   ifNotExists);
      }
  )
    {
      return dsetDecl;
    }
}

CreateIndexStatement IndexSpecification() throws ParseException:
{
  CreateIndexStatement cis = new CreateIndexStatement();
  String indexName = null;
  String fieldExpr = null;
  boolean ifNotExists = false;
  Pair<Identifier,Identifier> nameComponents = null;
  IndexParams indexType = null;
}
{
  "index" indexName = Identifier()
  ifNotExists = IfNotExists()
  "on" nameComponents = QualifiedName()    
  <LEFTPAREN> ( fieldExpr = Identifier()
    {
      cis.addFieldExpr(fieldExpr);
    }
  ) (<COMMA> fieldExpr = Identifier()
    {
      cis.addFieldExpr(fieldExpr);
    }
  )* <RIGHTPAREN> ( "type" indexType = IndexType() )?
    {
      cis.setIndexName(new Identifier(indexName));
      cis.setIfNotExists(ifNotExists);
      cis.setDataverseName(nameComponents.first);
      cis.setDatasetName(nameComponents.second);
      if (indexType != null) {
        cis.setIndexType(indexType.type);
        cis.setGramLength(indexType.gramLength);
      }
      return cis;
    }
}

IndexParams IndexType() throws ParseException:
{
  IndexType type = null;
  int gramLength = 0;
}
{
  ("btree"
    {
      type = IndexType.BTREE;
    }         
  | "rtree"
    {
      type = IndexType.RTREE;
    }
  | "keyword"
    {
      type = IndexType.LENGTH_PARTITIONED_WORD_INVIX;
    }
  | "ngram" <LEFTPAREN> <INTEGER_LITERAL>
    {
      type = IndexType.LENGTH_PARTITIONED_NGRAM_INVIX;
      gramLength = Integer.valueOf(token.image);
    }
  <RIGHTPAREN>)
    {
      return new IndexParams(type, gramLength);
    }
}

CreateDataverseStatement DataverseSpecification() throws ParseException :
{
  String dvName = null;
  boolean ifNotExists = false;
  String format = null;
}
{
  "dataverse" dvName = Identifier()
  ifNotExists = IfNotExists()
  ( "with format" format = StringLiteral() )?
    {
      return new CreateDataverseStatement(new Identifier(dvName), format, ifNotExists);
    }
}

CreateFunctionStatement FunctionSpecification() throws ParseException:
{
  FunctionSignature signature;
  boolean ifNotExists = false;
  List<VarIdentifier> paramList = new ArrayList<VarIdentifier>();
  String functionBody;
  VarIdentifier var = null;
  Expression functionBodyExpr;
  Token beginPos;
  Token endPos;
  FunctionName fctName = null;
  
  createNewScope();
}
{
  "function" fctName = FunctionName()
  ifNotExists = IfNotExists()
<<<<<<< HEAD
  <LEFTPAREN> (<VARIABLE>
    {
      var = new VarIdentifier();
      var.setValue(token.image);
      paramList.add(var);
      getCurrentScope().addNewVarSymbolToScope(var);
    }
  ("," <VARIABLE>
    {
      var = new VarIdentifier();
      var.setValue(token.image);
      paramList.add(var);
      getCurrentScope().addNewVarSymbolToScope(var);
    }
  )*)? <RIGHTPAREN> "{"
=======
  paramList = ParameterList()
  <LEFTBRACE>
>>>>>>> ee7e1b24
    {
      beginPos = token;
    } 
  functionBodyExpr = Expression() <RIGHTBRACE>
    {
      endPos = token;
      functionBody = extractFragment(beginPos.beginLine, beginPos.beginColumn, endPos.beginLine, endPos.beginColumn);
      // TODO use fctName.library
      signature = new FunctionSignature(fctName.dataverse, fctName.function, paramList.size());
      getCurrentScope().addFunctionDescriptor(signature, false);
      return new CreateFunctionStatement(signature, paramList, functionBody, ifNotExists);
    }
}

CreateFeedStatement FeedSpecification() throws ParseException:
{
  Pair<Identifier,Identifier> nameComponents = null;  
  boolean ifNotExists = false;
  String adaptorName = null;
  Map<String,String> properties = null;
  FunctionSignature appliedFunction = null;
  CreateFeedStatement cfs = null;
}
{
  (
    "feed"  nameComponents = QualifiedName()
    ifNotExists = IfNotExists()
    "using" adaptorName = AdapterName() properties = Configuration()
    (appliedFunction = ApplyFunction())?
      {
        cfs = new CreateFeedStatement(nameComponents.first,
                                   nameComponents.second, adaptorName, properties, appliedFunction, ifNotExists);
      } 
      
  )
    {
      return cfs;
    }
}



List<VarIdentifier> ParameterList() throws ParseException:
{
  List<VarIdentifier> paramList = new ArrayList<VarIdentifier>();
  VarIdentifier var = null;
}
{
  <LEFTPAREN> (<VARIABLE>
    {
      var = new VarIdentifier();
      var.setValue(token.image);
      paramList.add(var);
      getCurrentScope().addNewVarSymbolToScope(var);
    }
  (<COMMA> <VARIABLE>
    {
      var = new VarIdentifier();
      var.setValue(token.image);
      paramList.add(var);
      getCurrentScope().addNewVarSymbolToScope(var);
    }
  )*)? <RIGHTPAREN>
    {
      return paramList;
    }
}

boolean IfNotExists() throws ParseException:
{
}
{
  ( "if not exists"
    {
      return true;
    }
  )?
    {
      return false;
    }
}

FunctionSignature ApplyFunction() throws ParseException:
{
  FunctionSignature funcSig = null;
}
{
  "apply" "function" funcSig = FunctionSignature()
    {
      return funcSig;
    }
}

String GetPolicy() throws ParseException:
{
  String policy = null;
}
{
   "using" "policy" policy = Identifier() 
   {
     return policy;
   }
   
}   

FunctionSignature FunctionSignature() throws ParseException:
{
  FunctionName fctName = null;
  int arity = 0;
}
{
  fctName = FunctionName() "@" <INTEGER_LITERAL> 
    {  
      arity = new Integer(token.image);
      if (arity < 0 && arity != FunctionIdentifier.VARARGS) {
        throw new ParseException(" invalid arity:" + arity);
      }

      // TODO use fctName.library
      String fqFunctionName = fctName.library == null ? fctName.function : fctName.library + "#" + fctName.function;
      return new FunctionSignature(fctName.dataverse, fqFunctionName, arity);
    }
}

List<String> PrimaryKey() throws ParseException:
{
  String tmp = null;
  List<String> primaryKeyFields = new ArrayList<String>();
}
{
  "primary" "key" tmp = Identifier()
    {
      primaryKeyFields.add(tmp);
    }
  ( <COMMA> tmp = Identifier()
    {
      primaryKeyFields.add(tmp);
    }
  )*
    {
      return primaryKeyFields;
    }
}

Statement DropStatement() throws ParseException:
{
  String id = null;
  Pair<Identifier,Identifier> pairId = null;
  Triple<Identifier,Identifier,Identifier> tripleId = null;
  FunctionSignature funcSig = null;
  boolean ifExists = false;
  Statement stmt = null;
}
{
  "drop"
  (
    <DATASET> pairId = QualifiedName() ifExists = IfExists()
      {
        stmt = new DropStatement(pairId.first, pairId.second, ifExists);
      }
    | "index" tripleId = DoubleQualifiedName() ifExists = IfExists()
      {
        stmt = new IndexDropStatement(tripleId.first, tripleId.second, tripleId.third, ifExists);
      }
    | "nodegroup" id = Identifier() ifExists = IfExists()
      {
        stmt = new NodeGroupDropStatement(new Identifier(id), ifExists);
      }
    | "type" pairId = TypeName() ifExists = IfExists()
      {
        stmt = new TypeDropStatement(pairId.first, pairId.second, ifExists);
      }
    | "dataverse" id = Identifier() ifExists = IfExists()
      {
        stmt = new DataverseDropStatement(new Identifier(id), ifExists);
      }
    | "function" funcSig = FunctionSignature() ifExists = IfExists()
      {
        stmt = new FunctionDropStatement(funcSig, ifExists);
      }
    | "feed" pairId = QualifiedName() ifExists = IfExists()
      {
        stmt = new FeedDropStatement(pairId.first, pairId.second, ifExists);
      }  
  )
  {
    return stmt;  
  }
}

boolean IfExists() throws ParseException :
{
}
{
  ( <IF> "exists"
    {
      return true;
    }
  )?
    {
      return false;
    }
}

InsertStatement InsertStatement() throws ParseException:
{
  Pair<Identifier,Identifier> nameComponents = null;
  Query query;
}
{
  "insert" "into" <DATASET> nameComponents = QualifiedName() query = Query()
    {
      return new InsertStatement(nameComponents.first, nameComponents.second, query, getVarCounter());
    }
}

DeleteStatement DeleteStatement() throws ParseException:
{
  VariableExpr var = null;
  Expression condition = null;
  Pair<Identifier, Identifier> nameComponents;
}
{
  "delete" var = Variable()
    {
      getCurrentScope().addNewVarSymbolToScope(var.getVar());
    }
  "from" <DATASET> nameComponents  = QualifiedName() 
  (<WHERE> condition = Expression())?
    {
      return new DeleteStatement(var, nameComponents.first, nameComponents.second, condition, getVarCounter());
    }
}

UpdateStatement UpdateStatement() throws ParseException:
{
  VariableExpr vars;
  Expression target;
  Expression condition;
  UpdateClause uc;
  List<UpdateClause> ucs = new ArrayList<UpdateClause>();
}
{
  "update" vars = Variable() <IN> target = Expression()
  <WHERE> condition = Expression() 
  <LEFTPAREN> (uc = UpdateClause()
    {
      ucs.add(uc);
    }
  (<COMMA> uc = UpdateClause()
    {
      ucs.add(uc);
    }
  )*) <RIGHTPAREN>
    {
      return new UpdateStatement(vars, target, condition, ucs);
    }
}

UpdateClause UpdateClause() throws ParseException:
{
  Expression target = null;
  Expression value = null ;	
  InsertStatement is = null;
  DeleteStatement ds = null;
  UpdateStatement us = null;
  Expression condition = null;
  UpdateClause ifbranch = null;
  UpdateClause elsebranch = null;
}
{
   "set" target = Expression() <ASSIGN> value = Expression() 
   | is = InsertStatement()
   | ds = DeleteStatement()
   | us = UpdateStatement()
   | <IF> <LEFTPAREN> condition = Expression() <RIGHTPAREN>
     <THEN> ifbranch = UpdateClause()
     [LOOKAHEAD(1) <ELSE> elsebranch = UpdateClause()] 
     {
       return new UpdateClause(target, value, is, ds, us, condition, ifbranch, elsebranch);
     }
}

Statement SetStatement() throws ParseException:
{
  String pn = null;
  String pv = null;
}
{
  "set" pn = Identifier() pv = StringLiteral()
    {
      return new SetStatement(pn, pv);
    }
}

Statement WriteStatement() throws ParseException:
{
  String nodeName = null;
  String fileName = null;
  Query query;
  String writerClass = null;
  Pair<Identifier,Identifier> nameComponents = null;
}
{
  "write" "output" "to" nodeName = Identifier() <COLON> fileName = StringLiteral()
    ( "using" writerClass = StringLiteral() )?
    {                  
      return new WriteStatement(new Identifier(nodeName), fileName, writerClass);         
    }
}

LoadFromFileStatement LoadStatement() throws ParseException:
{
  Identifier dataverseName = null;
  Identifier datasetName = null;
  boolean alreadySorted = false;
  String adapterName;
  Map<String,String> properties;
  Pair<Identifier,Identifier> nameComponents = null;
}
{
  "load" <DATASET> nameComponents = QualifiedName()
    {
      dataverseName = nameComponents.first;
      datasetName = nameComponents.second;
    }
  "using" adapterName = AdapterName() properties = Configuration()
  ("pre-sorted" 
    {
      alreadySorted = true;
    }
  )?
    {
      return new LoadFromFileStatement(dataverseName, datasetName, adapterName, properties, alreadySorted);
    }   
}


String AdapterName() throws ParseException :
{
  String adapterName = null;
}
{
  adapterName = Identifier()
    {
	  return adapterName;
    }
}

Statement FeedStatement() throws ParseException:
{
  Pair<Identifier,Identifier> feedNameComponents = null;
  Pair<Identifier,Identifier> datasetNameComponents = null;
  
  Map<String,String> configuration = null;
  Statement stmt = null;
  String policy = null;
}
{
  (
    "connect" "feed" feedNameComponents = QualifiedName() "to" <DATASET> datasetNameComponents = QualifiedName() (policy = GetPolicy())? 
      {
        stmt = new ConnectFeedStatement(feedNameComponents, datasetNameComponents, policy, getVarCounter());
      }
    | "disconnect" "feed" feedNameComponents = QualifiedName() "from" <DATASET> datasetNameComponents = QualifiedName()
      {
        stmt = new DisconnectFeedStatement(feedNameComponents, datasetNameComponents);
      }
  )
    {
      return stmt;
    }
}

Map<String,String> Configuration()  throws ParseException :
{
	Map<String,String> configuration = new LinkedHashMap<String,String>();
	Pair<String, String> keyValuePair = null;
}
{
  <LEFTPAREN> ( keyValuePair = KeyValuePair()
    {
      configuration.put(keyValuePair.first, keyValuePair.second);
    }
  ( <COMMA> keyValuePair = KeyValuePair()
    {
      configuration.put(keyValuePair.first, keyValuePair.second);
    }
  )* )? <RIGHTPAREN>
    {
      return configuration;
    }
}

Pair<String, String> KeyValuePair() throws ParseException:
{
  String key;
  String value;
}
{
  <LEFTPAREN> key = StringLiteral() <EQ> value = StringLiteral() <RIGHTPAREN>
    {
      return new Pair<String, String>(key, value);
    }  
}

Map<String,String> Properties() throws ParseException:
{
  Map<String,String> properties = new HashMap<String,String>();
  Pair<String, String> property;
}
{
  ( <LEFTPAREN> property = Property()
    {
      properties.put(property.first, property.second);
    }
  ( <COMMA> property = Property() 
    {
      properties.put(property.first, property.second);
    }
  )* <RIGHTPAREN> )?
    {
      return properties;
    }
}

Pair<String, String> Property() throws ParseException:
{
  String key;
  String value;
}
{
  key = Identifier() <EQ> ( value = StringLiteral() | <INTEGER_LITERAL>
    {
      try {
        value = "" + Long.valueOf(token.image);
      } catch (NumberFormatException nfe) {
        throw new ParseException("inapproriate value: " + token.image); 
      }
    }
  )
    {
      return new Pair<String, String>(key.toUpperCase(), value);
    }  
}

TypeExpression TypeExpr() throws ParseException:
{
  TypeExpression typeExpr = null;
}
{
  (
      typeExpr = RecordTypeDef()
    | typeExpr = TypeReference()
    | typeExpr = OrderedListTypeDef()
    | typeExpr = UnorderedListTypeDef()  
  )  
  {
    return typeExpr;
  }
}

RecordTypeDefinition RecordTypeDef() throws ParseException:
{
  RecordTypeDefinition recType = new RecordTypeDefinition();
  RecordTypeDefinition.RecordKind recordKind = null; 
}
{
  ( "closed" { recordKind = RecordTypeDefinition.RecordKind.CLOSED; } 
    | "open" { recordKind = RecordTypeDefinition.RecordKind.OPEN; } )?
   <LEFTBRACE>
    {
      String hint = getHint(token);
      if (hint != null) { 
        String splits[] = hint.split(" +");
        if (splits[0].equals(GEN_FIELDS_HINT)) {
          if (splits.length != 5) {
            throw new ParseException("Expecting: /*+ gen-fields <type> <min> <max> <prefix>*/");
          }
          if (!splits[1].equals("int")) {
            throw new ParseException("The only supported type for gen-fields is int.");
          } 
          UndeclaredFieldsDataGen ufdg = new UndeclaredFieldsDataGen(UndeclaredFieldsDataGen.Type.INT, 
             Integer.parseInt(splits[2]), Integer.parseInt(splits[3]), splits[4]);
          recType.setUndeclaredFieldsDataGen(ufdg);   
        }
      }  
      
    }
		( 
		  RecordField(recType)
		  ( <COMMA>  RecordField(recType) )*
		)?
   <RIGHTBRACE>
   {
      if (recordKind == null) {
        recordKind = RecordTypeDefinition.RecordKind.OPEN;
      }
      recType.setRecordKind(recordKind);
      return recType;
   } 
}

void RecordField(RecordTypeDefinition recType) throws ParseException:
{
  String fieldName;
  TypeExpression type = null; 
  boolean nullable = false;
}
{
  fieldName = Identifier()
    {
      String hint = getHint(token);
      IRecordFieldDataGen rfdg = hint != null ? parseFieldDataGen(hint) : null;
    }
  <COLON> type =  TypeExpr() (<QUES> { nullable = true; } )?
    {
      recType.addField(fieldName, type, nullable, rfdg);
    }   
}

TypeReferenceExpression TypeReference() throws ParseException:
{
  String id = null;
}
{
 id = Identifier()
   {
     return new TypeReferenceExpression(new Identifier(id));
   }
}

OrderedListTypeDefinition OrderedListTypeDef() throws ParseException:
{  
  TypeExpression type = null;
}
{
  <LEFTBRACKET>
    ( type =  TypeExpr() )
  <RIGHTBRACKET>
  {
    return new OrderedListTypeDefinition(type);
  }
}


UnorderedListTypeDefinition UnorderedListTypeDef() throws ParseException:
{  
  TypeExpression type = null;
}
{
  <LEFTDBLBRACE>
    ( type =  TypeExpr() )
  <RIGHTDBLBRACE>
  {
    return new UnorderedListTypeDefinition(type);
  }
}

FunctionName FunctionName() throws ParseException:
{
  String first = null;
  String second = null;
  String third = null;
  boolean secondAfterDot = false;
}
{
  first = Identifier() ( "." second = Identifier()
    {
      secondAfterDot = true;
    }
  ("#" third = Identifier())? | "#" second = Identifier() )?
    {
      FunctionName result = new FunctionName();
      if (second == null) {
        result.dataverse = defaultDataverse;
        result.library   = null;
        result.function  = first;
      } else if (third == null) {
        if (secondAfterDot) {
          result.dataverse = first;
          result.library   = null;
          result.function  = second;
        } else {
          result.dataverse = defaultDataverse;
          result.library   = first;
          result.function  = second;
        }
      } else {
        result.dataverse = first;
        result.library   = second;
        result.function  = third;
      }
      return result;
    }  
}


Pair<Identifier,Identifier> TypeName() throws ParseException:
{
  Pair<Identifier,Identifier> name = null;
}
{
  name = QualifiedName()
    {
      if (name.first == null) {
        name.first = new Identifier(defaultDataverse);
      }
      return name;
    }
}

String Identifier() throws ParseException:
{
  String lit = null;
}
{
  <IDENTIFIER>
    {
      return token.image;
    }
  | lit = StringLiteral()
    {
      return lit;
    } 
}

String StringLiteral() throws ParseException:
{
}
{
  <STRING_LITERAL>
    {
      return removeQuotesAndEscapes(token.image);
    }
}

Pair<Identifier,Identifier> QualifiedName() throws ParseException:
{
  String first = null;
  String second = null;
}
{
  first = Identifier() (<DOT> second = Identifier())?
  {
    Identifier id1 = null;
    Identifier id2 = null;
    if (second == null) {
      id2 = new Identifier(first);
    } else
    {
      id1 = new Identifier(first);
      id2 = new Identifier(second);
    }
    return new Pair<Identifier,Identifier>(id1, id2);
  }  
}  
  
Triple<Identifier,Identifier,Identifier> DoubleQualifiedName() throws ParseException:
{
  String first = null;
  String second = null;
  String third = null;
}
{
  first = Identifier() <DOT> second = Identifier() (<DOT> third = Identifier())?
  {
    Identifier id1 = null;
    Identifier id2 = null;
    Identifier id3 = null;
    if (third == null) {
      id2 = new Identifier(first);
      id3 = new Identifier(second);
    } else {
      id1 = new Identifier(first);
      id2 = new Identifier(second);
      id3 = new Identifier(third);
    }
    return new Triple<Identifier,Identifier,Identifier>(id1, id2, id3);
  }  
}  

FunctionDecl FunctionDeclaration() throws ParseException:
{
  FunctionDecl funcDecl;
  FunctionSignature signature;
  String functionName;
  List<VarIdentifier> paramList = new ArrayList<VarIdentifier>();
  Expression funcBody;
  createNewScope();
}
{
  "declare" "function" functionName = Identifier()
  paramList = ParameterList()
  <LEFTBRACE> funcBody = Expression() <RIGHTBRACE>
    {
      signature = new FunctionSignature(defaultDataverse, functionName, paramList.size());
      getCurrentScope().addFunctionDescriptor(signature, false);
      funcDecl = new FunctionDecl(signature, paramList, funcBody);
      removeCurrentScope();
      return funcDecl;
    }
}


Query Query() throws ParseException:
{
  Query query = new Query();
  Expression expr;
}
{
  expr = Expression()
    {
      query.setBody(expr);
      query.setVarCounter(getVarCounter());
      return query;
    }
     
}



Expression Expression():
{
  Expression expr = null;
  Expression exprP = null;
}
{
(
  
//OperatorExpr | IfThenElse | FLWOGRExpression | QuantifiedExpression
    expr = OperatorExpr()
    | expr = IfThenElse()
    | expr = FLWOGR()
    | expr = QuantifiedExpression()
   

)
	{
	  return (exprP==null) ? expr : exprP;
	}
}



Expression OperatorExpr()throws ParseException:
{
  OperatorExpr op = null;
  Expression operand = null;
}
{
	operand = AndExpr()
	(
	
	  <OR>
  	{
  	  if (op == null) {
  	    op = new OperatorExpr();
  	    op.addOperand(operand);
	    op.setCurrentop(true);  	      	     
  	  }  
      op.addOperator(token.image);
	}

	operand = AndExpr()
	{
	  op.addOperand(operand);
	}

	)*
	
	{
	  return op==null? operand: op;
	}
}

Expression AndExpr()throws ParseException:
{
  OperatorExpr op = null;
  Expression operand = null;
}
{
	operand = RelExpr()
	(
	
	  <AND>
  	{
  	  if (op == null) {
  	    op = new OperatorExpr();
  	    op.addOperand(operand);
	    op.setCurrentop(true);  	      	     
  	  }  
      op.addOperator(token.image);
	}

	operand = RelExpr()
	{
	  op.addOperand(operand);
	}

	)*
	
	{
	  return op==null? operand: op;
	}
}



Expression RelExpr()throws ParseException:
{
  OperatorExpr op = null;
  Expression operand = null;
  boolean broadcast = false;
  IExpressionAnnotation annotation = null;
}
{
    operand = AddExpr()
    { 
      if (operand instanceof VariableExpr) {        
        String hint = getHint(token);        
        if (hint != null && hint.equals(BROADCAST_JOIN_HINT)) {
          broadcast = true;
        }
      }
    } 

    (
      LOOKAHEAD(2)( <LT> | <GT> | <LE> | <GE> | <EQ> | <NE> |<SIMILAR>)
  	  {
  	    String mhint = getHint(token);
  	    if (mhint != null && mhint.equals(INDEXED_NESTED_LOOP_JOIN_HINT)) {
          annotation = IndexedNLJoinExpressionAnnotation.INSTANCE;
        }
  	    if (op == null) {
  	      op = new OperatorExpr();
  	      op.addOperand(operand, broadcast);
          op.setCurrentop(true);
          broadcast = false;
  	    }
        op.addOperator(token.image);
	  }
	  
 	  operand = AddExpr()
	  {
         broadcast = false;	     
         if (operand instanceof VariableExpr) {
           String hint = getHint(token);        
           if (hint != null && hint.equals(BROADCAST_JOIN_HINT)) {
             broadcast = true;
           }
         }
         op.addOperand(operand, broadcast);
      } 
    )?
 	
 	{
 	  if (annotation != null) {
 	    op.addHint(annotation);
 	  }
 	  return op==null? operand: op;
 	}
}

Expression AddExpr()throws ParseException:
{
  OperatorExpr op = null;
  Expression operand = null;  
}
{
	operand = MultExpr()

	( (<PLUS> | <MINUS>)
  	{
  	  if (op == null) {
  	    op = new OperatorExpr();
        op.addOperand(operand);  	    
        op.setCurrentop(true);        
  	  }
	  ((OperatorExpr)op).addOperator(token.image);
	}

	operand = MultExpr()
	{
	  op.addOperand(operand);
	}
	)*
	
	{
 	  return op==null? operand: op;
 	}
}

Expression MultExpr()throws ParseException:
{
  OperatorExpr op = null;
  Expression operand = null;
}
{
	operand = UnionExpr()

	(( <MUL> | <DIV> | <MOD> | <CARET> | <IDIV>)
  	{
  	  if (op == null) {
  	    op = new OperatorExpr();
        op.addOperand(operand);
        op.setCurrentop(true);          	    
  	  }
	  op.addOperator(token.image);
	}
	operand = UnionExpr()
	{
	   op.addOperand(operand);
	}
	)*
	
 	{
 	  return op==null?operand:op;
 	}	
}

Expression UnionExpr() throws ParseException:
{
    UnionExpr union = null;
    Expression operand1 = null;
    Expression operand2 = null;
}
{
   operand1 = UnaryExpr() 
   (<UNION> 
       (operand2 = UnaryExpr()) {
          if (union == null) {
             union = new UnionExpr();
             union.addExpr(operand1); 
          }
          union.addExpr(operand2);   
       } )*
   {
     return (union == null)? operand1: union;
   }
}

Expression UnaryExpr() throws ParseException:
{
	Expression uexpr = null;
	Expression expr = null;
}
{
	( (<PLUS> | <MINUS>) 
	{
	  	uexpr = new UnaryExpr();
		if("+".equals(token.image))
			((UnaryExpr)uexpr).setSign(Sign.POSITIVE);
		else if("-".equals(token.image))
			((UnaryExpr)uexpr).setSign(Sign.NEGATIVE);
		else 
			throw new ParseException();
	}
	)?
	
	expr = ValueExpr()
	{
		if(uexpr!=null){
			((UnaryExpr)uexpr).setExpr(expr);
			return uexpr;
		}
		else{
			return expr;
		}
	}
}

Expression ValueExpr()throws ParseException:
{
  Expression expr = null;
  Identifier ident = null;
  AbstractAccessor fa = null;
  int index;
}
{
  expr = PrimaryExpr() ( ident = Field()
	{
	  fa = (fa == null ? new FieldAccessor(expr, ident) 
                       : new FieldAccessor(fa, ident));
    }
  | index = Index()
    {
      fa = (fa == null ? new IndexAccessor(expr, index)
                       : new IndexAccessor(fa, index));
     }
  )*
    {
      return fa == null ? expr : fa;
    }
}

Identifier Field() throws ParseException:
{
  String ident = null;
}
{
  <DOT> ident = Identifier()
    {
      return new Identifier(ident);
    }
}

int Index() throws ParseException:
{
	Expression expr = null;
	int idx = -2;
}
{
  <LEFTBRACKET> ( expr = Expression()
	{
		if(expr.getKind() == Expression.Kind.LITERAL_EXPRESSION)
		{
			Literal lit = ((LiteralExpr)expr).getValue();
			if(lit.getLiteralType() == Literal.Type.INTEGER || 
			   lit.getLiteralType() == Literal.Type.LONG) {
				idx = Integer.valueOf(lit.getStringValue());
			}
			else {
				throw new ParseException("Index should be an INTEGER");				
            }
		}

	}

  	| <QUES>
	{
		idx = IndexAccessor.ANY;
	  // ANY
	}
 	 
  	)

   <RIGHTBRACKET>
	{
	  return idx;
	}
}


Expression PrimaryExpr()throws ParseException:
{
  Expression expr = null;
}
{
  ( LOOKAHEAD(2) 
    expr = FunctionCallExpr()
  | expr = Literal()
  | expr = DatasetAccessExpression()
  | expr = VariableRef() 
    {
      if(((VariableExpr)expr).getIsNewVar() == true)
        throw new ParseException("can't find variable " + ((VariableExpr)expr).getVar());
    }
  | expr = ListConstructor()
  | expr = RecordConstructor()
  | expr = ParenthesizedExpression()
  )
    {
      return expr;
    }
}

Expression Literal() throws ParseException:
{
  LiteralExpr lit = new LiteralExpr();
  String str = null;
}
{
  ( str = StringLiteral()
    {
      lit.setValue(new StringLiteral(str));
    }
  | <INTEGER_LITERAL>
    {
      try {
        lit.setValue(new IntegerLiteral(new Integer(token.image)));
      } catch(NumberFormatException ex) {
        lit.setValue(new LongIntegerLiteral(new Long(token.image)));
      }
    }
  | <FLOAT_LITERAL>
    {
      lit.setValue(new FloatLiteral(new Float(token.image)));
    }
  | <DOUBLE_LITERAL>
    {
      lit.setValue(new DoubleLiteral(new Double(token.image)));
    }
  | <NULL>
    {
      lit.setValue(NullLiteral.INSTANCE);
    }
  | <TRUE>
    {
      lit.setValue(TrueLiteral.INSTANCE);
    }      
  | <FALSE>
    {
      lit.setValue(FalseLiteral.INSTANCE);
    }
  )
    {
      return lit;
    }
}


VariableExpr VariableRef() throws ParseException:
{
	VariableExpr varExp = new VariableExpr();
	VarIdentifier var = new VarIdentifier();
}
{
  <VARIABLE>
    {
     String varName = token.image; 
     Identifier ident = lookupSymbol(varName);
     if (isInForbiddenScopes(varName)) {
       throw new ParseException("Inside limit clauses, it is disallowed to reference a variable having the same name as any variable bound in the same scope as the limit clause.");
     }
     if(ident != null) { // exist such ident
       varExp.setIsNewVar(false);
       varExp.setVar((VarIdentifier)ident);       
     } else {
       varExp.setVar(var);     
     }
     var.setValue(varName);        
     return varExp;
    }
}


VariableExpr Variable() throws ParseException:
{
	VariableExpr varExp = new VariableExpr();
	VarIdentifier var = new VarIdentifier();
}
{
  <VARIABLE>
    {
     Identifier ident = lookupSymbol(token.image);
     if(ident != null) { // exist such ident
       varExp.setIsNewVar(false);
     }  
     varExp.setVar(var);     
     var.setValue(token.image);        
     return varExp;
    }
}

Expression ListConstructor() throws ParseException:
{
	Expression expr = null;
}
{
    (
    	expr = OrderedListConstructor() | expr = UnorderedListConstructor()
    )
    
    {
      return expr;
    }
}


ListConstructor OrderedListConstructor() throws ParseException:
{
  	ListConstructor expr = new ListConstructor();
  	Expression tmp = null;
  	List<Expression> exprList = new ArrayList<Expression>();
  	expr.setType(ListConstructor.Type.ORDERED_LIST_CONSTRUCTOR);
}
{

    <LEFTBRACKET> 
	    ( tmp = Expression()
			{
			  exprList.add(tmp);
			}
		
		    (<COMMA> tmp = Expression() { exprList.add(tmp);  })*
	    )? 
    
    <RIGHTBRACKET>

    {
      expr.setExprList(exprList);
      return expr;
    }    
}

ListConstructor UnorderedListConstructor() throws ParseException:
{
  	ListConstructor expr = new ListConstructor();
  	Expression tmp = null;
  	List<Expression> exprList = new ArrayList<Expression>();
  	expr.setType(ListConstructor.Type.UNORDERED_LIST_CONSTRUCTOR);
}
{

    <LEFTDBLBRACE> ( tmp = Expression()
	{
	  exprList.add(tmp);
	}
    (<COMMA> tmp = Expression() { exprList.add(tmp);  })*)? <RIGHTDBLBRACE>
    {
      expr.setExprList(exprList);
      return expr;
    }    
}

RecordConstructor RecordConstructor() throws ParseException:
{
  	RecordConstructor expr = new RecordConstructor();
  	FieldBinding tmp = null;
  	List<FieldBinding> fbList = new ArrayList<FieldBinding>();
}
{
    <LEFTBRACE> (tmp = FieldBinding()
    {
      fbList.add(tmp);
    }
    (<COMMA> tmp = FieldBinding() { fbList.add(tmp);  })*)? <RIGHTBRACE>
    {
      expr.setFbList(fbList);
      return expr;
    }       
}

FieldBinding FieldBinding() throws ParseException:
{
	FieldBinding fb = new FieldBinding();
	Expression left, right;
}
{
    left = Expression() <COLON> right = Expression()
    {
      fb.setLeftExpr(left);
      fb.setRightExpr(right);
      return fb;
    }
}


Expression FunctionCallExpr() throws ParseException:
{
  CallExpr callExpr;
  List<Expression> argList = new ArrayList<Expression>();
  Expression tmp;
  int arity = 0;
  FunctionName funcName = null;
  String hint = null;
}
{  
  funcName = FunctionName()
    {
      hint = getHint(token);
    }
  <LEFTPAREN> (tmp = Expression()
    {
      argList.add(tmp);
      arity ++;
    }
  (<COMMA> tmp = Expression()
    {
      argList.add(tmp);
      arity++;
    }
  )*)? <RIGHTPAREN>
    {
      // TODO use funcName.library
      String fqFunctionName = funcName.library == null ? funcName.function : funcName.library + "#" + funcName.function;
      FunctionSignature signature
        = lookupFunctionSignature(funcName.dataverse, fqFunctionName, arity);
      if (signature == null) {
        signature = new FunctionSignature(funcName.dataverse, fqFunctionName, arity);
      }
      callExpr = new CallExpr(signature,argList);
      if (hint != null && hint.startsWith(INDEXED_NESTED_LOOP_JOIN_HINT)) {
        callExpr.addHint(IndexedNLJoinExpressionAnnotation.INSTANCE);
      }
      return callExpr;
    }
}


Expression DatasetAccessExpression() throws ParseException:
{
  String funcName;
  String arg1 = null;
  String arg2 = null;
  Expression nameArg;
}
{  
  <DATASET>
    {
      funcName = token.image;
    }
  ( ( arg1 = Identifier() ( <DOT> arg2 = Identifier() )? ) 
    {
      String name = arg2 == null ? arg1 : arg1 + "." + arg2;
      LiteralExpr ds = new LiteralExpr();
      ds.setValue( new StringLiteral(name) );
      nameArg = ds;
    }
  | ( <LEFTPAREN> nameArg = Expression() <RIGHTPAREN> ) )  
    {
      String dataverse = MetadataConstants.METADATA_DATAVERSE_NAME;
      FunctionSignature signature = lookupFunctionSignature(dataverse, funcName, 1);
      if (signature == null) {
        signature = new FunctionSignature(dataverse, funcName, 1);
      }
      List<Expression> argList = new ArrayList<Expression>();
      argList.add(nameArg);
      return new CallExpr(signature, argList);
    }
}

Expression ParenthesizedExpression() throws ParseException:
{
  Expression expr;
}
{
    <LEFTPAREN> expr = Expression() <RIGHTPAREN>
    {
      return expr;
    }
}

Expression IfThenElse() throws ParseException:
{
  Expression condExpr;
  Expression thenExpr;
  Expression elseExpr;
  IfExpr ifExpr = new IfExpr();
}
{
    <IF> <LEFTPAREN> condExpr = Expression() <RIGHTPAREN> <THEN> thenExpr = Expression() <ELSE> elseExpr = Expression()

    {
      ifExpr.setCondExpr(condExpr);
      ifExpr.setThenExpr(thenExpr);
      ifExpr.setElseExpr(elseExpr);
      return ifExpr;
    }
}

Expression  FLWOGR() throws ParseException:
{
	FLWOGRExpression flworg = new FLWOGRExpression();
	List<Clause> clauseList = new ArrayList<Clause>();
	Expression returnExpr;
	Clause tmp;
	createNewScope();
}
{
     (tmp = ForClause()  {clauseList.add(tmp);} | tmp = LetClause() {clauseList.add(tmp);})
      (tmp = Clause() {clauseList.add(tmp);})* <RETURN> returnExpr = Expression()

     {
       flworg.setClauseList(clauseList);
       flworg.setReturnExpr(returnExpr);
       removeCurrentScope();
       return flworg;
     }
}

Clause Clause()throws ParseException :
{
  Clause clause;
}
{
    (
         clause = ForClause() 
       | clause = LetClause() 
       | clause = WhereClause() 
       | clause = OrderbyClause() 
       | clause = GroupClause() 
       | clause = LimitClause()
       | clause = DistinctClause()
    )
    {
      return clause;
    }
}

Clause ForClause()throws ParseException :
{
	ForClause fc = new ForClause();
	VariableExpr varExp;
	VariableExpr varPos = null;
	Expression inExp;
	extendCurrentScope();
}
{
    <FOR> varExp = Variable() (<AT> varPos = Variable())?  <IN> ( inExp = Expression() )
    {
      fc.setVarExpr(varExp);
      getCurrentScope().addNewVarSymbolToScope(varExp.getVar());
      fc.setInExpr(inExp);
      if (varPos != null) {
        fc.setPosExpr(varPos);
	    getCurrentScope().addNewVarSymbolToScope(varPos.getVar());
      }
      return fc;
    }
}

Clause LetClause() throws ParseException:
{
	LetClause lc = new LetClause();
	VariableExpr varExp;
	Expression beExp;
	extendCurrentScope();
}
{
    <LET> varExp = Variable() <ASSIGN> beExp = Expression()
    {
      getCurrentScope().addNewVarSymbolToScope(varExp.getVar());
      lc.setVarExpr(varExp);
      lc.setBeExpr(beExp);
      return lc;
    }
}

Clause WhereClause()throws ParseException :
{
  WhereClause wc = new WhereClause();
  Expression whereExpr;
}
{
    <WHERE> whereExpr = Expression()
    {
      wc.setWhereExpr(whereExpr);
      return wc;
    }
}

Clause OrderbyClause()throws ParseException :
{
  OrderbyClause oc = new OrderbyClause();
  Expression orderbyExpr;
  List<Expression> orderbyList = new ArrayList<Expression>();
  List<OrderbyClause.OrderModifier> modifierList = new ArrayList<OrderbyClause.OrderModifier >();
  int numOfOrderby = 0;
}
{
  (
    <ORDER> 
      {
         String hint = getHint(token);
         if (hint != null && hint.startsWith(INMEMORY_HINT)) {
           String splits[] = hint.split(" +"); 
           int numFrames = Integer.parseInt(splits[1]);
           int numTuples = Integer.parseInt(splits[2]);
           oc.setNumFrames(numFrames);
           oc.setNumTuples(numTuples);   
         } 
      }     
    <BY> orderbyExpr = Expression()
    {
      orderbyList.add(orderbyExpr);
      OrderbyClause.OrderModifier modif = OrderbyClause.OrderModifier.ASC;       
    }
    ( (<ASC> { modif = OrderbyClause.OrderModifier.ASC; })
    | (<DESC> { modif = OrderbyClause.OrderModifier.DESC; }))?
    {
      modifierList.add(modif);
    }
    
    (<COMMA> orderbyExpr = Expression()
    {
      orderbyList.add(orderbyExpr);
      modif = OrderbyClause.OrderModifier.ASC;
    }
    ( (<ASC> { modif = OrderbyClause.OrderModifier.ASC; })
    | (<DESC> { modif = OrderbyClause.OrderModifier.DESC; }))?
    {
      modifierList.add(modif);
    }    
    )*
)
    {
      oc.setModifierList(modifierList);
      oc.setOrderbyList(orderbyList);
      return oc;
    }
}
Clause GroupClause()throws ParseException :
{
  	GroupbyClause gbc = new GroupbyClause();
  	// GbyVariableExpressionPair pair = new GbyVariableExpressionPair();
 	List<GbyVariableExpressionPair> vePairList = new ArrayList<GbyVariableExpressionPair>();
    List<GbyVariableExpressionPair> decorPairList = new ArrayList<GbyVariableExpressionPair>();
	List<VariableExpr> withVarList= new ArrayList<VariableExpr>();
	VariableExpr var = null;
	VariableExpr withVar = null;
	Expression expr = null;
	VariableExpr decorVar = null;
	Expression decorExpr = null;
}
{
  	{
  	  Scope newScope = extendCurrentScopeNoPush(true); 
  	  // extendCurrentScope(true);
  	}
    <GROUP>
      {
         String hint = getHint(token);
         if (hint != null && hint.equals(HASH_GROUP_BY_HINT)) {
           gbc.setHashGroupByHint(true);   
         } 
      } 
    <BY> (LOOKAHEAD(2)  var = Variable()
    {
      newScope.addNewVarSymbolToScope(var.getVar());
    } <ASSIGN>)?
    expr = Expression() 
       {
         GbyVariableExpressionPair pair1 = new GbyVariableExpressionPair(var, expr);    
         vePairList.add(pair1);
       }
    (<COMMA> ( LOOKAHEAD(2) var = Variable()
    {
      newScope.addNewVarSymbolToScope(var.getVar());
    } <ASSIGN>)?
    	expr = Expression()  
    	 {
           GbyVariableExpressionPair pair2 = new GbyVariableExpressionPair(var, expr);    
           vePairList.add(pair2);
         }
    	)*
    (<DECOR> decorVar = Variable() <ASSIGN> decorExpr = Expression()
       {    
         newScope.addNewVarSymbolToScope(decorVar.getVar()); 
         GbyVariableExpressionPair pair3 = new GbyVariableExpressionPair(decorVar, decorExpr);
         decorPairList.add(pair3);
       }
      (<COMMA> <DECOR> decorVar = Variable() <ASSIGN> decorExpr = Expression()
           { 
             newScope.addNewVarSymbolToScope(decorVar.getVar()); 
             GbyVariableExpressionPair pair4 = new GbyVariableExpressionPair(decorVar, decorExpr);
             decorPairList.add(pair4);              
           }
       )*            
    )?	
    <WITH> withVar = VariableRef()
    {
      if(withVar.getIsNewVar()==true)
      	throw new ParseException("can't find variable " + withVar.getVar());
      withVarList.add(withVar);
      newScope.addNewVarSymbolToScope(withVar.getVar());
    }
    (<COMMA> withVar = VariableRef()
    {
      if(withVar.getIsNewVar()==true)
      	throw new ParseException("can't find variable " + withVar.getVar());
      withVarList.add(withVar);
      newScope.addNewVarSymbolToScope(withVar.getVar());
    })*
    {
      gbc.setGbyPairList(vePairList);
      gbc.setDecorPairList(decorPairList);
      gbc.setWithVarList(withVarList);
      replaceCurrentScope(newScope);
      return gbc;
    }
}


LimitClause LimitClause() throws ParseException:
{
	LimitClause lc = new LimitClause();
	Expression expr;
	pushForbiddenScope(getCurrentScope());
}
{
    <LIMIT> expr = Expression()    { lc.setLimitExpr(expr);    }
    (<OFFSET> expr = Expression() { lc.setOffset(expr);    })?

  {
    popForbiddenScope();   
    return lc;
  }
}

DistinctClause DistinctClause() throws ParseException:
{
  List<Expression> exprs = new ArrayList<Expression>();
  Expression expr;
}
{
  <DISTINCT> <BY> expr = Expression() 
  {
    exprs.add(expr);
  }
  (<COMMA> expr = Expression() 
  	{
  		exprs.add(expr); 
  	} 
  )*
  {
  	return new DistinctClause(exprs);
  }
}

QuantifiedExpression QuantifiedExpression()throws ParseException:
{
  QuantifiedExpression qc = new QuantifiedExpression();
  List<QuantifiedPair> quantifiedList = new ArrayList<QuantifiedPair>();
  Expression satisfiesExpr;
  VariableExpr var;
  Expression inExpr;
  QuantifiedPair pair;
}
{
  {
    createNewScope();
  }
	
   (      (<SOME>  {  qc.setQuantifier(QuantifiedExpression.Quantifier.SOME);	})
		| (<EVERY> {  qc.setQuantifier(QuantifiedExpression.Quantifier.EVERY);	}))
	var = Variable() <IN> inExpr = Expression() 
	{
	  pair = new QuantifiedPair(var, inExpr);
      getCurrentScope().addNewVarSymbolToScope(var.getVar());
      quantifiedList.add(pair);
	}
	(
	<COMMA> var = Variable() <IN> inExpr = Expression() 
	{ 
      pair = new QuantifiedPair(var, inExpr);
      getCurrentScope().addNewVarSymbolToScope(var.getVar());
      quantifiedList.add(pair);	
	}
	)*
	 <SATISFIES> satisfiesExpr = Expression()
	 {
	   qc.setSatisfiesExpr(satisfiesExpr);
	   qc.setQuantifiedList(quantifiedList);
	   removeCurrentScope();
	   return qc;
	 }
}

TOKEN_MGR_DECLS:
{
    public int commentDepth = 0;
    public IntStack lexerStateStack = new IntStack();
    
    public void pushState() {
      lexerStateStack.push( curLexState );
    }
    
    public void popState() {
      if (lexerStateStack.size() > 0) {
         SwitchTo( lexerStateStack.pop() );
      } else {
         throw new RuntimeException();
      }
    }
}

<DEFAULT,IN_DBL_BRACE>
TOKEN :
{
    <ASC : "asc">
  | <AT : "at">
  | <BY : "by">
  | <DATASET : "dataset">
  | <DECOR : "decor">
  | <DESC : "desc">
  | <DISTINCT : "distinct">
  | <ELSE : "else">
  | <EVERY : "every">
  | <FOR : "for">
  | <GROUP : "group">
  | <IF : "if">
  | <IN : "in">
  | <LET : "let">
  | <LIMIT : "limit">
  | <OFFSET : "offset">
  | <ORDER : "order">
  | <RETURN : "return">
  | <SATISFIES : "satisfies">
  | <SOME : "some">
  | <THEN : "then">
  | <UNION : "union">
  | <WHERE : "where">
  | <WITH : "with">
}

<DEFAULT,IN_DBL_BRACE>
TOKEN :
{
    <CARET : "^">
  | <DIV : "/">
  | <IDIV : "idiv">
  | <MINUS : "-">
  | <MOD : "%">
  | <MUL : "*">
  | <PLUS : "+">

  | <LEFTPAREN : "(">
  | <RIGHTPAREN : ")">
  | <LEFTBRACKET : "[">
  | <RIGHTBRACKET : "]">

  | <COLON : ":">
  | <COMMA : ",">
  | <DOT : ".">
  | <QUES : "?">

  | <LT : "<">
  | <GT : ">">
  | <LE : "<=">
  | <GE : ">=">
  | <EQ : "=">
  | <NE : "!=">
  | <SIMILAR : "~=">
  | <ASSIGN : ":=">

  | <AND : "and">
  | <OR : "or">
}

<DEFAULT,IN_DBL_BRACE>
TOKEN :
{
    <LEFTBRACE : "{"> { pushState(); } : DEFAULT
}

<DEFAULT>
TOKEN :
{
    <RIGHTBRACE : "}"> { popState(); }
}

<DEFAULT,IN_DBL_BRACE>
TOKEN :
{
    <LEFTDBLBRACE : "{{"> { pushState(); } : IN_DBL_BRACE
}

<IN_DBL_BRACE>
TOKEN :
{
    <RIGHTDBLBRACE : "}}"> { popState(); }
}

<DEFAULT,IN_DBL_BRACE>
TOKEN :
{
    <INTEGER_LITERAL : (<DIGIT>)+ >
}

<DEFAULT,IN_DBL_BRACE>
TOKEN :
{
    <NULL : "null">
  | <TRUE : "true">
  | <FALSE : "false">
}

<DEFAULT,IN_DBL_BRACE>
TOKEN :
{
    <#DIGIT : ["0" - "9"]>
}

<DEFAULT,IN_DBL_BRACE>
TOKEN:
{
    < DOUBLE_LITERAL: <DIGITS>
        | <DIGITS> ( "." <DIGITS> )?
        | "." <DIGITS>
    >
  | < FLOAT_LITERAL: <DIGITS> ( "f" | "F" )
        | <DIGITS> ( "." <DIGITS> ( "f" | "F" ) )?
        | "." <DIGITS> ( "f" | "F" )
    >
  | <DIGITS : (<DIGIT>)+ >
}

<DEFAULT,IN_DBL_BRACE>
TOKEN :
{
    <#LETTER : ["A" - "Z", "a" - "z"]>
  | <SPECIALCHARS : ["$", "_", "-"]>
}

<DEFAULT,IN_DBL_BRACE>
TOKEN :
{
    <STRING_LITERAL : ("\"" (<EscapeQuot> | ~["\""])* "\"") | ("\'"(<EscapeApos> | ~["\'"])* "\'")>
  | < #EscapeQuot: "\\\"" >
  | < #EscapeApos: "\\\'" >
}

<DEFAULT,IN_DBL_BRACE>
TOKEN :
{
    <IDENTIFIER : <LETTER> (<LETTER> | <DIGIT> | <SPECIALCHARS>)*>
}

<DEFAULT,IN_DBL_BRACE>
TOKEN :
{
    <VARIABLE : "$" <LETTER> (<LETTER> | <DIGIT> | "_")*>
}

<DEFAULT,IN_DBL_BRACE>
SKIP:
{
    " "
  | "\t"
  | "\r"
  | "\n"
}

<DEFAULT,IN_DBL_BRACE>
SKIP:
{
    <"//" (~["\n"])* "\n">
}

<DEFAULT,IN_DBL_BRACE>
SKIP:
{
    <"//" (~["\n","\r"])* ("\n"|"\r"|"\r\n")?> 
}

<DEFAULT,IN_DBL_BRACE>
SKIP:
{
    <"/*"> { pushState(); } : INSIDE_COMMENT
}

<INSIDE_COMMENT>
SPECIAL_TOKEN:
{
    <"+"(" ")*(~["*"])*>
}

<INSIDE_COMMENT>
SKIP:
{
    <"/*"> { pushState(); }
}

<INSIDE_COMMENT>
SKIP:
{
    <"*/"> { popState(); }
  | <~[]>
}<|MERGE_RESOLUTION|>--- conflicted
+++ resolved
@@ -449,26 +449,8 @@
 {
   "function" fctName = FunctionName()
   ifNotExists = IfNotExists()
-<<<<<<< HEAD
-  <LEFTPAREN> (<VARIABLE>
-    {
-      var = new VarIdentifier();
-      var.setValue(token.image);
-      paramList.add(var);
-      getCurrentScope().addNewVarSymbolToScope(var);
-    }
-  ("," <VARIABLE>
-    {
-      var = new VarIdentifier();
-      var.setValue(token.image);
-      paramList.add(var);
-      getCurrentScope().addNewVarSymbolToScope(var);
-    }
-  )*)? <RIGHTPAREN> "{"
-=======
   paramList = ParameterList()
   <LEFTBRACE>
->>>>>>> ee7e1b24
     {
       beginPos = token;
     } 
@@ -1036,7 +1018,7 @@
   boolean secondAfterDot = false;
 }
 {
-  first = Identifier() ( "." second = Identifier()
+  first = Identifier() ( <DOT> second = Identifier()
     {
       secondAfterDot = true;
     }
