/*
 * Copyright 2009-2013 by The Regents of the University of California
 * Licensed under the Apache License, Version 2.0 (the "License");
 * you may not use this file except in compliance with the License.
 * you may obtain a copy of the License from
 * 
 *     http://www.apache.org/licenses/LICENSE-2.0
 * 
 * Unless required by applicable law or agreed to in writing, software
 * distributed under the License is distributed on an "AS IS" BASIS,
 * WITHOUT WARRANTIES OR CONDITIONS OF ANY KIND, either express or implied.
 * See the License for the specific language governing permissions and
 * limitations under the License.
 */
package edu.uci.ics.asterix.om.functions;

import java.util.List;

import edu.uci.ics.asterix.om.typecomputer.base.IResultTypeComputer;
import edu.uci.ics.asterix.om.types.IAType;
import edu.uci.ics.hyracks.algebricks.core.algebra.expressions.AbstractFunctionCallExpression.FunctionKind;

public class AsterixExternalFunctionInfo extends AsterixFunctionInfo implements IExternalFunctionInfo {

    private static final long serialVersionUID = 1L;

    private final IResultTypeComputer rtc;
    private final List<IAType> argumentTypes;
    private final String body;
    private final String language;
    private final FunctionKind kind;
    private final IAType returnType;

    public AsterixExternalFunctionInfo() {
<<<<<<< HEAD
=======
        super();
>>>>>>> b6b73086
        rtc = null;
        argumentTypes = null;
        body = null;
        language = null;
        kind = null;
        returnType = null;

    }

    public AsterixExternalFunctionInfo(String namespace, AsterixFunction asterixFunction, FunctionKind kind,
            List<IAType> argumentTypes, IAType returnType, IResultTypeComputer rtc, String body, String language) {
        super(namespace, asterixFunction, true);
        this.rtc = rtc;
        this.argumentTypes = argumentTypes;
        this.body = body;
        this.language = language;
        this.kind = kind;
        this.returnType = returnType;
    }

    public IResultTypeComputer getResultTypeComputer() {
        return rtc;
    }

    public List<IAType> getArgumenTypes() {
        return argumentTypes;
    }

    @Override
    public String getFunctionBody() {
        return body;
    }

    @Override
    public List<IAType> getParamList() {
        return argumentTypes;
    }

    @Override
    public String getLanguage() {
        return language;
    }

    @Override
    public FunctionKind getKind() {
        return kind;
    }

    @Override
    public IAType getReturnType() {
        return returnType;
    }

}<|MERGE_RESOLUTION|>--- conflicted
+++ resolved
@@ -32,10 +32,7 @@
     private final IAType returnType;
 
     public AsterixExternalFunctionInfo() {
-<<<<<<< HEAD
-=======
         super();
->>>>>>> b6b73086
         rtc = null;
         argumentTypes = null;
         body = null;
