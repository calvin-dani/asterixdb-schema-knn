/*
 * Copyright 2009-2013 by The Regents of the University of California
 * Licensed under the Apache License, Version 2.0 (the "License");
 * you may not use this file except in compliance with the License.
 * you may obtain a copy of the License from
 * 
 *     http://www.apache.org/licenses/LICENSE-2.0
 * 
 * Unless required by applicable law or agreed to in writing, software
 * distributed under the License is distributed on an "AS IS" BASIS,
 * WITHOUT WARRANTIES OR CONDITIONS OF ANY KIND, either express or implied.
 * See the License for the specific language governing permissions and
 * limitations under the License.
 */
package edu.uci.ics.asterix.om.functions;

import java.util.HashMap;
import java.util.HashSet;
import java.util.List;
import java.util.Map;
import java.util.Set;

import org.apache.commons.lang3.mutable.Mutable;

import edu.uci.ics.asterix.common.functions.FunctionConstants;
import edu.uci.ics.asterix.common.functions.FunctionSignature;
import edu.uci.ics.asterix.om.typecomputer.base.IResultTypeComputer;
import edu.uci.ics.asterix.om.typecomputer.impl.ABooleanTypeComputer;
import edu.uci.ics.asterix.om.typecomputer.impl.ACircleTypeComputer;
import edu.uci.ics.asterix.om.typecomputer.impl.ADateTimeTypeComputer;
import edu.uci.ics.asterix.om.typecomputer.impl.ADateTypeComputer;
import edu.uci.ics.asterix.om.typecomputer.impl.ADoubleTypeComputer;
import edu.uci.ics.asterix.om.typecomputer.impl.AFloatTypeComputer;
import edu.uci.ics.asterix.om.typecomputer.impl.AInt32TypeComputer;
import edu.uci.ics.asterix.om.typecomputer.impl.AInt64TypeComputer;
import edu.uci.ics.asterix.om.typecomputer.impl.ALineTypeComputer;
import edu.uci.ics.asterix.om.typecomputer.impl.ANullTypeComputer;
import edu.uci.ics.asterix.om.typecomputer.impl.APointTypeComputer;
import edu.uci.ics.asterix.om.typecomputer.impl.APolygonTypeComputer;
import edu.uci.ics.asterix.om.typecomputer.impl.ARectangleTypeComputer;
import edu.uci.ics.asterix.om.typecomputer.impl.AStringTypeComputer;
import edu.uci.ics.asterix.om.typecomputer.impl.ATimeTypeComputer;
import edu.uci.ics.asterix.om.typecomputer.impl.BinaryBooleanOrNullFunctionTypeComputer;
import edu.uci.ics.asterix.om.typecomputer.impl.BinaryStringBoolOrNullTypeComputer;
import edu.uci.ics.asterix.om.typecomputer.impl.BinaryStringStringOrNullTypeComputer;
import edu.uci.ics.asterix.om.typecomputer.impl.CastListResultTypeComputer;
import edu.uci.ics.asterix.om.typecomputer.impl.CastRecordResultTypeComputer;
import edu.uci.ics.asterix.om.typecomputer.impl.ClosedRecordConstructorResultType;
import edu.uci.ics.asterix.om.typecomputer.impl.CollectionToSequenceTypeComputer;
import edu.uci.ics.asterix.om.typecomputer.impl.ConcatNonNullTypeComputer;
import edu.uci.ics.asterix.om.typecomputer.impl.FieldAccessByIndexResultType;
import edu.uci.ics.asterix.om.typecomputer.impl.FlowRecordResultTypeComputer;
import edu.uci.ics.asterix.om.typecomputer.impl.InjectFailureTypeComputer;
import edu.uci.ics.asterix.om.typecomputer.impl.NonTaggedCollectionMemberResultType;
import edu.uci.ics.asterix.om.typecomputer.impl.NonTaggedFieldAccessByNameResultType;
import edu.uci.ics.asterix.om.typecomputer.impl.NonTaggedGetItemResultType;
import edu.uci.ics.asterix.om.typecomputer.impl.NonTaggedLocalAvgTypeComputer;
import edu.uci.ics.asterix.om.typecomputer.impl.NonTaggedNumericAddSubMulDivTypeComputer;
import edu.uci.ics.asterix.om.typecomputer.impl.NonTaggedNumericRoundHalfToEven2TypeComputer;
import edu.uci.ics.asterix.om.typecomputer.impl.NonTaggedNumericUnaryFunctionTypeComputer;
import edu.uci.ics.asterix.om.typecomputer.impl.NonTaggedSumTypeComputer;
import edu.uci.ics.asterix.om.typecomputer.impl.NonTaggedSwitchCaseComputer;
import edu.uci.ics.asterix.om.typecomputer.impl.NonTaggedUnaryMinusTypeComputer;
import edu.uci.ics.asterix.om.typecomputer.impl.NotNullTypeComputer;
import edu.uci.ics.asterix.om.typecomputer.impl.OpenRecordConstructorResultType;
import edu.uci.ics.asterix.om.typecomputer.impl.OptionalABooleanTypeComputer;
import edu.uci.ics.asterix.om.typecomputer.impl.OptionalACircleTypeComputer;
import edu.uci.ics.asterix.om.typecomputer.impl.OptionalADateTimeTypeComputer;
import edu.uci.ics.asterix.om.typecomputer.impl.OptionalADateTypeComputer;
import edu.uci.ics.asterix.om.typecomputer.impl.OptionalADayTimeDurationTypeComputer;
import edu.uci.ics.asterix.om.typecomputer.impl.OptionalADoubleTypeComputer;
import edu.uci.ics.asterix.om.typecomputer.impl.OptionalADurationTypeComputer;
import edu.uci.ics.asterix.om.typecomputer.impl.OptionalAFloatTypeComputer;
import edu.uci.ics.asterix.om.typecomputer.impl.OptionalAInt16TypeComputer;
import edu.uci.ics.asterix.om.typecomputer.impl.OptionalAInt32TypeComputer;
import edu.uci.ics.asterix.om.typecomputer.impl.OptionalAInt64TypeComputer;
import edu.uci.ics.asterix.om.typecomputer.impl.OptionalAInt8TypeComputer;
import edu.uci.ics.asterix.om.typecomputer.impl.OptionalAIntervalTypeComputer;
import edu.uci.ics.asterix.om.typecomputer.impl.OptionalALineTypeComputer;
import edu.uci.ics.asterix.om.typecomputer.impl.OptionalAPoint3DTypeComputer;
import edu.uci.ics.asterix.om.typecomputer.impl.OptionalAPointTypeComputer;
import edu.uci.ics.asterix.om.typecomputer.impl.OptionalAPolygonTypeComputer;
import edu.uci.ics.asterix.om.typecomputer.impl.OptionalARectangleTypeComputer;
import edu.uci.ics.asterix.om.typecomputer.impl.OptionalAStringTypeComputer;
import edu.uci.ics.asterix.om.typecomputer.impl.OptionalATemporalInstanceTypeComputer;
import edu.uci.ics.asterix.om.typecomputer.impl.OptionalATimeTypeComputer;
import edu.uci.ics.asterix.om.typecomputer.impl.OptionalAYearMonthDurationTypeComputer;
import edu.uci.ics.asterix.om.typecomputer.impl.OrderedListConstructorResultType;
import edu.uci.ics.asterix.om.typecomputer.impl.OrderedListOfAInt32TypeComputer;
import edu.uci.ics.asterix.om.typecomputer.impl.OrderedListOfAPointTypeComputer;
import edu.uci.ics.asterix.om.typecomputer.impl.OrderedListOfAStringTypeComputer;
import edu.uci.ics.asterix.om.typecomputer.impl.OrderedListOfAnyTypeComputer;
import edu.uci.ics.asterix.om.typecomputer.impl.QuadStringStringOrNullTypeComputer;
import edu.uci.ics.asterix.om.typecomputer.impl.ScalarVersionOfAggregateResultType;
import edu.uci.ics.asterix.om.typecomputer.impl.Substring2TypeComputer;
import edu.uci.ics.asterix.om.typecomputer.impl.SubstringTypeComputer;
import edu.uci.ics.asterix.om.typecomputer.impl.TripleStringBoolOrNullTypeComputer;
import edu.uci.ics.asterix.om.typecomputer.impl.TripleStringStringOrNullTypeComputer;
import edu.uci.ics.asterix.om.typecomputer.impl.UnaryBooleanOrNullFunctionTypeComputer;
import edu.uci.ics.asterix.om.typecomputer.impl.UnaryStringInt32OrNullTypeComputer;
import edu.uci.ics.asterix.om.typecomputer.impl.UnaryStringOrNullTypeComputer;
import edu.uci.ics.asterix.om.typecomputer.impl.UnorderedListConstructorResultType;
import edu.uci.ics.asterix.om.types.AOrderedListType;
import edu.uci.ics.asterix.om.types.ATypeTag;
import edu.uci.ics.asterix.om.types.AUnionType;
import edu.uci.ics.asterix.om.types.AbstractCollectionType;
import edu.uci.ics.asterix.om.types.BuiltinType;
import edu.uci.ics.asterix.om.types.IAType;
import edu.uci.ics.hyracks.algebricks.common.exceptions.AlgebricksException;
import edu.uci.ics.hyracks.algebricks.core.algebra.base.ILogicalExpression;
import edu.uci.ics.hyracks.algebricks.core.algebra.expressions.AbstractFunctionCallExpression;
import edu.uci.ics.hyracks.algebricks.core.algebra.expressions.AggregateFunctionCallExpression;
import edu.uci.ics.hyracks.algebricks.core.algebra.expressions.IVariableTypeEnvironment;
import edu.uci.ics.hyracks.algebricks.core.algebra.functions.AlgebricksBuiltinFunctions;
import edu.uci.ics.hyracks.algebricks.core.algebra.functions.FunctionIdentifier;
import edu.uci.ics.hyracks.algebricks.core.algebra.functions.IFunctionInfo;
import edu.uci.ics.hyracks.algebricks.core.algebra.metadata.IMetadataProvider;

public class AsterixBuiltinFunctions {

    public enum SpatialFilterKind {
        SI
    }

    private static final FunctionInfoRepository registeredFunctions = new FunctionInfoRepository();

    // it is supposed to be an identity mapping
    private final static Map<IFunctionInfo, IFunctionInfo> builtinPublicFunctionsSet = new HashMap<IFunctionInfo, IFunctionInfo>();
    private final static Map<IFunctionInfo, IFunctionInfo> builtinPrivateFunctionsSet = new HashMap<IFunctionInfo, IFunctionInfo>();

    private final static Map<IFunctionInfo, IResultTypeComputer> funTypeComputer = new HashMap<IFunctionInfo, IResultTypeComputer>();

    private final static Set<IFunctionInfo> builtinAggregateFunctions = new HashSet<IFunctionInfo>();
    private static final Set<IFunctionInfo> datasetFunctions = new HashSet<IFunctionInfo>();
    private static final Map<IFunctionInfo, IFunctionInfo> aggregateToLocalAggregate = new HashMap<IFunctionInfo, IFunctionInfo>();
    private static final Map<IFunctionInfo, IFunctionInfo> aggregateToGlobalAggregate = new HashMap<IFunctionInfo, IFunctionInfo>();
    private static final Map<IFunctionInfo, IFunctionInfo> aggregateToSerializableAggregate = new HashMap<IFunctionInfo, IFunctionInfo>();
    private final static Map<IFunctionInfo, Boolean> builtinUnnestingFunctions = new HashMap<IFunctionInfo, Boolean>();
    private final static Map<IFunctionInfo, IFunctionInfo> scalarToAggregateFunctionMap = new HashMap<IFunctionInfo, IFunctionInfo>();
    private static final Map<IFunctionInfo, SpatialFilterKind> spatialFilterFunctions = new HashMap<IFunctionInfo, SpatialFilterKind>();

    public final static FunctionIdentifier TYPE_OF = new FunctionIdentifier(FunctionConstants.ASTERIX_NS, "type-of", 1);
    public final static FunctionIdentifier GET_HANDLE = new FunctionIdentifier(FunctionConstants.ASTERIX_NS,
            "get-handle", 2);
    public final static FunctionIdentifier GET_DATA = new FunctionIdentifier(FunctionConstants.ASTERIX_NS, "get-data",
            2);
    public final static FunctionIdentifier EMBED_TYPE = new FunctionIdentifier(FunctionConstants.ASTERIX_NS,
            "embed-type", 1);

    public final static FunctionIdentifier GET_ITEM = new FunctionIdentifier(FunctionConstants.ASTERIX_NS, "get-item",
            2);
    public final static FunctionIdentifier ANY_COLLECTION_MEMBER = new FunctionIdentifier(FunctionConstants.ASTERIX_NS,
            "any-collection-member", 1);
    public final static FunctionIdentifier LISTIFY = new FunctionIdentifier(FunctionConstants.ASTERIX_NS, "listify", 1);
    // public final static FunctionIdentifier BAGIFY = new
    // FunctionIdentifier(ASTERIX_NS, "bagify", 1, true);
    public final static FunctionIdentifier LEN = new FunctionIdentifier(FunctionConstants.ASTERIX_NS, "len", 1);

    public final static FunctionIdentifier CONCAT_NON_NULL = new FunctionIdentifier(FunctionConstants.ASTERIX_NS,
            "concat-non-null", FunctionIdentifier.VARARGS);
    public final static FunctionIdentifier EMPTY_STREAM = new FunctionIdentifier(FunctionConstants.ASTERIX_NS,
            "empty-stream", 0);
    public final static FunctionIdentifier NON_EMPTY_STREAM = new FunctionIdentifier(FunctionConstants.ASTERIX_NS,
            "non-empty-stream", 0);
    public final static FunctionIdentifier ORDERED_LIST_CONSTRUCTOR = new FunctionIdentifier(
            FunctionConstants.ASTERIX_NS, "ordered-list-constructor", FunctionIdentifier.VARARGS);
    public final static FunctionIdentifier UNORDERED_LIST_CONSTRUCTOR = new FunctionIdentifier(
            FunctionConstants.ASTERIX_NS, "unordered-list-constructor", FunctionIdentifier.VARARGS);

    // records
    public final static FunctionIdentifier CLOSED_RECORD_CONSTRUCTOR = new FunctionIdentifier(
            FunctionConstants.ASTERIX_NS, "closed-record-constructor", FunctionIdentifier.VARARGS);
    public final static FunctionIdentifier OPEN_RECORD_CONSTRUCTOR = new FunctionIdentifier(
            FunctionConstants.ASTERIX_NS, "open-record-constructor", FunctionIdentifier.VARARGS);
    public final static FunctionIdentifier RECORD_TYPE_CONSTRUCTOR = new FunctionIdentifier(
            FunctionConstants.ASTERIX_NS, "record-type-constructor", FunctionIdentifier.VARARGS);
    public final static FunctionIdentifier FIELD_ACCESS_BY_INDEX = new FunctionIdentifier(FunctionConstants.ASTERIX_NS,
            "field-access-by-index", 2);
    public final static FunctionIdentifier FIELD_ACCESS_BY_NAME = new FunctionIdentifier(FunctionConstants.ASTERIX_NS,
            "field-access-by-name", 2);

    public final static FunctionIdentifier NUMERIC_UNARY_MINUS = new FunctionIdentifier(FunctionConstants.ASTERIX_NS,
            "numeric-unary-minus", 1);

    public final static FunctionIdentifier NUMERIC_SUBTRACT = new FunctionIdentifier(FunctionConstants.ASTERIX_NS,
            "numeric-subtract", 2);
    public final static FunctionIdentifier NUMERIC_MULTIPLY = new FunctionIdentifier(FunctionConstants.ASTERIX_NS,
            "numeric-multiply", 2);
    public final static FunctionIdentifier NUMERIC_DIVIDE = new FunctionIdentifier(FunctionConstants.ASTERIX_NS,
            "numeric-divide", 2);
    public final static FunctionIdentifier NUMERIC_MOD = new FunctionIdentifier(FunctionConstants.ASTERIX_NS,
            "numeric-mod", 2);
    public final static FunctionIdentifier NUMERIC_IDIV = new FunctionIdentifier(FunctionConstants.ASTERIX_NS,
            "numeric-idiv", 2);
    public final static FunctionIdentifier CARET = new FunctionIdentifier(FunctionConstants.ASTERIX_NS, "caret", 2);

    public final static FunctionIdentifier NUMERIC_ABS = new FunctionIdentifier(FunctionConstants.ASTERIX_NS,
            "abs", 1);
    public final static FunctionIdentifier NUMERIC_CEILING = new FunctionIdentifier(FunctionConstants.ASTERIX_NS,
            "ceiling", 1);
    public final static FunctionIdentifier NUMERIC_FLOOR = new FunctionIdentifier(FunctionConstants.ASTERIX_NS,
            "floor", 1);
    public final static FunctionIdentifier NUMERIC_ROUND = new FunctionIdentifier(FunctionConstants.ASTERIX_NS,
            "round", 1);
    public final static FunctionIdentifier NUMERIC_ROUND_HALF_TO_EVEN = new FunctionIdentifier(
            FunctionConstants.ASTERIX_NS, "round-half-to-even", 1);
    public final static FunctionIdentifier NUMERIC_ROUND_HALF_TO_EVEN2 = new FunctionIdentifier(
            FunctionConstants.ASTERIX_NS, "round-half-to-even", 2);
    // String funcitons
    public final static FunctionIdentifier STRING_EQUAL = new FunctionIdentifier(FunctionConstants.ASTERIX_NS,
            "string-equal", 2);
    public final static FunctionIdentifier STRING_START_WITH = new FunctionIdentifier(FunctionConstants.ASTERIX_NS,
            "start-with", 2);
    public final static FunctionIdentifier STRING_END_WITH = new FunctionIdentifier(FunctionConstants.ASTERIX_NS,
            "end-with", 2);
    public final static FunctionIdentifier STRING_MATCHES = new FunctionIdentifier(FunctionConstants.ASTERIX_NS,
            "matches", 2);
    public final static FunctionIdentifier STRING_MATCHES_WITH_FLAG = new FunctionIdentifier(
            FunctionConstants.ASTERIX_NS, "matches", 3);
    public final static FunctionIdentifier STRING_LOWERCASE = new FunctionIdentifier(FunctionConstants.ASTERIX_NS,
            "lowercase", 1);
    public final static FunctionIdentifier STRING_REPLACE = new FunctionIdentifier(FunctionConstants.ASTERIX_NS,
            "replace", 3);
    public final static FunctionIdentifier STRING_REPLACE_WITH_FLAG = new FunctionIdentifier(
            FunctionConstants.ASTERIX_NS, "replace", 4);
    public final static FunctionIdentifier STRING_LENGTH = new FunctionIdentifier(FunctionConstants.ASTERIX_NS,
            "string-length", 1);
    public final static FunctionIdentifier SUBSTRING2 = new FunctionIdentifier(FunctionConstants.ASTERIX_NS,
            "substring", 2);
    public final static FunctionIdentifier SUBSTRING_BEFORE = new FunctionIdentifier(FunctionConstants.ASTERIX_NS,
            "substring-before", 2);
    public final static FunctionIdentifier SUBSTRING_AFTER = new FunctionIdentifier(FunctionConstants.ASTERIX_NS,
            "substring-after", 2);
    public final static FunctionIdentifier STRING_TO_CODEPOINT = new FunctionIdentifier(FunctionConstants.ASTERIX_NS,
            "string-to-codepoint", 1);
    public final static FunctionIdentifier CODEPOINT_TO_STRING = new FunctionIdentifier(FunctionConstants.ASTERIX_NS,
            "codepoint-to-string", 1);
    public final static FunctionIdentifier STRING_CONCAT = new FunctionIdentifier(FunctionConstants.ASTERIX_NS,
            "string-concat", 1);
    public final static FunctionIdentifier STRING_JOIN = new FunctionIdentifier(FunctionConstants.ASTERIX_NS,
            "string-join", 2);

    public final static FunctionIdentifier DATASET = new FunctionIdentifier(FunctionConstants.ASTERIX_NS, "dataset", 1);
    public final static FunctionIdentifier FEED_INGEST = new FunctionIdentifier(FunctionConstants.ASTERIX_NS,
            "feed-ingest", 1);

    public final static FunctionIdentifier INDEX_SEARCH = new FunctionIdentifier(FunctionConstants.ASTERIX_NS,
            "index-search", FunctionIdentifier.VARARGS);

    public final static FunctionIdentifier MAKE_FIELD_INDEX_HANDLE = new FunctionIdentifier(
            FunctionConstants.ASTERIX_NS, "make-field-index-handle", 2);
    public final static FunctionIdentifier MAKE_FIELD_NAME_HANDLE = new FunctionIdentifier(
            FunctionConstants.ASTERIX_NS, "make-field-name-handle", 1);

    public final static FunctionIdentifier SUBSTRING = new FunctionIdentifier(FunctionConstants.ASTERIX_NS,
            "substring", 3);
    public final static FunctionIdentifier LIKE = new FunctionIdentifier(FunctionConstants.ASTERIX_NS, "like", 2);
    public final static FunctionIdentifier CONTAINS = new FunctionIdentifier(FunctionConstants.ASTERIX_NS, "contains",
            2);
    public final static FunctionIdentifier STARTS_WITH = new FunctionIdentifier(FunctionConstants.ASTERIX_NS,
            "starts-with", 2);
    public final static FunctionIdentifier ENDS_WITH = new FunctionIdentifier(FunctionConstants.ASTERIX_NS,
            "ends-with", 2);

    public final static FunctionIdentifier AVG = new FunctionIdentifier(FunctionConstants.ASTERIX_NS, "agg-avg", 1);
    public final static FunctionIdentifier COUNT = new FunctionIdentifier(FunctionConstants.ASTERIX_NS, "agg-count", 1);
    public final static FunctionIdentifier SUM = new FunctionIdentifier(FunctionConstants.ASTERIX_NS, "agg-sum", 1);
    public final static FunctionIdentifier LOCAL_SUM = new FunctionIdentifier(FunctionConstants.ASTERIX_NS,
            "agg-local-sum", 1);
    public final static FunctionIdentifier MAX = new FunctionIdentifier(FunctionConstants.ASTERIX_NS, "agg-max", 1);
    public final static FunctionIdentifier LOCAL_MAX = new FunctionIdentifier(FunctionConstants.ASTERIX_NS,
            "agg-local-max", 1);
    public final static FunctionIdentifier MIN = new FunctionIdentifier(FunctionConstants.ASTERIX_NS, "agg-min", 1);
    public final static FunctionIdentifier LOCAL_MIN = new FunctionIdentifier(FunctionConstants.ASTERIX_NS,
            "agg-local-min", 1);
    public final static FunctionIdentifier GLOBAL_AVG = new FunctionIdentifier(FunctionConstants.ASTERIX_NS,
            "agg-global-avg", 1);
    public final static FunctionIdentifier LOCAL_AVG = new FunctionIdentifier(FunctionConstants.ASTERIX_NS,
            "agg-local-avg", 1);

    public final static FunctionIdentifier SCALAR_AVG = new FunctionIdentifier(FunctionConstants.ASTERIX_NS, "avg", 1);
    public final static FunctionIdentifier SCALAR_COUNT = new FunctionIdentifier(FunctionConstants.ASTERIX_NS, "count",
            1);
    public final static FunctionIdentifier SCALAR_SUM = new FunctionIdentifier(FunctionConstants.ASTERIX_NS, "sum", 1);
    public final static FunctionIdentifier SCALAR_MAX = new FunctionIdentifier(FunctionConstants.ASTERIX_NS, "max", 1);
    public final static FunctionIdentifier SCALAR_MIN = new FunctionIdentifier(FunctionConstants.ASTERIX_NS, "min", 1);
    public final static FunctionIdentifier SCALAR_GLOBAL_AVG = new FunctionIdentifier(FunctionConstants.ASTERIX_NS,
            "global-avg", 1);
    public final static FunctionIdentifier SCALAR_LOCAL_AVG = new FunctionIdentifier(FunctionConstants.ASTERIX_NS,
            "local-avg", 1);

    // serializable aggregate functions
    public final static FunctionIdentifier SERIAL_AVG = new FunctionIdentifier(FunctionConstants.ASTERIX_NS,
            "avg-serial", 1);
    public final static FunctionIdentifier SERIAL_COUNT = new FunctionIdentifier(FunctionConstants.ASTERIX_NS,
            "count-serial", 1);
    public final static FunctionIdentifier SERIAL_SUM = new FunctionIdentifier(FunctionConstants.ASTERIX_NS,
            "sum-serial", 1);
    public final static FunctionIdentifier SERIAL_LOCAL_SUM = new FunctionIdentifier(FunctionConstants.ASTERIX_NS,
            "local-sum-serial", 1);
    public final static FunctionIdentifier SERIAL_GLOBAL_AVG = new FunctionIdentifier(FunctionConstants.ASTERIX_NS,
            "global-avg-serial", 1);
    public final static FunctionIdentifier SERIAL_LOCAL_AVG = new FunctionIdentifier(FunctionConstants.ASTERIX_NS,
            "local-avg-serial", 1);

    public final static FunctionIdentifier SCAN_COLLECTION = new FunctionIdentifier(FunctionConstants.ASTERIX_NS,
            "scan-collection", 1);
    public final static FunctionIdentifier SUBSET_COLLECTION = new FunctionIdentifier(FunctionConstants.ASTERIX_NS,
            "subset-collection", 3);

    public final static FunctionIdentifier RANGE = new FunctionIdentifier(FunctionConstants.ASTERIX_NS, "range", 2);

    // fuzzy functions:
    public final static FunctionIdentifier FUZZY_EQ = new FunctionIdentifier(FunctionConstants.ASTERIX_NS, "fuzzy-eq",
            2);

    public final static FunctionIdentifier PREFIX_LEN_JACCARD = new FunctionIdentifier(FunctionConstants.ASTERIX_NS,
            "prefix-len-jaccard", 2);

    public final static FunctionIdentifier SIMILARITY_JACCARD = new FunctionIdentifier(FunctionConstants.ASTERIX_NS,
            "similarity-jaccard", 2);
    public final static FunctionIdentifier SIMILARITY_JACCARD_CHECK = new FunctionIdentifier(
            FunctionConstants.ASTERIX_NS, "similarity-jaccard-check", 3);
    public final static FunctionIdentifier SIMILARITY_JACCARD_SORTED = new FunctionIdentifier(
            FunctionConstants.ASTERIX_NS, "similarity-jaccard-sorted", 2);
    public final static FunctionIdentifier SIMILARITY_JACCARD_SORTED_CHECK = new FunctionIdentifier(
            FunctionConstants.ASTERIX_NS, "similarity-jaccard-sorted-check", 3);
    public final static FunctionIdentifier SIMILARITY_JACCARD_PREFIX = new FunctionIdentifier(
            FunctionConstants.ASTERIX_NS, "similarity-jaccard-prefix", 6);
    public final static FunctionIdentifier SIMILARITY_JACCARD_PREFIX_CHECK = new FunctionIdentifier(
            FunctionConstants.ASTERIX_NS, "similarity-jaccard-prefix-check", 6);

    public final static FunctionIdentifier EDIT_DISTANCE = new FunctionIdentifier(FunctionConstants.ASTERIX_NS,
            "edit-distance", 2);
    public final static FunctionIdentifier EDIT_DISTANCE_CHECK = new FunctionIdentifier(FunctionConstants.ASTERIX_NS,
            "edit-distance-check", 3);
    public final static FunctionIdentifier EDIT_DISTANCE_LIST_IS_FILTERABLE = new FunctionIdentifier(
            FunctionConstants.ASTERIX_NS, "edit-distance-list-is-filterable", 2);
    public final static FunctionIdentifier EDIT_DISTANCE_STRING_IS_FILTERABLE = new FunctionIdentifier(
            FunctionConstants.ASTERIX_NS, "edit-distance-string-is-filterable", 4);

    // tokenizers:
    public final static FunctionIdentifier WORD_TOKENS = new FunctionIdentifier(FunctionConstants.ASTERIX_NS,
            "word-tokens", 1);
    public final static FunctionIdentifier HASHED_WORD_TOKENS = new FunctionIdentifier(FunctionConstants.ASTERIX_NS,
            "hashed-word-tokens", 1);
    public final static FunctionIdentifier COUNTHASHED_WORD_TOKENS = new FunctionIdentifier(
            FunctionConstants.ASTERIX_NS, "counthashed-word-tokens", 1);
    public final static FunctionIdentifier GRAM_TOKENS = new FunctionIdentifier(FunctionConstants.ASTERIX_NS,
            "gram-tokens", 3);
    public final static FunctionIdentifier HASHED_GRAM_TOKENS = new FunctionIdentifier(FunctionConstants.ASTERIX_NS,
            "hashed-gram-tokens", 3);
    public final static FunctionIdentifier COUNTHASHED_GRAM_TOKENS = new FunctionIdentifier(
            FunctionConstants.ASTERIX_NS, "counthashed-gram-tokens", 3);

    public final static FunctionIdentifier TID = new FunctionIdentifier(FunctionConstants.ASTERIX_NS, "tid", 0);

    // constructors:
    public final static FunctionIdentifier BOOLEAN_CONSTRUCTOR = new FunctionIdentifier(FunctionConstants.ASTERIX_NS,
            "boolean", 1);
    public final static FunctionIdentifier NULL_CONSTRUCTOR = new FunctionIdentifier(FunctionConstants.ASTERIX_NS,
            "null", 1);
    public final static FunctionIdentifier STRING_CONSTRUCTOR = new FunctionIdentifier(FunctionConstants.ASTERIX_NS,
            "string", 1);
    public final static FunctionIdentifier INT8_CONSTRUCTOR = new FunctionIdentifier(FunctionConstants.ASTERIX_NS,
            "int8", 1);
    public final static FunctionIdentifier INT16_CONSTRUCTOR = new FunctionIdentifier(FunctionConstants.ASTERIX_NS,
            "int16", 1);
    public final static FunctionIdentifier INT32_CONSTRUCTOR = new FunctionIdentifier(FunctionConstants.ASTERIX_NS,
            "int32", 1);
    public final static FunctionIdentifier INT64_CONSTRUCTOR = new FunctionIdentifier(FunctionConstants.ASTERIX_NS,
            "int64", 1);
    public final static FunctionIdentifier FLOAT_CONSTRUCTOR = new FunctionIdentifier(FunctionConstants.ASTERIX_NS,
            "float", 1);
    public final static FunctionIdentifier DOUBLE_CONSTRUCTOR = new FunctionIdentifier(FunctionConstants.ASTERIX_NS,
            "double", 1);
    public final static FunctionIdentifier POINT_CONSTRUCTOR = new FunctionIdentifier(FunctionConstants.ASTERIX_NS,
            "point", 1);
    public final static FunctionIdentifier POINT3D_CONSTRUCTOR = new FunctionIdentifier(FunctionConstants.ASTERIX_NS,
            "point3d", 1);
    public final static FunctionIdentifier LINE_CONSTRUCTOR = new FunctionIdentifier(FunctionConstants.ASTERIX_NS,
            "line", 1);
    public final static FunctionIdentifier CIRCLE_CONSTRUCTOR = new FunctionIdentifier(FunctionConstants.ASTERIX_NS,
            "circle", 1);
    public final static FunctionIdentifier RECTANGLE_CONSTRUCTOR = new FunctionIdentifier(FunctionConstants.ASTERIX_NS,
            "rectangle", 1);
    public final static FunctionIdentifier POLYGON_CONSTRUCTOR = new FunctionIdentifier(FunctionConstants.ASTERIX_NS,
            "polygon", 1);
    public final static FunctionIdentifier TIME_CONSTRUCTOR = new FunctionIdentifier(FunctionConstants.ASTERIX_NS,
            "time", 1);
    public final static FunctionIdentifier DATE_CONSTRUCTOR = new FunctionIdentifier(FunctionConstants.ASTERIX_NS,
            "date", 1);
    public final static FunctionIdentifier DATETIME_CONSTRUCTOR = new FunctionIdentifier(FunctionConstants.ASTERIX_NS,
            "datetime", 1);
    public final static FunctionIdentifier DURATION_CONSTRUCTOR = new FunctionIdentifier(FunctionConstants.ASTERIX_NS,
            "duration", 1);

    public final static FunctionIdentifier YEAR_MONTH_DURATION_CONSTRUCTOR = new FunctionIdentifier(
            FunctionConstants.ASTERIX_NS, "year-month-duration", 1);
    public final static FunctionIdentifier DAY_TIME_DURATION_CONSTRUCTOR = new FunctionIdentifier(
            FunctionConstants.ASTERIX_NS, "day-time-duration", 1);

    public final static FunctionIdentifier INTERVAL_CONSTRUCTOR_DATE = new FunctionIdentifier(
            FunctionConstants.ASTERIX_NS, "interval-from-date", 2);
    public final static FunctionIdentifier INTERVAL_CONSTRUCTOR_TIME = new FunctionIdentifier(
            FunctionConstants.ASTERIX_NS, "interval-from-time", 2);
    public final static FunctionIdentifier INTERVAL_CONSTRUCTOR_DATETIME = new FunctionIdentifier(
            FunctionConstants.ASTERIX_NS, "interval-from-datetime", 2);
    public final static FunctionIdentifier INTERVAL_CONSTRUCTOR_START_FROM_DATE = new FunctionIdentifier(
            FunctionConstants.ASTERIX_NS, "interval-start-from-date", 2);
    public final static FunctionIdentifier INTERVAL_CONSTRUCTOR_START_FROM_TIME = new FunctionIdentifier(
            FunctionConstants.ASTERIX_NS, "interval-start-from-time", 2);
    public final static FunctionIdentifier INTERVAL_CONSTRUCTOR_START_FROM_DATETIME = new FunctionIdentifier(
            FunctionConstants.ASTERIX_NS, "interval-start-from-datetime", 2);
    public final static FunctionIdentifier INTERVAL_BEFORE = new FunctionIdentifier(FunctionConstants.ASTERIX_NS,
            "interval-before", 2);
    public final static FunctionIdentifier INTERVAL_AFTER = new FunctionIdentifier(FunctionConstants.ASTERIX_NS,
            "interval-after", 2);
    public final static FunctionIdentifier INTERVAL_MEETS = new FunctionIdentifier(FunctionConstants.ASTERIX_NS,
            "interval-meets", 2);
    public final static FunctionIdentifier INTERVAL_MET_BY = new FunctionIdentifier(FunctionConstants.ASTERIX_NS,
            "interval-met-by", 2);
    public final static FunctionIdentifier INTERVAL_OVERLAPS = new FunctionIdentifier(FunctionConstants.ASTERIX_NS,
            "interval-overlaps", 2);
    public final static FunctionIdentifier INTERVAL_OVERLAPPED_BY = new FunctionIdentifier(
            FunctionConstants.ASTERIX_NS, "interval-overlapped-by", 2);
    public final static FunctionIdentifier OVERLAP = new FunctionIdentifier(FunctionConstants.ASTERIX_NS, "interval-overlapping", 2);
    public final static FunctionIdentifier INTERVAL_STARTS = new FunctionIdentifier(FunctionConstants.ASTERIX_NS,
            "interval-starts", 2);
    public final static FunctionIdentifier INTERVAL_STARTED_BY = new FunctionIdentifier(FunctionConstants.ASTERIX_NS,
            "interval-started-by", 2);
    public final static FunctionIdentifier INTERVAL_COVERS = new FunctionIdentifier(FunctionConstants.ASTERIX_NS,
            "interval-covers", 2);
    public final static FunctionIdentifier INTERVAL_COVERED_BY = new FunctionIdentifier(FunctionConstants.ASTERIX_NS,
            "interval-covered-by", 2);
    public final static FunctionIdentifier INTERVAL_ENDS = new FunctionIdentifier(FunctionConstants.ASTERIX_NS,
            "interval-ends", 2);
    public final static FunctionIdentifier INTERVAL_ENDED_BY = new FunctionIdentifier(FunctionConstants.ASTERIX_NS,
            "interval-ended-by", 2);
    public final static FunctionIdentifier CURRENT_TIME = new FunctionIdentifier(FunctionConstants.ASTERIX_NS,
            "current-time", 0);
    public final static FunctionIdentifier CURRENT_DATE = new FunctionIdentifier(FunctionConstants.ASTERIX_NS,
            "current-date", 0);
    public final static FunctionIdentifier CURRENT_DATETIME = new FunctionIdentifier(FunctionConstants.ASTERIX_NS,
            "current-datetime", 0);
    public final static FunctionIdentifier DURATION_EQUAL = new FunctionIdentifier(FunctionConstants.ASTERIX_NS,
            "duration-equal", 2);
    public final static FunctionIdentifier YEAR_MONTH_DURATION_GREATER_THAN = new FunctionIdentifier(
            FunctionConstants.ASTERIX_NS, "year-month-duration-greater-than", 2);
    public final static FunctionIdentifier YEAR_MONTH_DURATION_LESS_THAN = new FunctionIdentifier(
            FunctionConstants.ASTERIX_NS, "year-month-duration-less-than", 2);
    public final static FunctionIdentifier DAY_TIME_DURATION_GREATER_THAN = new FunctionIdentifier(
            FunctionConstants.ASTERIX_NS, "day-time-duration-greater-than", 2);
    public final static FunctionIdentifier DAY_TIME_DURATION_LESS_THAN = new FunctionIdentifier(
            FunctionConstants.ASTERIX_NS, "day-time-duration-less-than", 2);
    public final static FunctionIdentifier DURATION_FROM_MONTHS = new FunctionIdentifier(FunctionConstants.ASTERIX_NS,
            "duration-from-months", 1);
    public final static FunctionIdentifier MONTHS_FROM_YEAR_MONTH_DURATION = new FunctionIdentifier(
            FunctionConstants.ASTERIX_NS, "months-from-year-month-duration", 1);
    public final static FunctionIdentifier DURATION_FROM_MILLISECONDS = new FunctionIdentifier(
            FunctionConstants.ASTERIX_NS, "duration-from-ms", 1);
    public final static FunctionIdentifier MILLISECONDS_FROM_DAY_TIME_DURATION = new FunctionIdentifier(
            FunctionConstants.ASTERIX_NS, "ms-from-day-time-duration", 1);

    public final static FunctionIdentifier GET_YEAR_MONTH_DURATION = new FunctionIdentifier(
            FunctionConstants.ASTERIX_NS, "get-year-month-duration", 1);
    public final static FunctionIdentifier GET_DAY_TIME_DURATION = new FunctionIdentifier(FunctionConstants.ASTERIX_NS,
            "get-day-time-duration", 1);

    // spatial
    public final static FunctionIdentifier CREATE_POINT = new FunctionIdentifier(FunctionConstants.ASTERIX_NS,
            "create-point", 2);
    public final static FunctionIdentifier CREATE_LINE = new FunctionIdentifier(FunctionConstants.ASTERIX_NS,
            "create-line", 2);
    public final static FunctionIdentifier CREATE_POLYGON = new FunctionIdentifier(FunctionConstants.ASTERIX_NS,
            "create-polygon", FunctionIdentifier.VARARGS);
    public final static FunctionIdentifier CREATE_CIRCLE = new FunctionIdentifier(FunctionConstants.ASTERIX_NS,
            "create-circle", 2);
    public final static FunctionIdentifier CREATE_RECTANGLE = new FunctionIdentifier(FunctionConstants.ASTERIX_NS,
            "create-rectangle", 2);
    public final static FunctionIdentifier SPATIAL_INTERSECT = new FunctionIdentifier(FunctionConstants.ASTERIX_NS,
            "spatial-intersect", 2);
    public final static FunctionIdentifier SPATIAL_AREA = new FunctionIdentifier(FunctionConstants.ASTERIX_NS,
            "spatial-area", 1);
    public final static FunctionIdentifier SPATIAL_DISTANCE = new FunctionIdentifier(FunctionConstants.ASTERIX_NS,
            "spatial-distance", 2);
    public final static FunctionIdentifier CREATE_MBR = new FunctionIdentifier(FunctionConstants.ASTERIX_NS,
            "create-mbr", 3);
    public final static FunctionIdentifier SPATIAL_CELL = new FunctionIdentifier(FunctionConstants.ASTERIX_NS,
            "spatial-cell", 4);
    public final static FunctionIdentifier SWITCH_CASE = new FunctionIdentifier(FunctionConstants.ASTERIX_NS,
            "switch-case", FunctionIdentifier.VARARGS);
    public final static FunctionIdentifier REG_EXP = new FunctionIdentifier(FunctionConstants.ASTERIX_NS, "reg-exp", 2);

    public final static FunctionIdentifier INJECT_FAILURE = new FunctionIdentifier(FunctionConstants.ASTERIX_NS,
            "inject-failure", 2);
    public final static FunctionIdentifier CAST_RECORD = new FunctionIdentifier(FunctionConstants.ASTERIX_NS,
            "cast-record", 1);
    public final static FunctionIdentifier FLOW_RECORD = new FunctionIdentifier(FunctionConstants.ASTERIX_NS,
            "flow-record", 1);
    public final static FunctionIdentifier CAST_LIST = new FunctionIdentifier(FunctionConstants.ASTERIX_NS,
            "cast-list", 1);

    // Spatial and temporal type accessors
    public static final FunctionIdentifier ACCESSOR_TEMPORAL_YEAR = new FunctionIdentifier(
            FunctionConstants.ASTERIX_NS, "get-year", 1);
    public static final FunctionIdentifier ACCESSOR_TEMPORAL_MONTH = new FunctionIdentifier(
            FunctionConstants.ASTERIX_NS, "get-month", 1);
    public static final FunctionIdentifier ACCESSOR_TEMPORAL_DAY = new FunctionIdentifier(FunctionConstants.ASTERIX_NS,
            "get-day", 1);
    public static final FunctionIdentifier ACCESSOR_TEMPORAL_HOUR = new FunctionIdentifier(
            FunctionConstants.ASTERIX_NS, "get-hour", 1);
    public static final FunctionIdentifier ACCESSOR_TEMPORAL_MIN = new FunctionIdentifier(FunctionConstants.ASTERIX_NS,
            "get-minute", 1);
    public static final FunctionIdentifier ACCESSOR_TEMPORAL_SEC = new FunctionIdentifier(FunctionConstants.ASTERIX_NS,
            "get-second", 1);
    public static final FunctionIdentifier ACCESSOR_TEMPORAL_MILLISEC = new FunctionIdentifier(
            FunctionConstants.ASTERIX_NS, "get-millisecond", 1);
    public static final FunctionIdentifier ACCESSOR_TEMPORAL_INTERVAL_START = new FunctionIdentifier(
            FunctionConstants.ASTERIX_NS, "get-interval-start", 1);
    public static final FunctionIdentifier ACCESSOR_TEMPORAL_INTERVAL_END = new FunctionIdentifier(
            FunctionConstants.ASTERIX_NS, "get-interval-end", 1);

    // Temporal functions
    public static final FunctionIdentifier DATE_FROM_UNIX_TIME_IN_DAYS = new FunctionIdentifier(
            FunctionConstants.ASTERIX_NS, "date-from-unix-time-in-days", 1);
    public static final FunctionIdentifier DATE_FROM_DATETIME = new FunctionIdentifier(FunctionConstants.ASTERIX_NS,
            "get-date-from-datetime", 1);
    public final static FunctionIdentifier ADD_DATE_DURATION = new FunctionIdentifier(FunctionConstants.ASTERIX_NS,
            "add-date-duration", 2);
    public final static FunctionIdentifier SUBTRACT_DATE = new FunctionIdentifier(FunctionConstants.ASTERIX_NS,
            "subtract-date", 2);
    public final static FunctionIdentifier TIME_FROM_UNIX_TIME_IN_MS = new FunctionIdentifier(
            FunctionConstants.ASTERIX_NS, "time-from-unix-time-in-ms", 1);
    public final static FunctionIdentifier TIME_FROM_DATETIME = new FunctionIdentifier(FunctionConstants.ASTERIX_NS,
            "get-time-from-datetime", 1);
    public final static FunctionIdentifier SUBTRACT_TIME = new FunctionIdentifier(FunctionConstants.ASTERIX_NS,
            "subtract-time", 2);
    public final static FunctionIdentifier ADD_TIME_DURATION = new FunctionIdentifier(FunctionConstants.ASTERIX_NS,
            "add-time-duration", 2);
    public final static FunctionIdentifier DATETIME_FROM_UNIX_TIME_IN_MS = new FunctionIdentifier(
            FunctionConstants.ASTERIX_NS, "datetime-from-unix-time-in-ms", 1);
    public final static FunctionIdentifier DATETIME_FROM_DATE_TIME = new FunctionIdentifier(
            FunctionConstants.ASTERIX_NS, "datetime-from-date-time", 2);
    public final static FunctionIdentifier SUBTRACT_DATETIME = new FunctionIdentifier(FunctionConstants.ASTERIX_NS,
            "subtract-datetime", 2);
    public final static FunctionIdentifier ADD_DATETIME_DURATION = new FunctionIdentifier(FunctionConstants.ASTERIX_NS,
            "add-datetime-duration", 2);
    public final static FunctionIdentifier CALENDAR_DURATION_FROM_DATETIME = new FunctionIdentifier(
            FunctionConstants.ASTERIX_NS, "calendar-duration-from-datetime", 2);
    public final static FunctionIdentifier CALENDAR_DURATION_FROM_DATE = new FunctionIdentifier(
            FunctionConstants.ASTERIX_NS, "calendar-duration-from-date", 2);
    public final static FunctionIdentifier ADJUST_TIME_FOR_TIMEZONE = new FunctionIdentifier(
            FunctionConstants.ASTERIX_NS, "adjust-time-for-timezone", 2);
    public final static FunctionIdentifier ADJUST_DATETIME_FOR_TIMEZONE = new FunctionIdentifier(
            FunctionConstants.ASTERIX_NS, "adjust-datetime-for-timezone", 2);

    public final static FunctionIdentifier GET_POINT_X_COORDINATE_ACCESSOR = new FunctionIdentifier(
            FunctionConstants.ASTERIX_NS, "get-x", 1);
    public final static FunctionIdentifier GET_POINT_Y_COORDINATE_ACCESSOR = new FunctionIdentifier(
            FunctionConstants.ASTERIX_NS, "get-y", 1);
    public final static FunctionIdentifier GET_CIRCLE_RADIUS_ACCESSOR = new FunctionIdentifier(
            FunctionConstants.ASTERIX_NS, "get-radius", 1);
    public final static FunctionIdentifier GET_CIRCLE_CENTER_ACCESSOR = new FunctionIdentifier(
            FunctionConstants.ASTERIX_NS, "get-center", 1);
    public final static FunctionIdentifier GET_POINTS_LINE_RECTANGLE_POLYGON_ACCESSOR = new FunctionIdentifier(
            FunctionConstants.ASTERIX_NS, "get-points", 1);

    public static final FunctionIdentifier EQ = AlgebricksBuiltinFunctions.EQ;
    public static final FunctionIdentifier LE = AlgebricksBuiltinFunctions.LE;
    public static final FunctionIdentifier GE = AlgebricksBuiltinFunctions.GE;
    public static final FunctionIdentifier LT = AlgebricksBuiltinFunctions.LT;
    public static final FunctionIdentifier GT = AlgebricksBuiltinFunctions.GT;
    public static final FunctionIdentifier NEQ = AlgebricksBuiltinFunctions.NEQ;
    public static final FunctionIdentifier AND = AlgebricksBuiltinFunctions.AND;
    public static final FunctionIdentifier OR = AlgebricksBuiltinFunctions.OR;
    public static final FunctionIdentifier NOT = AlgebricksBuiltinFunctions.NOT;
    public static final FunctionIdentifier NUMERIC_ADD = AlgebricksBuiltinFunctions.NUMERIC_ADD;
    public static final FunctionIdentifier IS_NULL = AlgebricksBuiltinFunctions.IS_NULL;

    public static final FunctionIdentifier NOT_NULL = new FunctionIdentifier(FunctionConstants.ASTERIX_NS, "not-null",
            1);
    public static final FunctionIdentifier COLLECTION_TO_SEQUENCE = new FunctionIdentifier(
            FunctionConstants.ASTERIX_NS, "" + "collection-to-sequence", 1);

    public static IFunctionInfo getAsterixFunctionInfo(FunctionIdentifier fid) {
        IFunctionInfo finfo = registeredFunctions.get(fid);
        if (finfo == null) {
            finfo = new AsterixFunctionInfo(fid);
        }
        return finfo;
    }

    public static AsterixFunctionInfo lookupFunction(FunctionIdentifier fid) {
        return (AsterixFunctionInfo) registeredFunctions.get(fid);
    }

    static {

        // first, take care of Algebricks builtin functions
        addFunction(IS_NULL, ABooleanTypeComputer.INSTANCE);
        addFunction(NOT, UnaryBooleanOrNullFunctionTypeComputer.INSTANCE);

        addPrivateFunction(EQ, BinaryBooleanOrNullFunctionTypeComputer.INSTANCE);
        addPrivateFunction(LE, BinaryBooleanOrNullFunctionTypeComputer.INSTANCE);
        addPrivateFunction(GE, BinaryBooleanOrNullFunctionTypeComputer.INSTANCE);
        addPrivateFunction(LT, BinaryBooleanOrNullFunctionTypeComputer.INSTANCE);
        addPrivateFunction(GT, BinaryBooleanOrNullFunctionTypeComputer.INSTANCE);
        addPrivateFunction(AND, BinaryBooleanOrNullFunctionTypeComputer.INSTANCE);
        addPrivateFunction(NEQ, BinaryBooleanOrNullFunctionTypeComputer.INSTANCE);
        addPrivateFunction(OR, BinaryBooleanOrNullFunctionTypeComputer.INSTANCE);
        addPrivateFunction(NUMERIC_ADD, NonTaggedNumericAddSubMulDivTypeComputer.INSTANCE);

        // and then, Asterix builtin functions
        addPrivateFunction(NOT_NULL, NotNullTypeComputer.INSTANCE);
        addPrivateFunction(ANY_COLLECTION_MEMBER, NonTaggedCollectionMemberResultType.INSTANCE);
        addPrivateFunction(AVG, OptionalADoubleTypeComputer.INSTANCE);
        addFunction(BOOLEAN_CONSTRUCTOR, UnaryBooleanOrNullFunctionTypeComputer.INSTANCE);
        addFunction(CARET, NonTaggedNumericAddSubMulDivTypeComputer.INSTANCE);
        addFunction(CIRCLE_CONSTRUCTOR, OptionalACircleTypeComputer.INSTANCE);
        addPrivateFunction(CLOSED_RECORD_CONSTRUCTOR, ClosedRecordConstructorResultType.INSTANCE);
        addPrivateFunction(CONCAT_NON_NULL, ConcatNonNullTypeComputer.INSTANCE);

        addFunction(CONTAINS, ABooleanTypeComputer.INSTANCE);
        addPrivateFunction(COUNT, AInt64TypeComputer.INSTANCE);
        addFunction(COUNTHASHED_GRAM_TOKENS, OrderedListOfAInt32TypeComputer.INSTANCE);
        addPrivateFunction(COUNTHASHED_WORD_TOKENS, OrderedListOfAInt32TypeComputer.INSTANCE);
        addFunction(CREATE_CIRCLE, ACircleTypeComputer.INSTANCE);
        addFunction(CREATE_LINE, ALineTypeComputer.INSTANCE);
        addFunction(CREATE_MBR, ADoubleTypeComputer.INSTANCE);
        addFunction(CREATE_POINT, APointTypeComputer.INSTANCE);
        addFunction(CREATE_POLYGON, APolygonTypeComputer.INSTANCE);
        addFunction(CREATE_RECTANGLE, ARectangleTypeComputer.INSTANCE);

        addFunction(DATE_CONSTRUCTOR, OptionalADateTypeComputer.INSTANCE);
        addFunction(DATETIME_CONSTRUCTOR, OptionalADateTimeTypeComputer.INSTANCE);
        addFunction(DOUBLE_CONSTRUCTOR, OptionalADoubleTypeComputer.INSTANCE);
        addFunction(DURATION_CONSTRUCTOR, OptionalADurationTypeComputer.INSTANCE);
        addFunction(YEAR_MONTH_DURATION_CONSTRUCTOR, OptionalAYearMonthDurationTypeComputer.INSTANCE);
        addFunction(DAY_TIME_DURATION_CONSTRUCTOR, OptionalADayTimeDurationTypeComputer.INSTANCE);
        addFunction(EDIT_DISTANCE, AInt32TypeComputer.INSTANCE);
        addFunction(EDIT_DISTANCE_CHECK, OrderedListOfAnyTypeComputer.INSTANCE);
        addPrivateFunction(EDIT_DISTANCE_STRING_IS_FILTERABLE, ABooleanTypeComputer.INSTANCE);
        addPrivateFunction(EDIT_DISTANCE_LIST_IS_FILTERABLE, ABooleanTypeComputer.INSTANCE);
        addPrivateFunction(EMBED_TYPE, new IResultTypeComputer() {
            @Override
            public IAType computeType(ILogicalExpression expression, IVariableTypeEnvironment env,
                    IMetadataProvider<?, ?> mp) throws AlgebricksException {
                return (IAType) BuiltinType.ANY;
            }
        });
        addPrivateFunction(EMPTY_STREAM, ABooleanTypeComputer.INSTANCE);
        addFunction(ENDS_WITH, ABooleanTypeComputer.INSTANCE);
        // add(FIELD_ACCESS, NonTaggedFieldAccessByNameResultType.INSTANCE);
        addPrivateFunction(FIELD_ACCESS_BY_INDEX, FieldAccessByIndexResultType.INSTANCE);
        addPrivateFunction(FIELD_ACCESS_BY_NAME, NonTaggedFieldAccessByNameResultType.INSTANCE);
        addFunction(FLOAT_CONSTRUCTOR, OptionalAFloatTypeComputer.INSTANCE);
        addPrivateFunction(FUZZY_EQ, BinaryBooleanOrNullFunctionTypeComputer.INSTANCE);
        addPrivateFunction(GET_HANDLE, null); // TODO
        addPrivateFunction(GET_ITEM, NonTaggedGetItemResultType.INSTANCE);
        addPrivateFunction(GET_DATA, null); // TODO
        addPrivateFunction(GLOBAL_AVG, OptionalADoubleTypeComputer.INSTANCE);
        addPrivateFunction(GRAM_TOKENS, OrderedListOfAStringTypeComputer.INSTANCE);
        addFunction(GLOBAL_AVG, OptionalADoubleTypeComputer.INSTANCE);
        addFunction(HASHED_GRAM_TOKENS, OrderedListOfAInt32TypeComputer.INSTANCE);
        addPrivateFunction(HASHED_WORD_TOKENS, OrderedListOfAInt32TypeComputer.INSTANCE);
        addPrivateFunction(INDEX_SEARCH, new IResultTypeComputer() {

            @Override
            public IAType computeType(ILogicalExpression expression, IVariableTypeEnvironment env,
                    IMetadataProvider<?, ?> mp) throws AlgebricksException {
                return BuiltinType.ANY; // TODO
            }
        });
        addFunction(INT8_CONSTRUCTOR, OptionalAInt8TypeComputer.INSTANCE);
        addFunction(INT16_CONSTRUCTOR, OptionalAInt16TypeComputer.INSTANCE);
        addFunction(INT32_CONSTRUCTOR, OptionalAInt32TypeComputer.INSTANCE);
        addFunction(INT64_CONSTRUCTOR, OptionalAInt64TypeComputer.INSTANCE);
        addFunction(LEN, OptionalAInt32TypeComputer.INSTANCE);
        addFunction(LIKE, BinaryBooleanOrNullFunctionTypeComputer.INSTANCE);
        addFunction(LINE_CONSTRUCTOR, OptionalALineTypeComputer.INSTANCE);
        addPrivateFunction(LISTIFY, OrderedListConstructorResultType.INSTANCE);
        addPrivateFunction(LOCAL_AVG, NonTaggedLocalAvgTypeComputer.INSTANCE);
        addPrivateFunction(MAKE_FIELD_INDEX_HANDLE, null); // TODO
        addPrivateFunction(MAKE_FIELD_NAME_HANDLE, null); // TODO
        addPrivateFunction(MAX, NonTaggedSumTypeComputer.INSTANCE);
        addPrivateFunction(LOCAL_MAX, NonTaggedSumTypeComputer.INSTANCE);
        addPrivateFunction(MIN, NonTaggedSumTypeComputer.INSTANCE);
        addPrivateFunction(LOCAL_MIN, NonTaggedSumTypeComputer.INSTANCE);
        addPrivateFunction(NON_EMPTY_STREAM, ABooleanTypeComputer.INSTANCE);
        addFunction(NULL_CONSTRUCTOR, ANullTypeComputer.INSTANCE);
        addFunction(NUMERIC_UNARY_MINUS, NonTaggedUnaryMinusTypeComputer.INSTANCE);
        addFunction(NUMERIC_SUBTRACT, NonTaggedNumericAddSubMulDivTypeComputer.INSTANCE);
        addFunction(NUMERIC_MULTIPLY, NonTaggedNumericAddSubMulDivTypeComputer.INSTANCE);
        addFunction(NUMERIC_DIVIDE, NonTaggedNumericAddSubMulDivTypeComputer.INSTANCE);
        addFunction(NUMERIC_MOD, NonTaggedNumericAddSubMulDivTypeComputer.INSTANCE);
        addFunction(NUMERIC_IDIV, AInt32TypeComputer.INSTANCE);

        addFunction(NUMERIC_ABS, NonTaggedNumericUnaryFunctionTypeComputer.INSTANCE);
        addFunction(NUMERIC_CEILING, NonTaggedNumericUnaryFunctionTypeComputer.INSTANCE);
        addFunction(NUMERIC_FLOOR, NonTaggedNumericUnaryFunctionTypeComputer.INSTANCE);
        addFunction(NUMERIC_ROUND, NonTaggedNumericUnaryFunctionTypeComputer.INSTANCE);
        addFunction(NUMERIC_ROUND_HALF_TO_EVEN, NonTaggedNumericUnaryFunctionTypeComputer.INSTANCE);
        addFunction(NUMERIC_ROUND_HALF_TO_EVEN2, NonTaggedNumericRoundHalfToEven2TypeComputer.INSTANCE);

        addFunction(STRING_TO_CODEPOINT, OrderedListOfAInt32TypeComputer.INSTANCE);
        addFunction(CODEPOINT_TO_STRING, AStringTypeComputer.INSTANCE);
        addFunction(STRING_CONCAT, OptionalAStringTypeComputer.INSTANCE);
        addFunction(SUBSTRING2, Substring2TypeComputer.INSTANCE);
        addFunction(STRING_LENGTH, UnaryStringInt32OrNullTypeComputer.INSTANCE);
        addFunction(STRING_LOWERCASE, UnaryStringOrNullTypeComputer.INSTANCE);
        addFunction(STRING_START_WITH, BinaryStringBoolOrNullTypeComputer.INSTANCE);
        addFunction(STRING_END_WITH, BinaryStringBoolOrNullTypeComputer.INSTANCE);
        addFunction(STRING_MATCHES, BinaryStringBoolOrNullTypeComputer.INSTANCE);
        addFunction(STRING_MATCHES_WITH_FLAG, TripleStringBoolOrNullTypeComputer.INSTANCE);
        addFunction(STRING_REPLACE, TripleStringStringOrNullTypeComputer.INSTANCE);
        addFunction(STRING_REPLACE_WITH_FLAG, QuadStringStringOrNullTypeComputer.INSTANCE);
        addFunction(SUBSTRING_BEFORE, BinaryStringStringOrNullTypeComputer.INSTANCE);
        addFunction(SUBSTRING_AFTER, BinaryStringStringOrNullTypeComputer.INSTANCE);
        addPrivateFunction(STRING_EQUAL, BinaryStringBoolOrNullTypeComputer.INSTANCE);
        addFunction(STRING_JOIN, AStringTypeComputer.INSTANCE);

        addPrivateFunction(OPEN_RECORD_CONSTRUCTOR, OpenRecordConstructorResultType.INSTANCE);
        addPrivateFunction(ORDERED_LIST_CONSTRUCTOR, OrderedListConstructorResultType.INSTANCE);
        addFunction(POINT_CONSTRUCTOR, OptionalAPointTypeComputer.INSTANCE);
        addFunction(POINT3D_CONSTRUCTOR, OptionalAPoint3DTypeComputer.INSTANCE);
        addFunction(POLYGON_CONSTRUCTOR, OptionalAPolygonTypeComputer.INSTANCE);
        addPrivateFunction(PREFIX_LEN_JACCARD, AInt32TypeComputer.INSTANCE);
        addFunction(RANGE, AInt32TypeComputer.INSTANCE);
        addFunction(RECTANGLE_CONSTRUCTOR, OptionalARectangleTypeComputer.INSTANCE);
        // add(RECORD_TYPE_CONSTRUCTOR, null);

        addFunction(SCALAR_AVG, ScalarVersionOfAggregateResultType.INSTANCE);
        addFunction(SCALAR_COUNT, AInt64TypeComputer.INSTANCE);
        addPrivateFunction(SCALAR_GLOBAL_AVG, ScalarVersionOfAggregateResultType.INSTANCE);
        addPrivateFunction(SCALAR_LOCAL_AVG, ScalarVersionOfAggregateResultType.INSTANCE);
        addFunction(SCALAR_MAX, ScalarVersionOfAggregateResultType.INSTANCE);
        addFunction(SCALAR_MIN, ScalarVersionOfAggregateResultType.INSTANCE);
        addFunction(SCALAR_SUM, ScalarVersionOfAggregateResultType.INSTANCE);
        addPrivateFunction(SCAN_COLLECTION, NonTaggedCollectionMemberResultType.INSTANCE);
        addPrivateFunction(SERIAL_AVG, OptionalADoubleTypeComputer.INSTANCE);
        addPrivateFunction(SERIAL_COUNT, AInt64TypeComputer.INSTANCE);
        addPrivateFunction(SERIAL_GLOBAL_AVG, OptionalADoubleTypeComputer.INSTANCE);
        addPrivateFunction(SERIAL_LOCAL_AVG, NonTaggedLocalAvgTypeComputer.INSTANCE);
        addPrivateFunction(SERIAL_SUM, NonTaggedSumTypeComputer.INSTANCE);
        addPrivateFunction(SERIAL_LOCAL_SUM, NonTaggedSumTypeComputer.INSTANCE);
        addFunction(SIMILARITY_JACCARD, AFloatTypeComputer.INSTANCE);
        addFunction(SIMILARITY_JACCARD_CHECK, OrderedListOfAnyTypeComputer.INSTANCE);
        addPrivateFunction(SIMILARITY_JACCARD_SORTED, AFloatTypeComputer.INSTANCE);
        addPrivateFunction(SIMILARITY_JACCARD_SORTED_CHECK, OrderedListOfAnyTypeComputer.INSTANCE);
        addPrivateFunction(SIMILARITY_JACCARD_PREFIX, AFloatTypeComputer.INSTANCE);
        addPrivateFunction(SIMILARITY_JACCARD_PREFIX_CHECK, OrderedListOfAnyTypeComputer.INSTANCE);
        addFunction(SPATIAL_AREA, ADoubleTypeComputer.INSTANCE);
        addFunction(SPATIAL_CELL, ARectangleTypeComputer.INSTANCE);
        addFunction(SPATIAL_DISTANCE, ADoubleTypeComputer.INSTANCE);
        addFunction(SPATIAL_INTERSECT, ABooleanTypeComputer.INSTANCE);
        addFunction(GET_POINT_X_COORDINATE_ACCESSOR, ADoubleTypeComputer.INSTANCE);
        addFunction(GET_POINT_Y_COORDINATE_ACCESSOR, ADoubleTypeComputer.INSTANCE);
        addFunction(GET_CIRCLE_RADIUS_ACCESSOR, ADoubleTypeComputer.INSTANCE);
        addFunction(GET_CIRCLE_CENTER_ACCESSOR, APointTypeComputer.INSTANCE);
        addFunction(GET_POINTS_LINE_RECTANGLE_POLYGON_ACCESSOR, OrderedListOfAPointTypeComputer.INSTANCE);
        addFunction(STARTS_WITH, ABooleanTypeComputer.INSTANCE);
        addFunction(STRING_CONSTRUCTOR, OptionalAStringTypeComputer.INSTANCE);
        addPrivateFunction(SUBSET_COLLECTION, new IResultTypeComputer() {

            @Override
            public IAType computeType(ILogicalExpression expression, IVariableTypeEnvironment env,
                    IMetadataProvider<?, ?> mp) throws AlgebricksException {
                AbstractFunctionCallExpression fun = (AbstractFunctionCallExpression) expression;
                IAType t;
                try {
                    t = (IAType) env.getType(fun.getArguments().get(0).getValue());
                } catch (AlgebricksException e) {
                    throw new AlgebricksException(e);
                }
                switch (t.getTypeTag()) {
                    case UNORDEREDLIST:
                    case ORDEREDLIST: {
                        AbstractCollectionType act = (AbstractCollectionType) t;
                        return act.getItemType();
                    }
                    case UNION: {
                        AUnionType ut = (AUnionType) t;
                        if (!ut.isNullableType()) {
                            throw new AlgebricksException("Expecting collection type. Found " + t);
                        }
                        IAType t2 = ut.getUnionList().get(1);
                        ATypeTag tag2 = t2.getTypeTag();
                        if (tag2 == ATypeTag.UNORDEREDLIST || tag2 == ATypeTag.ORDEREDLIST) {
                            AbstractCollectionType act = (AbstractCollectionType) t2;
                            return act.getItemType();
                        }
                        throw new AlgebricksException("Expecting collection type. Found " + t);
                    }
                    default: {
                        throw new AlgebricksException("Expecting collection type. Found " + t);
                    }
                }
            }
        });
        addFunction(SUBSTRING, SubstringTypeComputer.INSTANCE);
        addPrivateFunction(SUM, NonTaggedSumTypeComputer.INSTANCE);
<<<<<<< HEAD
        add(LOCAL_SUM, NonTaggedSumTypeComputer.INSTANCE);
        add(SWITCH_CASE, NonTaggedSwitchCaseComputer.INSTANCE);
        add(REG_EXP, ABooleanTypeComputer.INSTANCE);
        add(INJECT_FAILURE, InjectFailureTypeComputer.INSTANCE);
        add(CAST_RECORD, CastRecordResultTypeComputer.INSTANCE);
        add(FLOW_RECORD, FlowRecordResultTypeComputer.INSTANCE);
        add(CAST_LIST, CastListResultTypeComputer.INSTANCE);

        add(TID, AInt32TypeComputer.INSTANCE);
        add(TIME_CONSTRUCTOR, OptionalATimeTypeComputer.INSTANCE);
        add(TYPE_OF, null); // TODO
        add(UNORDERED_LIST_CONSTRUCTOR, UnorderedListConstructorResultType.INSTANCE);
        add(WORD_TOKENS, new IResultTypeComputer() {
=======
        addPrivateFunction(LOCAL_SUM, NonTaggedSumTypeComputer.INSTANCE);
        addFunction(SWITCH_CASE, NonTaggedSwitchCaseComputer.INSTANCE);
        addPrivateFunction(REG_EXP, ABooleanTypeComputer.INSTANCE);
        addFunction(INJECT_FAILURE, InjectFailureTypeComputer.INSTANCE);
        addPrivateFunction(CAST_RECORD, CastRecordResultTypeComputer.INSTANCE);
        addFunction(CAST_LIST, CastListResultTypeComputer.INSTANCE);

        addFunction(TID, AInt32TypeComputer.INSTANCE);
        addFunction(TIME_CONSTRUCTOR, OptionalATimeTypeComputer.INSTANCE);
        addFunction(TYPE_OF, null); // TODO
        addPrivateFunction(UNORDERED_LIST_CONSTRUCTOR, UnorderedListConstructorResultType.INSTANCE);
        addFunction(WORD_TOKENS, new IResultTypeComputer() {
>>>>>>> 21d8315e

            @Override
            public IAType computeType(ILogicalExpression expression, IVariableTypeEnvironment env,
                    IMetadataProvider<?, ?> mp) throws AlgebricksException {
                return new AOrderedListType(BuiltinType.ASTRING, "string");
            }
        });

        // temporal type accessors
        addFunction(ACCESSOR_TEMPORAL_YEAR, OptionalAInt32TypeComputer.INSTANCE);
        addFunction(ACCESSOR_TEMPORAL_MONTH, OptionalAInt32TypeComputer.INSTANCE);
        addFunction(ACCESSOR_TEMPORAL_DAY, OptionalAInt32TypeComputer.INSTANCE);
        addFunction(ACCESSOR_TEMPORAL_HOUR, OptionalAInt32TypeComputer.INSTANCE);
        addFunction(ACCESSOR_TEMPORAL_MIN, OptionalAInt32TypeComputer.INSTANCE);
        addFunction(ACCESSOR_TEMPORAL_SEC, OptionalAInt32TypeComputer.INSTANCE);
        addFunction(ACCESSOR_TEMPORAL_MILLISEC, OptionalAInt32TypeComputer.INSTANCE);
        addFunction(ACCESSOR_TEMPORAL_INTERVAL_START, OptionalATemporalInstanceTypeComputer.INSTANCE);
        addFunction(ACCESSOR_TEMPORAL_INTERVAL_END, OptionalATemporalInstanceTypeComputer.INSTANCE);

        // temporal functions
        addFunction(DATE_FROM_UNIX_TIME_IN_DAYS, OptionalADateTypeComputer.INSTANCE);
        addFunction(DATE_FROM_DATETIME, OptionalADateTypeComputer.INSTANCE);
        addFunction(ADD_DATE_DURATION, OptionalADateTypeComputer.INSTANCE);
        addFunction(SUBTRACT_DATE, OptionalADurationTypeComputer.INSTANCE);
        addFunction(TIME_FROM_UNIX_TIME_IN_MS, OptionalATimeTypeComputer.INSTANCE);
        addFunction(TIME_FROM_DATETIME, OptionalATimeTypeComputer.INSTANCE);
        addFunction(SUBTRACT_TIME, OptionalADurationTypeComputer.INSTANCE);
        addFunction(ADD_TIME_DURATION, OptionalATimeTypeComputer.INSTANCE);
        addFunction(DATETIME_FROM_DATE_TIME, OptionalADateTimeTypeComputer.INSTANCE);
        addFunction(DATETIME_FROM_UNIX_TIME_IN_MS, OptionalADateTimeTypeComputer.INSTANCE);
        addFunction(SUBTRACT_DATETIME, OptionalADurationTypeComputer.INSTANCE);
        addFunction(ADD_DATETIME_DURATION, OptionalADateTimeTypeComputer.INSTANCE);
        addFunction(CALENDAR_DURATION_FROM_DATETIME, OptionalADurationTypeComputer.INSTANCE);
        addFunction(CALENDAR_DURATION_FROM_DATE, OptionalADurationTypeComputer.INSTANCE);
        addFunction(ADJUST_DATETIME_FOR_TIMEZONE, OptionalAStringTypeComputer.INSTANCE);
        addFunction(ADJUST_TIME_FOR_TIMEZONE, OptionalAStringTypeComputer.INSTANCE);
        addFunction(INTERVAL_BEFORE, OptionalABooleanTypeComputer.INSTANCE);
        addFunction(INTERVAL_AFTER, OptionalABooleanTypeComputer.INSTANCE);
        addFunction(INTERVAL_MEETS, OptionalABooleanTypeComputer.INSTANCE);
        addFunction(INTERVAL_MET_BY, OptionalABooleanTypeComputer.INSTANCE);
        addFunction(INTERVAL_OVERLAPS, OptionalABooleanTypeComputer.INSTANCE);
        addFunction(INTERVAL_OVERLAPPED_BY, OptionalABooleanTypeComputer.INSTANCE);
        addFunction(OVERLAP, OptionalABooleanTypeComputer.INSTANCE);
        addFunction(INTERVAL_STARTS, OptionalABooleanTypeComputer.INSTANCE);
        addFunction(INTERVAL_STARTED_BY, OptionalABooleanTypeComputer.INSTANCE);
        addFunction(INTERVAL_COVERS, OptionalABooleanTypeComputer.INSTANCE);
        addFunction(INTERVAL_COVERED_BY, OptionalABooleanTypeComputer.INSTANCE);
        addFunction(INTERVAL_ENDS, OptionalABooleanTypeComputer.INSTANCE);
        addFunction(INTERVAL_ENDED_BY, OptionalABooleanTypeComputer.INSTANCE);
        addFunction(CURRENT_DATE, ADateTypeComputer.INSTANCE);
        addFunction(CURRENT_TIME, ATimeTypeComputer.INSTANCE);
        addFunction(CURRENT_DATETIME, ADateTimeTypeComputer.INSTANCE);
        addFunction(DAY_TIME_DURATION_GREATER_THAN, OptionalABooleanTypeComputer.INSTANCE);
        addPrivateFunction(DAY_TIME_DURATION_LESS_THAN, OptionalABooleanTypeComputer.INSTANCE);
        addPrivateFunction(YEAR_MONTH_DURATION_GREATER_THAN, OptionalABooleanTypeComputer.INSTANCE);
        addPrivateFunction(YEAR_MONTH_DURATION_LESS_THAN, OptionalABooleanTypeComputer.INSTANCE);
        addPrivateFunction(DURATION_EQUAL, OptionalABooleanTypeComputer.INSTANCE);
        addFunction(DURATION_FROM_MONTHS, OptionalADurationTypeComputer.INSTANCE);
        addFunction(DURATION_FROM_MILLISECONDS, OptionalADurationTypeComputer.INSTANCE);
        addFunction(MONTHS_FROM_YEAR_MONTH_DURATION, OptionalAInt32TypeComputer.INSTANCE);
        addFunction(MILLISECONDS_FROM_DAY_TIME_DURATION, OptionalAInt64TypeComputer.INSTANCE);
        addFunction(GET_DAY_TIME_DURATION, OptionalADayTimeDurationTypeComputer.INSTANCE);
        addFunction(GET_YEAR_MONTH_DURATION, OptionalAYearMonthDurationTypeComputer.INSTANCE);

        // interval constructors
        addFunction(INTERVAL_CONSTRUCTOR_DATE, OptionalAIntervalTypeComputer.INSTANCE);
        addFunction(INTERVAL_CONSTRUCTOR_TIME, OptionalAIntervalTypeComputer.INSTANCE);
        addFunction(INTERVAL_CONSTRUCTOR_DATETIME, OptionalAIntervalTypeComputer.INSTANCE);
        addFunction(INTERVAL_CONSTRUCTOR_START_FROM_DATE, OptionalAIntervalTypeComputer.INSTANCE);
        addFunction(INTERVAL_CONSTRUCTOR_START_FROM_DATETIME, OptionalAIntervalTypeComputer.INSTANCE);
        addFunction(INTERVAL_CONSTRUCTOR_START_FROM_TIME, OptionalAIntervalTypeComputer.INSTANCE);

        addPrivateFunction(COLLECTION_TO_SEQUENCE, CollectionToSequenceTypeComputer.INSTANCE);

        String metadataFunctionLoaderClassName = "edu.uci.ics.asterix.metadata.functions.MetadataBuiltinFunctions";
        try {
            Class.forName(metadataFunctionLoaderClassName);
        } catch (ClassNotFoundException e) {
            throw new RuntimeException(e);
        }

    }

    static {
        scalarToAggregateFunctionMap.put(getAsterixFunctionInfo(SCALAR_AVG), getAsterixFunctionInfo(AVG));
        scalarToAggregateFunctionMap.put(getAsterixFunctionInfo(SCALAR_COUNT), getAsterixFunctionInfo(COUNT));
        scalarToAggregateFunctionMap.put(getAsterixFunctionInfo(SCALAR_GLOBAL_AVG), getAsterixFunctionInfo(GLOBAL_AVG));
        scalarToAggregateFunctionMap.put(getAsterixFunctionInfo(SCALAR_LOCAL_AVG), getAsterixFunctionInfo(LOCAL_AVG));
        scalarToAggregateFunctionMap.put(getAsterixFunctionInfo(SCALAR_MAX), getAsterixFunctionInfo(MAX));
        scalarToAggregateFunctionMap.put(getAsterixFunctionInfo(SCALAR_MIN), getAsterixFunctionInfo(MIN));
        scalarToAggregateFunctionMap.put(getAsterixFunctionInfo(SCALAR_SUM), getAsterixFunctionInfo(SUM));
    }

    static {
        addAgg(AVG);
        addAgg(LOCAL_AVG);
        addAgg(GLOBAL_AVG);
        addLocalAgg(AVG, LOCAL_AVG);
        addGlobalAgg(AVG, GLOBAL_AVG);

        addAgg(COUNT);
        addLocalAgg(COUNT, COUNT);
        addGlobalAgg(COUNT, SUM);

        addAgg(MAX);
        addAgg(LOCAL_MAX);
        addLocalAgg(MAX, LOCAL_MAX);
        addGlobalAgg(MAX, MAX);

        addAgg(MIN);
        addLocalAgg(MIN, LOCAL_MIN);
        addGlobalAgg(MIN, MIN);

        addAgg(SUM);
        addAgg(LOCAL_SUM);
        addLocalAgg(SUM, LOCAL_SUM);
        addGlobalAgg(SUM, SUM);

        addAgg(LISTIFY);

        // serializable aggregate functions
        addSerialAgg(AVG, SERIAL_AVG);
        addSerialAgg(COUNT, SERIAL_COUNT);
        addSerialAgg(SUM, SERIAL_SUM);
        addSerialAgg(LOCAL_SUM, SERIAL_LOCAL_SUM);
        addSerialAgg(LOCAL_AVG, SERIAL_LOCAL_AVG);
        addSerialAgg(GLOBAL_AVG, SERIAL_GLOBAL_AVG);

        addAgg(SERIAL_COUNT);
        addLocalAgg(SERIAL_COUNT, SERIAL_COUNT);
        addGlobalAgg(SERIAL_COUNT, SERIAL_SUM);

        addAgg(SERIAL_AVG);
        addAgg(SERIAL_LOCAL_AVG);
        addAgg(SERIAL_GLOBAL_AVG);
        addLocalAgg(SERIAL_AVG, SERIAL_LOCAL_AVG);
        addGlobalAgg(SERIAL_AVG, SERIAL_GLOBAL_AVG);

        addAgg(SERIAL_SUM);
        addAgg(SERIAL_LOCAL_SUM);
        addLocalAgg(SERIAL_SUM, SERIAL_LOCAL_SUM);
        addGlobalAgg(SERIAL_SUM, SERIAL_SUM);
    }

    static {
        datasetFunctions.add(getAsterixFunctionInfo(DATASET));
        datasetFunctions.add(getAsterixFunctionInfo(FEED_INGEST));
        datasetFunctions.add(getAsterixFunctionInfo(INDEX_SEARCH));
    }

    static {
        addUnnestFun(DATASET, false);
        addUnnestFun(FEED_INGEST, false);
        addUnnestFun(RANGE, true);
        addUnnestFun(SCAN_COLLECTION, false);
        addUnnestFun(SUBSET_COLLECTION, false);
    }

    public static void addDatasetFunction(FunctionIdentifier fi) {
        datasetFunctions.add(getAsterixFunctionInfo(fi));
    }

    public static boolean isDatasetFunction(FunctionIdentifier fi) {
        return datasetFunctions.contains(getAsterixFunctionInfo(fi));
    }

    public static boolean isBuiltinCompilerFunction(FunctionIdentifier fi, boolean includePrivateFunctions) {
        return builtinPublicFunctionsSet.keySet().contains(getAsterixFunctionInfo(fi));
    }

    public static boolean isBuiltinCompilerFunction(FunctionSignature signature, boolean includePrivateFunctions) {

        FunctionIdentifier fi = new FunctionIdentifier(FunctionConstants.ASTERIX_NS, signature.getName(),
                signature.getArity());
        IFunctionInfo finfo = getAsterixFunctionInfo(fi);
        if (builtinPublicFunctionsSet.keySet().contains(finfo)
                || (includePrivateFunctions && builtinPrivateFunctionsSet.keySet().contains(finfo))) {
            return true;
        }
        fi = new FunctionIdentifier(AlgebricksBuiltinFunctions.ALGEBRICKS_NS, signature.getName(), signature.getArity());
        finfo = getAsterixFunctionInfo(fi);
        if (builtinPublicFunctionsSet.keySet().contains(finfo)
                || (includePrivateFunctions && builtinPrivateFunctionsSet.keySet().contains(finfo))) {
            return true;
        }

        return false;
    }

    public static boolean isBuiltinAggregateFunction(FunctionIdentifier fi) {
        return builtinAggregateFunctions.contains(getAsterixFunctionInfo(fi));
    }

    public static boolean isBuiltinUnnestingFunction(FunctionIdentifier fi) {
        return builtinUnnestingFunctions.get(getAsterixFunctionInfo(fi)) != null;
    }

    public static boolean returnsUniqueValues(FunctionIdentifier fi) {
        Boolean ruv = builtinUnnestingFunctions.get(getAsterixFunctionInfo(fi));
        if (ruv != null && ruv.booleanValue()) {
            return true;
        } else {
            return false;
        }
    }

    public static FunctionIdentifier getLocalAggregateFunction(FunctionIdentifier fi) {
        return aggregateToLocalAggregate.get(getAsterixFunctionInfo(fi)).getFunctionIdentifier();
    }

    public static FunctionIdentifier getGlobalAggregateFunction(FunctionIdentifier fi) {
        return aggregateToGlobalAggregate.get(getAsterixFunctionInfo(fi)).getFunctionIdentifier();
    }

    public static FunctionIdentifier getBuiltinFunctionIdentifier(FunctionIdentifier fi) {
        IFunctionInfo finfo = getAsterixFunctionInfo(fi);
        return finfo == null ? null : finfo.getFunctionIdentifier();
    }

    public static AggregateFunctionCallExpression makeAggregateFunctionExpression(FunctionIdentifier fi,
            List<Mutable<ILogicalExpression>> args) {
        IFunctionInfo finfo = getAsterixFunctionInfo(fi);
        IFunctionInfo fiLocal = aggregateToLocalAggregate.get(finfo);
        IFunctionInfo fiGlobal = aggregateToGlobalAggregate.get(finfo);

        if (fiLocal != null && fiGlobal != null) {
            AggregateFunctionCallExpression fun = new AggregateFunctionCallExpression(finfo, true, args);
            fun.setStepTwoAggregate(fiGlobal);
            fun.setStepOneAggregate(fiLocal);
            return fun;
        } else {
            return new AggregateFunctionCallExpression(finfo, false, args);
        }
    }

    public static boolean isAggregateFunctionSerializable(FunctionIdentifier fi) {
        IFunctionInfo finfo = getAsterixFunctionInfo(fi);
        return aggregateToSerializableAggregate.get(finfo) != null;
    }

    public static AggregateFunctionCallExpression makeSerializableAggregateFunctionExpression(FunctionIdentifier fi,
            List<Mutable<ILogicalExpression>> args) {

        IFunctionInfo finfo = getAsterixFunctionInfo(fi);
        IFunctionInfo serializableFinfo = aggregateToSerializableAggregate.get(finfo);
        if (serializableFinfo == null)
            throw new IllegalStateException("no serializable implementation for aggregate function "
                    + serializableFinfo);

        IFunctionInfo fiLocal = aggregateToLocalAggregate.get(serializableFinfo);
        IFunctionInfo fiGlobal = aggregateToGlobalAggregate.get(serializableFinfo);

        if (fiLocal != null && fiGlobal != null) {
            AggregateFunctionCallExpression fun = new AggregateFunctionCallExpression(serializableFinfo, true, args);
            fun.setStepTwoAggregate(fiGlobal);
            fun.setStepOneAggregate(fiLocal);
            return fun;
        } else {
            return new AggregateFunctionCallExpression(serializableFinfo, false, args);
        }
    }

    public static IResultTypeComputer getResultTypeComputer(FunctionIdentifier fi) {
        return funTypeComputer.get(getAsterixFunctionInfo(fi));
    }

    public static FunctionIdentifier getAggregateFunction(FunctionIdentifier scalarVersionOfAggregate) {
        IFunctionInfo finfo = scalarToAggregateFunctionMap.get(getAsterixFunctionInfo(scalarVersionOfAggregate));
        return finfo == null ? null : finfo.getFunctionIdentifier();
    }

    public static void addFunction(FunctionIdentifier fi, IResultTypeComputer typeComputer) {
        IFunctionInfo functionInfo = getAsterixFunctionInfo(fi);
        builtinPublicFunctionsSet.put(functionInfo, functionInfo);
        funTypeComputer.put(functionInfo, typeComputer);
        registeredFunctions.put(fi);
    }

    public static void addPrivateFunction(FunctionIdentifier fi, IResultTypeComputer typeComputer) {
        IFunctionInfo functionInfo = getAsterixFunctionInfo(fi);
        builtinPrivateFunctionsSet.put(functionInfo, functionInfo);
        funTypeComputer.put(functionInfo, typeComputer);
        registeredFunctions.put(fi);
    }

    private static void addAgg(FunctionIdentifier fi) {
        builtinAggregateFunctions.add(getAsterixFunctionInfo(fi));
    }

    private static void addLocalAgg(FunctionIdentifier fi, FunctionIdentifier localfi) {
        aggregateToLocalAggregate.put(getAsterixFunctionInfo(fi), getAsterixFunctionInfo(localfi));
    }

    private static void addGlobalAgg(FunctionIdentifier fi, FunctionIdentifier globalfi) {
        aggregateToGlobalAggregate.put(getAsterixFunctionInfo(fi), getAsterixFunctionInfo(globalfi));
    }

    public static void addUnnestFun(FunctionIdentifier fi, boolean returnsUniqueValues) {
        builtinUnnestingFunctions.put(getAsterixFunctionInfo(fi), returnsUniqueValues);
    }

    private static void addSerialAgg(FunctionIdentifier fi, FunctionIdentifier serialfi) {
        aggregateToSerializableAggregate.put(getAsterixFunctionInfo(fi), getAsterixFunctionInfo(serialfi));
    }

    static {
        spatialFilterFunctions.put(getAsterixFunctionInfo(AsterixBuiltinFunctions.SPATIAL_INTERSECT),
                SpatialFilterKind.SI);
    }

    public static boolean isSpatialFilterFunction(FunctionIdentifier fi) {
        return spatialFilterFunctions.get(getAsterixFunctionInfo(fi)) != null;
    }

}<|MERGE_RESOLUTION|>--- conflicted
+++ resolved
@@ -800,21 +800,6 @@
         });
         addFunction(SUBSTRING, SubstringTypeComputer.INSTANCE);
         addPrivateFunction(SUM, NonTaggedSumTypeComputer.INSTANCE);
-<<<<<<< HEAD
-        add(LOCAL_SUM, NonTaggedSumTypeComputer.INSTANCE);
-        add(SWITCH_CASE, NonTaggedSwitchCaseComputer.INSTANCE);
-        add(REG_EXP, ABooleanTypeComputer.INSTANCE);
-        add(INJECT_FAILURE, InjectFailureTypeComputer.INSTANCE);
-        add(CAST_RECORD, CastRecordResultTypeComputer.INSTANCE);
-        add(FLOW_RECORD, FlowRecordResultTypeComputer.INSTANCE);
-        add(CAST_LIST, CastListResultTypeComputer.INSTANCE);
-
-        add(TID, AInt32TypeComputer.INSTANCE);
-        add(TIME_CONSTRUCTOR, OptionalATimeTypeComputer.INSTANCE);
-        add(TYPE_OF, null); // TODO
-        add(UNORDERED_LIST_CONSTRUCTOR, UnorderedListConstructorResultType.INSTANCE);
-        add(WORD_TOKENS, new IResultTypeComputer() {
-=======
         addPrivateFunction(LOCAL_SUM, NonTaggedSumTypeComputer.INSTANCE);
         addFunction(SWITCH_CASE, NonTaggedSwitchCaseComputer.INSTANCE);
         addPrivateFunction(REG_EXP, ABooleanTypeComputer.INSTANCE);
@@ -827,8 +812,6 @@
         addFunction(TYPE_OF, null); // TODO
         addPrivateFunction(UNORDERED_LIST_CONSTRUCTOR, UnorderedListConstructorResultType.INSTANCE);
         addFunction(WORD_TOKENS, new IResultTypeComputer() {
->>>>>>> 21d8315e
-
             @Override
             public IAType computeType(ILogicalExpression expression, IVariableTypeEnvironment env,
                     IMetadataProvider<?, ?> mp) throws AlgebricksException {
