/*
 * Copyright 2009-2013 by The Regents of the University of California
 * Licensed under the Apache License, Version 2.0 (the "License");
 * you may not use this file except in compliance with the License.
 * you may obtain a copy of the License from
 * 
 *     http://www.apache.org/licenses/LICENSE-2.0
 * 
 * Unless required by applicable law or agreed to in writing, software
 * distributed under the License is distributed on an "AS IS" BASIS,
 * WITHOUT WARRANTIES OR CONDITIONS OF ANY KIND, either express or implied.
 * See the License for the specific language governing permissions and
 * limitations under the License.
 */

package edu.uci.ics.asterix.om.types;

import java.io.DataOutputStream;
import java.io.IOException;
import java.io.ObjectInputStream;
import java.util.ArrayList;
import java.util.Arrays;
import java.util.List;

import org.json.JSONArray;
import org.json.JSONException;
import org.json.JSONObject;

import edu.uci.ics.asterix.common.annotations.IRecordTypeAnnotation;
import edu.uci.ics.asterix.common.exceptions.AsterixException;
import edu.uci.ics.asterix.om.base.IAObject;
import edu.uci.ics.asterix.om.visitors.IOMVisitor;
import edu.uci.ics.hyracks.api.dataflow.value.IBinaryComparator;
import edu.uci.ics.hyracks.api.dataflow.value.IBinaryHashFunction;
import edu.uci.ics.hyracks.data.std.accessors.PointableBinaryComparatorFactory;
import edu.uci.ics.hyracks.data.std.accessors.PointableBinaryHashFunctionFactory;
import edu.uci.ics.hyracks.data.std.primitive.UTF8StringPointable;
import edu.uci.ics.hyracks.data.std.util.ByteArrayAccessibleOutputStream;
import edu.uci.ics.hyracks.dataflow.common.data.marshalling.UTF8StringSerializerDeserializer;

public class ARecordType extends AbstractComplexType {

    private static final long serialVersionUID = 1L;
    private String[] fieldNames;
    private IAType[] fieldTypes;
    private boolean isOpen;
    private final List<IRecordTypeAnnotation> annotations = new ArrayList<IRecordTypeAnnotation>();

    private transient IBinaryHashFunction fieldNameHashFunction;
    private transient IBinaryComparator fieldNameComparator;
    private final byte serializedFieldNames[];
    private final int serializedFieldNameOffsets[];
    private final long hashCodeIndexPairs[];

    /**
     * @param typeName
     *            the name of the type
     * @param fieldNames
     *            the names of the closed fields
     * @param fieldTypes
     *            the types of the closed fields
     * @param isOpen
     *            whether the record is open
     * @throws AsterixException
     *             if there are duplicate field names or if there is an error serializing the field names
     */
    public ARecordType(String typeName, String[] fieldNames, IAType[] fieldTypes, boolean isOpen)
            throws AsterixException {
        super(typeName);
        this.fieldNames = fieldNames;
        this.fieldTypes = fieldTypes;
        this.isOpen = isOpen;

        fieldNameComparator = new PointableBinaryComparatorFactory(UTF8StringPointable.FACTORY)
                .createBinaryComparator();
        fieldNameHashFunction = new PointableBinaryHashFunctionFactory(UTF8StringPointable.FACTORY)
                .createBinaryHashFunction();
        ByteArrayAccessibleOutputStream baaos = new ByteArrayAccessibleOutputStream();
        DataOutputStream dos = new DataOutputStream(baaos);
        serializedFieldNameOffsets = new int[fieldNames.length];
        hashCodeIndexPairs = new long[fieldNames.length];

        int length = 0;
        for (int i = 0; i < fieldNames.length; i++) {
            serializedFieldNameOffsets[i] = baaos.size();
            try {
                dos.writeUTF(fieldNames[i]);
            } catch (IOException e) {
                throw new AsterixException(e);
            }
            length = baaos.size() - serializedFieldNameOffsets[i];
            hashCodeIndexPairs[i] = fieldNameHashFunction.hash(baaos.getByteArray(), serializedFieldNameOffsets[i],
                    length);
            hashCodeIndexPairs[i] = hashCodeIndexPairs[i] << 32;
            hashCodeIndexPairs[i] = hashCodeIndexPairs[i] | i;
        }
        serializedFieldNames = baaos.getByteArray();

        Arrays.sort(hashCodeIndexPairs);
        int j;
        for (int i = 0; i < fieldNames.length; i++) {
            j = findFieldPosition(serializedFieldNames, serializedFieldNameOffsets[i],
                    UTF8StringPointable.getStringLength(serializedFieldNames, serializedFieldNameOffsets[i]));
            if (j != i) {
                throw new AsterixException("Closed fields " + j + " and " + i + " have the same field name \""
                        + fieldNames[i] + "\"");
            }
        }
    }

    private void readObject(ObjectInputStream ois) throws IOException, ClassNotFoundException {
        ois.defaultReadObject();
        fieldNameComparator = new PointableBinaryComparatorFactory(UTF8StringPointable.FACTORY)
                .createBinaryComparator();
        fieldNameHashFunction = new PointableBinaryHashFunctionFactory(UTF8StringPointable.FACTORY)
                .createBinaryHashFunction();
    }

    /**
     * Returns the position of the field in the closed schema or -1 if the field does not exist.
     * 
     * @param bytes
     *            the serialized bytes of the field name
     * @param start
     *            the starting offset of the field name in bytes
     * @param length
     *            the length of the field name in bytes
     * @return the position of the field in the closed schema or -1 if the field does not exist.
     */
    public int findFieldPosition(byte[] bytes, int start, int length) {
        if (hashCodeIndexPairs.length == 0) {
            return -1;
        }

        int fIndex;
        int probeFieldHash = fieldNameHashFunction.hash(bytes, start, length);
        int i = Arrays.binarySearch(hashCodeIndexPairs, ((long) probeFieldHash) << 32);
        i = (i < 0) ? (i = -1 * (i + 1)) : i;

        while (i < hashCodeIndexPairs.length && (int) (hashCodeIndexPairs[i] >>> 32) == probeFieldHash) {
            fIndex = (int) hashCodeIndexPairs[i];
            int cFieldLength = UTF8StringPointable.getStringLength(serializedFieldNames,
                    serializedFieldNameOffsets[fIndex]);
            if (fieldNameComparator.compare(serializedFieldNames, serializedFieldNameOffsets[fIndex], cFieldLength,
                    bytes, start, length) == 0) {
                return fIndex;
            }
            i++;
        }

        return -1;
    }

    public final String[] getFieldNames() {
        return fieldNames;
    }

    public final IAType[] getFieldTypes() {
        return fieldTypes;
    }

    public List<IRecordTypeAnnotation> getAnnotations() {
        return annotations;
    }

    @Override
    public String toString() {
        StringBuilder sb = new StringBuilder();
        if (isOpen) {
            sb.append("open ");
        } else {
            sb.append("closed ");
        }
        sb.append("{\n");
        int n = fieldNames.length;
        for (int i = 0; i < n; i++) {
            sb.append("  " + fieldNames[i] + ": " + fieldTypes[i].toString());
            if (i < n - 1) {
                sb.append(",\n");
            } else {
                sb.append("\n");
            }
        }
        sb.append("}\n");
        return sb.toString();
    }

    @Override
    public ATypeTag getTypeTag() {
        return ATypeTag.RECORD;
    }

    public boolean isOpen() {
        return isOpen;
    }

    /**
     * Returns the position of the field in the closed schema or -1 if the field does not exist.
     * 
     * @param fieldName
     *            the name of the field whose position is sought
     * @return the position of the field in the closed schema or -1 if the field does not exist.
     */
    public int findFieldPosition(String fieldName) throws IOException {
        ByteArrayAccessibleOutputStream baaos = new ByteArrayAccessibleOutputStream();
        DataOutputStream dos = new DataOutputStream(baaos);
        UTF8StringSerializerDeserializer.INSTANCE.serialize(fieldName, dos);
        return findFieldPosition(baaos.getByteArray(), 0, baaos.getByteArray().length);
    }

    public IAType getFieldType(String fieldName) throws IOException {
        return fieldTypes[findFieldPosition(fieldName)];
    }

    @Override
    public String getDisplayName() {
        return "ARecord";
    }

    @Override
    public void accept(IOMVisitor visitor) throws AsterixException {
        visitor.visitAType(this);
    }

    @Override
    public IAType getType() {
        return BuiltinType.ASTERIX_TYPE;
    }

    @Override
    public boolean deepEqual(IAObject obj) {
        if (!(obj instanceof ARecordType)) {
            return false;
        }
        ARecordType rt = (ARecordType) obj;
        return isOpen == rt.isOpen && Arrays.deepEquals(fieldNames, rt.fieldNames)
                && Arrays.deepEquals(fieldTypes, rt.fieldTypes);
    }

    @Override
    public int hash() {
        int h = 0;
        for (int i = 0; i < fieldNames.length; i++) {
            h += 31 * h + (int) (hashCodeIndexPairs[i] >> 32);
        }
        for (int i = 0; i < fieldTypes.length; i++) {
            h += 31 * h + fieldTypes[i].hashCode();
        }
        return h;
    }
<<<<<<< HEAD

    @Override
    public JSONObject toJSON() throws JSONException {
        JSONObject type = new JSONObject();
        if (isOpen) {
            type.put("open", true);
        } else {
            type.put("open", false);
        }

        JSONArray fields = new JSONArray();
        for (int i = 0; i < fieldNames.length; i++) {
            JSONObject field = new JSONObject();
            field.put(fieldNames[i], fieldTypes[i].toJSON());
            fields.put(field);
        }

        type.put("fields", fields);
        return type;
    }
=======
>>>>>>> d89a6bfe
}<|MERGE_RESOLUTION|>--- conflicted
+++ resolved
@@ -248,8 +248,6 @@
         }
         return h;
     }
-<<<<<<< HEAD
-
     @Override
     public JSONObject toJSON() throws JSONException {
         JSONObject type = new JSONObject();
@@ -269,6 +267,4 @@
         type.put("fields", fields);
         return type;
     }
-=======
->>>>>>> d89a6bfe
 }