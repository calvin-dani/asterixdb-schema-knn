# Asterix: Using Functions #

## <a id="toc">Table of Contents</a> ##

* [Numeric Functions](#NumericFunctions)
* [String Functions](#StringFunctions)
* [Aggregate Functions](#AggregateFunctions)
* [Spatial Functions](#SpatialFunctions)
* [Similarity Functions](#SimilarityFunctions)
* [Tokenizing Functions](#TokenizingFunctions)
* [Temporal Functions](#TemporalFunctions)
* [Other Functions](#OtherFunctions)

Asterix provides various classes of functions to support operations on numeric, string, spatial, and temporal data. This document explains how to use these functions.

## <a id="NumericFunctions">Numeric Functions</a> <font size="4"><a href="#toc">[Back to TOC]</a></font> ##
### numeric-abs ###
 * Syntax:

        numeric-abs(numeric_expression)

 * Computes the absolute value of the argument.
 * Arguments:
    * `numeric_expression`: A `int8`/`int16`/`int32`/`int64`/`float`/`double` value.  
 * Return Value:
    * The absolute value of the argument with the same type as the input argument, or `null` if the argument is a `null` value.

 * Example:

        let $v1 := numeric-abs(2013)
        let $v2 := numeric-abs(-4036)
        let $v3 := numeric-abs(0)
        let $v4 := numeric-abs(float("-2013.5"))
        let $v5 := numeric-abs(double("-2013.593823748327284"))
        return { "v1": $v1, "v2": $v2, "v3": $v3, "v4": $v4, "v5": $v5 }


 * The expected result is:

        { "v1": 2013, "v2": 4036, "v3": 0, "v4": 2013.5f, "v5": 2013.5938237483274d }


### numeric-ceiling ###
 * Syntax:

        numeric-ceiling(numeric_expression)

 * Computes the smallest (closest to negative infinity) number with no fractional part that is not less than the value of the argument. If the argument is already equal to mathematical integer, then the result is the same as the argument.
 * Arguments:
    * `numeric_expression`: A `int8`/`int16`/`int32`/`int64`/`float`/`double` value.  
 * Return Value:
    * The ceiling value for the given number in the same type as the input argument, or `null` if the input is `null`.

 * Example:

        let $v1 := numeric-ceiling(2013)
        let $v2 := numeric-ceiling(-4036)
        let $v3 := numeric-ceiling(0.3)
        let $v4 := numeric-ceiling(float("-2013.2"))
        let $v5 := numeric-ceiling(double("-2013.893823748327284"))
        return { "v1": $v1, "v2": $v2, "v3": $v3, "v4": $v4, "v5": $v5 }


 * The expected result is:

        { "v1": 2013, "v2": -4036, "v3": 1.0d, "v4": -2013.0f, "v5": -2013.0d }


### numeric-floor ###
 * Syntax:

        numeric-floor(numeric_expression)

 * Computes the largest (closest to positive infinity) number with no fractional part that is not greater than the value. If the argument is already equal to mathematical integer, then the result is the same as the argument. 
 * Arguments:
    * `numeric_expression`: A `int8`/`int16`/`int32`/`int64`/`float`/`double` value.  
 * Return Value:
    * The floor value for the given number in the same type as the input argument, or `null` if the input is `null`.

 * Example:

        let $v1 := numeric-floor(2013)
        let $v2 := numeric-floor(-4036)
        let $v3 := numeric-floor(0.8)
        let $v4 := numeric-floor(float("-2013.2"))
        let $v5 := numeric-floor(double("-2013.893823748327284"))
        return { "v1": $v1, "v2": $v2, "v3": $v3, "v4": $v4, "v5": $v5 }


 * The expected result is:

        { "v1": 2013, "v2": -4036, "v3": 0.0d, "v4": -2014.0f, "v5": -2014.0d }


### numeric-round ###
 * Syntax:

        numeric-round(numeric_expression)

 * Computes the number with no fractional part that is closest (and also closest to positive infinity) to the argument. 
 * Arguments:
    * `numeric_expression`: A `int8`/`int16`/`int32`/`int64`/`float`/`double` value.  
 * Return Value:
    * The rounded value for the given number in the same type as the input argument, or `null` if the input is `null`.

 * Example:

        let $v1 := numeric-round(2013)
        let $v2 := numeric-round(-4036)
        let $v3 := numeric-round(0.8)
        let $v4 := numeric-round(float("-2013.256"))
        let $v5 := numeric-round(double("-2013.893823748327284"))
        return { "v1": $v1, "v2": $v2, "v3": $v3, "v4": $v4, "v5": $v5 }


 * The expected result is:

        { "v1": 2013, "v2": -4036, "v3": 1.0d, "v4": -2013.0f, "v5": -2014.0d }


### numeric-round-half-to-even ###
 * Syntax:

        numeric-round-half-to-even(numeric_expression, [precision])

 * Computes the closest numeric value to `numeric_expression` that is a multiple of ten to the power of minus `precision`. `precision` is optional and by default value `0` is used.
 * Arguments:
    * `numeric_expression`: A `int8`/`int16`/`int32`/`int64`/`float`/`double` value.
    * `precision`: An optional integer field representing the number of digits in the fraction of the the result   
 * Return Value:
    * The rounded value for the given number in the same type as the input argument, or `null` if the input is `null`.

 * Example:

        let $v1 := numeric-round-half-to-even(2013)
        let $v2 := numeric-round-half-to-even(-4036)
        let $v3 := numeric-round-half-to-even(0.8)
        let $v4 := numeric-round-half-to-even(float("-2013.256"))
        let $v5 := numeric-round-half-to-even(double("-2013.893823748327284"))
        let $v6 := numeric-round-half-to-even(double("-2013.893823748327284"), 2)
        let $v7 := numeric-round-half-to-even(2013, 4)
        let $v8 := numeric-round-half-to-even(float("-2013.256"), 5)
        return { "v1": $v1, "v2": $v2, "v3": $v3, "v4": $v4, "v5": $v5, "v6": $v6, "v7": $v7, "v8": $v8 }


 * The expected result is:

        { "v1": 2013, "v2": -4036, "v3": 1.0d, "v4": -2013.0f, "v5": -2014.0d, "v6": -2013.89d, "v7": 2013, "v8": -2013.256f }


## <a id="StringFunctions">String Functions</a> <font size="4"><a href="#toc">[Back to TOC]</a></font> ##
### string-to-codepoint ###
 * Syntax:

        string-to-codepoint(string_expression)

 * Converts the string `string_expression` to its code-based representation.
 * Arguments:
    * `string_expression` : A `string` that will be converted.
 * Return Value:
    * An `OrderedList` of the code points for the string `string_expression`.

### codepoint-to-string ###
 * Syntax:

        codepoint-to-string(list_expression)

 * Converts the ordered code-based representation `list_expression` to the corresponding string.
 * Arguments:
    * `list_expression` : An `OrderedList` of code-points.
 * Return Value:
    * A `string` representation of `list_expression`.

 * Example:

        use dataverse TinySocial;
        
        let $s := "Hello ASTERIX!"
        let $l := string-to-codepoint($s)
        let $ss := codepoint-to-string($l)
        return {"codes": $l, "string": $ss}


 * The expected result is:

        { "codes": [ 72, 101, 108, 108, 111, 32, 65, 83, 84, 69, 82, 73, 88, 33 ], "string": "Hello ASTERIX!" }


### contains ###
 * Syntax:

        contains(string_expression, substring_to_contain)

 * Checks whether the string `string_expression` contains the string `substring_to_contain`
 * Arguments:
    * `string_expression` : A `string` that might contain the given substring.
    * `substring_to_contain` : A target `string` that might be contained.
 * Return Value:
    * A `boolean` value, `true` if `string_expression` contains `substring_to_contain`, and `false` otherwise.

 * Example:

        use dataverse TinySocial;
        
        for $i in dataset('FacebookMessages')
        where contains($i.message, "phone")
        return {"mid": $i.message-id, "message": $i.message}


 * The expected result is:

        { "mid": 2, "message": " dislike iphone its touch-screen is horrible" }
        { "mid": 13, "message": " dislike iphone the voice-command is bad:(" }
        { "mid": 15, "message": " like iphone the voicemail-service is awesome" }


### like ###
 * Syntax:

        like(string_expression, string_pattern)

 * Checks whether the string `string_expression` contains the string pattern `string_pattern`. Compared to the `contains` function, the `like` function also supports regular expressions.
 * Arguments:
    * `string_expression` : A `string` that might contain the pattern or `null`.
    * `string_pattern` : A pattern `string` that might be contained or `null`.
 * Return Value:
    * A `boolean` value, `true` if `string_expression` contains the pattern `string_pattern`, and `false` otherwise.

 * Example:

        use dataverse TinySocial;
        
        for $i in dataset('FacebookMessages')
        where like($i.message, "%at&t%")
        return $i.message


 * The expected result is:

        " can't stand at&t the network is horrible:("
        " can't stand at&t its plan is terrible"
        " love at&t its 3G is good:)"


### starts-with ###
 * Syntax:

        starts-with(string_expression, substring_to_start_with)

 * Checks whether the string `string_expression` starts with the string `substring_to_start_with`.
 * Arguments:
    * `string_expression` : A `string` that might start with the given string.
    * `substring_to_start_with` : A `string` that might be contained as the starting substring.
 * Return Value:
    * A `boolean`, returns `true` if `string_expression` starts with the string `substring_to_start_with`, and `false` otherwise.

 * Example:

        use dataverse TinySocial;
        
        for $i in dataset('FacebookMessages')
        where starts-with($i.message, " like")
        return $i.message


 * The expected result is:

        " like samsung the plan is amazing"
        " like t-mobile its platform is mind-blowing"
        " like verizon the 3G is awesome:)"
        " like iphone the voicemail-service is awesome"


### ends-with ###
 * Syntax:

        ends-with(string_expression, substring_to_end_with)

 * Checks whether the string `string_expression` ends with the string `substring_to_end_with`.
 * Arguments:
    * `string_expression` : A `string` that might end with the given string.
    * `substring_to_end_with` : A `string` that might be contained as the ending substring.
 * Return Value:
    * A `boolean`, returns `true` if `string_expression` ends with the string `substring_to_end_with`, and `false` otherwise.

 * Example:

        use dataverse TinySocial;
        
        for $i in dataset('FacebookMessages')
        where ends-with($i.message, ":)")
        return $i.message


 * The expected result is:

        " love sprint its shortcut-menu is awesome:)"
        " like verizon the 3G is awesome:)"
        " love at&t its 3G is good:)"


### string-concat ###
 * Syntax:

        string-concat(list_expression)

 * Concatenates a list of strings `list_expression` into a single string.
 * Arguments:
    * `list_expression` : An `OrderedList` or `UnorderedList` of `string`s (could be `null`) to be concatenated.
 * Return Value:
    * Returns the concatenated `string` value.

 * Example:

        let $i := "ASTERIX"
        let $j := " "
        let $k := "ROCKS!"
        return string-concat([$i, $j, $k])


 * The expected result is:

        "ASTERIX ROCKS!"


### string-join ###
 * Syntax:

        string-join(list_expression, string_expression)

 * Joins a list of strings `list_expression` with the given separator `string_expression` into a single string.
 * Arguments:
    * `list_expression` : An `OrderedList` or `UnorderedList` of strings (could be `null`) to be joined.
    * `string_expression` : A `string` as the separator.
 * Return Value:
    * Returns the joined `String`.

 * Example:

        use dataverse TinySocial;
        
        let $i := ["ASTERIX", "ROCKS~"]
        return string-join($i, "!! ")


 * The expected result is:

        "ASTERIX!! ROCKS~"


### lowercase ###
 * Syntax:

        lowercase(string_expression)

 * Converts a given string `string_expression` to its lowercase form.
 * Arguments:
    * `string_expression` : A `string` to be converted.
 * Return Value:
    * Returns a `string` as the lowercase form of the given `string_expression`.

 * Example:

        use dataverse TinySocial;
        
        let $i := "ASTERIX"
        return lowercase($i)


 * The expected result is:

        asterix


### matches ###
 * Syntax:

        matches(string_expression, string_pattern)

 * Checks whether the strings `string_expression` matches the given pattern `string_pattern`.
 * Arguments:
    * `string_expression` : A `string` that might contain the pattern.
    * `string_pattern` : A pattern `string` to be matched.
 * Return Value:
    * A `boolean`, returns `true` if `string_expression` matches the pattern `string_pattern`, and `false` otherwise.

 * Example:

        use dataverse TinySocial;
        
        for $i in dataset('FacebookMessages')
        where matches($i.message, "dislike iphone")
        return $i.message


 * The expected result is:

        " dislike iphone its touch-screen is horrible"
        " dislike iphone the voice-command is bad:("


### replace ###
 * Syntax:

        replace(string_expression, string_pattern, string_replacement)

 * Checks whether the string `string_expression` matches the given pattern `string_pattern`, and replace the matched pattern `string_pattern` with the new pattern `string_replacement`.
 * Arguments:
    * `string_expression` : A `string` that might contain the pattern.
    * `string_pattern` : A pattern `string` to be matched.
    * `string_replacement` : A pattern `string` to be used as the replacement.
 * Return Value:
    * Returns a `string` that is obtained after the replacements.

 * Example:

        use dataverse TinySocial;
        
        for $i in dataset('FacebookMessages')
        where matches($i.message, " like iphone")
        return replace($i.message, " like iphone", "like android")


 * The expected result is:

        "like android the voicemail-service is awesome"


### string-length ###
 * Syntax:

        string-length(string_expression)

 * Returns the length of the string `string_expression`.
 * Arguments:
    * `string_expression` : A `string` or `null` that represents the string to be checked.
 * Return Value:
    * An `int32` that represents the length of `string_expression`.

 * Example:

        use dataverse TinySocial;
        
        for $i in dataset('FacebookMessages')
        return {"mid": $i.message-id, "message-len": string-length($i.message)}


 * The expected result is:

        { "mid": 1, "message-len": 43 }
        { "mid": 2, "message-len": 44 }
        { "mid": 3, "message-len": 33 }
        { "mid": 4, "message-len": 43 }
        { "mid": 5, "message-len": 46 }
        { "mid": 6, "message-len": 43 }
        { "mid": 7, "message-len": 37 }
        { "mid": 8, "message-len": 33 }
        { "mid": 9, "message-len": 34 }
        { "mid": 10, "message-len": 50 }
        { "mid": 11, "message-len": 38 }
        { "mid": 12, "message-len": 52 }
        { "mid": 13, "message-len": 42 }
        { "mid": 14, "message-len": 27 }
        { "mid": 15, "message-len": 45 }


### substring ###
 * Syntax:

        substring(string_expression, offset[, length])

 * Returns the substring from the given string `string_expression` based on the given start offset `offset` with the optional `length`.
 * Arguments:
    * `string_expression` : A `string` to be extracted.
    * `offset` : An `int32` as the starting offset of the substring in `string_expression`.
    * `length` : (Optional) An `int32` as the length of the substring.
 * Return Value:
    * A `string` that represents the substring.

 * Example:

        use dataverse TinySocial;
        
        for $i in dataset('FacebookMessages')
        where string-length($i.message) > 50
        return substring($i.message, 50)


 * The expected result is:

        "G:("


### substring-before ###
 * Syntax:

        substring-before(string_expression, string_pattern)

 * Returns the substring from the given string `string_expression` before the given pattern `string_pattern`.
 * Arguments:
    * `string_expression` : A `string` to be extracted.
    * `string_pattern` : A `string` pattern to be searched.
 * Return Value:
    * A `string` that represents the substring.

 * Example:

        use dataverse TinySocial;
        
        for $i in dataset('FacebookMessages')
        where contains($i.message, "iphone")
        return substring-before($i.message, "iphone")


 * The expected result is:

        " dislike "
        " dislike "
        " like "


### substring-after ###
 * Syntax:

        substring-after(string_expression, string_pattern)

 * Returns the substring from the given string `string_expression` after the given pattern `string_pattern`.
 * Arguments:
    * `string_expression` : A `string` to be extracted.
    * `string_pattern` : A `string` pattern to be searched.
 * Return Value:
    * A `string` that represents the substring.

 * Example:

        use dataverse TinySocial;
        
        for $i in dataset('FacebookMessages')
        where contains($i.message, "iphone")
        return substring-after($i.message, "iphone")


 * The expected result is:

        " its touch-screen is horrible"
        " the voice-command is bad:("
        " the voicemail-service is awesome"

## <a id="AggregateFunctions">Aggregate Functions</a> <font size="4"><a href="#toc">[Back to TOC]</a></font> ##
### count ###
 * Syntax:
 
        count(list)
        
 * Gets the number of items in the given list.
 * Arguments:
    * `list`: An `orderedList` or `unorderedList` containing the items to be counted, or a `null` value.
 * Return Value:
    * An `int64` value representing the number of items in the given list. `0i64` is returned if the input is `null`.
    
 * Example:
 
        use dataverse TinySocial;

        let $l1 := ['hello', 'world', 1, 2, 3]
        let $l2 := for $i in dataset TwitterUsers return $i
        return {"count1": count($l1), "count2": count($l2)}

 * The expected result is:
 
        { "count1": 5i64, "count2": 4i64 }    
        
### avg ###
 * Syntax:
 
        avg(num_list)
        
 * Gets the average value of the items in the given list.
 * Arguments:
    * `num_list`: An `orderedList` or `unorderedList` containing numeric or null values, or a `null` value.
 * Return Value:
    * An `double` value representing the average of the numbers in the given list. `null` is returned if the input is `null`, or the input list contains `null`. Non-numeric types in the input list will cause an error.
    
 * Example:
 
        use dataverse TinySocial;

        let $l := for $i in dataset TwitterUsers return $i.friends_count
        return {"avg_friend_count": avg($l)}

 * The expected result is:
 
        { "avg_friend_count": 191.5d }   

### sum ###
 * Syntax:
 
        sum(num_list)
        
 * Gets the sum of the items in the given list.
 * Arguments:
    * `num_list`: An `orderedList` or `unorderedList` containing numeric or null values, or a `null` value.
 * Return Value:
    * The sum of the numbers in the given list. The returning type is decided by the item type with the highest order in the numeric type promotion order (`int8`-> `int16`->`int32`->`float`->`double`, `int32`->`int64`->`double`) among items. `null` is returned if the input is `null`, or the input list contains `null`. Non-numeric types in the input list will cause an error.
    
 * Example:
 
        use dataverse TinySocial;

        let $l := for $i in dataset TwitterUsers return $i.friends_count
        return {"sum_friend_count": sum($l)}

 * The expected result is:
 
        { "sum_friend_count": 766 }  
        
### min/max ###
 * Syntax:
 
        min(num_list), max(num_list)
        
 * Gets the min/max value of numeric items in the given list.
 * Arguments:
    * `num_list`: An `orderedList` or `unorderedList` containing the items to be compared, or a `null` value.
 * Return Value:
    * The min/max value of the given list. The returning type is decided by the item type with the highest order in the numeric type promotion order (`int8`-> `int16`->`int32`->`float`->`double`, `int32`->`int64`->`double`) among items. `null` is returned if the input is `null`, or the input list contains `null`. Non-numeric types in the input list will cause an error.
    
 * Example:
 
        use dataverse TinySocial;

        let $l := for $i in dataset TwitterUsers return $i. friends_count
        return {"min_friend_count": min($l), "max_friend_count": max($l)}

 * The expected result is:
 
        { "min_friend_count": 18, "max_friend_count": 445 }    

## <a id="SpatialFunctions">Spatial Functions</a> <font size="4"><a href="#toc">[Back to TOC]</a></font> ##
### create-point ###
 * Syntax:

        create-point(x, y)

 * Creates the primitive type `point` using an `x` and `y` value.
 * Arguments:
<<<<<<< HEAD
    * `latitude` : A `double` that represents the latitude.
    * `longitude` : A `double` that represents the longitude.
 * Return Value:
    * A spatial `point` created using the latitude and longitude provided in `latitude` and `longitude`.
=======
   * `x` : A `double` that represents the x-coordinate.
   * `y` : A `double` that represents the y-coordinate.
 * Return Value:
   * A `point` representing the ordered pair (`x`, `y`).
>>>>>>> 84fc7cc7

 * Example:

        use dataverse TinySocial;
        
        let $c :=  create-point(30.0,70.0)
        return {"point": $c}


 * The expected result is:

        { "point": point("30.0,70.0") }


### create-line ###
 * Syntax:

        create-line(point_expression1, point_expression2)

 * Creates the primitive type `line` using `point_expression1` and `point_expression2`.
 * Arguments:
    * `point_expression1` : A `point` that represents the start point of the line.
    * `point_expression2` : A `point` that represents the end point of the line.
 * Return Value:
    * A spatial `line` created using the points provided in `point_expression1` and `point_expression2`.

 * Example:

        use dataverse TinySocial;
        
        let $c :=  create-line(create-point(30.0,70.0), create-point(50.0,90.0))
        return {"line": $c}


 * The expected result is:

        { "line": line("30.0,70.0 50.0,90.0") }


### create-rectangle ###
 * Syntax:

        create-rectangle(point_expression1, point_expression2)

 * Creates the primitive type `rectangle` using `point_expression1` and `point_expression2`.
 * Arguments:
    * `point_expression1` : A `point` that represents the lower-left point of the rectangle.
    * `point_expression2` : A `point` that represents the upper-right point of the rectangle.
 * Return Value:
    * A spatial `rectangle` created using the points provided in `point_expression1` and `point_expression2`.

 * Example:

        use dataverse TinySocial;
        
        let $c :=  create-rectangle(create-point(30.0,70.0), create-point(50.0,90.0))
        return {"rectangle": $c}


 * The expected result is:

        { "rectangle": rectangle("30.0,70.0 50.0,90.0") }


### create-circle ###
 * Syntax:

        create-circle(point_expression, radius)

 * Creates the primitive type `circle` using `point_expression` and `radius`.
 * Arguments:
    * `point_expression` : A `point` that represents the center of the circle.
    * `radius` : A `double` that represents the radius of the circle.
 * Return Value:
    * A spatial `circle` created using the center point and the radius provided in `point_expression` and `radius`.

 * Example:

        use dataverse TinySocial;
        
        let $c :=  create-circle(create-point(30.0,70.0), 5.0)
        return {"circle": $c}


 * The expected result is:

        { "circle": circle("30.0,70.0 5.0") }


### create-polygon ###
 * Syntax:

        create-polygon(list_expression)

<<<<<<< HEAD
 * Creates the primitive type `polygon` using an unlimited number of arguments `point_expression1`, `point_expression2`, ..., `point_expressionn`. Note that at least three points should be specified.
 * Arguments:
    * `point_expression1`/.../`point_expressionn` : A `point` that represents a vertex of the polygon.
 * Return Value:
    * A spatial `polygon` created using the points provided in `point_expression1`, `point_expression2`, ..., `point_expressionn`.
=======
 * Creates the primitive type `polygon` using the double values provided in the argument `list_expression`. Each two consecutive double values represent a point starting from the first double value in the list. Note that at least six double values should be specified, meaning a total of three points.
 * Arguments:
   * `list_expression` : An OrderedList of doubles representing the points of the polygon. 
 * Return Value:
   * A `polygon`, represents a spatial simple polygon created using the points provided in `list_expression`.
>>>>>>> 84fc7cc7

 * Example:

        use dataverse TinySocial;
        
        let $c :=  create-polygon([1.0,1.0,2.0,2.0,3.0,3.0,4.0,4.0])
        return {"polygon": $c}


 * The expected result is:

        { "polygon": polygon("1.0,1.0 2.0,2.0 3.0,3.0 4.0,4.0") }


### point ###
 * Syntax:

        point(string_expression)

 * Constructor function for the `point` type by parsing a point string `string_expression`
 * Arguments:
    * `string_expression` : The `string` value representing a point value.
 * Return Value:
    * A `point` value represented by the given string.

 * Example:

        use dataverse TinySocial;
        
        let $c := point("55.05,-138.04")
        return {"point": $c}


 * The expected result is:

        { "point": point("55.05,-138.04") }


### line ###
 * Syntax:

        line(string_expression)

 * Constructor function for `line` type by parsing a line string `string_expression`
 * Arguments:
    * `string_expression` : The `string` value representing a line value.
 * Return Value:
    * A `line` value represented by the given string.

 * Example:

        use dataverse TinySocial;
        
        let $c := line("55.05,-138.04 13.54,-138.04")
        return {"line": $c}


 * The expected result is:

        { "line": line("55.05,-138.04 13.54,-138.04") }


### rectangle ###
 * Syntax:

        rectangle(string_expression)

 * Constructor function for `rectangle` type by parsing a rectangle string `string_expression`
 * Arguments:
    * `string_expression` : The `string` value representing a rectangle value.
 * Return Value:
    * A `rectangle` value represented by the given string.

 * Example:

        use dataverse TinySocial;
        
        let $c := rectangle("20.05,-125.0 40.67,-100.87")
        return {"rectangle": $c}


 * The expected result is:

        { "rectangle": rectangle("20.05,-125.0 40.67,-100.87") }


### circle ###
 * Syntax:

        circle(string_expression)

 * Constructor function for `circle` type by parsing a circle string `string_expression`
 * Arguments:
    * `string_expression` : The `string` value representing a circle value.
 * Return Value:
   * A `circle` value represented by the given string.

 * Example:

        use dataverse TinySocial;
        
        let $c := circle("55.05,-138.04 10.0")
        return {"circle": $c}


 * The expected result is:

        { "circle": circle("55.05,-138.04 10.0") }


### polygon ###
 * Syntax:

        polygon(string_expression)

 * Constructor function for `polygon` type by parsing a polygon string `string_expression`
 * Arguments:
    * `string_expression` : The `string` value representing a polygon value.
 * Return Value:
    * A `polygon` value represented by the given string.

 * Example:

        use dataverse TinySocial;
        
        let $c := polygon("55.05,-138.04 13.54,-138.04 13.54,-53.31 55.05,-53.31")
        return {"polygon": $c}


 * The expected result is:

        { "polygon": polygon("55.05,-138.04 13.54,-138.04 13.54,-53.31 55.05,-53.31") }


### get-x/get-y ###
 * Syntax:

        get-x(point_expression) or get-y(point_expression)

 * Returns the x or y coordinates of a point `point_expression`.
 * Arguments:
    * `point_expression` : A `point`.
 * Return Value:
    * A `double` representing the x or y coordinates of the point `point_expression`.

 * Example:

        use dataverse TinySocial;
        
        let $point := create-point(2.3,5.0)
        return {"x-coordinate": get-x($point), "y-coordinate": get-y($point)}


 * The expected result is:

        { "x-coordinate": 2.3d, "y-coordinate": 5.0d }


### get-points ###
 * Syntax:

        get-points(spatial_expression)

 * Returns an ordered list of the points forming the spatial object `spatial_expression`.
 * Arguments:
    * `spatial_expression` : A `point`, `line`, `rectangle`, `circle`, or `polygon`.
 * Return Value:
    * An `OrderedList` of the points forming the spatial object `spatial_expression`.

 * Example:

        use dataverse TinySocial;
        
        let $line := create-line(create-point(100.6,99.4), create-point(-72.0,-76.9))
        let $rectangle := create-rectangle(create-point(9.2,49.0), create-point(77.8,111.1))
        let $polygon := create-polygon([1.0,1.0,2.0,2.0,3.0,3.0,4.0,4.0])
        let $line_list := get-points($line)
        let $rectangle_list := get-points($rectangle)
        let $polygon_list := get-points($polygon)
        return {"line-first-point": $line_list[0], "line-second-point": $line_list[1], "rectangle-left-bottom-point": $rectangle_list[0], "rectangle-top-upper-point": $rectangle_list[1], "polygon-first-point": $polygon_list[0], "polygon-second-point": $polygon_list[1], "polygon-third-point": $polygon_list[2], "polygon-forth-point": $polygon_list[3]}


 * The expected result is:

        { "line-first-point": point("100.6,99.4"), "line-second-point": point("-72.0,-76.9"), "rectangle-left-bottom-point": point("9.2,49.0"), "rectangle-top-upper-point": point("77.8,111.1"), "polygon-first-point": point("1.0,1.0"), "polygon-second-point": point("2.0,2.0"), "polygon-third-point": point("3.0,3.0"), "polygon-forth-point": point("4.0,4.0") }


### get-center/get-radius ###
 * Syntax:

        get-center(circle_expression) or get-radius(circle_expression)

 * Returns the center and the radius of a circle `circle_expression`, respectively.
 * Arguments:
    * `circle_expression` : A `circle`.
 * Return Value:
    * A `point` or `double`, represent the center or radius of the circle `circle_expression`.

 * Example:

        use dataverse TinySocial;
        
        let $circle := create-circle(create-point(6.0,3.0), 1.0)
        return {"circle-radius": get-radius($circle), "circle-center": get-center($circle)}
        


 * The expected result is:

        { "circle-radius": 1.0d, "circle-center": point("6.0,3.0") }



### spatial-distance ###
 * Syntax:

        spatial-distance(point_expression1, point_expression2)

 * Returns the Euclidean distance between `point_expression1` and `point_expression2`.
 * Arguments:
    * `point_expression1` : A `point`.
    * `point_expression2` : A `point`.
 * Return Value:
    * A `double` as the Euclidean distance between `point_expression1` and `point_expression2`.

 * Example:

        use dataverse TinySocial;
        
        for $t in dataset('TweetMessages')
        let $d :=  spatial-distance($t.sender-location, create-point(30.0,70.0))
        return {"point": $t.sender-location, "distance": $d}
        


 * The expected result is:

        { "point": point("47.44,80.65"), "distance": 20.434678857275934d }
        { "point": point("29.15,76.53"), "distance": 6.585089217315132d }
        { "point": point("37.59,68.42"), "distance": 7.752709203884797d }
        { "point": point("24.82,94.63"), "distance": 25.168816023007512d }
        { "point": point("32.84,67.14"), "distance": 4.030533463451212d }
        { "point": point("29.72,75.8"), "distance": 5.806754687430835d }
        { "point": point("39.28,70.48"), "distance": 9.292405501268227d }
        { "point": point("40.09,92.69"), "distance": 24.832321679617472d }
        { "point": point("47.51,83.99"), "distance": 22.41250097601782d }
        { "point": point("36.21,72.6"), "distance": 6.73231758015024d }
        { "point": point("46.05,93.34"), "distance": 28.325926286707734d }
        { "point": point("36.86,74.62"), "distance": 8.270671073135482d }


### spatial-area ###
 * Syntax:

        spatial-area(spatial_2d_expression)

 * Returns the spatial area of `spatial_2d_expression`.
 * Arguments:
    * `spatial_2d_expression` : A `rectangle`, `circle`, or `polygon`.
 * Return Value:
    * A `double` representing the area of `spatial_2d_expression`.

 * Example:

        use dataverse TinySocial;
        
        let $circleArea := spatial-area(create-circle(create-point(0.0,0.0), 5.0))
        return {"Area":$circleArea}
        


 * The expected result is:

        { "Area": 78.53981625d }


### spatial-intersect ###
 * Syntax:

        spatial-intersect(spatial_expression1, spatial_expression2)

 * Checks whether `@arg1` and `@arg2` spatially intersect each other.
 * Arguments:
    * `spatial_expression1` : A `point`, `line`, `rectangle`, `circle`, or `polygon`.
    * `spatial_expression2` : A `point`, `line`, `rectangle`, `circle`, or `polygon`.
 * Return Value:
    * A `boolean` representing whether `spatial_expression1` and `spatial_expression2` spatially overlap with each other.

 * Example:

        use dataverse TinySocial;
        
        for $t in dataset('TweetMessages')
        where spatial-intersect($t.sender-location, create-rectangle(create-point(30.0,70.0), create-point(40.0,80.0)))
        return $t


 * The expected result is:

        { "tweetid": "4", "user": { "screen-name": "NathanGiesen@211", "lang": "en", "friends_count": 39339, "statuses_count": 473, "name": "Nathan Giesen", "followers_count": 49416 }, "sender-location": point("39.28,70.48"), "send-time": datetime("2011-12-26T10:10:00.000Z"), "referred-topics": {{ "sprint", "voice-command" }}, "message-text": " like sprint the voice-command is mind-blowing:)" }
        { "tweetid": "7", "user": { "screen-name": "ChangEwing_573", "lang": "en", "friends_count": 182, "statuses_count": 394, "name": "Chang Ewing", "followers_count": 32136 }, "sender-location": point("36.21,72.6"), "send-time": datetime("2011-08-25T10:10:00.000Z"), "referred-topics": {{ "samsung", "platform" }}, "message-text": " like samsung the platform is good" }
        { "tweetid": "9", "user": { "screen-name": "NathanGiesen@211", "lang": "en", "friends_count": 39339, "statuses_count": 473, "name": "Nathan Giesen", "followers_count": 49416 }, "sender-location": point("36.86,74.62"), "send-time": datetime("2012-07-21T10:10:00.000Z"), "referred-topics": {{ "verizon", "voicemail-service" }}, "message-text": " love verizon its voicemail-service is awesome" }


### spatial-cell ###
 * Syntax:

        spatial-cell(point_expression1, point_expression2, x_increment, y_increment)

 * Returns the grid cell that `point_expression1` belongs to.
 * Arguments:
    * `point_expression1` : A `point` representing the point of interest that its grid cell will be returned.
    * `point_expression2` : A `point` representing the origin of the grid.
    * `x_increment` : A `double`, represents X increments.
    * `y_increment` : A `double`, represents Y increments.
 * Return Value:
    * A `rectangle` representing the grid cell that `point_expression1` belongs to.

 * Example:

        use dataverse TinySocial;
        
        for $t in dataset('TweetMessages')
        group by $c :=  spatial-cell($t.sender-location, create-point(20.0,50.0), 5.5, 6.0) with $t
        let $num :=  count($t)
        return { "cell": $c, "count": $num}


 * The expected result is:

        { "cell": rectangle("20.0,92.0 25.5,98.0"), "count": 1i64 }
        { "cell": rectangle("25.5,74.0 31.0,80.0"), "count": 2i64 }
        { "cell": rectangle("31.0,62.0 36.5,68.0"), "count": 1i64 }
        { "cell": rectangle("31.0,68.0 36.5,74.0"), "count": 1i64 }
        { "cell": rectangle("36.5,68.0 42.0,74.0"), "count": 2i64 }
        { "cell": rectangle("36.5,74.0 42.0,80.0"), "count": 1i64 }
        { "cell": rectangle("36.5,92.0 42.0,98.0"), "count": 1i64 }
        { "cell": rectangle("42.0,80.0 47.5,86.0"), "count": 1i64 }
        { "cell": rectangle("42.0,92.0 47.5,98.0"), "count": 1i64 }
        { "cell": rectangle("47.5,80.0 53.0,86.0"), "count": 1i64 }




## <a id="SimilarityFunctions">Similarity Functions</a> <font size="4"><a href="#toc">[Back to TOC]</a></font> ##

AsterixDB supports queries with different similarity functions, including edit distance and Jaccard.

### edit-distance ###
 * Syntax:

        edit-distance(expression1, expression2)

 * Returns the [edit distance](http://en.wikipedia.org/wiki/Levenshtein_distance) of `expression1` and `expression2`.
 * Arguments:
    * `expression1` : A `string` or a homogeneous `OrderedList` of a comparable item type.
    * `expression2` : The same type as `expression1`.
 * Return Value:
    * An `int32` that represents the edit distance between `expression1` and `expression2`.

 * Example:

        use dataverse TinySocial;
        
        for $user in dataset('FacebookUsers')
        let $ed := edit-distance($user.name, "Suzanna Tilson")
        where $ed <= 2
        return $user


 * The expected result is:

        {
        "id": 7, "alias": "Suzanna", "name": "SuzannaTillson", "user-since": datetime("2012-08-07T10:10:00.000Z"), "friend-ids": {{ 6 }},
        "employment": [ { "organization-name": "Labzatron", "start-date": date("2011-04-19"), "end-date": null } ]
        }


### edit-distance-check ###
 * Syntax:

        edit-distance-check(expression1, expression2, threshold)

 * Checks whether `expression1` and `expression2` have an [edit distance](http://en.wikipedia.org/wiki/Levenshtein_distance) within a given threshold.  The “check” version of edit distance is faster than the "non-check" version because the former can detect whether two items satisfy a given threshold using early-termination techniques, as opposed to computing their real distance. Although possible, it is not necessary for the user to write queries using the “check” versions explicitly, since a rewrite rule can perform an appropriate transformation from a “non-check” version to a “check” version.

 * Arguments:
    * `expression1` : A `string` or a homogeneous `OrderedList` of a comparable item type.
    * `expression2` : The same type as `expression1`.
    * `threshold` : An `int32` that represents the distance threshold.
 * Return Value:
    * An `OrderedList` with two items:
        * The first item contains a `boolean` value representing whether `expression1` and `expression2` are similar.
        * The second item contains an `int32` that represents the edit distance of `expression1` and `expression2` if it is within the threshold, or 0 otherwise.

 * Example:

        use dataverse TinySocial;
        
        for $user in dataset('FacebookUsers')
        let $ed := edit-distance-check($user.name, "Suzanna Tilson", 2)
        where $ed[0]
        return $ed[1]


 * The expected result is:

        2


### similarity-jaccard ###
 * Syntax:

        similarity-jaccard(list_expression1, list_expression2)

 * Returns the [Jaccard similarity](http://en.wikipedia.org/wiki/Jaccard_index) of `list_expression1` and `list_expression2`.
 * Arguments:
    * `list_expression1` : An `UnorderedList` or `OrderedList`.
    * `list_expression2` : An `UnorderedList` or `OrderedList`.
 * Return Value:
    * A `float` that represents the Jaccard similarity of `list_expression1` and `list_expression2`.

 * Example:

        use dataverse TinySocial;
        
        for $user in dataset('FacebookUsers')
        let $sim := similarity-jaccard($user.friend-ids, [1,5,9])
        where $sim >= 0.6f
        return $user


 * The expected result is:

        {
        "id": 3, "alias": "Emory", "name": "EmoryUnk", "user-since": datetime("2012-07-10T10:10:00.000Z"), "friend-ids": {{ 1, 5, 8, 9 }},
        "employment": [ { "organization-name": "geomedia", "start-date": date("2010-06-17"), "end-date": date("2010-01-26") } ]
        }
        {
        "id": 10, "alias": "Bram", "name": "BramHatch", "user-since": datetime("2010-10-16T10:10:00.000Z"), "friend-ids": {{ 1, 5, 9 }},
        "employment": [ { "organization-name": "physcane", "start-date": date("2007-06-05"), "end-date": date("2011-11-05") } ]
        }


### similarity-jaccard-check ###
 * Syntax:

        similarity-jaccard-check(list_expression1, list_expression2, threshold)

 * Checks whether `list_expression1` and `list_expression2` have a [Jaccard similarity](http://en.wikipedia.org/wiki/Jaccard_index) greater than or equal to threshold.  Again, the “check” version of Jaccard is faster than the "non-check" version.

 * Arguments:
    * `list_expression1` : An `UnorderedList` or `OrderedList`.
    * `list_expression2` : An `UnorderedList` or `OrderedList`.
    * `threshold` : A `float` that represents the similarity threshold.
 * Return Value:
    * An `OrderedList` with two items:
     * The first item contains a `boolean` value representing whether `list_expression1` and `list_expression2` are similar.
     * The second item contains a `float` that represents the Jaccard similarity of `list_expression1` and `list_expression2` if it is greater than or equal to the threshold, or 0 otherwise.

 * Example:

        use dataverse TinySocial;
        
        for $user in dataset('FacebookUsers')
        let $sim := similarity-jaccard-check($user.friend-ids, [1,5,9], 0.6f)
        where $sim[0]
        return $sim[1]


 * The expected result is:

        0.75f
        1.0f


### Similarity Operator ~# ###
 * "`~=`" is syntactic sugar for expressing a similarity condition with a given similarity threshold.
 * The similarity function and threshold for "`~=`" are controlled via "set" directives.
 * The "`~=`" operator returns a `boolean` value that represents whether the operands are similar.

 * Example for Jaccard similarity:

        use dataverse TinySocial;
        
        set simfunction "jaccard";
        set simthreshold "0.6f";
        
        for $user in dataset('FacebookUsers')
        where $user.friend-ids ~= [1,5,9]
        return $user


 * The expected result is:

        {
        "id": 3, "alias": "Emory", "name": "EmoryUnk", "user-since": datetime("2012-07-10T10:10:00.000Z"), "friend-ids": {{ 1, 5, 8, 9 }},
        "employment": [ { "organization-name": "geomedia", "start-date": date("2010-06-17"), "end-date": date("2010-01-26") } ]
        }
        {
        "id": 10, "alias": "Bram", "name": "BramHatch", "user-since": datetime("2010-10-16T10:10:00.000Z"), "friend-ids": {{ 1, 5, 9 }},
        "employment": [ { "organization-name": "physcane", "start-date": date("2007-06-05"), "end-date": date("2011-11-05") } ]
        }


 * Example for edit-distance similarity:

        use dataverse TinySocial;
        
        set simfunction "edit-distance";
        set simthreshold "2";
        
        for $user in dataset('FacebookUsers')
        where $user.name ~= "Suzanna Tilson"
        return $user


 * The expected output is:

        {
        "id": 7, "alias": "Suzanna", "name": "SuzannaTillson", "user-since": datetime("2012-08-07T10:10:00.000Z"), "friend-ids": {{ 6 }},
        "employment": [ { "organization-name": "Labzatron", "start-date": date("2011-04-19"), "end-date": null } ]
        }


## <a id="TokenizingFunctions">Tokenizing Functions</a> <font size="4"><a href="#toc">[Back to TOC]</a></font> ##
### word-tokens ###
 * Syntax:

        word-tokens(string_expression)

 * Returns a list of word tokens of `string_expression`.
 * Arguments:
    * `string_expression` : A `string` that will be tokenized.
 * Return Value:
    * An `OrderedList` of `string` word tokens.

 * Example:

        use dataverse TinySocial;
        
        for $t in dataset('TweetMessages')
        let $tokens := word-tokens($t.message-text)
        where $t.send-time >= datetime('2012-01-01T00:00:00')
        return {
        "tweetid": $t.tweetid,
        "word-tokens": $tokens
        }


 * The expected result is:

        { "tweetid": "9", "word-tokens": [ "love", "verizon", "its", "voicemail", "service", "is", "awesome" ] }


<!--### hashed-word-tokens ###
 * Syntax:

        hashed-word-tokens(string_expression)

 * Returns a list of hashed word tokens of `string_expression`.
 * Arguments:
    * `string_expression` : A `string` that will be tokenized.
 * Return Value:
   * An `OrderedList` of `int32` hashed tokens.

 * Example:

        use dataverse TinySocial;
        
        for $t in dataset('TweetMessages')
        let $tokens := hashed-word-tokens($t.message-text)
        where $t.send-time >= datetime('2012-01-01T00:00:00')
        return {
        "tweetid": $t.tweetid,
        "hashed-word-tokens": $tokens
        }


 * The expected result is:

        { "tweetid": "9", "hashed-word-tokens": [ -1217719622, -447857469, -1884722688, -325178649, 210976949, 285049676, 1916743959 ] }


### counthashed-word-tokens ###
 * Syntax:

        counthashed-word-tokens(string_expression)

 * Returns a list of hashed word tokens of `string_expression`. The hashing mechanism gives duplicate tokens different hash values, based on the occurrence count of that token.
 * Arguments:
    * `string_expression` : A `String` that will be tokenized.
 * Return Value:
    * An `OrderedList` of `Int32` hashed tokens.
 * Example:

        use dataverse TinySocial;
        
        for $t in dataset('TweetMessages')
        let $tokens := counthashed-word-tokens($t.message-text)
        where $t.send-time >= datetime('2012-01-01T00:00:00')
        return {
        "tweetid": $t.tweetid,
        "counthashed-word-tokens": $tokens
        }


 * The expected result is:

        { "tweetid": "9", "counthashed-word-tokens": [ -1217719622, -447857469, -1884722688, -325178649, 210976949, 285049676, 1916743959 ] }


### gram-tokens ###
 * Syntax:

        gram-tokens(string_expression, gram_length, boolean_expression)

 * Returns a list of gram tokens of `string_expression`, which can be obtained by scanning the characters using a sliding window of a fixed length.
 * Arguments:
    * `string_expression` : A `String` that will be tokenized.
    * `gram_length` : An `Int32` as the length of grams.
   * `boolean_expression` : A `Boolean` value to indicate whether to generate additional grams by pre- and postfixing `string_expression` with special characters.
 * Return Value:
    * An `OrderedList` of String gram tokens.

 * Example:

        use dataverse TinySocial;
        
        for $t in dataset('TweetMessages')
        let $tokens := gram-tokens($t.message-text, 3, true)
        where $t.send-time >= datetime('2012-01-01T00:00:00')
        return {
        "tweetid": $t.tweetid,
        "gram-tokens": $tokens
        }


 * The expected result is:

        {
        "tweetid": "9",
        "gram-tokens": [ "## ", "# l", " lo", "lov", "ove", "ve ", "e v", " ve", "ver", "eri", "riz", "izo", "zon", "on ", "n i", " it", "its", "ts ", "s v", " vo", "voi", "oic", "ice",
        "cem", "ema", "mai", "ail", "il-", "l-s", "-se", "ser", "erv", "rvi", "vic", "ice", "ce ", "e i", " is", "is ", "s a", " aw", "awe", "wes", "eso", "som", "ome", "me$", "e$$" ]
        }


### hashed-gram-tokens ###
 * Syntax:

        hashed-gram-tokens(string_expression, gram_length, boolean_expression)

 * Returns a list of hashed gram tokens of `string_expression`.
 * Arguments:
    * `string_expression` : A `String` that will be tokenized.
    * `gram_length` : An `Int32` as the length of grams.
    * `boolean_expression` : A `Boolean` to indicate whether to generate additional grams by pre- and postfixing `string_expression` with special characters.
 * Return Value:
    * An `OrderedList` of `Int32` hashed gram tokens.

 * Example:

        use dataverse TinySocial;
        
        for $t in dataset('TweetMessages')
        let $tokens := hashed-gram-tokens($t.message-text, 3, true)
        where $t.send-time >= datetime('2012-01-01T00:00:00')
        return {
        "tweetid": $t.tweetid,
        "hashed-gram-tokens": $tokens
        }


 * The expected result is:

        {
        "tweetid": "9",
        "hashed-gram-tokens": [ 40557178, -2002241593, 161665899, -856104603, -500544946, 693410611, 395674299, -1015235909, 1115608337, 1187999872, -31006095, -219180466, -1676061637,
        1040194153, -1339307841, -1527110163, -1884722688, -179148713, -431014627, -1789789823, -1209719926, 684519765, -486734513, 1734740619, -1971673751, -932421915, -2064668066,
        -937135958, -790946468, -69070309, 1561601454, 26169001, -160734571, 1330043462, -486734513, -18796768, -470303314, 113421364, 1615760212, 1688217556, 1223719184, 536568131,
        1682609873, 2935161, -414769471, -1027490137, 1602276102, 1050490461 ]
        }


### counthashed-gram-tokens ###
 * Syntax:

        counthashed-gram-tokens(string_expression, gram_length, boolean_expression)

 * Returns a list of hashed gram tokens of `string_expression`. The hashing mechanism gives duplicate tokens different hash values, based on the occurrence count of that token.
 * Arguments:
    * `string_expression` : A `String` that will be tokenized.
    * `gram_length` : An `Int32`, length of grams to generate.
    * `boolean_expression` : A `Boolean`, whether to generate additional grams by pre- and postfixing `string_expression` with special characters.
 * Return Value:
    * An `OrderedList` of `Int32` hashed gram tokens.

 * Example:

        use dataverse TinySocial;
        
        for $t in dataset('TweetMessages')
        let $tokens := counthashed-gram-tokens($t.message-text, 3, true)
        where $t.send-time >= datetime('2012-01-01T00:00:00')
        return {
        "tweetid": $t.tweetid,
        "counthashed-gram-tokens": $tokens
        }


 * The expected result is:

        {
        "tweetid": "9",
        "counthashed-gram-tokens": [ 40557178, -2002241593, 161665899, -856104603, -500544946, 693410611, 395674299, -1015235909, 1115608337, 1187999872, -31006095, -219180466, -1676061637,
        1040194153, -1339307841, -1527110163, -1884722688, -179148713, -431014627, -1789789823, -1209719926, 684519765, -486734513, 1734740619, -1971673751, -932421915, -2064668066, -937135958,
        -790946468, -69070309, 1561601454, 26169001, -160734571, 1330043462, -486734512, -18796768, -470303314, 113421364, 1615760212, 1688217556, 1223719184, 536568131, 1682609873, 2935161,
        -414769471, -1027490137, 1602276102, 1050490461 ]
        }
-->

## <a id="TemporalFunctions">Temporal Functions</a> <font size="4"><a href="#toc">[Back to TOC]</a></font> ##

### date ###
 * Syntax:

        date(string_expression)

 * Constructor function for `date` type by parsing a date string `string_expression`.
 * Arguments:
    * `string_expression` : The `string` value representing a date value.
 * Return Value:
    * A `date` value represented by the given string.

 * Example:

        {
        "date-extended": date("2013-04-01"),
        "date-basic": date("20130401")
        }


 * The expected result is:

        {
        "date-extended": date("2013-04-01"),
        "date-basic": date("2013-04-01")
        }


### time ###
 * Syntax:

        time(string_expression)

 * Constructor function for `time` type by parsing a time string `string_expression`.
 * Arguments:
    * `string_expression` : The `string` value representing a time value.
 * Return Value:
    * A `time` value represented by the given string.

 * Example:

        {
        "time-extended": time("12:30:45.678+08:00"),
        "time-basic": time("123045678+0800")
        }


 * The expected result is:

        {
        "time-extended": time("04:30:45.678Z"),
        "time-basic": time("04:30:45.678Z")
        }


### datetime ###
 * Syntax:

        datetime(string_expression)

 * Constructor function for the `datetime` type by parsing a datetime string `string_expression`.
 * Arguments:
    * `string_expression` : The `string` value representing a datetime value.
 * Return Value:
    * A `datetime` value represented by the given string.

 * Example:

        {
        "datetime-extended": datetime("2013-04-01T12:30:45.678+08:00"),
        "datetime-basic": datetime("20130401T123045678+0800")
        }


 * The expected result is:

        {
        "datetime-extended": datetime("2013-04-01T04:30:45.678Z"),
        "datetime-basic": datetime("2013-04-01T04:30:45.678Z")
        }


### interval-from-date ###
 * Syntax:

        interval-from-date(string_expression1, string_expression2)

 * Constructor function for the `interval` type by parsing two date strings.
 * Arguments:
    * `string_expression1` : The `string` value representing the starting date.
    * `string_expression2` : The `string` value representing the ending date.
 * Return Value:
    * An `interval` value between the two dates.

 * Example:

        {"date-interval": interval-from-date("2012-01-01", "2013-04-01")}


 * The expected result is:

        { "date-interval": interval-date("2012-01-01, 2013-04-01") }


### interval-from-time ###
 * Syntax:

        interval-from-time(string_expression1, string_expression2)

 * Constructor function for the `interval` type by parsing two time strings.
 * Arguments:
    * `string_expression1` : The `string` value representing the starting time.
    * `string_expression2` : The `string` value representing the ending time.
 * Return Value:
    * An `interval` value between the two times.

 * Example:

        {"time-interval": interval-from-time("12:23:34.456Z", "233445567+0800")}


 * The expected result is:

        { "time-interval": interval-time("12:23:34.456Z, 15:34:45.567Z") }


### interval-from-datetime ###
 * Syntax:

        interval-from-datetime(string_expression1, string_expression2)

 * Constructor function for `interval` type by parsing two datetime strings.
 * Arguments:
    * `string_expression1` : The `string` value representing the starting datetime.
    * `string_expression2` : The `string` value representing the ending datetime.
 * Return Value:
    * An `interval` value between the two datetimes.

 * Example:

        {"datetime-interval": interval-from-datetime("2012-01-01T12:23:34.456+08:00", "20130401T153445567Z")}


 * The expected result is:

        { "datetime-interval": interval-datetime("2012-01-01T04:23:34.456Z, 2013-04-01T15:34:45.567Z") }


### year/month/day/hour/minute/second/millisecond ###
 * Syntax:

        year/month/day/hour/minute/second/millisecond(temporal_expression)

 * Accessors for accessing fields in a temporal value
 * Arguments:
    * `temporal_expression` : a temporal value represented as one of the following types: `date`, `datetime`, `time`, and `duration`.
 * Return Value:
    * An `int32` value representing the field to be extracted.

 * Example:

        let $c1 := date("2010-10-30")
        let $c2 := datetime("1987-11-19T23:49:23.938")
        let $c3 := time("12:23:34.930+07:00")
        let $c4 := duration("P3Y73M632DT49H743M3948.94S")
        
        return {"year": year($c1), "month": month($c2), "day": day($c1), "hour": hour($c3), "min": minute($c4), "second": second($c2), "ms": millisecond($c4)}


 * The expected result is:

        { "year": 2010, "month": 11, "day": 30, "hour": 5, "min": 28, "second": 23, "ms": 94 }


### adjust-datetime-for-timezone ###
 * Syntax:

        adjust-datetime-for-timezone(datetime_expression, string_expression)

 * Adjusts the given datetime `datetime_expression` by applying the timezone information `string_expression`.
 * Arguments:
    * `datetime_expression` : A `datetime` value to be adjusted.
    * `string_expression` : A `string` representing the timezone information.
 * Return Value:
    * A `string` value representing the new datetime after being adjusted by the timezone information.

 * Example:

        use dataverse TinySocial;
        
        for $i in dataset('TweetMessages')
        return {"adjusted-send-time": adjust-datetime-for-timezone($i.send-time, "+08:00"), "message": $i.message-text}


 * The expected result is:

        { "adjusted-send-time": "2008-04-26T18:10:00.000+08:00", "message": " love t-mobile its customization is good:)" }
        { "adjusted-send-time": "2010-05-13T18:10:00.000+08:00", "message": " like verizon its shortcut-menu is awesome:)" }
        { "adjusted-send-time": "2006-11-04T18:10:00.000+08:00", "message": " like motorola the speed is good:)" }
        { "adjusted-send-time": "2011-12-26T18:10:00.000+08:00", "message": " like sprint the voice-command is mind-blowing:)" }
        { "adjusted-send-time": "2006-08-04T18:10:00.000+08:00", "message": " can't stand motorola its speed is terrible:(" }
        { "adjusted-send-time": "2010-05-07T18:10:00.000+08:00", "message": " like iphone the voice-clarity is good:)" }
        { "adjusted-send-time": "2011-08-25T18:10:00.000+08:00", "message": " like samsung the platform is good" }
        { "adjusted-send-time": "2005-10-14T18:10:00.000+08:00", "message": " like t-mobile the shortcut-menu is awesome:)" }
        { "adjusted-send-time": "2012-07-21T18:10:00.000+08:00", "message": " love verizon its voicemail-service is awesome" }
        { "adjusted-send-time": "2008-01-26T18:10:00.000+08:00", "message": " hate verizon its voice-clarity is OMG:(" }
        { "adjusted-send-time": "2008-03-09T18:10:00.000+08:00", "message": " can't stand iphone its platform is terrible" }
        { "adjusted-send-time": "2010-02-13T18:10:00.000+08:00", "message": " like samsung the voice-command is amazing:)" }


### adjust-time-for-timezone ###
 * Syntax:

        adjust-time-for-timezone(time_expression, string_expression)

 * Adjusts the given time `time_expression` by applying the timezone information `string_expression`.
 * Arguments:
    * `time_expression` : A `time` value to be adjusted.
    * `string_expression` : A `string` representing the timezone information.
 * Return Value:
    * A `string` value representing the new time after being adjusted by the timezone information.

 * Example:

        use dataverse TinySocial;
        
        for $i in dataset('TweetMessages')
        return {"adjusted-send-time": adjust-time-for-timezone(time-from-datetime($i.send-time), "+08:00"), "message": $i.message-text}


 * The expected result is:

        { "adjusted-send-time": "18:10:00.000+08:00", "message": " love t-mobile its customization is good:)" }
        { "adjusted-send-time": "18:10:00.000+08:00", "message": " like verizon its shortcut-menu is awesome:)" }
        { "adjusted-send-time": "18:10:00.000+08:00", "message": " like motorola the speed is good:)" }
        { "adjusted-send-time": "18:10:00.000+08:00", "message": " like sprint the voice-command is mind-blowing:)" }
        { "adjusted-send-time": "18:10:00.000+08:00", "message": " can't stand motorola its speed is terrible:(" }
        { "adjusted-send-time": "18:10:00.000+08:00", "message": " like iphone the voice-clarity is good:)" }
        { "adjusted-send-time": "18:10:00.000+08:00", "message": " like samsung the platform is good" }
        { "adjusted-send-time": "18:10:00.000+08:00", "message": " like t-mobile the shortcut-menu is awesome:)" }
        { "adjusted-send-time": "18:10:00.000+08:00", "message": " love verizon its voicemail-service is awesome" }
        { "adjusted-send-time": "18:10:00.000+08:00", "message": " hate verizon its voice-clarity is OMG:(" }
        { "adjusted-send-time": "18:10:00.000+08:00", "message": " can't stand iphone its platform is terrible" }
        { "adjusted-send-time": "18:10:00.000+08:00", "message": " like samsung the voice-command is amazing:)" }


### calendar-duration-from-datetime ###
 * Syntax:

        calendar-duration-from-datetime(datetime_expression, duration_expression)

 * Gets a user-friendly representation of the duration `duration_expression` based on the given datetime `datetime_expression`.
 * Arguments:
    * `datetime_expression` : A `datetime` value to be used as the reference time point.
    * `duration_expression` : A `duration` value to be converted.
 * Return Value:
    * A `duration` value with the duration as `duration_expression` but with a user-friendly representation.

 * Example:

        use dataverse TinySocial;
        
        for $i in dataset('TweetMessages')
        where $i.send-time > datetime("2011-01-01T00:00:00")
        return {"since-2011": subtract-datetime($i.send-time, datetime("2011-01-01T00:00:00")), "since-2011-user-friendly": calendar-duration-from-datetime($i.send-time, subtract-datetime($i.send-time, datetime("2011-01-01T00:00:00")))}


 * The expected result is:

        { "since-2011": duration("P359DT10H10M"), "since-2011-user-friendly": duration("P11M23DT10H10M") }
        { "since-2011": duration("P236DT10H10M"), "since-2011-user-friendly": duration("P7M23DT10H10M") }
        { "since-2011": duration("P567DT10H10M"), "since-2011-user-friendly": duration("P1Y6M18DT10H10M") }


### calendar-duration-from-date ###
 * Syntax:

        calendar-duration-from-date(date_expression, duration_expression)

 * Gets a user-friendly representation of the duration `duration_expression` based on the given date `date_expression`.
 * Arguments:
    * `date_expression` : A `date` value to be used as the reference time point.
    * `duration_expression` : A `duration` value to be converted.
 * Return Value:
    * A `duration` value with the duration as `duration_expression` but with a user-friendly representation.

 * Example:

        use dataverse TinySocial;
        
        for $i in dataset('TweetMessages')
        where $i.send-time > datetime("2011-01-01T00:00:00")
        return {"since-2011": subtract-datetime($i.send-time, datetime("2011-01-01T00:00:00")),
        "since-2011-user-friendly": calendar-duration-from-date(date-from-datetime($i.send-time), subtract-datetime($i.send-time, datetime("2011-01-01T00:00:00")))}


 * The expected result is:

        { "since-2011": duration("P359DT10H10M"), "since-2011-user-friendly": duration("P11M23DT10H10M") }
        { "since-2011": duration("P236DT10H10M"), "since-2011-user-friendly": duration("P7M23DT10H10M") }
        { "since-2011": duration("P567DT10H10M"), "since-2011-user-friendly": duration("P1Y6M18DT10H10M") }


### current-date ###
 * Syntax:

        current-date()

 * Gets the current date.
 * Arguments: None
 * Return Value:
    * A `date` value of the date when the function is called.

### current-time ###
 * Syntax:

        current-time()

 * Get the current time
 * Arguments: None
 * Return Value:
    * A `time` value of the time when the function is called.

### current-datetime ###
 * Syntax:

        current-datetime()

 * Get the current datetime
 * Arguments: None
 * Return Value:
    * A `datetime` value of the datetime when the function is called.

 * Example:

        use dataverse TinySocial;
        
        {"current-date": current-date(),
        "current-time": current-time(),
        "current-datetime": current-datetime()}


 * The expected result is:

        { "current-date": date("2013-04-06"),
        "current-time": time("00:48:44.093Z"),
        "current-datetime": datetime("2013-04-06T00:48:44.093Z") }


### date-from-datetime ###
 * Syntax:

        date-from-datetime(datetime_expression)

 * Gets the date value from the given datetime value `datetime_expression`.
 * Arguments:
    * `datetime_expression`: A `datetime` value to be extracted from.
 * Return Value:
    * A `date` value from the datetime.

### time-from-datetime ###
 * Syntax:

        time-from-datetime(datetime_expression)

 * Get the time value from the given datetime value `datetime_expression`
 * Arguments:
    * `datetime_expression`: A `datetime` value to be extracted from
 * Return Value:
    * A `time` value from the datetime.

 * Example:

        use dataverse TinySocial;
        
        for $i in dataset('TweetMessages')
        where $i.send-time > datetime("2011-01-01T00:00:00")
        return {"send-date": date-from-datetime($i.send-time), "send-time": time-from-datetime($i.send-time)}


 * The expected result is:

        { "send-date": date("2011-12-26"), "send-time": time("10:10:00.000Z") }
        { "send-date": date("2011-08-25"), "send-time": time("10:10:00.000Z") }
        { "send-date": date("2012-07-21"), "send-time": time("10:10:00.000Z") }


### date-from-unix-time-in-days ###
 * Syntax:

        date-from-unix-time-in-days(numeric_expression)

 * Gets a date representing the time after `numeric_expression` days since 1970-01-01.
 * Arguments:
    * `numeric_expression`: A `int8`/`int16`/`int32` value representing the number of days.
 * Return Value:
    * A `date` value as the time after `numeric_expression` days since 1970-01-01.

### datetime-from-unix-time-in-ms ###
 * Syntax:

        datetime-from-unix-time-in-ms(numeric_expression)

 * Gets a datetime representing the time after `numeric_expression` milliseconds since 1970-01-01T00:00:00Z.
 * Arguments:
    * `numeric_expression`: A `int8`/`int16`/`int32`/`int64` value representing the number of milliseconds.
 * Return Value:
    * A `datetime` value as the time after `numeric_expression` milliseconds since 1970-01-01T00:00:00Z.

### time-from-unix-time-in-ms ###
 * Syntax:

        time-from-unix-time-in-ms(numeric_expression)

 * Gets a time representing the time after `numeric_expression` milliseconds since 00:00:00.000Z.
 * Arguments:
    * `numeric_expression`: A `int8`/`int16`/`int32` value representing the number of milliseconds.
 * Return Value:
    * A `time` value as the time after `numeric_expression` milliseconds since 00:00:00.000Z.

 * Example:

        use dataverse TinySocial;
        
        let $d := date-from-unix-time-in-days(15800)
        let $dt := datetime-from-unix-time-in-ms(1365139700000)
        let $t := time-from-unix-time-in-ms(3748)
        return {"date": $d, "datetime": $dt, "time": $t}


 * The expected result is:

        { "date": date("2013-04-05"), "datetime": datetime("2013-04-05T05:28:20.000Z"), "time": time("00:00:03.748Z") }

### subtract-date ###
 * Syntax:

        subtract-date(date_start, date_end)

 * Get the duration between two dates `date_start` and `date_end`
 * Arguments:
    * `date_start`: the starting `date`
    * `date_end`: the ending `date`
 * Return Value:
    * A `duration` value between `date_start` and `date_end`

 * Example:

        use dataverse TinySocial;
        
        for $i in dataset('FacebookUser')
        for $j in dataset('FacebookUser')
        where $i.user-since < $j.user-since and $i.user-since > datetime("2012-01-01T00:00:00")
        return {"id1": $i.id, "id2": $j.id, "diff": subtract-date(date-from-datetime($j.user-since), date-from-datetime($i.user-since))}


 * The expected result is:

        { "id1": 3, "id2": 1, "diff": duration("P41D") }
        { "id1": 3, "id2": 7, "diff": duration("P28D") }
        { "id1": 7, "id2": 1, "diff": duration("P13D") }


### subtract-time ###
 * Syntax:

        subtract-time(time_start, time_end)

 * Get the duration between two times `time_start` and `time_end`
 * Arguments:
    * `time_start`: the starting `time`
    * `time_end`: the ending `time`
 * Return Value:
    * A `duration` value between `time_start` and `time_end`

 * Example:

        use dataverse TinySocial;
        
        for $i in dataset('FacebookUser')
        for $j in dataset('FacebookUser')
        where $i.user-since < $j.user-since and $i.user-since > datetime("2012-01-01T00:00:00")
        return {"id1": $i.id, "id2": $j.id, "diff": subtract-time(time-from-datetime($j.user-since), time("02:50:48.938"))}


 * The expected result is:

        { "id1": 3, "id2": 1, "diff": duration("PT7H19M11.62S") }
        { "id1": 3, "id2": 7, "diff": duration("PT7H19M11.62S") }
        { "id1": 7, "id2": 1, "diff": duration("PT7H19M11.62S") }


### subtract-datetime ###
 * Syntax:

        subtract-datetime(datetime_start, datetime_end)

 * Get the duration between two datetimes `datetime_start` and `datetime_end`
 * Arguments:
    * `datetime_start`: the starting `datetime`
    * `datetime_end`: the ending `datetime`
 * Return Value:
    * A `duration` value between `datetime_start` and `datetime_end`

 * Example:

        use dataverse TinySocial;
        
        for $i in dataset('FacebookUser')
        for $j in dataset('FacebookUser')
        where $i.user-since < $j.user-since and $i.user-since > datetime("2011-01-01T00:00:00")
        return {"id1": $i.id, "id2": $j.id, "diff": subtract-datetime($j.user-since, $i.user-since)}


 * The expected result is:

        { "id1": 2, "id2": 1, "diff": duration("P576D") }
        { "id1": 2, "id2": 3, "diff": duration("P535D") }
        { "id1": 2, "id2": 7, "diff": duration("P563D") }
        { "id1": 3, "id2": 1, "diff": duration("P41D") }
        { "id1": 3, "id2": 7, "diff": duration("P28D") }
        { "id1": 7, "id2": 1, "diff": duration("P13D") }

### interval-start-from-date/time/datetime ###
 * Syntax:  
        
        interval-start-from-date/time/datetime(date/time/datetime, duration)
        
 * Construct an `interval` value by the given starting `date`/`time`/`datetime` and the `duration` that the interval lasts.
 * Arguments:
    * `date/time/datetime`: a `string` representing a `date`, `time` or `datetime`, or a `date`/`time`/`datetime` value, representing the starting time point.
    * `duration`: a `string` or `duration` value representing the duration of the interval. Note that duration cannot be negative value.
 * Return Value:
    * An `interval` value representing the interval starting from the given time point with the length of duration. 
   
 * Example:
        
        let $itv1 := interval-start-from-date("1984-01-01", "P1Y")
        let $itv2 := interval-start-from-time(time("02:23:28.394"), "PT3H24M")
        let $itv3 := interval-start-from-datetime("1999-09-09T09:09:09.999", duration("P2M30D"))
        return {"interval1": $itv1, "interval2": $itv2, "interval3": $itv3}
        
 * The expectecd result is:
 
        { "interval1": interval-date("1984-01-01, 1985-01-01"), "interval2": interval-time("02:23:28.394Z, 05:47:28.394Z"), "interval3": interval-datetime("1999-09-09T09:09:09.999Z, 1999-12-09T09:09:09.999Z") }

### get-interval-start, get-interval-end ###
 * Syntax:

        get-interval-start/get-interval-end(interval)

 * Gets the start/end of the given interval.
 * Arguments:
    * `interval`: the interval to be accessed.
 * Return Value:
    * A `time`, `date`, or `datetime` (depending on the time instances of the interval) representing the starting or ending time.

 * Example:

        let $itv := interval-start-from-date("1984-01-01", "P1Y")
        return {"start": get-interval-start($itv), "end": get-interval-end($itv)}


 * The expected result is:

        { "start": date("1984-01-01"), "end": date("1985-01-01") }
        
### interval-bin ###
 * Syntax:
 
        interval-bin(time-to-bin, time-bin-anchor, duration-bin-size)
        
 * Return the `interval` value representing the bin containing the `time-to-bin` value. 
 * Arguments:
    * `time-to-bin`: a date/time/datetime value representing the time to be binned.
    * `time-bin-anchor`: a date/time/datetime value representing an anchor of a bin starts. The type of this argument should be the same as the first `time-to-bin` argument.
    * `duration-bin-size`: the duration value representing the size of the bin, in the type of `year-month-duration` or `day-time-duration` or `null`. The sub-duration type must be compatible to the arithmetic operations between the type of "time_to_bin" and the sub-duration type must be defined. Specifically, one of the following arithmetic operations should be used:
       * `datetime` +|- `year-month-duration`
       * `datetime` +|- `day-time-duration`
       * `date` +|- `year-month-duration`
       * `date` +|- `day-time-duration`
       * `time` +|- `day-time-duration`
  * Return Value:
    * A `interval` value representing the bin containing the `time-to-bin` value. Note that the internal type of this interval value should be the same as the `time-to-bin` type.
  
  * Example:
  
        let $c1 := date("2010-10-30")
        let $c2 := datetime("-1987-11-19T23:49:23.938")
        let $c3 := time("12:23:34.930+07:00")
        
        return { "bin1": interval-bin($c1, date("1990-01-01"), year-month-duration("P1Y")),
         "bin2": interval-bin($c2, datetime("1990-01-01T00:00:00.000Z"), year-month-duration("P6M")),
         "bin3": interval-bin($c3, time("00:00:00"), day-time-duration("PD1M")),
         "bin4": interval-bin($c2, datetime("2013-01-01T00:00:00.000"), day-time-duration("PT24H"))
       }
                 
   * The expected result is:
   
        { "bin1": interval-date("2010-01-01, 2011-01-01"), 
          "bin2": interval-datetime("-1987-07-01T00:00:00.000Z, -1986-01-01T00:00:00.000Z"), 
          "bin3": interval-time("05:23:00.000Z, 05:24:00.000Z"),
          "bin4": interval-datetime("-1987-11-19T00:00:00.000Z, -1987-11-20T00:00:00.000Z")}

## <a id="OtherFunctions">Other Functions</a> <font size="4"><a href="#toc">[Back to TOC]</a></font> ##

### is-null ###
 * Syntax:

        is-null(var)

 * Checks whether the given variable is a `null` value.
 * Arguments:
    * `var` : A variable (any type is allowed).
 * Return Value:
    * A `boolean` on whether the variable is a `null` or not.

 * Example:

        for $m in ['hello', 'world', null]
        where not(is-null($m))
        return $m


 * The expected result is:

        "hello"
        "world"<|MERGE_RESOLUTION|>--- conflicted
+++ resolved
@@ -644,17 +644,10 @@
 
  * Creates the primitive type `point` using an `x` and `y` value.
  * Arguments:
-<<<<<<< HEAD
-    * `latitude` : A `double` that represents the latitude.
-    * `longitude` : A `double` that represents the longitude.
- * Return Value:
-    * A spatial `point` created using the latitude and longitude provided in `latitude` and `longitude`.
-=======
    * `x` : A `double` that represents the x-coordinate.
    * `y` : A `double` that represents the y-coordinate.
  * Return Value:
    * A `point` representing the ordered pair (`x`, `y`).
->>>>>>> 84fc7cc7
 
  * Example:
 
@@ -749,19 +742,11 @@
 
         create-polygon(list_expression)
 
-<<<<<<< HEAD
- * Creates the primitive type `polygon` using an unlimited number of arguments `point_expression1`, `point_expression2`, ..., `point_expressionn`. Note that at least three points should be specified.
- * Arguments:
-    * `point_expression1`/.../`point_expressionn` : A `point` that represents a vertex of the polygon.
- * Return Value:
-    * A spatial `polygon` created using the points provided in `point_expression1`, `point_expression2`, ..., `point_expressionn`.
-=======
  * Creates the primitive type `polygon` using the double values provided in the argument `list_expression`. Each two consecutive double values represent a point starting from the first double value in the list. Note that at least six double values should be specified, meaning a total of three points.
  * Arguments:
    * `list_expression` : An OrderedList of doubles representing the points of the polygon. 
  * Return Value:
    * A `polygon`, represents a spatial simple polygon created using the points provided in `list_expression`.
->>>>>>> 84fc7cc7
 
  * Example:
 
