--- conflicted
+++ resolved
@@ -49,11 +49,7 @@
                 try {
                     ITransactionManager txnManager = ((IAsterixAppRuntimeContext) jobletContext.getApplicationContext()
                             .getApplicationObject()).getTransactionSubsystem().getTransactionManager();
-<<<<<<< HEAD
-                    ITransactionContext txnContext = txnManager.getTransactionContext(jobId);
-=======
                     ITransactionContext txnContext = txnManager.getTransactionContext(jobId, false);
->>>>>>> b6b73086
                     txnContext.setWriteTxn(transactionalWrite);
                     txnManager.completedTransaction(txnContext, new DatasetId(-1), -1,
                             !(jobStatus == JobStatus.FAILURE));
